# Setup package generation
if(NOT CPACK_GENERATOR AND NOT APPLE)
  message("-- Finding default package generator")
  if(WIN32)
    if(CMAKE_SIZEOF_VOID_P EQUAL 8)
      set(CPACK_GENERATOR "NSIS64")
    else()
      set(CPACK_GENERATOR "NSIS")
    endif()    
  else()
    find_program(APT apt)
    find_program(DNF dnf)
    if(APT AND NOT DNF)
      set(CPACK_GENERATOR "DEB")
    elseif(DNF AND NOT APT)
      set(CPACK_GENERATOR "RPM")
    else()
      message("-- Found both apt and dnf.  Setting DEB generator")
      set(CPACK_GENERATOR "DEB")
    endif()
  endif(WIN32)

  message("-- Setup for packaging with ${CPACK_GENERATOR}")
  set(CPACK_GENERATOR ${CPACK_GENERATOR} CACHE STRING
      "Default package generator for platform" FORCE)
endif(NOT CPACK_GENERATOR AND NOT APPLE)

set(CPACK_PACKAGE_VERSION ${SWIPL_VERSION_STRING})
set(CPACK_PACKAGE_NAME "swipl")
set(CPACK_PACKAGE_RELEASE 1)
set(CPACK_PACKAGE_CONTACT "Jan Wielemaker")
set(CPACK_PACKAGE_VENDOR "SWI-Prolog")

# We don't want an additional page when attaching the dmg
if(NOT BUILD_MACOS_BUNDLE)
  set(CPACK_RESOURCE_FILE_LICENSE "${CMAKE_SOURCE_DIR}/LICENSE")
endif()

if(CPACK_GENERATOR STREQUAL RPM)
set(CPACK_PACKAGE_DESCRIPTION_SUMMARY "A comprehensive Prolog environment")
else()
file(READ cmake/pack_summary.txt CPACK_PACKAGE_DESCRIPTION_SUMMARY)
endif()

# Stripping on apple complains about dynamic symbols that cannot be
# stripped
if(NOT APPLE)
  set(CPACK_STRIP_FILES ON)
endif()
# set(CPACK_PACKAGING_INSTALL_PREFIX ${CMAKE_INSTALL_PREFIX})

if(NOT CMAKE_SYSTEM_PROCESSOR)
  if(WIN32)
    if(CMAKE_SIZEOF_VOID_P EQUAL 8)
      set(CMAKE_SYSTEM_PROCESSOR x64)
    else()
      set(CMAKE_SYSTEM_PROCESSOR x86)
    endif()
  endif()
endif()

# see https://crascit.com/2015/08/07/cmake_cpack_nsis_shortcuts_with_parameters/

if(WIN32)
  set(CPACK_NSIS_CREATE_ICONS_EXTRA "")

  function(createShortCut name exe options desktop)
    set(CPACK_NSIS_CREATE_ICONS_EXTRA
	"${CPACK_NSIS_CREATE_ICONS_EXTRA}\n  CreateShortCut '$SMPROGRAMS\\\\$STARTMENU_FOLDER\\\\${name}.lnk' '$INSTDIR\\\\bin\\\\${exe}.exe' '${options}'")
    set(CPACK_NSIS_DELETE_ICONS_EXTRA
	"${CPACK_NSIS_DELETE_ICONS_EXTRA}\n  Delete '$SMPROGRAMS\\\\$START_MENU\\\\${name}.lnk'")
    if(desktop)
      set(CPACK_NSIS_CREATE_ICONS_EXTRA
	  "${CPACK_NSIS_CREATE_ICONS_EXTRA}\n  StrCmp '$INSTALL_DESKTOP' '1' 0 +2\n  CreateShortCut '$DESKTOP\\\\${name}.lnk' '$INSTDIR\\\\bin\\\\${exe}.exe' '${options}'")
      set(CPACK_NSIS_DELETE_ICONS_EXTRA
	  "${CPACK_NSIS_DELETE_ICONS_EXTRA}\n  Delete '$DESKTOP\\\\${name}.lnk'")
    endif()

    set(CPACK_NSIS_CREATE_ICONS_EXTRA "${CPACK_NSIS_CREATE_ICONS_EXTRA}" PARENT_SCOPE)
    set(CPACK_NSIS_DELETE_ICONS_EXTRA "${CPACK_NSIS_DELETE_ICONS_EXTRA}" PARENT_SCOPE)
  endfunction()

  set(CPACK_PACKAGE_INSTALL_DIRECTORY swipl)

  set(CPACK_NSIS_ENABLE_UNINSTALL_BEFORE_INSTALL ON)
  set(CPACK_NSIS_MODIFY_PATH ON)
  set(CPACK_NSIS_DISPLAY_NAME "SWI-Prolog")
  set(CPACK_NSIS_URL_INFO_ABOUT "https://swi-prolog.org")
  set(CPACK_NSIS_INSTALLED_ICON_NAME bin\\\\swipl-win.exe)

  createShortCut("SWI-Prolog" "swipl-win" "--win_app" ON)
  createShortCut("SWI-Prolog (console)" "swipl" "" OFF)

  if(CMAKE_SIZEOF_VOID_P EQUAL 8)
<<<<<<< HEAD
    set(CPACK_NSIS_EXTRA_INSTALL_COMMANDS "
    SetRegView 64
    WriteRegStr HKLM 'Software\\\\SWI\\\\Prolog' 'fileExtension' 'pl'
    WriteRegStr HKLM 'Software\\\\SWI\\\\Prolog' 'home' '$INSTDIR'
    ")
    set(CPACK_NSIS_EXTRA_UNINSTALL_COMMANDS "
    SetRegView 64
    DeleteRegKey HKLM 'Software\\\\SWI\\\\Prolog'
    ")
  else()
    set(CPACK_NSIS_EXTRA_INSTALL_COMMANDS "
    WriteRegStr HKLM 'Software\\\\SWI\\\\Prolog' 'fileExtension' 'pl'
    WriteRegStr HKLM 'Software\\\\SWI\\\\Prolog' 'home' '$INSTDIR'
    ")
    set(CPACK_NSIS_EXTRA_UNINSTALL_COMMANDS "
    DeleteRegKey HKLM 'Software\\\\SWI\\\\Prolog'
    ")
  endif()
endif()
=======
   set(CPACK_NSIS_ONINIT_REGVIEW "SetRegView 64")
  endif()

  set(CPACK_NSIS_EXTRA_INSTALL_COMMANDS "
   WriteRegStr HKLM 'Software\\\\SWI\\\\Prolog' 'fileExtension' 'pl'
   WriteRegStr HKLM 'Software\\\\SWI\\\\Prolog' 'home' '$INSTDIR'
   ")
  set(CPACK_NSIS_EXTRA_UNINSTALL_COMMANDS "
   DeleteRegKey HKLM 'Software\\\\SWI\\\\Prolog'
   ")
endif(WIN32)
>>>>>>> fc610f2e

if(NOT SWIPL_CPACK_ARCH)
  set(SWIPL_CPACK_ARCH "${CMAKE_SYSTEM_PROCESSOR}")
endif()

set(CPACK_PACKAGE_FILE_NAME
    "${CPACK_PACKAGE_NAME}-${CPACK_PACKAGE_VERSION}-${CPACK_PACKAGE_RELEASE}.${SWIPL_CPACK_ARCH}")

include(CPack)<|MERGE_RESOLUTION|>--- conflicted
+++ resolved
@@ -92,27 +92,6 @@
   createShortCut("SWI-Prolog (console)" "swipl" "" OFF)
 
   if(CMAKE_SIZEOF_VOID_P EQUAL 8)
-<<<<<<< HEAD
-    set(CPACK_NSIS_EXTRA_INSTALL_COMMANDS "
-    SetRegView 64
-    WriteRegStr HKLM 'Software\\\\SWI\\\\Prolog' 'fileExtension' 'pl'
-    WriteRegStr HKLM 'Software\\\\SWI\\\\Prolog' 'home' '$INSTDIR'
-    ")
-    set(CPACK_NSIS_EXTRA_UNINSTALL_COMMANDS "
-    SetRegView 64
-    DeleteRegKey HKLM 'Software\\\\SWI\\\\Prolog'
-    ")
-  else()
-    set(CPACK_NSIS_EXTRA_INSTALL_COMMANDS "
-    WriteRegStr HKLM 'Software\\\\SWI\\\\Prolog' 'fileExtension' 'pl'
-    WriteRegStr HKLM 'Software\\\\SWI\\\\Prolog' 'home' '$INSTDIR'
-    ")
-    set(CPACK_NSIS_EXTRA_UNINSTALL_COMMANDS "
-    DeleteRegKey HKLM 'Software\\\\SWI\\\\Prolog'
-    ")
-  endif()
-endif()
-=======
    set(CPACK_NSIS_ONINIT_REGVIEW "SetRegView 64")
   endif()
 
@@ -124,7 +103,6 @@
    DeleteRegKey HKLM 'Software\\\\SWI\\\\Prolog'
    ")
 endif(WIN32)
->>>>>>> fc610f2e
 
 if(NOT SWIPL_CPACK_ARCH)
   set(SWIPL_CPACK_ARCH "${CMAKE_SYSTEM_PROCESSOR}")
