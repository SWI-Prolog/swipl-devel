# Building SWI-Prolog using cmake

As of version 7.7.20,  SWI-Prolog   ships  with `cmake` `CMakeLists.txt`
configuration files that cover the  entire   project.  Builds  have been
tested on Ubuntu 16.04,  18.04,  18.10,   Fedore  28,  MacOSX  and cross
compilation for Win32 as well  as  Win64   using  Ubuntu  18.04  as host
system.

The build has  been  tested  with   the  "Unix  Makefiles"  and  "Ninja"
generators.  We  use  [Ninja](https://ninja-build.org/)   as  it  builds
faster, avoids warning  from  being   cluttered  and  better facilitates
debugging dependency issues. It can be   selected  using `cmake -G Ninja
...`, after which the usual `make` _target_   can be replaced by `ninja`
_target_. The examples below all  use  Ninja.   Drop  `-G  Ninja` to use
classical Unix make.

## Getting cmake

Building SWI-Prolog requires cmake version 3.5  or later (*). Many Linux
systems ship with a cmake package. On  MacOS we use the Macport version.
If the shipped cmake version is too old   you may wish to download cmake
from https://cmake.org/download/ On  Linux   systems,  installing  e.g.,
cmake 3.12 (please pick the latest stable version) is as simple as:

    wget https://cmake.org/files/v3.12/cmake-3.12.0-Linux-x86_64.sh
    sudo sh cmake-3.12.0-Linux-x86_64.sh --prefix=/usr/local --exclude-subdir

(*) Tested with 3.5 (Ubuntu Xenial), 3.10 (Ubuntu Bionic), 3.14 (MacOS).


## Native build

### Getting the source

The   source   may   be    downloaded    as     a    tar    ball    from
http://www.swi-prolog.org or downloaded using git. The git sequence is:

    git clone https://github.com/SWI-Prolog/swipl-devel.git
    cd swipl-devel
    git submodule update --init

If not all modules are needed, one can clone/update particular ones as follows:

    git submodule update --init packages/jpl packages/clib packages/sgml


### Building from source

The typical sequence to build SWI-Prolog  and install in `/usr/local` is
as follows:

    cd swipl-devel
    mkdir build
    cd build
    cmake -G Ninja ..
    ninja
    ctest -j 8
    ninja install

### Upgrading

In most cases the following should  update   an  installed system to the
latest version:

    git pull
    git submodule update --init
    cd build
    cmake ..
    ninja
    ctest -j 8
    ninja install

If this fails, one of these measures may be appropriate:

  1. run `ninja clean` before `ninja`
  2. remove the entire `build` directory and re-create it as above.
     Note that the build process makes no modifications outside the
     `build` directory.

## Build types

The default build type is `RelWithDebInfo`.  Alternatives may be selected
using e.g.,

    cmake -DCMAKE_BUILD_TYPE=Debug -G Ninja ..
    cmake -DCMAKE_BUILD_TYPE=Release -G Ninja ..

## Install location

<<<<<<< HEAD
To install in a particular location, use `-DCMAKE_INSTALL_PREFIX:PATH=/path/to/install`. For example, this will build SWI to be installed in `/usr/local/swipl-git` and will not include the documentation (see below for other customization options):

    cmake -DCMAKE_INSTALL_PREFIX:PATH=/usr/local/swipl-git -DINSTALL_DOCUMENTATION=OFF ..

After `sudo make install`, SWI will be located in `/usr/local/swipl-git`. Next adapt environment variables `SWI_HOME_DIR` and `LD_LIBRARY_PATH` to point to the new compiled and installed SWI system:

    export SWI_HOME_DIR=/usr/local/swipl-git/lib/swipl/
    export LD_LIBRARY_PATH=/usr/local/swipl-git/lib/swipl/lib/x86_64-linux/:$LD_LIBRARY_PATH

Finally, you can run it:

    /usr/local/swipl-git/bin/swipl

_NOTE:_ if there is already an installed SWI (e.g., the one coming with a Linux distribution), running `swipl` will run the new installed system pointed by `SWI_HOME_DIR`.
=======
To install in a particular   location, use `-DCMAKE_INSTALL_PREFIX`. For
example, this will build SWI to be installed in `/usr/local/swipl-git`:

    cmake -DCMAKE_INSTALL_PREFIX=/usr/local/swipl-git -G Ninja ..

After    `sudo    ninja    install`,     `swipl`      will     be     in
`/usr/local/swipl-git/bin/swipl`.
>>>>>>> 8dbdb770


## Customizing SWI-Prolog

By default the system configures all   features. Several cmake _options_
allow for restricting the system.

  | Option			  | Description                         |
  | ----------------------------- | ----------------------------------- |
  | `-DMULTI_THREADED=OFF`        | Drop support for Prolog threads     |
  | `-DUSE_SIGNALS=OFF`           | Drop signal support                 |
  | `-DUSE_GMP=OFF`               | Drop bignum and rational numbers    |
  | `-DUSE_TCMALLOC=OFF`          | Do not link against `-ltcmalloc`    |
  | `-DSWIPL_SHARED_LIB=OFF`      | Build Prolog kernel as static lib   |
  | `-DSWIPL_INSTALL_IN_LIB=ON`   | Install libswipl.so in <prefix>/lib |
<<<<<<< HEAD
=======
  | `-DSWIPL_INSTALL_IN_SHARE=ON` | Install docs in <prefix>/share      |
>>>>>>> 8dbdb770
  | `-DSWIPL_M32=ON`		  | Make 32-bit version on 64-bit Linux |
  | `-DSWIPL_PACKAGES=OFF`        | Only build the core system          |
  | `-DSWIPL_PACKAGES_BASIC=OFF`  | Drop all basic packages             |
  | `-DSWIPL_PACKAGES_ODBC=OFF`   | Drop ODBC and CQL packages          |
  | `-DSWIPL_PACKAGES_JAVA=OFF`   | Drop JPL Java interface             |
  | `-DSWIPL_PACKAGES_X=OFF`      | Drop graphics (xpce)                |
  | `-DBUILD_TESTING=OFF`         | Do not setup for ctest unit tests   |
  | `-DINSTALL_TESTS=ON`          | Add tests to installed system       |
  | `-DINSTALL_DOCUMENTATION=OFF` | Drop generating the HTML docs       |

Note that packages for  which  the   prerequisites  cannot  be found are
dropped automatically, as are packages  for   which  the sources are not
installed.

## Embedding SWI-Prolog in Java, C, C++, etc.

If SWI-Prolog is to be embedded in another executable it must be able to
find its home directory and the main   application  must be able to find
the SWI-Prolog shared library `libswipl.so`   (extension  depends on the
platform).  The following environment variables are commonly used:

    - `SWI_HOME_DIR` should point at SWI-Prolog's main directory, e.g.
      ``${CMAKE_INSTALL_PREFIX}/lib/swipl``
    - The shared object search path should include the directory where
      `libswipl.{so,dll,...}` resides.  The variable depends on the
      platform.  Some popular names:

      - `LD_LIBRARY_PATH` (ELF based systems such as Linux)
      - `DYLD_LIBRARY_PATH` (MacOS)
      - `PATH` (Windows)

If you build SWI-Prolog  you  must   __remove  these  variables from the
environment when building__. Failure  to  do   so  may  cause  the build
process to use parts  of  an   incompatible  installed  system.  Running
`cmake` warns if  such  an  environment   variable  is  found,  but  the
environment must be cleaned when running `ninja` or `make`.

## Profile Guided Optimization

When using Ninja and GCC, the system  may be build using _Profile Guided
Optimization_ (PGO). This  first  builds   the  system  instrumented  to
collect profile information, then runs  a   benchmark  suite and finally
recompiles it using the benchmark suite  output to help (notably) branch
prediction.  The  performance  improvement   is    about   10   to  20%.
Unfortunately the process is a little hard   and the entire system needs
to be recompiled on any change made to it. To build the PGO version, run
the commands below. The `../scripts/pgo-compile.sh`   performs the three
steps above using  the  core  system.   The  final  `ninja`  builds  the
packages and documentation.

    cmake -DCMAKE_BUILD_TYPE=Release -G Ninja ..
    ../scripts/pgo-compile.sh
    ninja

To stop using PGO builds in the current build directory run the commands
below. The `pgo-compile.sh  -off`  restores   the  normal  build  flags,
deletes the PGO data and cleans the core system files.

    ../scripts/pgo-compile.sh --off
    ninja


## Cross build

Cross building for Windows using (Ubuntu)   linux. Use `README.mingw` to
download  and  build  the  dependencies.  Next,  set  these  environment
variables:

  - `MINGW64_ROOT` must point at the prefix where the dependencies
    are for 64-bit Windows.
  - `MINGW32_ROOT` must point at the prefix where the dependencies
    are for 32-bit Windows.

The cmake toolchain  config  files  (see   below)  search  for  Java  in
`$HOME/.wine`. Please check these locations.

### 64 bit Windows from Linux

    mkdir win64
    cd win64
    cmake -DCMAKE_TOOLCHAIN_FILE=../cmake/cross/linux_win64.cmake -G Ninja ..
    ninja

### 32 bit Windows from Linux

    mkdir win32
    cd win32
    cmake -DCMAKE_TOOLCHAIN_FILE=../cmake/cross/linux_win32.cmake -G Ninja ..

### WASM (Emscripten)

__Note__: due to a  bug  in   the  current  Emscripten  directory access
functions we need the _native friend_   mechanism  to create the library
index. The flags below   include `-DSWIPL_NATIVE_FRIEND=build`, assuming
you built a  native  executable  in   the  directory  `build`  below the
sources. Adjust as necessary.

    [Assumes native Prolog in `build`.  See note above]

    mkdir build.wasm
    cd build.wasm
    source ~/emsdk/emsdk_env.sh
    cmake -DCMAKE_TOOLCHAIN_FILE=$EMSCRIPTEN/cmake/Modules/Platform/Emscripten.cmake \
          -DCMAKE_BUILD_TYPE=Release \
	  -DZLIB_LIBRARY=$HOME/zlib-1.2.11/libz.a \
	  -DZLIB_INCLUDE_DIR=$HOME/zlib-1.2.11 \
	  -DMULTI_THREADED=OFF \
	  -DUSE_SIGNALS=OFF \
	  -DUSE_GMP=OFF \
	  -DBUILD_SWIPL_LD=OFF \
	  -DSWIPL_PACKAGES=OFF \
	  -DINSTALL_DOCUMENTATION=OFF \
	  -DSWIPL_NATIVE_FRIEND=build \
	  -G Ninja ..

### Building a 32-bit version on 64-bit Debian based Linux

Building the 32-bit version on  a  64   bit  platform  can be useful for
testing and creating  32-bit  .qlf  files   or  saved  states.  A fairly
complete system is created using the configuration command below.

    cmake -DSWIPL_M32=ON \
	  -DSWIPL_PACKAGES_JAVA=OFF -DSWIPL_PACKAGES_QT=OFF \
          -G Ninja ..

### Cross-building for targets without an emulator

In the above scenarios we have an  emulator (Wine, Node.js) that can run
the compiled Prolog system  so  we  can   do  the  Prolog  steps  of the
installation such as building  the  boot   file,  building  .qlf  files,
library indexes and the documentation. On some  systems we do not have a
suitable emulator. Experimental support is  provided using the following
steps:

  - Build a native Prolog system in a directory, say `native`.  This
    version must have the same _word-size_ (32 or 64-bits) as the
    cross-compiled target.  One the core Prolog system (no packages)
    is required and the system only needs to be build, i.e., the
    _install_ step is allowed but not needed.  See above.

  - Specify `-DSWIPL_NATIVE_FRIEND=native` for the cross-compilation.
    This will cause the above system to be used for the cross
    compilation steps.

## Development

When building SWI-Prolog using cmake a  complete installation is created
in the cmake _build_ directory. If possible,   the files from the source
tree that do not need modification are   created  as _symbolic links_ to
the real sources. This  implies  that  `src/swipl`   can  be  used  as a
complete development environment and library   and system predicates can
be edited using edit/1 and friends.

The script `scripts/swi-activate` may be used   to  create symlinks from
$HOME/bin to the version in the  current   working  directory. It may be
used to activate the system  in  the   build  directory  or  where it is
installed. It is called from the build directory as one of:

    ../scripts/swipl-activate
    ../scripts/swipl-activate --installed

Developers    may    wish    to    set    the    environment    variable
`SWIPL_INSTALL_PREFIX`,   which   is   used   as     the   default   for
`CMAKE_INSTALL_PREFIX`. Moreover, if this variable includes `@builddir@`
this  string  is  replaced  with  the  basename  of  the  current  build
directory. This aims at the following scenario:

  1. Set e.g. `export SWIPL_INSTALL_PREFIX=$HOME/cmake/@builddir@`
  2. Use multiple build directories  for   debug,  different  targets or
     different configurations.  Typically these are called `build.<config>`,
     for example `build.single-threaded`.
  3. Configure without specifying a `CMAKE_INSTALL_PREFIX`
  4. Build, test and install.  Optionally use `swipl-activate` to
     use this version as default.

When  developing  on  the  core  system  one  often  does  not  want  to
re-generate documentation and possible package dependencies. This can be
achieved using the target `core`, which   builds `swipl`, `libswipl` and
`boot.prc`:

    ninja core


### Testing

Tests are registered for use with `ctest`.  To run all tests, simply run
this in the build directory.  Tests  can   be  run  concurrently (`-j 8`
below).

    % ctest -j 8

Note that there seem to be  few   tests.  This is misleading. Each ctest
test loads a Prolog file that  may  run   hundreds  of  tests. If a test
fails,  run  the  command  below  to    get  details.  Tests  are  named
_package_:_name_, so `ctest -V -R clib:` runs   the tests for the `clib`
package.

    % ctest -V -R name

Note that all tests can be executed   interactively  by loading the test
file and calling the entry point  as   illustrated.  The  entry point is
always the base  name  of  the   file  (without  directory  and  without
extension).

    % src/swipl ../src/Tests/core/test_arith.pl
    ?- test_arith.
    % PL-Unit: div ... done
    ...

### Trapping memory issues using AddressSanitizer

[AddressSanitizer](https://en.wikipedia.org/wiki/AddressSanitizer) is an
extension to Clang and GCC to  instrument executables for finding common
memory    management    issues.    It    traps     similar    bugs    as
[Valgrind](http://valgrind.org/), but if a suspected   bug does not show
up using one tool it might  be  worthwhile   to  try  the  other. A nice
property of Valgrind is that it can   be used directly on the executable
without recompilation. The downside is that   Valgrind makes the program
run about 20 times slower. The slowdown   by AddressSanitizer is about a
factor two. To compile for using with AddressSanitizer, do e.g.,

    % mkdir build.sanitize
    % cd build.sanitize
    % cmake -DCMAKE_BUILD_TYPE=Sanitize -G Ninja ..
    % ninja

See also `cmake/BuildType.cmake` and `PL_halt()` in `src/pl-fli.c`.

You can run the tests normally using   `ctest`. Note that the `swipl:GC`
test requires more stack than the   default when using AddressSanitizer.
To fix this run (bash) `ulimit  -s   20000`  before running `ctest`. The
test   `jpl:prolog_in_java`   because   Java   is    not   loaded   with
AddressSanitizer preloaded.   All other tests should pass (about 4 times
slower than normal).


## Packaging

### Windows

The windows installer is created from the cross-compiled version using a
Linux native port of the NSIS  installer generator. Ensure `makensis` is
installed (`apt-get install nsis`) and run the  commands below to in the
build directory create the installer:

    cmake -DCMAKE_BUILD_TYPE=Release -DCMAKE_TOOLCHAIN_FILE=../cmake/cross/linux_win64.cmake -G Ninja ..
    ninja
    cpack

And, for the 32-bit version:

    cmake -DCMAKE_BUILD_TYPE=Release -DCMAKE_TOOLCHAIN_FILE=../cmake/cross/linux_win32.cmake -G Ninja ..
    ninja
    cpack


### Debian based Linux systems (.deb or .rpm)

The following commands create   swipl-<version>-<nr>.<cpu>.deb/rpm  file
with SWI-Prolog to be installed in /usr. The process creates a monolitic
installer for a particular configuration of   SWI-Prolog.  This is *not*
what is typically used to  create   packages  for  distributions. Distro
package maintainers are referred to _Modular  packages for Linux_ below.
The prodedure here is intended  to   create  custom  Debian packages for
in-house deployment.

    cmake -DCMAKE_BUILD_TYPE=Release -DCMAKE_INSTALL_PREFIX=/usr -G Ninja ..
    ninja
    cpack -G DEB

for generating an RPM, use  `cpack  -G   RPM`.  The  cmake configure run
selects a default packager depending on  the availability of the package
installer `apt` (assuming DEB) or `dnf` (assuming RPM).


#### Modular packages for Linux

Most Linux distributions  with  to   install  SWI-Prolog  using multiple
packages, notably to reduce dependencies. For  example, the xpce package
os normally provided  by  a  package   `swi-prolog-x`  and  the  core of
SWI-Prolog as `swi-prolog-nox`. This  allows installing `swi-prolog-nox`
on headless servers without installing X11.

Modular installation can be based on cmake _COMPONENTS_. The files for a
particular component can be installed using, for  example (not this is a
one-line command):

    DESTDIR=$(pwd)/<component> \
        cmake -DCMAKE_INSTALL_COMPONENT=<component> \
	      -P cmake_install.cmake

The defined components are:

  | Component            | Description                          |
  | -------------------- | ------------------------------------ |
  | Core_system		 | Compiler and core libraries          |
  | Core_packages	 | Packages with few dependencies       |
  | Archive_interface	 | Libarchive binding                   |
  | Commandline_editors	 | Readline and libedit interfaces      |
  | ODBC_interface	 | ODBC binding                         |
  | BerkeleyDB_interface | BDB interface                        |
  | Perl_regex		 | PCRE library binding                 |
  | YAML_support	 | Libyaml binding                      |
  | Java_interface	 | Java interface (JPL)                 |
  | OpenSSL_interface    | Binding to OpenSSL/LibreSSL          |
  | TIPC_networking      | Linux TIPC network support           |
  | Qt_console		 | Qt windowed interface                |
  | Graphics_subsystem	 | The xpce graphics system (needs X11) |
  | Documentation	 | System HTML documentation            |
  | Examples		 | Example files		        |

See the `debian` subdirectory for the complete   set  of rules we use to
generate the Ubuntu PPA releases.

### Create a MacOSX Bundle

    cmake -DCMAKE_BUILD_TYPE=Release -DBUILD_MACOS_BUNDLE=ON -G Ninja ..
    ninja
    cpack

## Issues

- Provide a FindSWIPL.cmake?
- Problem compiling SWI when another SWI is installed already and you
  have environment variables set to facilitate e.g., embedding in Java.
  The variable names and possibly conflicting values depend on the OS.
  See [issue](https://github.com/SWI-Prolog/swipl-devel/issues/435)




<|MERGE_RESOLUTION|>--- conflicted
+++ resolved
@@ -87,22 +87,6 @@
 
 ## Install location
 
-<<<<<<< HEAD
-To install in a particular location, use `-DCMAKE_INSTALL_PREFIX:PATH=/path/to/install`. For example, this will build SWI to be installed in `/usr/local/swipl-git` and will not include the documentation (see below for other customization options):
-
-    cmake -DCMAKE_INSTALL_PREFIX:PATH=/usr/local/swipl-git -DINSTALL_DOCUMENTATION=OFF ..
-
-After `sudo make install`, SWI will be located in `/usr/local/swipl-git`. Next adapt environment variables `SWI_HOME_DIR` and `LD_LIBRARY_PATH` to point to the new compiled and installed SWI system:
-
-    export SWI_HOME_DIR=/usr/local/swipl-git/lib/swipl/
-    export LD_LIBRARY_PATH=/usr/local/swipl-git/lib/swipl/lib/x86_64-linux/:$LD_LIBRARY_PATH
-
-Finally, you can run it:
-
-    /usr/local/swipl-git/bin/swipl
-
-_NOTE:_ if there is already an installed SWI (e.g., the one coming with a Linux distribution), running `swipl` will run the new installed system pointed by `SWI_HOME_DIR`.
-=======
 To install in a particular   location, use `-DCMAKE_INSTALL_PREFIX`. For
 example, this will build SWI to be installed in `/usr/local/swipl-git`:
 
@@ -110,7 +94,6 @@
 
 After    `sudo    ninja    install`,     `swipl`      will     be     in
 `/usr/local/swipl-git/bin/swipl`.
->>>>>>> 8dbdb770
 
 
 ## Customizing SWI-Prolog
@@ -126,10 +109,7 @@
   | `-DUSE_TCMALLOC=OFF`          | Do not link against `-ltcmalloc`    |
   | `-DSWIPL_SHARED_LIB=OFF`      | Build Prolog kernel as static lib   |
   | `-DSWIPL_INSTALL_IN_LIB=ON`   | Install libswipl.so in <prefix>/lib |
-<<<<<<< HEAD
-=======
   | `-DSWIPL_INSTALL_IN_SHARE=ON` | Install docs in <prefix>/share      |
->>>>>>> 8dbdb770
   | `-DSWIPL_M32=ON`		  | Make 32-bit version on 64-bit Linux |
   | `-DSWIPL_PACKAGES=OFF`        | Only build the core system          |
   | `-DSWIPL_PACKAGES_BASIC=OFF`  | Drop all basic packages             |
