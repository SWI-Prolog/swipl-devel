--- conflicted
+++ resolved
@@ -81,12 +81,8 @@
 ## Build types
 
 The default build type is `RelWithDebInfo`. Alternatives may be selected
-<<<<<<< HEAD
-using e.g.,
-=======
 using e.g., See [Profile Guided Optimization](#PGO)   for details on the
 PGO build for maximum performance.
->>>>>>> f6e856bd
 
     cmake -DCMAKE_BUILD_TYPE=Debug -G Ninja ..
     cmake -DCMAKE_BUILD_TYPE=Release -G Ninja ..
@@ -106,12 +102,8 @@
 ## Customizing SWI-Prolog
 
 By default the system configures all   features. Several cmake _options_
-<<<<<<< HEAD
-allow for restricting the system.
-=======
 allow for restricting the system, define   the  layout of the filesystem
 and libraries that are built.
->>>>>>> f6e856bd
 
   | Option                        | Description                           |
   | ----------------------------- | ------------------------------------- |
@@ -119,13 +111,9 @@
   | `-DUSE_SIGNALS=OFF`           | Drop signal support                   |
   | `-DUSE_GMP=OFF`               | Drop bignum and rational numbers      |
   | `-DUSE_TCMALLOC=OFF`          | Do not link against `-ltcmalloc`      |
-<<<<<<< HEAD
-  | `-DSWIPL_SHARED_LIB=OFF`      | Build Prolog kernel as static lib     |
-=======
   | `-DVMI_FUNCTIONS=ON`          | Use functions for the VM instructions |
   | `-DSWIPL_SHARED_LIB=OFF`      | Build Prolog kernel as static lib     |
   | `-DSWIPL_STATIC_LIB=ON`       | Also build `libswipl_static.a`        |
->>>>>>> f6e856bd
   | `-DSWIPL_INSTALL_IN_LIB=ON`   | Install libswipl.so in `<prefix>/lib` |
   | `-DSWIPL_INSTALL_IN_SHARE=ON` | Install docs in `<prefix>/share`      |
   | `-DSWIPL_M32=ON`              | Make 32-bit version on 64-bit Linux   |
@@ -177,19 +165,10 @@
     cmake -DCMAKE_BUILD_TYPE=PGO -G Ninja ..
     ninja
 
-<<<<<<< HEAD
-To stop using PGO builds in the current build directory run the commands
-below. The `pgo-compile.sh --off`  restores   the  normal  build  flags,
-deletes the PGO data and cleans the core system files.
-
-    ../scripts/pgo-compile.sh --off
-    ninja
-=======
 Older versions provided a  helper   script  in `scripts/pgo-compile.sh`.
 This is now a dummy script  that   runs  `cmake --build`. Note that this
 simply builds the  system.  The  build   type  must  be  set  beforehand
 explicitly as indicated above.
->>>>>>> f6e856bd
 
 
 ## Cross build
