--- conflicted
+++ resolved
@@ -7,7 +7,7 @@
 
 version=`cat VERSION`
 pdf_build_dir=build.pdf
-PUBLIC="ec:/home/swipl/web/download/stable"
+PUBLIC="ec:/home/swipl/web/download/devel"
 
 build_pdf()
 { rm -rf build.pdf
@@ -60,9 +60,6 @@
 	cmake -DCMAKE_BUILD_TYPE=Release \
 	      -DMACOSX_DEPENDENCIES_FROM=$HOME/deps \
               -DBUILD_MACOS_BUNDLE=ON \
-<<<<<<< HEAD
-	      -G Ninja ..
-=======
 	      -DJAVA_COMPATIBILITY=ON \
 	      -G Ninja ..
     ninja
@@ -85,7 +82,6 @@
               -DJAVA_COMPATIBILITY=ON \
               -G Ninja ..
     ../scripts/pgo-compile.sh
->>>>>>> 8dbdb770
     ninja
     cpack
   )
@@ -98,11 +94,7 @@
 build_PPAs()
 { git branch -D ppa || true
   git checkout -b ppa
-<<<<<<< HEAD
-  for distro in xenial bionic cosmic disco; do
-=======
   for distro in xenial bionic disco eoan focal; do
->>>>>>> 8dbdb770
     ./scripts/make-ppa --distro=$distro --push
   done
   git checkout master
