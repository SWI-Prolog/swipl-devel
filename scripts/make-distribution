#!/bin/bash

if [ ! -f VERSION ]; then
  echo "ERROR: must be executed from top directory"
  exit 1
fi

version=`cat VERSION`
pdf_build_dir=build.pdf
PUBLIC="ec:/home/swipl/web/download/stable"

build_pdf()
{ rm -rf build.pdf
  mkdir build.pdf
  ( cd build.pdf
    cmake -DBUILD_PDF_DOCUMENTATION=ON -G Ninja ..
    ninja
  )
}

<<<<<<< HEAD

=======
>>>>>>> f6e856bd
# Build the Windows version using the Docker from
# https://github.com/SWI-Prolog/docker-swipl-build-mingw.git
#
# Comment to build locally. See README.win32   for the setup. Be warned,
# this is complicated! Disabled profile   guide optimization for Windows
# as it is broken in recent   Ubuntu  releases. Linking the instrumented
# binary fails due to a missing  symbols   in  libgcov.a.  The Docker is
# based on Fedora.

MINGW_DOCKER_DIR=$HOME/src/docker/docker-swipl-build-mingw

build_win32()
{ if [ ! -z "$MINGW_DOCKER_DIR" ]; then
<<<<<<< HEAD
    make -C $MINGW_DOCKER_DIR SWIPLSRC=$HOME/src/swipl win32
=======
    make -C $MINGW_DOCKER_DIR win32
>>>>>>> f6e856bd
  else
    rm -rf build.win32
    mkdir build.win32
    ( cd build.win32
      cmake -DCMAKE_BUILD_TYPE=Release \
	    -DCMAKE_TOOLCHAIN_FILE=../cmake/cross/linux_win32.cmake \
	    -DJAVA_COMPATIBILITY=ON \
	    -G Ninja ..
<<<<<<< HEAD
#     ../scripts/pgo-compile.sh
=======
>>>>>>> f6e856bd
      ninja
      cpack
    )
  fi
}

build_win64()
{ if [ ! -z "$MINGW_DOCKER_DIR" ]; then
<<<<<<< HEAD
    make -C $MINGW_DOCKER_DIR SWIPLSRC=$HOME/src/swipl win64
=======
    make -C $MINGW_DOCKER_DIR win64
>>>>>>> f6e856bd
  else
  rm -rf build.win64
    mkdir build.win64
    ( cd build.win64
      cmake -DCMAKE_BUILD_TYPE=Release \
	    -DJAVA_HOME="$HOME/.wine/drive_c/Program Files/Java/jdk-13.0.2" \
	    -DCMAKE_TOOLCHAIN_FILE=../cmake/cross/linux_win64.cmake \
	    -DJAVA_COMPATIBILITY=ON \
	    -G Ninja ..
<<<<<<< HEAD
#     ../scripts/pgo-compile.sh
=======
>>>>>>> f6e856bd
      ninja
      cpack
    )
  fi
}

build_macosx()
{ rm -rf build.macosx
  mkdir build.macosx
  ( cd build.macosx
    export PATH=$HOME/deps/bin:$PATH
    MACOSX_DEPLOYMENT_TARGET=10.12 \
	cmake -DCMAKE_BUILD_TYPE=Release \
	      -DMACOSX_DEPENDENCIES_FROM=$HOME/deps \
              -DBUILD_MACOS_BUNDLE=ON \
	      -DJAVA_COMPATIBILITY=ON \
	      -G Ninja ..
    ninja
    cpack
  )
}


# Use gcc 9 from Macport `port install gcc9`
build_macosx_gcc()
{ rm -rf build.macosx-gcc
  mkdir build.macosx-gcc
  ( cd build.macosx-gcc
    export PATH=$HOME/deps/bin:$PATH
    export CC=gcc-mp-10
    MACOSX_DEPLOYMENT_TARGET=10.12 \
        cmake -DCMAKE_BUILD_TYPE=PGO \
              -DMACOSX_DEPENDENCIES_FROM=$HOME/deps \
              -DBUILD_MACOS_BUNDLE=ON \
              -DJAVA_COMPATIBILITY=ON \
              -G Ninja ..
    ninja
    cpack
  )
}

build_source()
{ ./scripts/make-src-tape
}

build_PPAs()
{ git branch -D ppa || true
  git checkout -b ppa
  for distro in $(./scripts/make-ppa --list-distros); do
    ./scripts/make-ppa --distro=$distro --push
  done
  git checkout master
  git submodule update debian
}

build()
{ if [ $(uname) = Darwin ]; then
    build_macosx_gcc
  else
    build_pdf
    build_win32
    build_win64
    build_source
    build_PPAs
  fi
}

################
# Uploading

upload_file()
{ if [ -f "$2" ]; then
    rsync -Pvu "$2" ${PUBLIC}/$1
  fi
}

upload_win32()
{ upload_file bin build.win32/swipl-${version}-1.x86.exe
}

upload_win64()
{ upload_file bin build.win64/swipl-${version}-1.x64.exe
}

upload_macosx()
{ if [ -f build.macosx-gcc/swipl-${version}-1.x86_64.dmg ]; then
    echo "Uploading fast GCC version"
    upload_file bin build.macosx-gcc/swipl-${version}-1.x86_64.dmg
  else
    echo "WARNING: uploading slow Clang version"
    upload_file bin build.macosx/swipl-${version}-1.x86_64.dmg
  fi
}

upload_pdf()
{ upload_file doc build.pdf/man/SWI-Prolog-$version.pdf
}

upload_src()
{ upload_file src ../swipl-$version.tar.gz
}

upload()
{ if [ $(uname) = Darwin ]; then
    upload_macosx
  else
    upload_win32
    upload_win64
    upload_pdf
    upload_src
  fi
}<|MERGE_RESOLUTION|>--- conflicted
+++ resolved
@@ -18,10 +18,6 @@
   )
 }
 
-<<<<<<< HEAD
-
-=======
->>>>>>> f6e856bd
 # Build the Windows version using the Docker from
 # https://github.com/SWI-Prolog/docker-swipl-build-mingw.git
 #
@@ -35,11 +31,7 @@
 
 build_win32()
 { if [ ! -z "$MINGW_DOCKER_DIR" ]; then
-<<<<<<< HEAD
     make -C $MINGW_DOCKER_DIR SWIPLSRC=$HOME/src/swipl win32
-=======
-    make -C $MINGW_DOCKER_DIR win32
->>>>>>> f6e856bd
   else
     rm -rf build.win32
     mkdir build.win32
@@ -48,10 +40,6 @@
 	    -DCMAKE_TOOLCHAIN_FILE=../cmake/cross/linux_win32.cmake \
 	    -DJAVA_COMPATIBILITY=ON \
 	    -G Ninja ..
-<<<<<<< HEAD
-#     ../scripts/pgo-compile.sh
-=======
->>>>>>> f6e856bd
       ninja
       cpack
     )
@@ -60,11 +48,7 @@
 
 build_win64()
 { if [ ! -z "$MINGW_DOCKER_DIR" ]; then
-<<<<<<< HEAD
     make -C $MINGW_DOCKER_DIR SWIPLSRC=$HOME/src/swipl win64
-=======
-    make -C $MINGW_DOCKER_DIR win64
->>>>>>> f6e856bd
   else
   rm -rf build.win64
     mkdir build.win64
@@ -74,10 +58,6 @@
 	    -DCMAKE_TOOLCHAIN_FILE=../cmake/cross/linux_win64.cmake \
 	    -DJAVA_COMPATIBILITY=ON \
 	    -G Ninja ..
-<<<<<<< HEAD
-#     ../scripts/pgo-compile.sh
-=======
->>>>>>> f6e856bd
       ninja
       cpack
     )
