--- conflicted
+++ resolved
@@ -585,21 +585,6 @@
     atomic_list_concat([Path0, OSDir], ';', Path),
     setenv('PATH', Path).
 
-<<<<<<< HEAD
-% Under MSYS2, the program is invoked from a bash, with the dll
-% dependencies (zlib1.dll etc.) in %MINGW_PREFIX%/bin instead of
-% the installation directory). Here we add this folder to the dll
-% search path.
-
-add_mingw_dll_directory :-
-    current_prolog_flag(msys2, true),
-    !,
-    getenv('MINGW_PREFIX', Prefix),
-    atomic_list_concat([Prefix, bin], /, Bin),
-    win_add_dll_directory(Bin).
-
-add_mingw_dll_directory.
-=======
 % Environments such as MSYS2 and  CONDA   install  DLLs in some separate
 % directory. We add these directories to   the  search path for indirect
 % dependencies from ours foreign plugins.
@@ -619,7 +604,6 @@
     getenv(Var, Prefix),
     atom_concat(Prefix, Postfix, Dir),
     win_add_dll_directory(Dir).
->>>>>>> d468eb79
 
 :- initialization
     add_dll_directories.
