--- conflicted
+++ resolved
@@ -691,13 +691,6 @@
 put_visited(Node) :- put_attr(Node, clpb_visited, true).
 
 is_bdd(BDD) :-
-<<<<<<< HEAD
-        bdd_ites(BDD, ITEs0),
-        pairs_values(ITEs0, Ls0),
-        sort(Ls0, Ls1),
-        (   same_length(Ls0, Ls1) -> true
-        ;   domain_error(reduced_ites, (ITEs0,Ls0,Ls1))
-=======
         (   current_prolog_flag(optimise, true) -> true % skip validation
         ;   bdd_ites(BDD, ITEs0),
             pairs_values(ITEs0, Ls0),
@@ -705,7 +698,6 @@
             (   same_length(Ls0, Ls1) -> true
             ;   domain_error(reduced_ites, (ITEs0,Ls0,Ls1))
             )
->>>>>>> 54cc2036
         ).
 
 bdd_ites(BDD, ITEs) :-
