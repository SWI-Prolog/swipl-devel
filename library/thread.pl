/*  Part of SWI-Prolog

    Author:        Jan Wielemaker
    E-mail:        J.Wielemaker@vu.nl
    WWW:           http://www.swi-prolog.org
    Copyright (c)  2007-2020, University of Amsterdam
                              VU University Amsterdam
                              CWI, Amsterdam
    All rights reserved.

    Redistribution and use in source and binary forms, with or without
    modification, are permitted provided that the following conditions
    are met:

    1. Redistributions of source code must retain the above copyright
       notice, this list of conditions and the following disclaimer.

    2. Redistributions in binary form must reproduce the above copyright
       notice, this list of conditions and the following disclaimer in
       the documentation and/or other materials provided with the
       distribution.

    THIS SOFTWARE IS PROVIDED BY THE COPYRIGHT HOLDERS AND CONTRIBUTORS
    "AS IS" AND ANY EXPRESS OR IMPLIED WARRANTIES, INCLUDING, BUT NOT
    LIMITED TO, THE IMPLIED WARRANTIES OF MERCHANTABILITY AND FITNESS
    FOR A PARTICULAR PURPOSE ARE DISCLAIMED. IN NO EVENT SHALL THE
    COPYRIGHT OWNER OR CONTRIBUTORS BE LIABLE FOR ANY DIRECT, INDIRECT,
    INCIDENTAL, SPECIAL, EXEMPLARY, OR CONSEQUENTIAL DAMAGES (INCLUDING,
    BUT NOT LIMITED TO, PROCUREMENT OF SUBSTITUTE GOODS OR SERVICES;
    LOSS OF USE, DATA, OR PROFITS; OR BUSINESS INTERRUPTION) HOWEVER
    CAUSED AND ON ANY THEORY OF LIABILITY, WHETHER IN CONTRACT, STRICT
    LIABILITY, OR TORT (INCLUDING NEGLIGENCE OR OTHERWISE) ARISING IN
    ANY WAY OUT OF THE USE OF THIS SOFTWARE, EVEN IF ADVISED OF THE
    POSSIBILITY OF SUCH DAMAGE.
*/

:- module(thread,
          [ concurrent/3,               % +Threads, :Goals, +Options
            concurrent_maplist/2,       % :Goal, +List
            concurrent_maplist/3,       % :Goal, ?List1, ?List2
            concurrent_maplist/4,       % :Goal, ?List1, ?List2, ?List3
            concurrent_forall/2,        % :Generate, :Test
            concurrent_forall/3,        % :Generate, :Test, +Options
            concurrent_and/2,           % :Generator,:Test
            concurrent_and/3,           % :Generator,:Test,+Options
            first_solution/3,           % -Var, :Goals, +Options

            call_in_thread/2            % +Thread, :Goal
          ]).
:- autoload(library(apply),[maplist/2,maplist/3,maplist/4,maplist/5]).
:- autoload(library(error),[must_be/2]).
:- autoload(library(lists),[subtract/3,same_length/2]).
:- autoload(library(option),[option/2, option/3]).
:- autoload(library(ordsets), [ord_intersection/3]).
:- autoload(library(debug), [debug/3, assertion/1]).

%:- debug(concurrent).

:- meta_predicate
    concurrent(+, :, +),
    concurrent_maplist(1, +),
    concurrent_maplist(2, ?, ?),
    concurrent_maplist(3, ?, ?, ?),
    concurrent_forall(0, 0),
    concurrent_forall(0, 0, +),
    concurrent_and(0, 0),
    concurrent_and(0, 0, +),
    first_solution(-, :, +),
    call_in_thread(+, 0).


:- predicate_options(concurrent/3, 3,
                     [ pass_to(system:thread_create/3, 3)
                     ]).
:- predicate_options(concurrent_forall/3, 3,
                     [ threads(nonneg)
                     ]).
:- predicate_options(concurrent_and/3, 3,
                     [ threads(nonneg)
                     ]).
:- predicate_options(first_solution/3, 3,
                     [ on_fail(oneof([stop,continue])),
                       on_error(oneof([stop,continue])),
                       pass_to(system:thread_create/3, 3)
                     ]).

/** <module> High level thread primitives

This  module  defines  simple  to  use   predicates  for  running  goals
concurrently.  Where  the  core  multi-threaded    API  is  targeted  at
communicating long-living threads, the predicates   here  are defined to
run goals concurrently without having to   deal with thread creation and
maintenance explicitely.

Note that these predicates run goals   concurrently  and therefore these
goals need to be thread-safe. As  the   predicates  in  this module also
abort branches of the computation that  are no longer needed, predicates
that have side-effect must act properly.  In   a  nutshell, this has the
following consequences:

  * Nice clean Prolog code without side-effects (but with cut) works
    fine.
  * Side-effects are bad news.  If you really need assert to store
    intermediate results, use the thread_local/1 declaration.  This
    also guarantees cleanup of left-over clauses if the thread is
    cancelled.  For other side-effects, make sure to use call_cleanup/2
    to undo them should the thread be cancelled.
  * Global variables are ok as they are thread-local and destroyed
    on thread cancellation.  Note however that global variables in
    the calling thread are *not* available in the threads that are
    created.  You have to pass the value as an argument and initialise
    the variable in the new thread.
  * Thread-cancellation uses thread_signal/2.  Using this code
    with long-blocking foreign predicates may result in long delays,
    even if another thread asks for cancellation.

@author Jan Wielemaker
*/

%!  concurrent(+N, :Goals, +Options) is semidet.
%
%   Run Goals in parallel using N   threads.  This call blocks until
%   all work has been done.  The   Goals  must  be independent. They
%   should not communicate using shared  variables   or  any form of
%   global data. All Goals must be thread-safe.
%
%   Execution succeeds if all goals  have   succeeded.  If  one goal
%   fails or throws an exception,  other   workers  are abandoned as
%   soon as possible and the entire   computation fails or re-throws
%   the exception. Note that if  multiple   goals  fail  or raise an
%   error it is not defined which error or failure is reported.
%
%   On successful completion, variable bindings   are returned. Note
%   however that threads have independent   stacks and therefore the
%   goal is copied to the worker  thread   and  the result is copied
%   back to the caller of concurrent/3.
%
%   Choosing the right number of threads is not always obvious. Here
%   are some scenarios:
%
%     * If the goals are CPU intensive and normally all succeeding,
%     typically the number of CPUs is the optimal number of
%     threads.  Less does not use all CPUs, more wastes time in
%     context switches and also uses more memory.
%
%     * If the tasks are I/O bound the number of threads is
%     typically higher than the number of CPUs.
%
%     * If one or more of the goals may fail or produce an error,
%     using a higher number of threads may find this earlier.
%
%   @arg N Number of worker-threads to create. Using 1, no threads
%        are created.  If N is larger than the number of Goals we
%        create exactly as many threads as there are Goals.
%   @arg Goals List of callable terms.
%   @arg Options Passed to thread_create/3 for creating the
%        workers.  Only options changing the stack-sizes can
%        be used. In particular, do not pass the detached or alias
%        options.
%   @see In many cases, concurrent_maplist/2 and friends
%        is easier to program and is tractable to program
%        analysis.

concurrent(1, M:List, _) :-
    !,
    maplist(once_in_module(M), List).
concurrent(N, M:List, Options) :-
    must_be(positive_integer, N),
    must_be(list(callable), List),
    length(List, JobCount),
    message_queue_create(Done),
    message_queue_create(Queue),
    WorkerCount is min(N, JobCount),
    create_workers(WorkerCount, Queue, Done, Workers, Options),
    submit_goals(List, 1, M, Queue, VarList),
    forall(between(1, WorkerCount, _),
           thread_send_message(Queue, done)),
    VT =.. [vars|VarList],
    concur_wait(JobCount, Done, VT, cleanup(Workers, Queue),
                Result, [], Exitted),
    subtract(Workers, Exitted, RemainingWorkers),
    concur_cleanup(Result, RemainingWorkers, [Queue, Done]),
    (   Result == true
    ->  true
    ;   Result = false
    ->  fail
    ;   Result = exception(Error)
    ->  throw(Error)
    ).

once_in_module(M, Goal) :-
    call(M:Goal), !.

%!  submit_goals(+List, +Id0, +Module, +Queue, -Vars) is det.
%
%   Send all jobs from List to Queue. Each goal is added to Queue as
%   a term goal(Id, Goal, Vars). Vars  is   unified  with  a list of
%   lists of free variables appearing in each goal.

submit_goals([], _, _, _, []).
submit_goals([H|T], I, M, Queue, [Vars|VT]) :-
    term_variables(H, Vars),
    thread_send_message(Queue, goal(I, M:H, Vars)),
    I2 is I + 1,
    submit_goals(T, I2, M, Queue, VT).


%!  concur_wait(+N, +Done:queue, +VT:compound, +Cleanup,
%!              -Result, +Exitted0, -Exitted) is semidet.
%
%   Wait for completion, failure or error.
%
%   @arg Exited List of thread-ids with threads that completed
%   before all work was done.

concur_wait(0, _, _, _, true, Exited, Exited) :- !.
concur_wait(N, Done, VT, Cleanup, Status, Exitted0, Exitted) :-
    debug(concurrent, 'Concurrent: waiting for workers ...', []),
    catch(thread_get_message(Done, Exit), Error,
          concur_abort(Error, Cleanup, Done, Exitted0)),
    debug(concurrent, 'Waiting: received ~p', [Exit]),
    (   Exit = done(Id, Vars)
    ->  debug(concurrent, 'Concurrent: Job ~p completed with ~p', [Id, Vars]),
        arg(Id, VT, Vars),
        N2 is N - 1,
        concur_wait(N2, Done, VT, Cleanup, Status, Exitted0, Exitted)
    ;   Exit = finished(Thread)
    ->  thread_join(Thread, JoinStatus),
        debug(concurrent, 'Concurrent: waiter ~p joined: ~p',
              [Thread, JoinStatus]),
        (   JoinStatus == true
        ->  concur_wait(N, Done, VT, Cleanup, Status, [Thread|Exitted0], Exitted)
        ;   Status = JoinStatus,
            Exitted = [Thread|Exitted0]
        )
    ).

concur_abort(Error, cleanup(Workers, Queue), Done, Exitted) :-
    debug(concurrent, 'Concurrent: got ~p', [Error]),
    subtract(Workers, Exitted, RemainingWorkers),
    concur_cleanup(Error, RemainingWorkers, [Queue, Done]),
    throw(Error).

create_workers(N, Queue, Done, [Id|Ids], Options) :-
    N > 0,
    !,
    thread_create(worker(Queue, Done), Id,
                  [ at_exit(thread_send_message(Done, finished(Id)))
                  | Options
                  ]),
    N2 is N - 1,
    create_workers(N2, Queue, Done, Ids, Options).
create_workers(_, _, _, [], _).


%!  worker(+WorkQueue, +DoneQueue) is det.
%
%   Process jobs from WorkQueue and send the results to DoneQueue.

worker(Queue, Done) :-
    thread_get_message(Queue, Message),
    debug(concurrent, 'Worker: received ~p', [Message]),
    (   Message = goal(Id, Goal, Vars)
    ->  (   Goal
        ->  thread_send_message(Done, done(Id, Vars)),
            worker(Queue, Done)
        )
    ;   true
    ).


%!  concur_cleanup(+Result, +Workers:list, +Queues:list) is det.
%
%   Cleanup the concurrent workers and message  queues. If Result is
%   not =true=, signal all workers to make them stop prematurely. If
%   result is true we assume  all   workers  have been instructed to
%   stop or have stopped themselves.

concur_cleanup(Result, Workers, Queues) :-
    !,
    (   Result == true
    ->  true
    ;   kill_workers(Workers)
    ),
    join_all(Workers),
    maplist(message_queue_destroy, Queues).

kill_workers([]).
kill_workers([Id|T]) :-
    debug(concurrent, 'Signalling ~w', [Id]),
    catch(thread_signal(Id, abort), _, true),
    kill_workers(T).

join_all([]).
join_all([Id|T]) :-
    thread_join(Id, _),
    join_all(T).


		 /*******************************
		 *             FORALL		*
		 *******************************/

%!  concurrent_forall(:Generate, :Action) is semidet.
%!  concurrent_forall(:Generate, :Action, +Options) is semidet.
%
%   True when Action is true for all solutions of Generate. This has the
%   same semantics as forall/2, but  the   Action  goals are executed in
%   multiple threads. Notable a failing Action   or a Action throwing an
%   exception signals the calling  thread  which   in  turn  aborts  all
%   workers and fails or re-throws the generated error. Options:
%
%     - threads(+Count)
%       Number of threads to use.  The default is determined by the
%       Prolog flag `cpu_count`.
%
%   @tbd Ideally we would grow the   set of workers dynamically, similar
%   to dynamic scheduling of  HTTP  worker   threads.  This  would avoid
%   creating threads that are never used if Generate is too slow or does
%   not provide enough answers and  would   further  raise the number of
%   threads if Action is I/O bound rather than CPU bound.

:- dynamic
    fa_aborted/1.

concurrent_forall(Generate, Test) :-
    concurrent_forall(Generate, Test, []).

concurrent_forall(Generate, Test, Options) :-
    jobs(Jobs, Options),
    Jobs > 1,
    !,
    term_variables(Generate, GVars),
    term_variables(Test, TVars),
    sort(GVars, GVarsS),
    sort(TVars, TVarsS),
    ord_intersection(GVarsS, TVarsS, Shared),
    Templ =.. [v|Shared],
    MaxSize is Jobs*4,
    message_queue_create(Q, [max_size(MaxSize)]),
    length(Workers, Jobs),
    thread_self(Me),
    maplist(thread_create(fa_worker(Q, Me, Templ, Test)), Workers),
    catch(( forall(Generate,
                   thread_send_message(Q, job(Templ))),
            forall(between(1, Jobs, _),
                   thread_send_message(Q, done)),
            maplist(thread_join, Workers),
            message_queue_destroy(Q)
          ),
          Error,
          fa_cleanup(Error, Workers, Q)).
concurrent_forall(Generate, Test, _) :-
    forall(Generate, Test).

fa_cleanup(Error, Workers, Q) :-
    maplist(safe_abort, Workers),
    debug(concurrent(fail), 'Joining workers', []),
    maplist(safe_join, Workers),
    debug(concurrent(fail), 'Destroying queue', []),
    retractall(fa_aborted(Q)),
    message_queue_destroy(Q),
<<<<<<< HEAD
    (   Error = fa_worker_failed(Test, Why)
    ->  debug(concurrent(fail), 'Test ~p failed: ~p', [Test, Why]),
=======
    (   Error = fa_worker_failed(_0Test, Why)
    ->  debug(concurrent(fail), 'Test ~p failed: ~p', [_0Test, Why]),
>>>>>>> f6e856bd
        (   Why == false
        ->  fail
        ;   Why = error(E)
        ->  throw(E)
        ;   assertion(fail)
        )
    ;   throw(Error)
    ).

fa_worker(Queue, Main, Templ, Test) :-
    repeat,
    thread_get_message(Queue, Msg),
    (   Msg == done
    ->  !
    ;   Msg = job(Templ),
        debug(concurrent, 'Running test ~p', [Test]),
        (   catch_with_backtrace(Test, E, true)
        ->  (   var(E)
            ->  fail
            ;   fa_stop(Queue, Main, fa_worker_failed(Test, error(E)))
            )
        ;   !,
            fa_stop(Queue, Main, fa_worker_failed(Test, false))
        )
    ).

fa_stop(Queue, Main, Why) :-
    with_mutex('$concurrent_forall',
               fa_stop_sync(Queue, Main, Why)).

fa_stop_sync(Queue, _Main, _Why) :-
    fa_aborted(Queue),
    !.
fa_stop_sync(Queue, Main, Why) :-
    asserta(fa_aborted(Queue)),
    debug(concurrent(fail), 'Stop due to ~p. Signalling ~q', [Why, Main]),
    thread_signal(Main, throw(Why)).

jobs(Jobs, Options) :-
    (   option(threads(Jobs), Options)
    ->  true
    ;   current_prolog_flag(cpu_count, Jobs)
    ->  true
    ;   Jobs = 1
    ).

safe_abort(Thread) :-
    catch(thread_signal(Thread, abort), error(_,_), true).
safe_join(Thread) :-
    E = error(_,_),
    catch(thread_join(Thread, _Status), E, true).


		 /*******************************
		 *              AND		*
		 *******************************/

%!  concurrent_and(:Generator, :Test).
%!  concurrent_and(:Generator, :Test, +Options).
%
%   Concurrent version of `(Generator,Test)`. This   predicate creates a
%   thread providing solutions for Generator that   are handed to a pool
%   of threads that run Test for   the different instantiations provided
%   by Generator concurrently. The predicate  is logically equivalent to
%   a simple conjunction except for two  aspects: (1) terms are _copied_
%   from Generator to the test  Test   threads  while answers are copied
%   back to the calling thread and (2)   answers  may be produced out of
%   order.
%
%   If   the   evaluation   of   some    Test   raises   an   exception,
%   concurrent_and/2,3 is terminated with this  exception. If the caller
%   commits  after  a  given  answer  or    raises  an  exception  while
%   concurrent_and/2,3  is  active  with  pending   choice  points,  all
%   involved resources are reclaimed.
%
%   Options:
%
%     - threads(+Count)
%       Create a worker pool holding Count threads.  The default is
%       the Prolog flag `cpu_count`.
%
%   This    predicate    was    proposed     by      Jan     Burse    as
%   balance((Generator,Test)).

concurrent_and(Gen, Test) :-
    concurrent_and(Gen, Test, []).

concurrent_and(Gen, Test, Options) :-
    jobs(Jobs, Options),
    MaxSize is Jobs*4,
    message_queue_create(JobQueue, [max_size(MaxSize)]),
    message_queue_create(AnswerQueue, [max_size(MaxSize)]),
    ca_template(Gen, Test, Templ),
    term_variables(Gen+Test, AllVars),
    ReplyTempl =.. [v|AllVars],
    length(Workers, Jobs),
    Alive is 1<<Jobs-1,
    maplist(thread_create(ca_worker(JobQueue, AnswerQueue,
                                    Templ, Test, ReplyTempl)),
            Workers),
    thread_create(ca_generator(Gen, Templ, JobQueue, AnswerQueue),
                  GenThread),
    State = state(Alive),
    call_cleanup(
        ca_gather(State, AnswerQueue, ReplyTempl, Workers),
        ca_cleanup(GenThread, Workers, JobQueue, AnswerQueue)).

ca_gather(State, AnswerQueue, ReplyTempl, Workers) :-
    repeat,
       thread_get_message(AnswerQueue, Msg),
       (   Msg = true(ReplyTempl)
       ->  true
       ;   Msg = done(Worker)
       ->  nth0(Done, Workers, Worker),
           arg(1, State, Alive0),
           Alive1 is Alive0 /\ \(1<<Done),
           debug(concurrent(and), 'Alive = ~2r', [Alive1]),
           (   Alive1 =:= 0
           ->  !,
               fail
           ;   nb_setarg(1, State, Alive1),
               fail
           )
       ;   Msg = error(E)
       ->  throw(E)
       ).

ca_template(Gen, Test, Templ) :-
    term_variables(Gen,  GVars),
    term_variables(Test, TVars),
    sort(GVars, GVarsS),
    sort(TVars, TVarsS),
    ord_intersection(GVarsS, TVarsS, Shared),
    ord_union(GVarsS, Shared, TemplVars),
    Templ =.. [v|TemplVars].

ca_worker(JobQueue, AnswerQueue, Templ, Test, ReplyTempl) :-
    thread_self(Me),
    EG = error(existence_error(message_queue, _), _),
    repeat,
    catch(thread_get_message(JobQueue, Req), EG, Req=all_done),
    (   Req = job(Templ)
    ->  (   catch(Test, E, true),
            (   var(E)
            ->  thread_send_message(AnswerQueue, true(ReplyTempl))
            ;   thread_send_message(AnswerQueue, error(E))
            ),
            fail
        )
    ;   Req == done
    ->  !,
        message_queue_destroy(JobQueue),
        thread_send_message(AnswerQueue, done(Me))
    ;   assertion(Req == all_done)
    ->  !,
        thread_send_message(AnswerQueue, done(Me))
    ).

ca_generator(Gen, Templ, JobQueue, AnswerQueue) :-
    (   catch(Gen, E, true),
        (   var(E)
        ->  thread_send_message(JobQueue, job(Templ))
        ;   thread_send_message(AnswerQueue, error(E))
        ),
        fail
    ;   thread_send_message(JobQueue, done)
    ).

ca_cleanup(GenThread, Workers, JobQueue, AnswerQueue) :-
    safe_abort(GenThread),
    safe_join(GenThread),
    maplist(safe_abort, Workers),
    maplist(safe_join, Workers),
    message_queue_destroy(AnswerQueue),
    catch(message_queue_destroy(JobQueue), error(_,_), true).


                 /*******************************
                 *             MAPLIST          *
                 *******************************/

%!  concurrent_maplist(:Goal, +List) is semidet.
%!  concurrent_maplist(:Goal, +List1, +List2) is semidet.
%!  concurrent_maplist(:Goal, +List1, +List2, +List3) is semidet.
%
%   Concurrent version of maplist/2. This   predicate uses concurrent/3,
%   using multiple _worker_ threads.  The  number   of  threads  is  the
%   minimum of the list length and the   number  of cores available. The
%   number of cores is determined using  the prolog flag =cpu_count=. If
%   this flag is absent or 1 or List   has  less than two elements, this
%   predicate calls the corresponding maplist/N  version using a wrapper
%   based on once/1. Note that all goals   are executed as if wrapped in
%   once/1 and therefore these predicates are _semidet_.
%
%   Note that the the overhead  of   this  predicate is considerable and
%   therefore Goal must  be  fairly  expensive   before  one  reaches  a
%   speedup.

concurrent_maplist(Goal, List) :-
    workers(List, WorkerCount),
    !,
    maplist(ml_goal(Goal), List, Goals),
    concurrent(WorkerCount, Goals, []).
concurrent_maplist(M:Goal, List) :-
    maplist(once_in_module(M, Goal), List).

once_in_module(M, Goal, Arg) :-
    call(M:Goal, Arg), !.

ml_goal(Goal, Elem, call(Goal, Elem)).

concurrent_maplist(Goal, List1, List2) :-
    same_length(List1, List2),
    workers(List1, WorkerCount),
    !,
    maplist(ml_goal(Goal), List1, List2, Goals),
    concurrent(WorkerCount, Goals, []).
concurrent_maplist(M:Goal, List1, List2) :-
    maplist(once_in_module(M, Goal), List1, List2).

once_in_module(M, Goal, Arg1, Arg2) :-
    call(M:Goal, Arg1, Arg2), !.

ml_goal(Goal, Elem1, Elem2, call(Goal, Elem1, Elem2)).

concurrent_maplist(Goal, List1, List2, List3) :-
    same_length(List1, List2, List3),
    workers(List1, WorkerCount),
    !,
    maplist(ml_goal(Goal), List1, List2, List3, Goals),
    concurrent(WorkerCount, Goals, []).
concurrent_maplist(M:Goal, List1, List2, List3) :-
    maplist(once_in_module(M, Goal), List1, List2, List3).

once_in_module(M, Goal, Arg1, Arg2, Arg3) :-
    call(M:Goal, Arg1, Arg2, Arg3), !.

ml_goal(Goal, Elem1, Elem2, Elem3, call(Goal, Elem1, Elem2, Elem3)).

workers(List, Count) :-
    current_prolog_flag(cpu_count, Cores),
    Cores > 1,
    length(List, Len),
    Count is min(Cores,Len),
    Count > 1,
    !.

same_length([], [], []).
same_length([_|T1], [_|T2], [_|T3]) :-
    same_length(T1, T2, T3).


                 /*******************************
                 *             FIRST            *
                 *******************************/

%!  first_solution(-X, :Goals, +Options) is semidet.
%
%   Try  alternative  solvers  concurrently,   returning  the  first
%   answer. In a typical scenario, solving any of the goals in Goals
%   is satisfactory for the application to  continue. As soon as one
%   of the tried alternatives is  successful,   all  the others are
%   killed and first_solution/3 succeeds.
%
%   For example, if it is unclear whether   it is better to search a
%   graph breadth-first or depth-first we can use:
%
%   ==
%   search_graph(Grap, Path) :-
%            first_solution(Path, [ breadth_first(Graph, Path),
%                                   depth_first(Graph, Path)
%                                 ],
%                           []).
%   ==
%
%   Options include thread stack-sizes passed   to thread_create, as
%   well as the options =on_fail= and   =on_error= that specify what
%   to do if a  solver  fails  or   triggers  an  error.  By default
%   execution of all  solvers  is  terminated   and  the  result  is
%   returned. Sometimes one may wish to  continue. One such scenario
%   is if one of the solvers may run  out of resources or one of the
%   solvers is known to be incomplete.
%
%           * on_fail(Action)
%           If =stop= (default), terminate all threads and stop with
%           the failure.  If =continue=, keep waiting.
%           * on_error(Action)
%           As above, re-throwing the error if an error appears.
%
%   @bug    first_solution/3 cannot deal with non-determinism.  There
%           is no obvious way to fit non-determinism into it.  If multiple
%           solutions are needed wrap the solvers in findall/3.


first_solution(X, M:List, Options) :-
    message_queue_create(Done),
    thread_options(Options, ThreadOptions, RestOptions),
    length(List, JobCount),
    create_solvers(List, M, X, Done, Solvers, ThreadOptions),
    wait_for_one(JobCount, Done, Result, RestOptions),
    concur_cleanup(kill, Solvers, [Done]),
    (   Result = done(_, Var)
    ->  X = Var
    ;   Result = error(_, Error)
    ->  throw(Error)
    ).

create_solvers([], _, _, _, [], _).
create_solvers([H|T], M, X, Done, [Id|IDs], Options) :-
    thread_create(solve(M:H, X, Done), Id, Options),
    create_solvers(T, M, X, Done, IDs, Options).

solve(Goal, Var, Queue) :-
    thread_self(Me),
    (   catch(Goal, E, true)
    ->  (   var(E)
        ->  thread_send_message(Queue, done(Me, Var))
        ;   thread_send_message(Queue, error(Me, E))
        )
    ;   thread_send_message(Queue, failed(Me))
    ).

wait_for_one(0, _, failed, _) :- !.
wait_for_one(JobCount, Queue, Result, Options) :-
    thread_get_message(Queue, Msg),
    LeftCount is JobCount - 1,
    (   Msg = done(_, _)
    ->  Result = Msg
    ;   Msg = failed(_)
    ->  (   option(on_fail(stop), Options, stop)
        ->  Result = Msg
        ;   wait_for_one(LeftCount, Queue, Result, Options)
        )
    ;   Msg = error(_, _)
    ->  (   option(on_error(stop), Options, stop)
        ->  Result = Msg
        ;   wait_for_one(LeftCount, Queue, Result, Options)
        )
    ).


%!  thread_options(+Options, -ThreadOptions, -RestOptions) is det.
%
%   Split the option  list  over   thread(-size)  options  and other
%   options.

thread_options([], [], []).
thread_options([H|T], [H|Th], O) :-
    thread_option(H),
    !,
    thread_options(T, Th, O).
thread_options([H|T], Th, [H|O]) :-
    thread_options(T, Th, O).

thread_option(local(_)).
thread_option(global(_)).
thread_option(trail(_)).
thread_option(argument(_)).
thread_option(stack(_)).


%!  call_in_thread(+Thread, :Goal) is semidet.
%
%   Run Goal as an interrupt in the context  of Thread. This is based on
%   thread_signal/2. If waiting times  out,   we  inject  a stop(Reason)
%   exception into Goal. Interrupts can be   nested, i.e., it is allowed
%   to run a call_in_thread/2 while the target thread is processing such
%   an interrupt.
%
%   This predicate is primarily intended   for  debugging and inspection
%   tasks.

call_in_thread(Thread, Goal) :-
    thread_self(Thread),
    !,
    once(Goal).
call_in_thread(Thread, Goal) :-
    term_variables(Goal, Vars),
    thread_self(Me),
    A is random(1 000 000 000),
    thread_signal(Thread, run_in_thread(Goal,Vars,A,Me)),
    catch(thread_get_message(in_thread(A,Result)),
          Error,
          forward_exception(Thread, A, Error)),
    (   Result = true(Vars)
    ->  true
    ;   Result = error(Error)
    ->  throw(Error)
    ;   fail
    ).

run_in_thread(Goal, Vars, Id, Sender) :-
    (   catch_with_backtrace(call(Goal), Error, true)
    ->  (   var(Error)
        ->  thread_send_message(Sender, in_thread(Id, true(Vars)))
        ;   Error = stop(_)
        ->  true
        ;   thread_send_message(Sender, in_thread(Id, error(Error)))
        )
    ;   thread_send_message(Sender, in_thread(Id, false))
    ).

forward_exception(Thread, Id, Error) :-
    kill_with(Error, Kill),
    thread_signal(Thread, kill_task(Id, Kill)),
    throw(Error).

kill_with(time_limit_exceeded, stop(time_limit_exceeded)) :-
    !.
kill_with(_, stop(interrupt)).

kill_task(Id, Exception) :-
    prolog_current_frame(Frame),
    prolog_frame_attribute(Frame, parent_goal,
                           run_in_thread(_Goal, _Vars, Id, _Sender)),
    !,
    throw(Exception).
kill_task(_, _).<|MERGE_RESOLUTION|>--- conflicted
+++ resolved
@@ -360,13 +360,8 @@
     debug(concurrent(fail), 'Destroying queue', []),
     retractall(fa_aborted(Q)),
     message_queue_destroy(Q),
-<<<<<<< HEAD
-    (   Error = fa_worker_failed(Test, Why)
-    ->  debug(concurrent(fail), 'Test ~p failed: ~p', [Test, Why]),
-=======
     (   Error = fa_worker_failed(_0Test, Why)
     ->  debug(concurrent(fail), 'Test ~p failed: ~p', [_0Test, Why]),
->>>>>>> f6e856bd
         (   Why == false
         ->  fail
         ;   Why = error(E)
