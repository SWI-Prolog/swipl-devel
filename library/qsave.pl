--- conflicted
+++ resolved
@@ -3,11 +3,7 @@
     Author:        Jan Wielemaker
     E-mail:        J.Wielemaker@vu.nl
     WWW:           http://www.swi-prolog.org
-<<<<<<< HEAD
-    Copyright (c)  1995-2021, University of Amsterdam
-=======
     Copyright (c)  1995-2022, University of Amsterdam
->>>>>>> fc610f2e
                               VU University Amsterdam
                               CWI, Amsterdam
                               SWI-Prolog Solutions b.v.
