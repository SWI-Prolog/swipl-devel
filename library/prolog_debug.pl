--- conflicted
+++ resolved
@@ -83,11 +83,7 @@
 %           debug.
 
 spy(Spec) :-
-<<<<<<< HEAD
-    notrace(spy_(Spec)).
-=======
     '$notrace'(spy_(Spec)).
->>>>>>> fc610f2e
 
 spy_(_:X) :-
     var(X),
@@ -98,11 +94,7 @@
     spy(M:H),
     spy(M:T).
 spy_(Spec) :-
-<<<<<<< HEAD
-    notrace(prolog:debug_control_hook(spy(Spec))),
-=======
     prolog:debug_control_hook(spy(Spec)),
->>>>>>> fc610f2e
     !.
 spy_(Spec) :-
     '$find_predicate'(Spec, Preds),
@@ -112,17 +104,10 @@
         '$spy'(Head),
     fail.
 spy_(_).
-<<<<<<< HEAD
-
-nospy(Spec) :-
-    notrace(nospy_(Spec)).
-
-=======
 
 nospy(Spec) :-
     '$notrace'(nospy_(Spec)).
 
->>>>>>> fc610f2e
 nospy_(_:X) :-
     var(X),
     throw(error(instantiation_error, _)).
@@ -143,11 +128,7 @@
 nospy_(_).
 
 nospyall :-
-<<<<<<< HEAD
-    notrace(nospyall_).
-=======
     '$notrace'(nospyall_).
->>>>>>> fc610f2e
 
 nospyall_ :-
     prolog:debug_control_hook(nospyall),
@@ -169,11 +150,7 @@
 %   Report current status of the debugger.
 
 debugging :-
-<<<<<<< HEAD
-    notrace(debugging_).
-=======
     '$notrace'(debugging_).
->>>>>>> fc610f2e
 
 debugging_ :-
     prolog:debug_control_hook(debugging),
@@ -229,11 +206,7 @@
     installed/1.                    % ClauseRef
 
 trap(Error) :-
-<<<<<<< HEAD
-    notrace(trap_(Error)).
-=======
     '$notrace'(trap_(Error)).
->>>>>>> fc610f2e
 
 trap_(Error) :-
     gensym(ex, Rule),
@@ -243,11 +216,7 @@
     debug.
 
 notrap(Error) :-
-<<<<<<< HEAD
-    notrace(notrap_(Error)).
-=======
     '$notrace'(notrap_(Error)).
->>>>>>> fc610f2e
 
 notrap_(Error) :-
     Exception = error(Error, _),
