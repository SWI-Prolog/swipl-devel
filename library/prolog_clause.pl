/*  Part of SWI-Prolog

    Author:        Jan Wielemaker
    E-mail:        J.Wielemaker@vu.nl
    WWW:           http://www.swi-prolog.org
    Copyright (c)  2005-2021, University of Amsterdam
                              VU University Amsterdam
                              CWI, Amsterdam
                              SWI-Prolog Solutions b.v.
    All rights reserved.

    Redistribution and use in source and binary forms, with or without
    modification, are permitted provided that the following conditions
    are met:

    1. Redistributions of source code must retain the above copyright
       notice, this list of conditions and the following disclaimer.

    2. Redistributions in binary form must reproduce the above copyright
       notice, this list of conditions and the following disclaimer in
       the documentation and/or other materials provided with the
       distribution.

    THIS SOFTWARE IS PROVIDED BY THE COPYRIGHT HOLDERS AND CONTRIBUTORS
    "AS IS" AND ANY EXPRESS OR IMPLIED WARRANTIES, INCLUDING, BUT NOT
    LIMITED TO, THE IMPLIED WARRANTIES OF MERCHANTABILITY AND FITNESS
    FOR A PARTICULAR PURPOSE ARE DISCLAIMED. IN NO EVENT SHALL THE
    COPYRIGHT OWNER OR CONTRIBUTORS BE LIABLE FOR ANY DIRECT, INDIRECT,
    INCIDENTAL, SPECIAL, EXEMPLARY, OR CONSEQUENTIAL DAMAGES (INCLUDING,
    BUT NOT LIMITED TO, PROCUREMENT OF SUBSTITUTE GOODS OR SERVICES;
    LOSS OF USE, DATA, OR PROFITS; OR BUSINESS INTERRUPTION) HOWEVER
    CAUSED AND ON ANY THEORY OF LIABILITY, WHETHER IN CONTRACT, STRICT
    LIABILITY, OR TORT (INCLUDING NEGLIGENCE OR OTHERWISE) ARISING IN
    ANY WAY OUT OF THE USE OF THIS SOFTWARE, EVEN IF ADVISED OF THE
    POSSIBILITY OF SUCH DAMAGE.
*/

:- module(prolog_clause,
          [ clause_info/4,              % +ClauseRef, -File, -TermPos, -VarNames
            clause_info/5,              % +ClauseRef, -File, -TermPos, -VarNames,
                                        % +Options
            initialization_layout/4,    % +SourceLoc, +Goal, -Term, -TermPos
            predicate_name/2,           % +Head, -Name
            clause_name/2               % +ClauseRef, -Name
          ]).
:- autoload(library(debug),[debugging/1,debug/3]).
:- autoload(library(listing),[portray_clause/1]).
:- autoload(library(lists),[append/3]).
:- autoload(library(occurs),[sub_term/2]).
:- autoload(library(option),[option/3]).
:- autoload(library(prolog_source),[read_source_term_at_location/3]).


:- public                               % called from library(trace/clause)
    unify_term/2,
    make_varnames/5,
    do_make_varnames/3.

:- multifile
    unify_goal/5,                   % +Read, +Decomp, +M, +Pos, -Pos
    unify_clause_hook/5,
    make_varnames_hook/5,
    open_source/2.                  % +Input, -Stream

:- predicate_options(prolog_clause:clause_info/5, 5,
                     [ head(-any),
                       body(-any),
                       variable_names(-list)
                     ]).

/** <module> Get detailed source-information about a clause

This module started life as part of the   GUI tracer. As it is generally
useful for debugging  purposes  it  has   moved  to  the  general Prolog
library.

The tracer library library(trace/clause) adds   caching and dealing with
dynamic predicates using listing to  XPCE   objects  to  this. Note that
clause_info/4 as below can be slow.
*/

%!  clause_info(+ClauseRef, -File, -TermPos, -VarOffsets) is semidet.
%!  clause_info(+ClauseRef, -File, -TermPos, -VarOffsets, +Options) is semidet.
%
%   Fetches source information for the  given   clause.  File is the
%   file from which the clause  was   loaded.  TermPos describes the
%   source layout in a format   compatible  to the subterm_positions
%   option  of  read_term/2.  VarOffsets  provides   access  to  the
%   variable allocation in a stack-frame.   See  make_varnames/5 for
%   details.
%
%   Note that positions are  _|character   positions|_,  i.e., _not_
%   bytes. Line endings count as a   single character, regardless of
%   whether the actual ending is =|\n|= or =|\r\n|_.
%
%   Defined options are:
%
%     * variable_names(-Names)
%     Unify Names with the variable names list (Name=Var) as
%     returned by read_term/3.  This argument is intended for
%     reporting source locations and refactoring based on
%     analysis of the compiled code.

clause_info(ClauseRef, File, TermPos, NameOffset) :-
    clause_info(ClauseRef, File, TermPos, NameOffset, []).

clause_info(ClauseRef, File, TermPos, NameOffset, Options) :-
    (   debugging(clause_info)
    ->  clause_name(ClauseRef, Name),
        debug(clause_info, 'clause_info(~w) (~w)... ',
              [ClauseRef, Name])
    ;   true
    ),
    clause_property(ClauseRef, file(File)),
    File \== user,                  % loaded using ?- [user].
    '$clause'(Head0, Body, ClauseRef, VarOffset),
    option(head(Head0), Options, _),
    option(body(Body), Options, _),
    (   module_property(Module, file(File))
    ->  true
    ;   strip_module(user:Head0, Module, _)
    ),
    unqualify(Head0, Module, Head),
    (   Body == true
    ->  DecompiledClause = Head
    ;   DecompiledClause = (Head :- Body)
    ),
    clause_property(ClauseRef, line_count(LineNo)),
    debug(clause_info, 'from ~w:~d ... ', [File, LineNo]),
    read_term_at_line(File, LineNo, Module, Clause, TermPos0, VarNames),
    option(variable_names(VarNames), Options, _),
    debug(clause_info, 'read ...', []),
    unify_clause(Clause, DecompiledClause, Module, TermPos0, TermPos),
    debug(clause_info, 'unified ...', []),
    make_varnames(Clause, DecompiledClause, VarOffset, VarNames, NameOffset),
    debug(clause_info, 'got names~n', []),
    !.

unqualify(Module:Head, Module, Head) :-
    !.
unqualify(Head, _, Head).


%!  unify_term(+T1, +T2)
%
%   Unify the two terms, where T2 is created by writing the term and
%   reading it back in, but  be   aware  that  rounding problems may
%   cause floating point numbers not to  unify. Also, if the initial
%   term has a string object, it is written   as "..." and read as a
%   code-list. We compensate for that.
%
%   NOTE: Called directly from  library(trace/clause)   for  the GUI
%   tracer.

unify_term(X, X) :- !.
unify_term(X1, X2) :-
    compound(X1),
    compound(X2),
    functor(X1, F, Arity),
    functor(X2, F, Arity),
    !,
    unify_args(0, Arity, X1, X2).
unify_term(X, Y) :-
    float(X), float(Y),
    !.
unify_term(X, '$BLOB'(_)) :-
    blob(X, _),
    \+ atom(X).
unify_term(X, Y) :-
    string(X),
    is_list(Y),
    string_codes(X, Y),
    !.
unify_term(_, Y) :-
    Y == '...',
    !.                          % elipses left by max_depth
unify_term(_:X, Y) :-
    unify_term(X, Y),
    !.
unify_term(X, _:Y) :-
    unify_term(X, Y),
    !.
unify_term(X, Y) :-
    format('[INTERNAL ERROR: Diff:~n'),
    portray_clause(X),
    format('~N*** <->~n'),
    portray_clause(Y),
    break.

unify_args(N, N, _, _) :- !.
unify_args(I, Arity, T1, T2) :-
    A is I + 1,
    arg(A, T1, A1),
    arg(A, T2, A2),
    unify_term(A1, A2),
    unify_args(A, Arity, T1, T2).


%!  read_term_at_line(+File, +Line, +Module,
%!                    -Clause, -TermPos, -VarNames) is semidet.
%
%   Read a term from File at Line.

read_term_at_line(File, Line, Module, Clause, TermPos, VarNames) :-
    setup_call_cleanup(
        '$push_input_context'(clause_info),
        read_term_at_line_2(File, Line, Module, Clause, TermPos, VarNames),
        '$pop_input_context').

read_term_at_line_2(File, Line, Module, Clause, TermPos, VarNames) :-
    catch(try_open_source(File, In), error(_,_), fail),
    set_stream(In, newline(detect)),
    call_cleanup(
        read_source_term_at_location(
            In, Clause,
            [ line(Line),
              module(Module),
              subterm_positions(TermPos),
              variable_names(VarNames)
            ]),
        close(In)).

%!  open_source(+File, -Stream) is semidet.
%
%   Hook into clause_info/5 that opens the stream holding the source
%   for a specific clause. Thus, the query must succeed. The default
%   implementation calls open/3 on the `File` property.
%
%     ==
%     clause_property(ClauseRef, file(File)),
%     prolog_clause:open_source(File, Stream)
%     ==

:- public try_open_source/2.            % used by library(prolog_breakpoints).

try_open_source(File, In) :-
    open_source(File, In),
    !.
try_open_source(File, In) :-
    open(File, read, In, [reposition(true)]).


%!  make_varnames(+ReadClause, +DecompiledClause,
%!                +Offsets, +Names, -Term) is det.
%
%   Create a Term varnames(...) where each argument contains the name
%   of the variable at that offset.  If the read Clause is a DCG rule,
%   name the two last arguments <DCG_list> and <DCG_tail>
%
%   This    predicate    calles     the      multifile     predicate
%   make_varnames_hook/5 with the same arguments   to allow for user
%   extensions. Extending this predicate  is   needed  if a compiler
%   adds additional arguments to the clause   head that must be made
%   visible in the GUI tracer.
%
%   @param Offsets  List of Offset=Var
%   @param Names    List of Name=Var

make_varnames(ReadClause, DecompiledClause, Offsets, Names, Term) :-
    make_varnames_hook(ReadClause, DecompiledClause, Offsets, Names, Term),
    !.
make_varnames((Head --> _Body), _, Offsets, Names, Bindings) :-
    !,
    functor(Head, _, Arity),
    In is Arity,
    memberchk(In=IVar, Offsets),
    Names1 = ['<DCG_list>'=IVar|Names],
    Out is Arity + 1,
    memberchk(Out=OVar, Offsets),
    Names2 = ['<DCG_tail>'=OVar|Names1],
    make_varnames(xx, xx, Offsets, Names2, Bindings).
make_varnames(_, _, Offsets, Names, Bindings) :-
    length(Offsets, L),
    functor(Bindings, varnames, L),
    do_make_varnames(Offsets, Names, Bindings).

do_make_varnames([], _, _).
do_make_varnames([N=Var|TO], Names, Bindings) :-
    (   find_varname(Var, Names, Name)
    ->  true
    ;   Name = '_'
    ),
    AN is N + 1,
    arg(AN, Bindings, Name),
    do_make_varnames(TO, Names, Bindings).

find_varname(Var, [Name = TheVar|_], Name) :-
    Var == TheVar,
    !.
find_varname(Var, [_|T], Name) :-
    find_varname(Var, T, Name).

%!  unify_clause(+Read, +Decompiled, +Module, +ReadTermPos,
%!               -RecompiledTermPos).
%
%   What you read isn't always what goes into the database. The task
%   of this predicate is to establish  the relation between the term
%   read from the file and the result from decompiling the clause.
%
%   This predicate calls the multifile predicate unify_clause_hook/5
%   with the same arguments to support user extensions.
%
%   @arg Module is the source module that   was active when loading this
%   clause,  which  is  the  same  as  prolog_load_context/2  using  the
%   `module` context. If this cannot be established  it is the module to
%   which the clause itself is associated.   The argument may be used to
%   determine whether or not a specific user transformation is in scope.
%   See also term_expansion/2,4 and goal_expansion/2,4.
%
%   @tbd    This really must be  more   flexible,  dealing with much
%           more complex source-translations,  falling   back  to  a
%           heuristic method locating as much as possible.

unify_clause(Read, _, _, _, _) :-
    var(Read),
    !,
    fail.
unify_clause((RHead :- RBody), (CHead :- CBody), Module, TermPos1, TermPos) :-
    '$expand':f2_pos(TermPos1, HPos, BPos1,
                     TermPos2, HPos, BPos2),
    inlined_unification(RBody, CBody, RBody1, CBody1, RHead,
                        BPos1, BPos2),
    RBody1 \== RBody,
    !,
    unify_clause2((RHead :- RBody1), (CHead :- CBody1), Module,
                  TermPos2, TermPos).
unify_clause(Read, Decompiled, _, TermPos, TermPos) :-
    Read =@= Decompiled,
    !,
    Read = Decompiled.
unify_clause(Read, Decompiled, Module, TermPos0, TermPos) :-
    unify_clause_hook(Read, Decompiled, Module, TermPos0, TermPos),
    !.
                                        % XPCE send-methods
unify_clause(:->(Head, Body), (PlHead :- PlBody), M, TermPos0, TermPos) :-
    !,
    pce_method_clause(Head, Body, PlHead, PlBody, M, TermPos0, TermPos).
                                        % XPCE get-methods
unify_clause(:<-(Head, Body), (PlHead :- PlBody), M, TermPos0, TermPos) :-
    !,
    pce_method_clause(Head, Body, PlHead, PlBody, M, TermPos0, TermPos).
                                        % Unit test clauses
unify_clause((TH :- Body),
             (_:'unit body'(_, _) :- !, Body), _,
             TP0, TP) :-
    (   TH = test(_,_)
    ;   TH = test(_)
    ),
    !,
    TP0 = term_position(F,T,FF,FT,[HP,BP]),
    TP  = term_position(F,T,FF,FT,[HP,term_position(0,0,0,0,[FF-FT,BP])]).
                                        % module:head :- body
unify_clause((Head :- Read),
             (Head :- _M:Compiled), Module, TermPos0, TermPos) :-
    unify_clause2((Head :- Read), (Head :- Compiled), Module, TermPos0, TermPos1),
    TermPos1 = term_position(TA,TZ,FA,FZ,[PH,PB]),
    TermPos  = term_position(TA,TZ,FA,FZ,
                             [ PH,
                               term_position(0,0,0,0,[0-0,PB])
                             ]).
                                        % DCG rules
unify_clause(Read, Compiled1, Module, TermPos0, TermPos) :-
    Read = (_ --> Terminal, _),
    is_list(Terminal),
    ci_expand(Read, Compiled2, Module, TermPos0, TermPos1),
    Compiled2 = (DH :- _),
    functor(DH, _, Arity),
    DArg is Arity - 1,
    append(Terminal, _Tail, List),
    arg(DArg, DH, List),
    TermPos1 = term_position(F,T,FF,FT,[ HP,
                                         term_position(_,_,_,_,[_,BP])
                                       ]),
    !,
    TermPos2 = term_position(F,T,FF,FT,[ HP, BP ]),
    match_module(Compiled2, Compiled1, Module, TermPos2, TermPos).
                                               % SSU rules
unify_clause((Head,RCond => Body), (CHead :- CCondAndBody), Module,
             term_position(F,T,FF,FT,
                           [ term_position(_,_,_,_,[HP,CP]),
                             BP
                           ]),
             TermPos) :-
<<<<<<< HEAD
    split_on_cut(CCondAndBody, CCond, CBody),
=======
    split_on_cut(CCondAndBody, CCond, CBody0),
>>>>>>> fc610f2e
    !,
    inlined_unification(RCond, CCond, RCond1, CCond1, Head, CP, CP1),
    TermPos1 = term_position(F,T,FF,FT, [HP, BP1]),
    BP2 = term_position(_,_,_,_, [FF-FT, BP]), % Represent (!, Body), placing
    (   CCond1 == true                         % ! at =>
    ->  BP1 = BP2,                             % Whole guard is inlined
<<<<<<< HEAD
        unify_clause2((Head :- !, Body), (CHead :- !, CBody),
                      Module, TermPos1, TermPos)
    ;   BP1 = term_position(_,_,_,_, [CP1, BP2]),
        unify_clause2((Head :- RCond1, !, Body), (CHead :- CCond1, !, CBody),
=======
        unify_clause2((Head :- !, Body), (CHead :- !, CBody0),
                      Module, TermPos1, TermPos)
    ;   mkconj_pos(RCond1, CP1, (!,Body), BP2, RBody, BP1),
        mkconj_npos(CCond1, (!,CBody0), CBody),
        unify_clause2((Head :- RBody), (CHead :- CBody),
>>>>>>> fc610f2e
                      Module, TermPos1, TermPos)
    ).
unify_clause((Head => Body), Compiled1, Module, TermPos0, TermPos) :-
    !,
    unify_clause2(Head :- Body, Compiled1, Module, TermPos0, TermPos).
unify_clause(Read, Decompiled, Module, TermPos0, TermPos) :-
    unify_clause2(Read, Decompiled, Module, TermPos0, TermPos).

<<<<<<< HEAD
=======
% mkconj, but also unify position info
mkconj_pos((A,B), term_position(F,T,FF,FT,[PA,PB]), Ex, ExPos, Code, Pos) =>
    Code = (A,B1),
    Pos = term_position(F,T,FF,FT,[PA,PB1]),
    mkconj_pos(B, PB, Ex, ExPos, B1, PB1).
mkconj_pos(Last, LastPos, Ex, ExPos, Code, Pos) =>
    Code = (Last,Ex),
    Pos = term_position(_,_,_,_,[LastPos,ExPos]).

% similar to mkconj, but we should __not__ optimize `true` away.
mkconj_npos((A,B), Ex, Code) =>
    Code = (A,B1),
    mkconj_npos(B, Ex, B1).
mkconj_npos(A, Ex, Code) =>
    Code = (A,Ex).

>>>>>>> fc610f2e
%!  unify_clause2(+Read, +Decompiled, +Module, +TermPosIn, -TermPosOut)
%
%   Stratified version to be used after the first match

unify_clause2(Read, Decompiled, _, TermPos, TermPos) :-
    Read =@= Decompiled,
    !,
    Read = Decompiled.
unify_clause2(Read, Compiled1, Module, TermPos0, TermPos) :-
    ci_expand(Read, Compiled2, Module, TermPos0, TermPos1),
    match_module(Compiled2, Compiled1, Module, TermPos1, TermPos).
                                        % I don't know ...
unify_clause2(_, _, _, _, _) :-
    debug(clause_info, 'Could not unify clause', []),
    fail.

unify_clause_head(H1, H2) :-
    strip_module(H1, _, H),
    strip_module(H2, _, H).

%!  inlined_unification(+BodyRead, +BodyCompiled,
%!                      -BodyReadOut, -BodyCompiledOut,
%!                      +HeadRead,
%!                      +BodyPosIn, -BodyPosOut) is det.

inlined_unification((V=T,RBody0), (CV=CT,CBody0),
                    RBody, CBody, RHead, BPos1, BPos),
<<<<<<< HEAD
    sub_term(V2, RHead),
=======
    inlineable_head_var(RHead, V2),
>>>>>>> fc610f2e
    V == V2,
    (V=T) =@= (CV=CT) =>
    argpos(2, BPos1, BPos2),
    inlined_unification(RBody0, CBody0, RBody, CBody, RHead, BPos2, BPos).
inlined_unification((V=T), (CV=CT),
                    RBody, CBody, RHead, BPos1, BPos),
<<<<<<< HEAD
    sub_term(V2, RHead),
=======
    inlineable_head_var(RHead, V2),
>>>>>>> fc610f2e
    V == V2,
    (V=T) =@= (CV=CT) =>
    RBody = true,
    CBody = true,
    argpos(2, BPos1, BPos).
inlined_unification((V=T,RBody0), CBody0,
                    RBody, CBody, RHead, BPos1, BPos),
<<<<<<< HEAD
    sub_term(V2, RHead),
=======
    inlineable_head_var(RHead, V2),
>>>>>>> fc610f2e
    V == V2,
    \+ (CBody0 = (G1,_), G1 \=@= (V=T)) =>
    argpos(2, BPos1, BPos2),
    inlined_unification(RBody0, CBody0, RBody, CBody, RHead, BPos2, BPos).
inlined_unification((V=_), true,
                    RBody, CBody, RHead, BPos1, BPos),
<<<<<<< HEAD
    sub_term(V2, RHead),
=======
    inlineable_head_var(RHead, V2),
>>>>>>> fc610f2e
    V == V2 =>
    RBody = true,
    CBody = true,
    argpos(2, BPos1, BPos).
inlined_unification(RBody0, CBody0, RBody, CBody, _RHead,
                    BPos0, BPos) =>
    RBody = RBody0,
    BPos  = BPos0,
    CBody = CBody0.

<<<<<<< HEAD
=======
%!  inlineable_head_var(+Head, -Var) is nondet
%
%   True when Var is a variable in  Head   that  may  be used for inline
%   unification. Currently we only inline direct arguments to the head.

inlineable_head_var(Head, Var) :-
    compound(Head),
    arg(_, Head, Var).

>>>>>>> fc610f2e
split_on_cut((Cond0,!,Body0), Cond, Body) =>
    Cond = Cond0,
    Body = Body0.
split_on_cut((!,Body0), Cond, Body) =>
    Cond = true,
    Body = Body0.
split_on_cut((A,B), Cond, Body) =>
    Cond = (A,Cond1),
    split_on_cut(B, Cond1, Body).
split_on_cut(_, _, _) =>
    fail.

ci_expand(Read, Compiled, Module, TermPos0, TermPos) :-
    catch(setup_call_cleanup(
              ( set_xref_flag(OldXRef),
                '$set_source_module'(Old, Module)
              ),
              expand_term(Read, TermPos0, Compiled, TermPos),
              ( '$set_source_module'(Old),
                set_prolog_flag(xref, OldXRef)
              )),
          E,
          expand_failed(E, Read)),
    compound(TermPos),                  % make sure somthing is filled.
    arg(1, TermPos, A1), nonvar(A1),
    arg(2, TermPos, A2), nonvar(A2).

set_xref_flag(Value) :-
    current_prolog_flag(xref, Value),
    !,
    set_prolog_flag(xref, true).
set_xref_flag(false) :-
    create_prolog_flag(xref, true, [type(boolean)]).

match_module((H1 :- B1), (H2 :- B2), Module, Pos0, Pos) :-
    !,
    unify_clause_head(H1, H2),
    unify_body(B1, B2, Module, Pos0, Pos).
match_module((H1 :- B1), H2, _Module, Pos0, Pos) :-
    B1 == true,
    unify_clause_head(H1, H2),
    Pos = Pos0,
    !.
match_module(H1, H2, _, Pos, Pos) :-    % deal with facts
    unify_clause_head(H1, H2).

%!  expand_failed(+Exception, +Term)
%
%   When debugging, indicate that expansion of the term failed.

expand_failed(E, Read) :-
    debugging(clause_info),
    message_to_string(E, Msg),
    debug(clause_info, 'Term-expand ~p failed: ~w', [Read, Msg]),
    fail.

%!  unify_body(+Read, +Decompiled, +Module, +Pos0, -Pos)
%
%   Deal with translations implied by the compiler.  For example,
%   compiling (a,b),c yields the same code as compiling a,b,c.
%
%   Pos0 and Pos still include the term-position of the head.

unify_body(B, C, _, Pos, Pos) :-
    B =@= C, B = C,
    does_not_dcg_after_binding(B, Pos),
    !.
unify_body(R, D, Module,
           term_position(F,T,FF,FT,[HP,BP0]),
           term_position(F,T,FF,FT,[HP,BP])) :-
    ubody(R, D, Module, BP0, BP).

%!  does_not_dcg_after_binding(+ReadBody, +ReadPos) is semidet.
%
%   True  if  ReadPos/ReadPos  does   not    contain   DCG   delayed
%   unifications.
%
%   @tbd    We should pass that we are in a DCG; if we are not there
%           is no reason for this test.

does_not_dcg_after_binding(B, Pos) :-
    \+ sub_term(brace_term_position(_,_,_), Pos),
    \+ (sub_term((Cut,_=_), B), Cut == !),
    !.


/* - - - - - - - - - - - - - - - - - - - - - - - - - - - - - - - - - - - - -
Some remarks.

a --> { x, y, z }.
    This is translated into "(x,y),z), X=Y" by the DCG translator, after
    which the compiler creates "a(X,Y) :- x, y, z, X=Y".
- - - - - - - - - - - - - - - - - - - - - - - - - - - - - - - - - - - - - */

%!  unify_goal(+Read, +Decompiled, +Module,
%!             +TermPosRead, -TermPosDecompiled) is semidet.
%
%   This hook is called to  fix   up  source code manipulations that
%   result from goal expansions.

%!  ubody(+Read, +Decompiled, +Module, +TermPosRead, -TermPosForDecompiled)
%
%   @param Read             Clause read _after_ expand_term/2
%   @param Decompiled       Decompiled clause
%   @param Module           Load module
%   @param TermPosRead      Sub-term positions of source

ubody(B, DB, _, P, P) :-
    var(P),                        % TBD: Create compatible pos term?
    !,
    B = DB.
ubody(B, C, _, P, P) :-
    B =@= C, B = C,
    does_not_dcg_after_binding(B, P),
    !.
ubody(X0, X, M, parentheses_term_position(_, _, P0), P) :-
    !,
    ubody(X0, X, M, P0, P).
ubody(X, Y, _,                    % X = call(X)
      Pos,
      term_position(From, To, From, To, [Pos])) :-
    nonvar(Y),
    Y = call(X),
    !,
    arg(1, Pos, From),
    arg(2, Pos, To).
ubody(A, B, _, P1, P2) :-
    nonvar(A), A = (_=_),
    nonvar(B), B = (LB=RB),
    A =@= (RB=LB),
    !,
    P1 = term_position(F,T, FF,FT, [PL,PR]),
    P2 = term_position(F,T, FF,FT, [PR,PL]).
ubody(A, B, _, P1, P2) :-
    nonvar(A), A = (_==_),
    nonvar(B), B = (LB==RB),
    A =@= (RB==LB),
    !,
    P1 = term_position(F,T, FF,FT, [PL,PR]),
    P2 = term_position(F,T, FF,FT, [PR,PL]).
ubody(B, D, _, term_position(_,_,_,_,[_,RP]), TPOut) :-
    nonvar(B), B = M:R,
    ubody(R, D, M, RP, TPOut).
ubody(B, D, M, term_position(_,_,_,_,[RP0,RP1]), TPOut) :-
    nonvar(B), B = (B0,B1),
    (   maybe_optimized(B0),
        ubody(B1, D, M, RP1, TPOut)
    ->  true
    ;   maybe_optimized(B1),
        ubody(B0, D, M, RP0, TPOut)
    ),
    !.
ubody(B0, B, M,
      brace_term_position(F,T,A0),
      Pos) :-
    B0 = (_,_=_),
    !,
    T1 is T - 1,
    ubody(B0, B, M,
          term_position(F,T,
                        F,T,
                        [A0,T1-T]),
          Pos).
ubody(B0, B, M,
      brace_term_position(F,T,A0),
      term_position(F,T,F,T,[A])) :-
    !,
    ubody(B0, B, M, A0, A).
ubody(C0, C, M, P0, P) :-
    nonvar(C0), nonvar(C),
    C0 = (_,_), C = (_,_),
    !,
    conj(C0, P0, GL, PL),
    mkconj(C, M, P, GL, PL).
ubody(Read, Decompiled, Module, TermPosRead, TermPosDecompiled) :-
    unify_goal(Read, Decompiled, Module, TermPosRead, TermPosDecompiled),
    !.
ubody(X0, X, M,
      term_position(F,T,FF,TT,PA0),
      term_position(F,T,FF,TT,PA)) :-
    callable(X0),
    callable(X),
    meta(M, X0, S),
    !,
    X0 =.. [_|A0],
    X  =.. [_|A],
    S =.. [_|AS],
    ubody_list(A0, A, AS, M, PA0, PA).
ubody(X0, X, M,
      term_position(F,T,FF,TT,PA0),
      term_position(F,T,FF,TT,PA)) :-
    expand_goal(X0, X1, M, PA0, PA),
    X1 =@= X,
    X1 = X.

                                        % 5.7.X optimizations
ubody(_=_, true, _,                     % singleton = Any
      term_position(F,T,_FF,_TT,_PA),
      F-T) :- !.
ubody(_==_, fail, _,                    % singleton/firstvar == Any
      term_position(F,T,_FF,_TT,_PA),
      F-T) :- !.
ubody(A1=B1, B2=A2, _,                  % Term = Var --> Var = Term
      term_position(F,T,FF,TT,[PA1,PA2]),
      term_position(F,T,FF,TT,[PA2,PA1])) :-
    var(B1), var(B2),
    (A1==B1) =@= (B2==A2),
    !,
    A1 = A2, B1=B2.
ubody(A1==B1, B2==A2, _,                % const == Var --> Var == const
      term_position(F,T,FF,TT,[PA1,PA2]),
      term_position(F,T,FF,TT,[PA2,PA1])) :-
    var(B1), var(B2),
    (A1==B1) =@= (B2==A2),
    !,
    A1 = A2, B1=B2.
ubody(A is B - C, A is B + C2, _, Pos, Pos) :-
    integer(C),
    C2 =:= -C,
    !.

ubody_list([], [], [], _, [], []).
ubody_list([G0|T0], [G|T], [AS|ASL], M, [PA0|PAT0], [PA|PAT]) :-
    ubody_elem(AS, G0, G, M, PA0, PA),
    ubody_list(T0, T, ASL, M, PAT0, PAT).

ubody_elem(0, G0, G, M, PA0, PA) :-
    !,
    ubody(G0, G, M, PA0, PA).
ubody_elem(_, G, G, _, PA, PA).

%!  conj(+GoalTerm, +PositionTerm, -GoalList, -PositionList)
%
%   Turn a conjunctive body into a list   of  goals and their positions,
%   i.e., removing the positions of the (,)/2 terms.

conj(Goal, Pos, GoalList, PosList) :-
    conj(Goal, Pos, GoalList, [], PosList, []).

conj((A,B), term_position(_,_,_,_,[PA,PB]), GL, TG, PL, TP) :-
    !,
    conj(A, PA, GL, TGA, PL, TPA),
    conj(B, PB, TGA, TG, TPA, TP).
conj((A,B), brace_term_position(_,T,PA), GL, TG, PL, TP) :-
    B = (_=_),
    !,
    conj(A, PA, GL, TGA, PL, TPA),
    T1 is T - 1,
    conj(B, T1-T, TGA, TG, TPA, TP).
conj(A, parentheses_term_position(_,_,Pos), GL, TG, PL, TP) :-
    nonvar(Pos),
    !,
    conj(A, Pos, GL, TG, PL, TP).
conj((!,(S=SR)), F-T, [!,S=SR|TG], TG, [F-T,F1-T1|TP], TP) :-
    F1 is F+1,
    T1 is T+1.
conj(A, P, [A|TG], TG, [P|TP], TP).


%!  mkconj(+Decompiled, +Module, -Position, +ReadGoals, +ReadPositions)

mkconj(Goal, M, Pos, GoalList, PosList) :-
    mkconj(Goal, M, Pos, GoalList, [], PosList, []).

mkconj(Conj, M, term_position(0,0,0,0,[PA,PB]), GL, TG, PL, TP) :-
    nonvar(Conj),
    Conj = (A,B),
    !,
    mkconj(A, M, PA, GL, TGA, PL, TPA),
    mkconj(B, M, PB, TGA, TG, TPA, TP).
mkconj(A0, M, P0, [A|TG], TG, [P|TP], TP) :-
    ubody(A, A0, M, P, P0),
    !.
mkconj(A0, M, P0, [RG|TG0], TG, [_|TP0], TP) :-
    maybe_optimized(RG),
    mkconj(A0, M, P0, TG0, TG, TP0, TP).

maybe_optimized(debug(_,_,_)).
maybe_optimized(assertion(_)).
maybe_optimized(true).

%!  argpos(+N, +PositionTerm, -ArgPositionTerm) is det.
%
%   Get the position for the nth argument of PositionTerm.

argpos(N, parentheses_term_position(_,_,PosIn), Pos) =>
    argpos(N, PosIn, Pos).
argpos(N, term_position(_,_,_,_,ArgPos), Pos) =>
    nth1(N, ArgPos, Pos).
argpos(_, _, _) => true.


                 /*******************************
                 *    PCE STUFF (SHOULD MOVE)   *
                 *******************************/

/* - - - - - - - - - - - - - - - - - - - - - - - - - - - - - - - - - - - - -
        <method>(Receiver, ... Arg ...) :->
                Body

mapped to:

        send_implementation(Id, <method>(...Arg...), Receiver)

- - - - - - - - - - - - - - - - - - - - - - - - - - - - - - - - - - - - - */

pce_method_clause(Head, Body, M:PlHead, PlBody, _, TermPos0, TermPos) :-
    !,
    pce_method_clause(Head, Body, PlBody, PlHead, M, TermPos0, TermPos).
pce_method_clause(Head, Body,
                  send_implementation(_Id, Msg, Receiver), PlBody,
                  M, TermPos0, TermPos) :-
    !,
    debug(clause_info, 'send method ...', []),
    arg(1, Head, Receiver),
    functor(Head, _, Arity),
    pce_method_head_arguments(2, Arity, Head, Msg),
    debug(clause_info, 'head ...', []),
    pce_method_body(Body, PlBody, M, TermPos0, TermPos).
pce_method_clause(Head, Body,
                  get_implementation(_Id, Msg, Receiver, Result), PlBody,
                  M, TermPos0, TermPos) :-
    !,
    debug(clause_info, 'get method ...', []),
    arg(1, Head, Receiver),
    debug(clause_info, 'receiver ...', []),
    functor(Head, _, Arity),
    arg(Arity, Head, PceResult),
    debug(clause_info, '~w?~n', [PceResult = Result]),
    pce_unify_head_arg(PceResult, Result),
    Ar is Arity - 1,
    pce_method_head_arguments(2, Ar, Head, Msg),
    debug(clause_info, 'head ...', []),
    pce_method_body(Body, PlBody, M, TermPos0, TermPos).

pce_method_head_arguments(N, Arity, Head, Msg) :-
    N =< Arity,
    !,
    arg(N, Head, PceArg),
    PLN is N - 1,
    arg(PLN, Msg, PlArg),
    pce_unify_head_arg(PceArg, PlArg),
    debug(clause_info, '~w~n', [PceArg = PlArg]),
    NextArg is N+1,
    pce_method_head_arguments(NextArg, Arity, Head, Msg).
pce_method_head_arguments(_, _, _, _).

pce_unify_head_arg(V, A) :-
    var(V),
    !,
    V = A.
pce_unify_head_arg(A:_=_, A) :- !.
pce_unify_head_arg(A:_, A).

%       pce_method_body(+SrcBody, +DbBody, +M, +TermPos0, -TermPos
%
%       Unify the body of an XPCE method.  Goal-expansion makes this
%       rather tricky, especially as we cannot call XPCE's expansion
%       on an isolated method.
%
%       TermPos0 is the term-position term of the whole clause!
%
%       Further, please note that the body of the method-clauses reside
%       in another module than pce_principal, and therefore the body
%       starts with an I_CONTEXT call. This implies we need a
%       hypothetical term-position for the module-qualifier.

pce_method_body(A0, A, M, TermPos0, TermPos) :-
    TermPos0 = term_position(F, T, FF, FT,
                             [ HeadPos,
                               BodyPos0
                             ]),
    TermPos  = term_position(F, T, FF, FT,
                             [ HeadPos,
                               term_position(0,0,0,0, [0-0,BodyPos])
                             ]),
    pce_method_body2(A0, A, M, BodyPos0, BodyPos).


pce_method_body2(::(_,A0), A, M, TermPos0, TermPos) :-
    !,
    TermPos0 = term_position(_, _, _, _, [_Cmt,BodyPos0]),
    TermPos  = BodyPos,
    expand_goal(A0, A, M, BodyPos0, BodyPos).
pce_method_body2(A0, A, M, TermPos0, TermPos) :-
    A0 =.. [Func,B0,C0],
    control_op(Func),
    !,
    A =.. [Func,B,C],
    TermPos0 = term_position(F, T, FF, FT,
                             [ BP0,
                               CP0
                             ]),
    TermPos  = term_position(F, T, FF, FT,
                             [ BP,
                               CP
                             ]),
    pce_method_body2(B0, B, M, BP0, BP),
    expand_goal(C0, C, M, CP0, CP).
pce_method_body2(A0, A, M, TermPos0, TermPos) :-
    expand_goal(A0, A, M, TermPos0, TermPos).

control_op(',').
control_op((;)).
control_op((->)).
control_op((*->)).

                 /*******************************
                 *     EXPAND_GOAL SUPPORT      *
                 *******************************/

/* - - - - - - - - - - - - - - - - - - - - - - - - - - - - - - - - - - - - -
With the introduction of expand_goal, it  is increasingly hard to relate
the clause from the database to the actual  source. For one thing, we do
not know the compilation  module  of  the   clause  (unless  we  want to
decompile it).

Goal expansion can translate  goals   into  control-constructs, multiple
clauses, or delete a subgoal.

To keep track of the source-locations, we   have to redo the analysis of
the clause as defined in init.pl
- - - - - - - - - - - - - - - - - - - - - - - - - - - - - - - - - - - - - */

expand_goal(G, call(G), _, P, term_position(0,0,0,0,[P])) :-
    var(G),
    !.
expand_goal(G, G1, _, P, P) :-
    var(G),
    !,
    G1 = G.
expand_goal(M0, M, Module, P0, P) :-
    meta(Module, M0, S),
    !,
    P0 = term_position(F,T,FF,FT,PL0),
    P  = term_position(F,T,FF,FT,PL),
    functor(M0, Functor, Arity),
    functor(M,  Functor, Arity),
    expand_meta_args(PL0, PL, 1, S, Module, M0, M).
expand_goal(A, B, Module, P0, P) :-
    goal_expansion(A, B0, P0, P1),
    !,
    expand_goal(B0, B, Module, P1, P).
expand_goal(A, A, _, P, P).

expand_meta_args([],      [],   _,  _, _,      _,  _).
expand_meta_args([P0|T0], [P|T], I, S, Module, M0, M) :-
    arg(I, M0, A0),
    arg(I, M,  A),
    arg(I, S,  AS),
    expand_arg(AS, A0, A, Module, P0, P),
    NI is I + 1,
    expand_meta_args(T0, T, NI, S, Module, M0, M).

expand_arg(0, A0, A, Module, P0, P) :-
    !,
    expand_goal(A0, A, Module, P0, P).
expand_arg(_, A, A, _, P, P).

meta(M, G, S) :- predicate_property(M:G, meta_predicate(S)).

goal_expansion(send(R, Msg), send_class(R, _, SuperMsg), P, P) :-
    compound(Msg),
    Msg =.. [send_super, Selector | Args],
    !,
    SuperMsg =.. [Selector|Args].
goal_expansion(get(R, Msg, A), get_class(R, _, SuperMsg, A), P, P) :-
    compound(Msg),
    Msg =.. [get_super, Selector | Args],
    !,
    SuperMsg =.. [Selector|Args].
goal_expansion(send_super(R, Msg), send_class(R, _, Msg), P, P).
goal_expansion(get_super(R, Msg, V), get_class(R, _, Msg, V), P, P).
goal_expansion(SendSuperN, send_class(R, _, Msg), P, P) :-
    compound(SendSuperN),
    compound_name_arguments(SendSuperN, send_super, [R,Sel|Args]),
    Msg =.. [Sel|Args].
goal_expansion(SendN, send(R, Msg), P, P) :-
    compound(SendN),
    compound_name_arguments(SendN, send, [R,Sel|Args]),
    atom(Sel), Args \== [],
    Msg =.. [Sel|Args].
goal_expansion(GetSuperN, get_class(R, _, Msg, Answer), P, P) :-
    compound(GetSuperN),
    compound_name_arguments(GetSuperN, get_super, [R,Sel|AllArgs]),
    append(Args, [Answer], AllArgs),
    Msg =.. [Sel|Args].
goal_expansion(GetN, get(R, Msg, Answer), P, P) :-
    compound(GetN),
    compound_name_arguments(GetN, get, [R,Sel|AllArgs]),
    append(Args, [Answer], AllArgs),
    atom(Sel), Args \== [],
    Msg =.. [Sel|Args].
goal_expansion(G0, G, P, P) :-
    user:goal_expansion(G0, G),     % TBD: we need the module!
    G0 \== G.                       % \=@=?


                 /*******************************
                 *        INITIALIZATION        *
                 *******************************/

%!  initialization_layout(+SourceLocation, ?InitGoal,
%!                        -ReadGoal, -TermPos) is semidet.
%
%   Find term-layout of :- initialization directives.

initialization_layout(File:Line, M:Goal0, Goal, TermPos) :-
    read_term_at_line(File, Line, M, Directive, DirectivePos, _),
    Directive    = (:- initialization(ReadGoal)),
    DirectivePos = term_position(_, _, _, _, [InitPos]),
    InitPos      = term_position(_, _, _, _, [GoalPos]),
    (   ReadGoal = M:_
    ->  Goal = M:Goal0
    ;   Goal = Goal0
    ),
    unify_body(ReadGoal, Goal, M, GoalPos, TermPos),
    !.


                 /*******************************
                 *        PRINTABLE NAMES       *
                 *******************************/

:- module_transparent
    predicate_name/2.
:- multifile
    user:prolog_predicate_name/2,
    user:prolog_clause_name/2.

hidden_module(user).
hidden_module(system).
hidden_module(pce_principal).           % should be config
hidden_module(Module) :-                % SWI-Prolog specific
    import_module(Module, system).

thaffix(1, st) :- !.
thaffix(2, nd) :- !.
thaffix(_, th).

%!  predicate_name(:Head, -PredName:string) is det.
%
%   Describe a predicate as [Module:]Name/Arity.

predicate_name(Predicate, PName) :-
    strip_module(Predicate, Module, Head),
    (   user:prolog_predicate_name(Module:Head, PName)
    ->  true
    ;   functor(Head, Name, Arity),
        (   hidden_module(Module)
        ->  format(string(PName), '~q/~d', [Name, Arity])
        ;   format(string(PName), '~q:~q/~d', [Module, Name, Arity])
        )
    ).

%!  clause_name(+Ref, -Name)
%
%   Provide a suitable description of the indicated clause.

clause_name(Ref, Name) :-
    user:prolog_clause_name(Ref, Name),
    !.
clause_name(Ref, Name) :-
    nth_clause(Head, N, Ref),
    !,
    predicate_name(Head, PredName),
    thaffix(N, Th),
    format(string(Name), '~d-~w clause of ~w', [N, Th, PredName]).
clause_name(Ref, Name) :-
    clause_property(Ref, erased),
    !,
    clause_property(Ref, predicate(M:PI)),
    format(string(Name), 'erased clause from ~q', [M:PI]).
clause_name(_, '<meta-call>').<|MERGE_RESOLUTION|>--- conflicted
+++ resolved
@@ -381,29 +381,18 @@
                              BP
                            ]),
              TermPos) :-
-<<<<<<< HEAD
-    split_on_cut(CCondAndBody, CCond, CBody),
-=======
     split_on_cut(CCondAndBody, CCond, CBody0),
->>>>>>> fc610f2e
     !,
     inlined_unification(RCond, CCond, RCond1, CCond1, Head, CP, CP1),
     TermPos1 = term_position(F,T,FF,FT, [HP, BP1]),
     BP2 = term_position(_,_,_,_, [FF-FT, BP]), % Represent (!, Body), placing
     (   CCond1 == true                         % ! at =>
     ->  BP1 = BP2,                             % Whole guard is inlined
-<<<<<<< HEAD
-        unify_clause2((Head :- !, Body), (CHead :- !, CBody),
-                      Module, TermPos1, TermPos)
-    ;   BP1 = term_position(_,_,_,_, [CP1, BP2]),
-        unify_clause2((Head :- RCond1, !, Body), (CHead :- CCond1, !, CBody),
-=======
         unify_clause2((Head :- !, Body), (CHead :- !, CBody0),
                       Module, TermPos1, TermPos)
     ;   mkconj_pos(RCond1, CP1, (!,Body), BP2, RBody, BP1),
         mkconj_npos(CCond1, (!,CBody0), CBody),
         unify_clause2((Head :- RBody), (CHead :- CBody),
->>>>>>> fc610f2e
                       Module, TermPos1, TermPos)
     ).
 unify_clause((Head => Body), Compiled1, Module, TermPos0, TermPos) :-
@@ -412,8 +401,6 @@
 unify_clause(Read, Decompiled, Module, TermPos0, TermPos) :-
     unify_clause2(Read, Decompiled, Module, TermPos0, TermPos).
 
-<<<<<<< HEAD
-=======
 % mkconj, but also unify position info
 mkconj_pos((A,B), term_position(F,T,FF,FT,[PA,PB]), Ex, ExPos, Code, Pos) =>
     Code = (A,B1),
@@ -430,7 +417,6 @@
 mkconj_npos(A, Ex, Code) =>
     Code = (A,Ex).
 
->>>>>>> fc610f2e
 %!  unify_clause2(+Read, +Decompiled, +Module, +TermPosIn, -TermPosOut)
 %
 %   Stratified version to be used after the first match
@@ -458,22 +444,14 @@
 
 inlined_unification((V=T,RBody0), (CV=CT,CBody0),
                     RBody, CBody, RHead, BPos1, BPos),
-<<<<<<< HEAD
-    sub_term(V2, RHead),
-=======
     inlineable_head_var(RHead, V2),
->>>>>>> fc610f2e
     V == V2,
     (V=T) =@= (CV=CT) =>
     argpos(2, BPos1, BPos2),
     inlined_unification(RBody0, CBody0, RBody, CBody, RHead, BPos2, BPos).
 inlined_unification((V=T), (CV=CT),
                     RBody, CBody, RHead, BPos1, BPos),
-<<<<<<< HEAD
-    sub_term(V2, RHead),
-=======
     inlineable_head_var(RHead, V2),
->>>>>>> fc610f2e
     V == V2,
     (V=T) =@= (CV=CT) =>
     RBody = true,
@@ -481,22 +459,14 @@
     argpos(2, BPos1, BPos).
 inlined_unification((V=T,RBody0), CBody0,
                     RBody, CBody, RHead, BPos1, BPos),
-<<<<<<< HEAD
-    sub_term(V2, RHead),
-=======
     inlineable_head_var(RHead, V2),
->>>>>>> fc610f2e
     V == V2,
     \+ (CBody0 = (G1,_), G1 \=@= (V=T)) =>
     argpos(2, BPos1, BPos2),
     inlined_unification(RBody0, CBody0, RBody, CBody, RHead, BPos2, BPos).
 inlined_unification((V=_), true,
                     RBody, CBody, RHead, BPos1, BPos),
-<<<<<<< HEAD
-    sub_term(V2, RHead),
-=======
     inlineable_head_var(RHead, V2),
->>>>>>> fc610f2e
     V == V2 =>
     RBody = true,
     CBody = true,
@@ -507,8 +477,6 @@
     BPos  = BPos0,
     CBody = CBody0.
 
-<<<<<<< HEAD
-=======
 %!  inlineable_head_var(+Head, -Var) is nondet
 %
 %   True when Var is a variable in  Head   that  may  be used for inline
@@ -518,7 +486,6 @@
     compound(Head),
     arg(_, Head, Var).
 
->>>>>>> fc610f2e
 split_on_cut((Cond0,!,Body0), Cond, Body) =>
     Cond = Cond0,
     Body = Body0.
