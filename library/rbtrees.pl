/*  Part of SWI-Prolog

    Author:        Vitor Santos Costa
    E-mail:        vscosta@gmail.com
    WWW:           http://www.swi-prolog.org
    Copyright (c)  2007-2013, Vitor Santos Costa
    All rights reserved.

    Redistribution and use in source and binary forms, with or without
    modification, are permitted provided that the following conditions
    are met:

    1. Redistributions of source code must retain the above copyright
       notice, this list of conditions and the following disclaimer.

    2. Redistributions in binary form must reproduce the above copyright
       notice, this list of conditions and the following disclaimer in
       the documentation and/or other materials provided with the
       distribution.

    THIS SOFTWARE IS PROVIDED BY THE COPYRIGHT HOLDERS AND CONTRIBUTORS
    "AS IS" AND ANY EXPRESS OR IMPLIED WARRANTIES, INCLUDING, BUT NOT
    LIMITED TO, THE IMPLIED WARRANTIES OF MERCHANTABILITY AND FITNESS
    FOR A PARTICULAR PURPOSE ARE DISCLAIMED. IN NO EVENT SHALL THE
    COPYRIGHT OWNER OR CONTRIBUTORS BE LIABLE FOR ANY DIRECT, INDIRECT,
    INCIDENTAL, SPECIAL, EXEMPLARY, OR CONSEQUENTIAL DAMAGES (INCLUDING,
    BUT NOT LIMITED TO, PROCUREMENT OF SUBSTITUTE GOODS OR SERVICES;
    LOSS OF USE, DATA, OR PROFITS; OR BUSINESS INTERRUPTION) HOWEVER
    CAUSED AND ON ANY THEORY OF LIABILITY, WHETHER IN CONTRACT, STRICT
    LIABILITY, OR TORT (INCLUDING NEGLIGENCE OR OTHERWISE) ARISING IN
    ANY WAY OUT OF THE USE OF THIS SOFTWARE, EVEN IF ADVISED OF THE
    POSSIBILITY OF SUCH DAMAGE.
*/

:- module(rbtrees,
<<<<<<< HEAD
          [rb_new/1,
           rb_empty/1,                  % ?T
           rb_lookup/3,                 % +Key, -Value, +T
           rb_update/4,                 % +T, +Key, +NewVal, -TN
           rb_update/5,                 % +T, +Key, ?OldVal, +NewVal, -TN
           rb_apply/4,                  % +T, +Key, :G, -TN
           rb_lookupall/3,              % +Key, -Value, +T
           rb_insert/4,                 % +T0, +Key, ?Value, -TN
           rb_insert_new/4,             % +T0, +Key, ?Value, -TN
           rb_delete/3,                 % +T, +Key, -TN
           rb_delete/4,                 % +T, +Key, -Val, -TN
           rb_visit/2,                  % +T, -Pairs
           rb_visit/3,
           rb_keys/2,                   % +T, +Keys
           rb_keys/3,
           rb_map/2,
           rb_map/3,
           rb_partial_map/4,
           rb_fold/4,                   % +Pred, +T, +S1, -S2
           rb_clone/3,
           rb_clone/4,
           rb_min/3,
           rb_max/3,
           rb_del_min/4,
           rb_del_max/4,
           rb_next/4,
           rb_previous/4,
           list_to_rbtree/2,
           ord_list_to_rbtree/2,
           is_rbtree/1,
           rb_size/2,
           rb_in/3
       ]).
=======
          [ rb_new/1,
            rb_empty/1,                 % ?T
            rb_lookup/3,                % +Key, -Value, +T
            rb_update/4,                % +T, +Key, +NewVal, -TN
            rb_update/5,                % +T, +Key, ?OldVal, +NewVal, -TN
            rb_apply/4,                 % +T, +Key, :G, -TN
            rb_insert/4,                % +T0, +Key, ?Value, -TN
            rb_insert_new/4,            % +T0, +Key, ?Value, -TN
            rb_delete/3,                % +T, +Key, -TN
            rb_delete/4,                % +T, +Key, -Val, -TN
            rb_visit/2,                 % +T, -Pairs
            rb_visit/3,
            rb_keys/2,                  % +T, +Keys
            rb_keys/3,
            rb_map/2,                   % +Tree, :Goal
            rb_map/3,                   % +Tree, :Goal, -MappedTree
            rb_partial_map/4,
            rb_clone/3,
            rb_clone/4,
            rb_min/3,                   % +Tree, -Key, -Value
            rb_max/3,                   % +Tree, -Key, -Value
            rb_del_min/4,               % +Tree, -Key, -Val, -TreeDel
            rb_del_max/4,               % +Tree, -Key, -Val, -TreeDel
            rb_next/4,                  % +Tree, +Key, -Next, -Value
            rb_previous/4,              % +Tree, +Key, -Next, -Value
            list_to_rbtree/2,           % +Pairs, -Tree
            ord_list_to_rbtree/2,       % +Pairs, -Tree
            is_rbtree/1,                % @Tree
            rb_size/2,                  % +T, -Size
            rb_in/3                     % ?Key, ?Value, +Tree
          ]).
>>>>>>> 9eceae57

/** <module> Red black trees

Red-Black trees are balanced search binary trees. They are named because
nodes can be classified as either red or   black. The code we include is
based on "Introduction  to  Algorithms",   second  edition,  by  Cormen,
Leiserson, Rivest and Stein. The library   includes  routines to insert,
lookup and delete elements in the tree.

A Red black tree is represented as a term t(Nil, Tree), where Nil is the
Nil-node, a node shared for each nil-node in  the tree. Any node has the
form colour(Left, Key, Value, Right), where _colour_  is one of =red= or
=black=.

@author Vitor Santos Costa, Jan Wielemaker
@see "Introduction to Algorithms", Second Edition Cormen, Leiserson,
     Rivest, and Stein, MIT Press
*/

:- meta_predicate
    rb_map(+,:,-),
    rb_partial_map(+,+,:,-),
    rb_apply(+,+,:,-),
    rb_fold(3,+,+,-).

/*
:- use_module(library(type_check)).

:- type rbtree(K,V) ---> t(tree(K,V),tree(K,V)).
:- type tree(K,V)   ---> black(tree(K,V),K,V,tree(K,V))
                       ; red(tree(K,V),K,V,tree(K,V))
                       ; ''.
:- type cmp ---> (=) ; (<) ; (>).


:- pred rb_new(rbtree(_K,_V)).
:- pred rb_empty(rbtree(_K,_V)).
:- pred rb_lookup(K,V,rbtree(K,V)).
:- pred lookup(K,V, tree(K,V)).
:- pred lookup(cmp, K, V, tree(K,V)).
:- pred rb_min(rbtree(K,V),K,V).
:- pred min(tree(K,V),K,V).
:- pred rb_max(rbtree(K,V),K,V).
:- pred max(tree(K,V),K,V).
:- pred rb_next(rbtree(K,V),K,pair(K,V),V).
:- pred next(tree(K,V),K,pair(K,V),V,tree(K,V)).
*/

%!  rb_new(-T) is det.
%
%   Create a new Red-Black tree.
%
%   @deprecated     Use rb_empty/1.

rb_new(t(Nil,Nil)) :-
    Nil = black('',_,_,'').

%!  rb_empty(?T) is semidet.
%
%   Succeeds if T is an empty Red-Black tree.

rb_empty(t(Nil,Nil)) :-
    Nil = black('',_,_,'').

%!  rb_lookup(+Key, -Value, +T) is semidet.
%
%   True when Value is associated with Key  in the Red-Black tree T. The
%   given Key may include variables,  in  which   case  the  RB  tree is
%   searched for a key with equivalent,   as  in (==)/2, variables. Time
%   complexity is O(log N) in the number of elements in the tree.

rb_lookup(Key, Val, t(_,Tree)) :-
    lookup(Key, Val, Tree).

lookup(_, _, black('',_,_,'')) :- !, fail.
lookup(Key, Val, Tree) :-
    arg(2,Tree,KA),
    compare(Cmp,KA,Key),
    lookup(Cmp,Key,Val,Tree).

lookup(>, K, V, Tree) :-
    arg(1,Tree,NTree),
    lookup(K, V, NTree).
lookup(<, K, V, Tree) :-
    arg(4,Tree,NTree),
    lookup(K, V, NTree).
lookup(=, _, V, Tree) :-
    arg(3,Tree,V).

%!  rb_min(+T, -Key, -Value) is semidet.
%
%   Key is the minimum key in T, and is associated with Val.

rb_min(t(_,Tree), Key, Val) :-
    min(Tree, Key, Val).

min(red(black('',_,_,_),Key,Val,_), Key, Val) :- !.
min(black(black('',_,_,_),Key,Val,_), Key, Val) :- !.
min(red(Right,_,_,_), Key, Val) :-
    min(Right,Key,Val).
min(black(Right,_,_,_), Key, Val) :-
    min(Right,Key,Val).

%!  rb_max(+T, -Key, -Value) is semidet.
%
%   Key is the maximal key in T, and is associated with Val.

rb_max(t(_,Tree), Key, Val) :-
    max(Tree, Key, Val).

max(red(_,Key,Val,black('',_,_,_)), Key, Val) :- !.
max(black(_,Key,Val,black('',_,_,_)), Key, Val) :- !.
max(red(_,_,_,Left), Key, Val) :-
    max(Left,Key,Val).
max(black(_,_,_,Left), Key, Val) :-
    max(Left,Key,Val).

%!  rb_next(+T, +Key, -Next, -Value) is semidet.
%
%   Next is the next element after Key  in T, and is associated with
%   Val.

rb_next(t(_,Tree), Key, Next, Val) :-
    next(Tree, Key, Next, Val, []).

next(black('',_,_,''), _, _, _, _) :- !, fail.
next(Tree, Key, Next, Val, Candidate) :-
    arg(2,Tree,KA),
    arg(3,Tree,VA),
    compare(Cmp,KA,Key),
    next(Cmp, Key, KA, VA, Next, Val, Tree, Candidate).

next(>, K, KA, VA, NK, V, Tree, _) :-
    arg(1,Tree,NTree),
    next(NTree,K,NK,V,KA-VA).
next(<, K, _, _, NK, V, Tree, Candidate) :-
    arg(4,Tree,NTree),
    next(NTree,K,NK,V,Candidate).
next(=, _, _, _, NK, Val, Tree, Candidate) :-
    arg(4,Tree,NTree),
    (   min(NTree, NK, Val)
    ->  true
    ;   Candidate = (NK-Val)
    ).

%!  rb_previous(+T, +Key, -Previous, -Value) is semidet.
%
%   Previous is the  previous  element  after   Key  in  T,  and  is
%   associated with Val.

rb_previous(t(_,Tree), Key, Previous, Val) :-
    previous(Tree, Key, Previous, Val, []).

previous(black('',_,_,''), _, _, _, _) :- !, fail.
previous(Tree, Key, Previous, Val, Candidate) :-
    arg(2,Tree,KA),
    arg(3,Tree,VA),
    compare(Cmp,KA,Key),
    previous(Cmp, Key, KA, VA, Previous, Val, Tree, Candidate).

previous(>, K, _, _, NK, V, Tree, Candidate) :-
    arg(1,Tree,NTree),
    previous(NTree,K,NK,V,Candidate).
previous(<, K, KA, VA, NK, V, Tree, _) :-
    arg(4,Tree,NTree),
    previous(NTree,K,NK,V,KA-VA).
previous(=, _, _, _, K, Val, Tree, Candidate) :-
    arg(1,Tree,NTree),
    (   max(NTree, K, Val)
    ->  true
    ;   Candidate = (K-Val)
    ).

%!  rb_update(+T, +Key, +NewVal, -TN) is semidet.
%!  rb_update(+T, +Key, ?OldVal, +NewVal, -TN) is semidet.
%
%   Tree TN is tree T,  but  with   value  for  Key  associated with
%   NewVal.  Fails if it cannot find Key in T.

rb_update(t(Nil,OldTree), Key, OldVal, Val, t(Nil,NewTree)) :-
    update(OldTree, Key, OldVal, Val, NewTree).

rb_update(t(Nil,OldTree), Key, Val, t(Nil,NewTree)) :-
    update(OldTree, Key, _, Val, NewTree).

update(black(Left,Key0,Val0,Right), Key, OldVal, Val, NewTree) :-
    Left \= [],
    compare(Cmp,Key0,Key),
    (   Cmp == (=)
    ->  OldVal = Val0,
        NewTree = black(Left,Key0,Val,Right)
    ;   Cmp == (>)
    ->  NewTree = black(NewLeft,Key0,Val0,Right),
        update(Left, Key, OldVal, Val, NewLeft)
    ;   NewTree = black(Left,Key0,Val0,NewRight),
        update(Right, Key, OldVal, Val, NewRight)
    ).
update(red(Left,Key0,Val0,Right), Key, OldVal, Val, NewTree) :-
    compare(Cmp,Key0,Key),
    (   Cmp == (=)
    ->  OldVal = Val0,
        NewTree = red(Left,Key0,Val,Right)
    ;   Cmp == (>)
    ->  NewTree = red(NewLeft,Key0,Val0,Right),
        update(Left, Key, OldVal, Val, NewLeft)
    ;   NewTree = red(Left,Key0,Val0,NewRight),
        update(Right, Key, OldVal, Val, NewRight)
    ).

%!  rb_apply(+T, +Key, :G, -TN) is semidet.
%
%   If the value associated with  key  Key   is  Val0  in  T, and if
%   call(G,Val0,ValF) holds, then TN differs from T only in that Key
%   is associated with value ValF in  tree   TN.  Fails if it cannot
%   find Key in T, or if call(G,Val0,ValF) is not satisfiable.

rb_apply(t(Nil,OldTree), Key, Goal, t(Nil,NewTree)) :-
    apply(OldTree, Key, Goal, NewTree).

%apply(black('',_,_,''), _, _, _) :- !, fail.
apply(black(Left,Key0,Val0,Right), Key, Goal,
      black(NewLeft,Key0,Val,NewRight)) :-
    Left \= [],
    compare(Cmp,Key0,Key),
    (   Cmp == (=)
    ->  NewLeft = Left,
        NewRight = Right,
        call(Goal,Val0,Val)
    ;   Cmp == (>)
    ->  NewRight = Right,
        Val = Val0,
        apply(Left, Key, Goal, NewLeft)
    ;   NewLeft = Left,
        Val = Val0,
        apply(Right, Key, Goal, NewRight)
    ).
apply(red(Left,Key0,Val0,Right), Key, Goal,
      red(NewLeft,Key0,Val,NewRight)) :-
    compare(Cmp,Key0,Key),
    (   Cmp == (=)
    ->  NewLeft = Left,
        NewRight = Right,
        call(Goal,Val0,Val)
    ;   Cmp == (>)
    ->  NewRight = Right,
        Val = Val0,
        apply(Left, Key, Goal, NewLeft)
    ;   NewLeft = Left,
        Val = Val0,
        apply(Right, Key, Goal, NewRight)
    ).

%!  rb_in(?Key, ?Value, +Tree) is nondet.
%
%   True when Key-Value is a key-value pair in red-black tree Tree. Same
%   as below, but does not materialize the pairs.
%
%        rb_visit(Tree, Pairs), member(Key-Value, Pairs)

rb_in(Key, Val, t(_,T)) :-
    enum(Key, Val, T).

enum(Key, Val, black(L,K,V,R)) :-
    L \= '',
    enum_cases(Key, Val, L, K, V, R).
enum(Key, Val, red(L,K,V,R)) :-
    enum_cases(Key, Val, L, K, V, R).

enum_cases(Key, Val, L, _, _, _) :-
    enum(Key, Val, L).
enum_cases(Key, Val, _, Key, Val, _).
enum_cases(Key, Val, _, _, _, R) :-
    enum(Key, Val, R).



                 /*******************************
                 *       TREE INSERTION         *
                 *******************************/

% We don't use parent nodes, so we may have to fix the root.

%!  rb_insert(+T0, +Key, ?Value, -TN) is det.
%
%   Add an element with key Key and Value  to the tree T0 creating a
%   new red-black tree TN. If Key  is   a  key in T0, the associated
%   value is replaced by Value.  See also rb_insert_new/4.

rb_insert(t(Nil,Tree0),Key,Val,t(Nil,Tree)) :-
    insert(Tree0,Key,Val,Nil,Tree).


insert(Tree0,Key,Val,Nil,Tree) :-
    insert2(Tree0,Key,Val,Nil,TreeI,_),
    fix_root(TreeI,Tree).

%
% Cormen et al present the algorithm as
% (1) standard tree insertion;
% (2) from the viewpoint of the newly inserted node:
%     partially fix the tree;
%     move upwards
% until reaching the root.
%
% We do it a little bit different:
%
% (1) standard tree insertion;
% (2) move upwards:
%      when reaching a black node;
%        if the tree below may be broken, fix it.
% We take advantage of Prolog unification
% to do several operations in a single go.
%



%
% actual insertion
%
insert2(black('',_,_,''), K, V, Nil, T, Status) :-
    !,
    T = red(Nil,K,V,Nil),
    Status = not_done.
insert2(red(L,K0,V0,R), K, V, Nil, NT, Flag) :-
    (   K @< K0
    ->  NT = red(NL,K0,V0,R),
        insert2(L, K, V, Nil, NL, Flag)
    ;   K == K0
    ->  NT = red(L,K0,V,R),
        Flag = done
    ;   NT = red(L,K0,V0,NR),
        insert2(R, K, V, Nil, NR, Flag)
    ).
insert2(black(L,K0,V0,R), K, V, Nil, NT, Flag) :-
    (   K @< K0
    ->  insert2(L, K, V, Nil, IL, Flag0),
        fix_left(Flag0, black(IL,K0,V0,R), NT, Flag)
    ;   K == K0
    ->  NT = black(L,K0,V,R),
        Flag = done
    ;   insert2(R, K, V, Nil, IR, Flag0),
        fix_right(Flag0, black(L,K0,V0,IR), NT, Flag)
    ).

% We don't use parent nodes, so we may have to fix the root.

%!  rb_insert_new(+T0, +Key, ?Value, -TN) is semidet.
%
%   Add a new element with key Key and Value  to the tree T0 creating a
%   new red-black tree TN.   Fails if Key is a key in T0.

rb_insert_new(t(Nil,Tree0),Key,Val,t(Nil,Tree)) :-
    insert_new(Tree0,Key,Val,Nil,Tree).

insert_new(Tree0,Key,Val,Nil,Tree) :-
    insert_new_2(Tree0,Key,Val,Nil,TreeI,_),
    fix_root(TreeI,Tree).

%
% actual insertion, copied from insert2
%
insert_new_2(black('',_,_,''), K, V, Nil, T, Status) :-
    !,
    T = red(Nil,K,V,Nil),
    Status = not_done.
insert_new_2(red(L,K0,V0,R), K, V, Nil, NT, Flag) :-
    (   K @< K0
    ->  NT = red(NL,K0,V0,R),
        insert_new_2(L, K, V, Nil, NL, Flag)
    ;   K == K0
    ->  fail
    ;   NT = red(L,K0,V0,NR),
        insert_new_2(R, K, V, Nil, NR, Flag)
    ).
insert_new_2(black(L,K0,V0,R), K, V, Nil, NT, Flag) :-
    (   K @< K0
    ->  insert_new_2(L, K, V, Nil, IL, Flag0),
        fix_left(Flag0, black(IL,K0,V0,R), NT, Flag)
    ;   K == K0
    ->  fail
    ;   insert_new_2(R, K, V, Nil, IR, Flag0),
        fix_right(Flag0, black(L,K0,V0,IR), NT, Flag)
    ).

%
% make sure the root is always black.
%
fix_root(black(L,K,V,R),black(L,K,V,R)).
fix_root(red(L,K,V,R),black(L,K,V,R)).

%
% How to fix if we have inserted on the left
%
fix_left(done,T,T,done) :- !.
fix_left(not_done,Tmp,Final,Done) :-
    fix_left(Tmp,Final,Done).

%
% case 1 of RB: just need to change colors.
%
fix_left(black(red(Al,AK,AV,red(Be,BK,BV,Ga)),KC,VC,red(De,KD,VD,Ep)),
        red(black(Al,AK,AV,red(Be,BK,BV,Ga)),KC,VC,black(De,KD,VD,Ep)),
        not_done) :- !.
fix_left(black(red(red(Al,KA,VA,Be),KB,VB,Ga),KC,VC,red(De,KD,VD,Ep)),
        red(black(red(Al,KA,VA,Be),KB,VB,Ga),KC,VC,black(De,KD,VD,Ep)),
        not_done) :- !.
%
% case 2 of RB: got a knee so need to do rotations
%
fix_left(black(red(Al,KA,VA,red(Be,KB,VB,Ga)),KC,VC,De),
        black(red(Al,KA,VA,Be),KB,VB,red(Ga,KC,VC,De)),
        done) :- !.
%
% case 3 of RB: got a line
%
fix_left(black(red(red(Al,KA,VA,Be),KB,VB,Ga),KC,VC,De),
        black(red(Al,KA,VA,Be),KB,VB,red(Ga,KC,VC,De)),
        done) :- !.
%
% case 4 of RB: nothing to do
%
fix_left(T,T,done).

%
% How to fix if we have inserted on the right
%
fix_right(done,T,T,done) :- !.
fix_right(not_done,Tmp,Final,Done) :-
    fix_right(Tmp,Final,Done).

%
% case 1 of RB: just need to change colors.
%
fix_right(black(red(Ep,KD,VD,De),KC,VC,red(red(Ga,KB,VB,Be),KA,VA,Al)),
        red(black(Ep,KD,VD,De),KC,VC,black(red(Ga,KB,VB,Be),KA,VA,Al)),
        not_done) :- !.
fix_right(black(red(Ep,KD,VD,De),KC,VC,red(Ga,Ka,Va,red(Be,KB,VB,Al))),
        red(black(Ep,KD,VD,De),KC,VC,black(Ga,Ka,Va,red(Be,KB,VB,Al))),
        not_done) :- !.
%
% case 2 of RB: got a knee so need to do rotations
%
fix_right(black(De,KC,VC,red(red(Ga,KB,VB,Be),KA,VA,Al)),
        black(red(De,KC,VC,Ga),KB,VB,red(Be,KA,VA,Al)),
        done) :- !.
%
% case 3 of RB: got a line
%
fix_right(black(De,KC,VC,red(Ga,KB,VB,red(Be,KA,VA,Al))),
        black(red(De,KC,VC,Ga),KB,VB,red(Be,KA,VA,Al)),
        done) :- !.
%
% case 4 of RB: nothing to do.
%
fix_right(T,T,done).


%!  rb_delete(+T, +Key, -TN).
%!  rb_delete(+T, +Key, -Val, -TN).
%
%   Delete element with key Key from the tree T, returning the value
%   Val associated with the key and a new tree TN.

rb_delete(t(Nil,T), K, t(Nil,NT)) :-
    delete(T, K, _, NT, _).

rb_delete(t(Nil,T), K, V, t(Nil,NT)) :-
    delete(T, K, V0, NT, _),
    V = V0.

%
% I am afraid our representation is not as nice for delete
%
delete(red(L,K0,V0,R), K, V, NT, Flag) :-
    K @< K0,
    !,
    delete(L, K, V, NL, Flag0),
    fixup_left(Flag0,red(NL,K0,V0,R),NT, Flag).
delete(red(L,K0,V0,R), K, V, NT, Flag) :-
    K @> K0,
    !,
    delete(R, K, V, NR, Flag0),
    fixup_right(Flag0,red(L,K0,V0,NR),NT, Flag).
delete(red(L,_,V,R), _, V, OUT, Flag) :-
    % K == K0,
    delete_red_node(L,R,OUT,Flag).
delete(black(L,K0,V0,R), K, V, NT, Flag) :-
    K @< K0,
    !,
    delete(L, K, V, NL, Flag0),
    fixup_left(Flag0,black(NL,K0,V0,R),NT, Flag).
delete(black(L,K0,V0,R), K, V, NT, Flag) :-
    K @> K0,
    !,
    delete(R, K, V, NR, Flag0),
    fixup_right(Flag0,black(L,K0,V0,NR),NT, Flag).
delete(black(L,_,V,R), _, V, OUT, Flag) :-
    % K == K0,
    delete_black_node(L,R,OUT,Flag).

%!  rb_del_min(+T, -Key, -Val, -TN)
%
%   Delete the least element from the tree T, returning the key Key,
%   the value Val associated with the key and a new tree TN.

rb_del_min(t(Nil,T), K, Val, t(Nil,NT)) :-
    del_min(T, K, Val, Nil, NT, _).

del_min(red(black('',_,_,_),K,V,R), K, V, Nil, OUT, Flag) :-
    !,
    delete_red_node(Nil,R,OUT,Flag).
del_min(red(L,K0,V0,R), K, V, Nil, NT, Flag) :-
    del_min(L, K, V, Nil, NL, Flag0),
    fixup_left(Flag0,red(NL,K0,V0,R), NT, Flag).
del_min(black(black('',_,_,_),K,V,R), K, V, Nil, OUT, Flag) :-
    !,
    delete_black_node(Nil,R,OUT,Flag).
del_min(black(L,K0,V0,R), K, V, Nil, NT, Flag) :-
    del_min(L, K, V, Nil, NL, Flag0),
    fixup_left(Flag0,black(NL,K0,V0,R),NT, Flag).


%!  rb_del_max(+T, -Key, -Val, -TN)
%
%   Delete the largest element from the   tree  T, returning the key
%   Key, the value Val associated with the key and a new tree TN.

rb_del_max(t(Nil,T), K, Val, t(Nil,NT)) :-
    del_max(T, K, Val, Nil, NT, _).

del_max(red(L,K,V,black('',_,_,_)), K, V, Nil, OUT, Flag) :-
    !,
    delete_red_node(L,Nil,OUT,Flag).
del_max(red(L,K0,V0,R), K, V, Nil, NT, Flag) :-
    del_max(R, K, V, Nil, NR, Flag0),
    fixup_right(Flag0,red(L,K0,V0,NR),NT, Flag).
del_max(black(L,K,V,black('',_,_,_)), K, V, Nil, OUT, Flag) :-
    !,
    delete_black_node(L,Nil,OUT,Flag).
del_max(black(L,K0,V0,R), K, V, Nil, NT, Flag) :-
    del_max(R, K, V, Nil, NR, Flag0),
    fixup_right(Flag0,black(L,K0,V0,NR), NT, Flag).

delete_red_node(L1,L2,L1,done) :- L1 == L2, !.
delete_red_node(black('',_,_,''),R,R,done) :-  !.
delete_red_node(L,black('',_,_,''),L,done) :-  !.
delete_red_node(L,R,OUT,Done) :-
    delete_next(R,NK,NV,NR,Done0),
    fixup_right(Done0,red(L,NK,NV,NR),OUT,Done).

delete_black_node(L1,L2,L1,not_done) :-         L1 == L2, !.
delete_black_node(black('',_,_,''),red(L,K,V,R),black(L,K,V,R),done) :- !.
delete_black_node(black('',_,_,''),R,R,not_done) :- !.
delete_black_node(red(L,K,V,R),black('',_,_,''),black(L,K,V,R),done) :- !.
delete_black_node(L,black('',_,_,''),L,not_done) :- !.
delete_black_node(L,R,OUT,Done) :-
    delete_next(R,NK,NV,NR,Done0),
    fixup_right(Done0,black(L,NK,NV,NR),OUT,Done).

delete_next(red(black('',_,_,''),K,V,R),K,V,R,done) :-  !.
delete_next(black(black('',_,_,''),K,V,red(L1,K1,V1,R1)),
        K,V,black(L1,K1,V1,R1),done) :- !.
delete_next(black(black('',_,_,''),K,V,R),K,V,R,not_done) :- !.
delete_next(red(L,K,V,R),K0,V0,OUT,Done) :-
    delete_next(L,K0,V0,NL,Done0),
    fixup_left(Done0,red(NL,K,V,R),OUT,Done).
delete_next(black(L,K,V,R),K0,V0,OUT,Done) :-
    delete_next(L,K0,V0,NL,Done0),
    fixup_left(Done0,black(NL,K,V,R),OUT,Done).

fixup_left(done,T,T,done).
fixup_left(not_done,T,NT,Done) :-
    fixup2(T,NT,Done).

%
% case 1: x moves down, so we have to try to fix it again.
% case 1 -> 2,3,4 -> done
%
fixup2(black(black(Al,KA,VA,Be),KB,VB,
             red(black(Ga,KC,VC,De),KD,VD,
                 black(Ep,KE,VE,Fi))),
        black(T1,KD,VD,black(Ep,KE,VE,Fi)),done) :-
    !,
    fixup2(red(black(Al,KA,VA,Be),KB,VB,black(Ga,KC,VC,De)),
            T1,
            _).
%
% case 2: x moves up, change one to red
%
fixup2(red(black(Al,KA,VA,Be),KB,VB,
           black(black(Ga,KC,VC,De),KD,VD,
                 black(Ep,KE,VE,Fi))),
        black(black(Al,KA,VA,Be),KB,VB,
              red(black(Ga,KC,VC,De),KD,VD,
                  black(Ep,KE,VE,Fi))),done) :- !.
fixup2(black(black(Al,KA,VA,Be),KB,VB,
             black(black(Ga,KC,VC,De),KD,VD,
                   black(Ep,KE,VE,Fi))),
        black(black(Al,KA,VA,Be),KB,VB,
              red(black(Ga,KC,VC,De),KD,VD,
                  black(Ep,KE,VE,Fi))),not_done) :- !.
%
% case 3: x stays put, shift left and do a 4
%
fixup2(red(black(Al,KA,VA,Be),KB,VB,
           black(red(Ga,KC,VC,De),KD,VD,
                 black(Ep,KE,VE,Fi))),
        red(black(black(Al,KA,VA,Be),KB,VB,Ga),KC,VC,
            black(De,KD,VD,black(Ep,KE,VE,Fi))),
        done) :- !.
fixup2(black(black(Al,KA,VA,Be),KB,VB,
             black(red(Ga,KC,VC,De),KD,VD,
                   black(Ep,KE,VE,Fi))),
        black(black(black(Al,KA,VA,Be),KB,VB,Ga),KC,VC,
              black(De,KD,VD,black(Ep,KE,VE,Fi))),
        done) :- !.
%
% case 4: rotate left, get rid of red
%
fixup2(red(black(Al,KA,VA,Be),KB,VB,
           black(C,KD,VD,red(Ep,KE,VE,Fi))),
        red(black(black(Al,KA,VA,Be),KB,VB,C),KD,VD,
            black(Ep,KE,VE,Fi)),
        done).
fixup2(black(black(Al,KA,VA,Be),KB,VB,
             black(C,KD,VD,red(Ep,KE,VE,Fi))),
       black(black(black(Al,KA,VA,Be),KB,VB,C),KD,VD,
             black(Ep,KE,VE,Fi)),
       done).

fixup_right(done,T,T,done).
fixup_right(not_done,T,NT,Done) :-
    fixup3(T,NT,Done).

% case 1: x moves down, so we have to try to fix it again.
% case 1 -> 2,3,4 -> done
%
fixup3(black(red(black(Fi,KE,VE,Ep),KD,VD,
                 black(De,KC,VC,Ga)),KB,VB,
             black(Be,KA,VA,Al)),
        black(black(Fi,KE,VE,Ep),KD,VD,T1),done) :-
    !,
    fixup3(red(black(De,KC,VC,Ga),KB,VB,
               black(Be,KA,VA,Al)),T1,_).

%
% case 2: x moves up, change one to red
%
fixup3(red(black(black(Fi,KE,VE,Ep),KD,VD,
                 black(De,KC,VC,Ga)),KB,VB,
           black(Be,KA,VA,Al)),
       black(red(black(Fi,KE,VE,Ep),KD,VD,
                 black(De,KC,VC,Ga)),KB,VB,
             black(Be,KA,VA,Al)),
       done) :- !.
fixup3(black(black(black(Fi,KE,VE,Ep),KD,VD,
                   black(De,KC,VC,Ga)),KB,VB,
             black(Be,KA,VA,Al)),
       black(red(black(Fi,KE,VE,Ep),KD,VD,
                 black(De,KC,VC,Ga)),KB,VB,
             black(Be,KA,VA,Al)),
       not_done):- !.
%
% case 3: x stays put, shift left and do a 4
%
fixup3(red(black(black(Fi,KE,VE,Ep),KD,VD,
                 red(De,KC,VC,Ga)),KB,VB,
           black(Be,KA,VA,Al)),
       red(black(black(Fi,KE,VE,Ep),KD,VD,De),KC,VC,
           black(Ga,KB,VB,black(Be,KA,VA,Al))),
       done) :- !.
fixup3(black(black(black(Fi,KE,VE,Ep),KD,VD,
                   red(De,KC,VC,Ga)),KB,VB,
             black(Be,KA,VA,Al)),
       black(black(black(Fi,KE,VE,Ep),KD,VD,De),KC,VC,
             black(Ga,KB,VB,black(Be,KA,VA,Al))),
       done) :- !.
%
% case 4: rotate right, get rid of red
%
fixup3(red(black(red(Fi,KE,VE,Ep),KD,VD,C),KB,VB,black(Be,KA,VA,Al)),
       red(black(Fi,KE,VE,Ep),KD,VD,black(C,KB,VB,black(Be,KA,VA,Al))),
       done).
fixup3(black(black(red(Fi,KE,VE,Ep),KD,VD,C),KB,VB,black(Be,KA,VA,Al)),
       black(black(Fi,KE,VE,Ep),KD,VD,black(C,KB,VB,black(Be,KA,VA,Al))),
       done).

%!  rb_visit(+T, -Pairs)
%
%   Pairs is an infix visit of tree   T, where each element of Pairs
%   is of the form K-Val.

rb_visit(t(_,T),Lf) :-
    visit(T,[],Lf).

rb_visit(t(_,T),L0,Lf) :-
    visit(T,L0,Lf).

visit(black('',_,_,_),L,L) :- !.
visit(red(L,K,V,R),L0,Lf) :-
    visit(L,[K-V|L1],Lf),
    visit(R,L0,L1).
visit(black(L,K,V,R),L0,Lf) :-
    visit(L,[K-V|L1],Lf),
    visit(R,L0,L1).

:- meta_predicate rb_map(?,:,?). % this is not strictly required
:- meta_predicate map(?,:,?,?).  % this is required.

%!  rb_map(+T, :Goal) is semidet.
%
%   True if call(Goal, Value) is true for all nodes in T.

rb_map(t(Nil,Tree),Goal,t(Nil,NewTree)) :-
    map(Tree,Goal,NewTree,Nil).


map(black('',_,_,''),_,Nil,Nil) :- !.
map(red(L,K,V,R),Goal,red(NL,K,NV,NR),Nil) :-
    call(Goal,V,NV),
    !,
    map(L,Goal,NL,Nil),
    map(R,Goal,NR,Nil).
map(black(L,K,V,R),Goal,black(NL,K,NV,NR),Nil) :-
    call(Goal,V,NV),
    !,
    map(L,Goal,NL,Nil),
    map(R,Goal,NR,Nil).

:- meta_predicate rb_map(?,:). % this is not strictly required
:- meta_predicate map(?,:).  % this is required.

%!  rb_map(+T, :G, -TN) is semidet.
%
%   For all nodes Key in the tree   T,  if the value associated with
%   key Key is Val0 in tree T,  and if call(G,Val0,ValF) holds, then
%   the  value  associated  with  Key  in   TN  is  ValF.  Fails  if
%   call(G,Val0,ValF) is not satisfiable for all Var0.

rb_map(t(_,Tree),Goal) :-
    map(Tree,Goal).


map(black('',_,_,''),_) :- !.
map(red(L,_,V,R),Goal) :-
    call(Goal,V),
    !,
    map(L,Goal),
    map(R,Goal).
map(black(L,_,V,R),Goal) :-
    call(Goal,V),
    !,
    map(L,Goal),
    map(R,Goal).

%!  rb_fold(+Pred:pred(+pair,+S,-S), +Tree, +S1:S, -S2:S) is det.
%
%   Fold the given predicate over all the key-value pairs in Tree, starting
%   with initial state S1 and returning the final state S2. Pred should
%   be callable as =|call(Pred, Key-Value, S1, S2)|=.

rb_fold(Pred, t(_,T), S1, S2) :-
    fold(T, Pred, S1, S2).

fold(black(L,K,V,R), Pred) -->
   ( {L = ''} -> []
   ; fold_parts(Pred, L, K-V, R)
   ).
fold(red(L,K,V,R), Pred) -->
   fold_parts(Pred, L, K-V, R).

fold_parts(Pred, L, KV, R) -->
   fold(L, Pred), 
   call(Pred, KV),
   fold(R, Pred).


%!  rb_clone(+T, -NT, -Pairs)
%
%   "Clone" the red-back tree into a new  tree with the same keys as
%   the original but with all values set to unbound values. Nodes is
%   a list containing all new nodes as pairs K-V.

rb_clone(t(Nil,T),t(Nil,NT),Ns) :-
    clone(T,Nil,NT,Ns,[]).

clone(black('',_,_,''),Nil,Nil,Ns,Ns) :- !.
clone(red(L,K,_,R),Nil,red(NL,K,NV,NR),NsF,Ns0) :-
    clone(L,Nil,NL,NsF,[K-NV|Ns1]),
    clone(R,Nil,NR,Ns1,Ns0).
clone(black(L,K,_,R),Nil,black(NL,K,NV,NR),NsF,Ns0) :-
    clone(L,Nil,NL,NsF,[K-NV|Ns1]),
    clone(R,Nil,NR,Ns1,Ns0).

rb_clone(t(Nil,T),ONs,t(Nil,NT),Ns) :-
    clone(T,Nil,ONs,[],NT,Ns,[]).

clone(black('',_,_,''),Nil,ONs,ONs,Nil,Ns,Ns) :- !.
clone(red(L,K,V,R),Nil,ONsF,ONs0,red(NL,K,NV,NR),NsF,Ns0) :-
    clone(L,Nil,ONsF,[K-V|ONs1],NL,NsF,[K-NV|Ns1]),
    clone(R,Nil,ONs1,ONs0,NR,Ns1,Ns0).
clone(black(L,K,V,R),Nil,ONsF,ONs0,black(NL,K,NV,NR),NsF,Ns0) :-
    clone(L,Nil,ONsF,[K-V|ONs1],NL,NsF,[K-NV|Ns1]),
    clone(R,Nil,ONs1,ONs0,NR,Ns1,Ns0).

%!  rb_partial_map(+T, +Keys, :G, -TN)
%
%   For all nodes Key in Keys, if  the value associated with key Key
%   is Val0 in tree T,  and   if  call(G,Val0,ValF)  holds, then the
%   value associated with Key  in  TN  is   ValF.  Fails  if  or  if
%   call(G,Val0,ValF) is not satisfiable for  all Var0. Assumes keys
%   are not repeated.

rb_partial_map(t(Nil,T0), Map, Goal, t(Nil,TF)) :-
    partial_map(T0, Map, [], Nil, Goal, TF).

partial_map(T,[],[],_,_,T) :- !.
partial_map(black('',_,_,_),Map,Map,Nil,_,Nil) :- !.
partial_map(red(L,K,V,R),Map,MapF,Nil,Goal,red(NL,K,NV,NR)) :-
    partial_map(L,Map,MapI,Nil,Goal,NL),
    (   MapI == []
    ->  NR = R, NV = V, MapF = []
    ;   MapI = [K1|MapR],
        (   K == K1
        ->  (   call(Goal,V,NV)
            ->  true
            ;   NV = V
            ),
            MapN = MapR
        ;   NV = V,
            MapN = MapI
        ),
        partial_map(R,MapN,MapF,Nil,Goal,NR)
    ).
partial_map(black(L,K,V,R),Map,MapF,Nil,Goal,black(NL,K,NV,NR)) :-
    partial_map(L,Map,MapI,Nil,Goal,NL),
    (   MapI == []
    ->  NR = R, NV = V, MapF = []
    ;   MapI = [K1|MapR],
        (   K == K1
        ->  (   call(Goal,V,NV)
            ->  true
            ;   NV = V
            ),
            MapN = MapR
        ;   NV = V,
            MapN = MapI
        ),
        partial_map(R,MapN,MapF,Nil,Goal,NR)
    ).


%!  rb_keys(+T, -Keys)
%
%   Keys is unified with an ordered list   of  all keys in the Red-Black
%   tree T.

rb_keys(t(_,T),Lf) :-
    keys(T,[],Lf).

rb_keys(t(_,T),L0,Lf) :-
    keys(T,L0,Lf).

keys(black('',_,_,''),L,L) :- !.
keys(red(L,K,_,R),L0,Lf) :-
    keys(L,[K|L1],Lf),
    keys(R,L0,L1).
keys(black(L,K,_,R),L0,Lf) :-
    keys(L,[K|L1],Lf),
    keys(R,L0,L1).


%!  list_to_rbtree(+L, -T) is det.
%
%   T is the red-black tree corresponding  to   the  mapping  in list L,
%   which should be a list of Key-Value pairs. L should not contain more
%   than one entry for each distinct key.

list_to_rbtree(List, T) :-
    sort(List,Sorted),
    ord_list_to_rbtree(Sorted, T).

%!  ord_list_to_rbtree(+L, -T) is det.
%
%   T is the red-black tree corresponding  to   the  mapping  in list L,
%   which should be a list of Key-Value pairs. L should not contain more
%   than one entry for each distinct  key.   L  is  assumed to be sorted
%   according to the standard order of terms.

ord_list_to_rbtree([], t(Nil,Nil)) :-
    !,
    Nil = black('', _, _, '').
ord_list_to_rbtree([K-V], t(Nil,black(Nil,K,V,Nil))) :-
    !,
    Nil = black('', _, _, '').
ord_list_to_rbtree(List, t(Nil,Tree)) :-
    Nil = black('', _, _, ''),
    Ar =.. [seq|List],
    functor(Ar,_,L),
    Height is truncate(log(L)/log(2)),
    construct_rbtree(1, L, Ar, Height, Nil, Tree).

construct_rbtree(L, M, _, _, Nil, Nil) :- M < L, !.
construct_rbtree(L, L, Ar, Depth, Nil, Node) :-
    !,
    arg(L, Ar, K-Val),
    build_node(Depth, Nil, K, Val, Nil, Node).
construct_rbtree(I0, Max, Ar, Depth, Nil, Node) :-
    I is (I0+Max)//2,
    arg(I, Ar, K-Val),
    build_node(Depth, Left, K, Val, Right, Node),
    I1 is I-1,
    NewDepth is Depth-1,
    construct_rbtree(I0, I1, Ar, NewDepth, Nil, Left),
    I2 is I+1,
    construct_rbtree(I2, Max, Ar, NewDepth, Nil, Right).

build_node( 0, Left, K, Val, Right, red(Left, K, Val, Right)) :- !.
build_node( _, Left, K, Val, Right, black(Left, K, Val, Right)).


%!  rb_size(+T, -Size) is det.
%
%   Size is the number of elements in T.

rb_size(t(_,T),Size) :-
    size(T,0,Size).

size(black('',_,_,_),Sz,Sz) :- !.
size(red(L,_,_,R),Sz0,Szf) :-
    Sz1 is Sz0+1,
    size(L,Sz1,Sz2),
    size(R,Sz2,Szf).
size(black(L,_,_,R),Sz0,Szf) :-
    Sz1 is Sz0+1,
    size(L,Sz1,Sz2),
    size(R,Sz2,Szf).

%!  is_rbtree(?Term) is semidet.
%
%   True if Term is a valide Red-Black tree.
%
%   @tbd    Catch variables.

is_rbtree(X) :-
    var(X), !, fail.
is_rbtree(t(Nil,Nil)) :- !.
is_rbtree(t(_,T)) :-
    catch(rbtree1(T), msg(_,_), fail).

%
% This code checks if a tree is ordered and a rbtree
%

rbtree1(black(L,K,_,R)) :-
    find_path_blacks(L, 0, Bls),
    check_rbtree(L,-inf,K,Bls),
    check_rbtree(R,K,+inf,Bls).
rbtree1(red(_,_,_,_)) :-
    throw(msg("root should be black",[])).


find_path_blacks(black('',_,_,''), Bls, Bls) :- !.
find_path_blacks(black(L,_,_,_), Bls0, Bls) :-
    Bls1 is Bls0+1,
    find_path_blacks(L, Bls1, Bls).
find_path_blacks(red(L,_,_,_), Bls0, Bls) :-
    find_path_blacks(L, Bls0, Bls).

check_rbtree(black('',_,_,''),Min,Max,Bls0) :-
    !,
    check_height(Bls0,Min,Max).
check_rbtree(red(L,K,_,R),Min,Max,Bls) :-
    check_val(K,Min,Max),
    check_red_child(L),
    check_red_child(R),
    check_rbtree(L,Min,K,Bls),
    check_rbtree(R,K,Max,Bls).
check_rbtree(black(L,K,_,R),Min,Max,Bls0) :-
    check_val(K,Min,Max),
    Bls is Bls0-1,
    check_rbtree(L,Min,K,Bls),
    check_rbtree(R,K,Max,Bls).

check_height(0,_,_) :- !.
check_height(Bls0,Min,Max) :-
    throw(msg("Unbalance ~d between ~w and ~w~n",[Bls0,Min,Max])).

check_val(K, Min, Max) :- ( K @> Min ; Min == -inf), (K @< Max ; Max == +inf), !.
check_val(K, Min, Max) :-
    throw(msg("not ordered: ~w not between ~w and ~w~n",[K,Min,Max])).

check_red_child(black(_,_,_,_)).
check_red_child(red(_,K,_,_)) :-
    throw(msg("must be red: ~w~n",[K])).<|MERGE_RESOLUTION|>--- conflicted
+++ resolved
@@ -33,41 +33,6 @@
 */
 
 :- module(rbtrees,
-<<<<<<< HEAD
-          [rb_new/1,
-           rb_empty/1,                  % ?T
-           rb_lookup/3,                 % +Key, -Value, +T
-           rb_update/4,                 % +T, +Key, +NewVal, -TN
-           rb_update/5,                 % +T, +Key, ?OldVal, +NewVal, -TN
-           rb_apply/4,                  % +T, +Key, :G, -TN
-           rb_lookupall/3,              % +Key, -Value, +T
-           rb_insert/4,                 % +T0, +Key, ?Value, -TN
-           rb_insert_new/4,             % +T0, +Key, ?Value, -TN
-           rb_delete/3,                 % +T, +Key, -TN
-           rb_delete/4,                 % +T, +Key, -Val, -TN
-           rb_visit/2,                  % +T, -Pairs
-           rb_visit/3,
-           rb_keys/2,                   % +T, +Keys
-           rb_keys/3,
-           rb_map/2,
-           rb_map/3,
-           rb_partial_map/4,
-           rb_fold/4,                   % +Pred, +T, +S1, -S2
-           rb_clone/3,
-           rb_clone/4,
-           rb_min/3,
-           rb_max/3,
-           rb_del_min/4,
-           rb_del_max/4,
-           rb_next/4,
-           rb_previous/4,
-           list_to_rbtree/2,
-           ord_list_to_rbtree/2,
-           is_rbtree/1,
-           rb_size/2,
-           rb_in/3
-       ]).
-=======
           [ rb_new/1,
             rb_empty/1,                 % ?T
             rb_lookup/3,                % +Key, -Value, +T
@@ -99,7 +64,6 @@
             rb_size/2,                  % +T, -Size
             rb_in/3                     % ?Key, ?Value, +Tree
           ]).
->>>>>>> 9eceae57
 
 /** <module> Red black trees
 
