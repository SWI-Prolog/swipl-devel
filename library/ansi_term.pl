--- conflicted
+++ resolved
@@ -451,25 +451,14 @@
     (   url_file_name(URI, File)
     ->  format(Stream, '\e]8;;~w#~w\e\\~w\e]8;;\e\\',
                [ URI, Line, Label ])
-<<<<<<< HEAD
-    ;   format(Stream, '~w:~w', [File, Line])
-=======
     ;   format(Stream, '~w', [Label])
->>>>>>> d468eb79
     ).
 ansi_hyperlink(Stream, File, Label) :-
     (   url_file_name(URI, File)
     ->  format(Stream, '\e]8;;~w\e\\~w\e]8;;\e\\',
                [ URI, Label ])
-<<<<<<< HEAD
-    ;   format(Stream, '~w', [File])
-    ).
-
-
-=======
     ;   format(Stream, '~w', [Label])
     ).
->>>>>>> d468eb79
 
 %!  url_file_name(-URL, +File) is semidet.
 %
