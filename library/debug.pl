/*  Part of SWI-Prolog

    Author:        Jan Wielemaker
    E-mail:        J.Wielemaker@vu.nl
    WWW:           http://www.swi-prolog.org
    Copyright (c)  2002-2023, University of Amsterdam
                              VU University Amsterdam
                              CWI, Amsterdam
                              SWI-Prolog Solutions b.v.
    All rights reserved.

    Redistribution and use in source and binary forms, with or without
    modification, are permitted provided that the following conditions
    are met:

    1. Redistributions of source code must retain the above copyright
       notice, this list of conditions and the following disclaimer.

    2. Redistributions in binary form must reproduce the above copyright
       notice, this list of conditions and the following disclaimer in
       the documentation and/or other materials provided with the
       distribution.

    THIS SOFTWARE IS PROVIDED BY THE COPYRIGHT HOLDERS AND CONTRIBUTORS
    "AS IS" AND ANY EXPRESS OR IMPLIED WARRANTIES, INCLUDING, BUT NOT
    LIMITED TO, THE IMPLIED WARRANTIES OF MERCHANTABILITY AND FITNESS
    FOR A PARTICULAR PURPOSE ARE DISCLAIMED. IN NO EVENT SHALL THE
    COPYRIGHT OWNER OR CONTRIBUTORS BE LIABLE FOR ANY DIRECT, INDIRECT,
    INCIDENTAL, SPECIAL, EXEMPLARY, OR CONSEQUENTIAL DAMAGES (INCLUDING,
    BUT NOT LIMITED TO, PROCUREMENT OF SUBSTITUTE GOODS OR SERVICES;
    LOSS OF USE, DATA, OR PROFITS; OR BUSINESS INTERRUPTION) HOWEVER
    CAUSED AND ON ANY THEORY OF LIABILITY, WHETHER IN CONTRACT, STRICT
    LIABILITY, OR TORT (INCLUDING NEGLIGENCE OR OTHERWISE) ARISING IN
    ANY WAY OUT OF THE USE OF THIS SOFTWARE, EVEN IF ADVISED OF THE
    POSSIBILITY OF SUCH DAMAGE.
*/

:- module(prolog_debug,
          [ debug/3,                    % +Topic, +Format, :Args
            debug/1,                    % +Topic
            nodebug/1,                  % +Topic
            debugging/1,                % ?Topic
            debugging/2,                % ?Topic, ?Bool
            list_debug_topics/0,
            list_debug_topics/1,        % +Options
            debug_message_context/1,    % (+|-)What

            assertion/1                 % :Goal
          ]).
:- autoload(library(lists),[append/3,delete/3,selectchk/3,member/2]).
:- autoload(library(prolog_stack),[backtrace/1]).
:- autoload(library(option), [option/3, option/2]).
<<<<<<< HEAD
=======
:- autoload(library(dcg/high_order), [sequence/5]).
>>>>>>> d468eb79

:- set_prolog_flag(generate_debug_info, false).
:- create_prolog_flag(optimise_debug, default,
                      [ keep(true),
                        type(oneof([default,false,true]))
                      ]).

:- meta_predicate
    assertion(0),
    debug(+,+,:).

:- multifile prolog:assertion_failed/2.
:- dynamic   prolog:assertion_failed/2.

/*:- use_module(library(prolog_stack)).*/ % We use the autoloader if needed

%:- set_prolog_flag(generate_debug_info, false).

:- dynamic
    debugging/3.                    % Topic, Enabled, To

/** <module> Print debug messages and test assertions

This library is a replacement for  format/3 for printing debug messages.
Messages are assigned a _topic_. By   dynamically  enabling or disabling
topics the user can  select  desired   messages.  Calls  to  debug/3 and
assertion/1 are removed when  the  code   is  compiled  for optimization
unless the Prolog flag `optimise_debug` is set to `true`.

Using the predicate assertion/1 you  can   make  assumptions  about your
program explicit, trapping the debugger if the condition does not hold.

Output and actions by these predicates   can be configured using _hooks_
to fit your environment. With XPCE, you can  use the call below to start
a graphical monitoring tool.

    ?- prolog_ide(debug_monitor).
*/

%!  debugging(+Topic) is semidet.
%!  debugging(-Topic) is nondet.
%!  debugging(?Topic, ?Bool) is nondet.
%
%   Examine debug topics. The form debugging(+Topic)  may be used to
%   perform more complex debugging tasks.   A typical usage skeleton
%   is:
%
%     ```
%           (   debugging(mytopic)
%           ->  <perform debugging actions>
%           ;   true
%           ),
%           ...
%     ```
%
%   The other two calls are intended to examine existing and enabled
%   debugging tokens and are typically not used in user programs.

debugging(Topic) :-
    debugging(Topic, true, _To).

debugging(Topic, Bool) :-
    debugging(Topic, Bool, _To).

%!  debug(+Topic) is det.
%!  nodebug(+Topic) is det.
%
%   Add/remove a topic  from  being   printed.  nodebug(_)  removes  all
%   topics. Gives a warning if the  topic   is  not defined unless it is
%   used from a directive. The latter allows placing debug topics at the
%   start of a (load-)file without warnings.
<<<<<<< HEAD
%
%   For debug/1, Topic can be  a  term   `Topic  >  Out`, where `Out` is
%   either a stream or  stream-alias  or   a  filename  (an  atom). This
%   redirects debug information on this topic   to  the given output. On
%   Linux systems redirection can be used   to  make the message appear,
%   even if the `user_error` stream is redefined using
%
=======
%
%   For debug/1, Topic can be  a  term   `Topic  >  Out`, where `Out` is
%   either a stream or  stream-alias  or   a  filename  (an  atom). This
%   redirects debug information on this topic   to  the given output. On
%   Linux systems redirection can be used   to  make the message appear,
%   even if the `user_error` stream is redefined using
%
>>>>>>> d468eb79
%       ?- debug(Topic > '/proc/self/fd/2').
%
%   A platform independent way to  get   debug  messages  in the current
%   console (for example, a `swipl-win` window,  or login using `ssh` to
%   Prolog running an SSH server from the `libssh` pack) is to use:
%
%       ?- stream_property(S, alias(user_error)),
%          debug(Topic > S).
%
%   Do not forget to  disable  the   debugging  using  nodebug/1  before
%   quitting the console if Prolog must remain running.

debug(Topic) :-
    with_mutex(prolog_debug, debug(Topic, true)).
nodebug(Topic) :-
    with_mutex(prolog_debug, debug(Topic, false)).

debug(Spec, Val) :-
    debug_target(Spec, Topic, Out),
    (   (   retract(debugging(Topic, Enabled0, To0))
        *-> update_debug(Enabled0, To0, Val, Out, Enabled, To),
            assert(debugging(Topic, Enabled, To)),
            fail
        ;   (   prolog_load_context(file, _)
            ->  true
            ;   print_message(warning, debug_no_topic(Topic))
            ),
            update_debug(false, [], Val, Out, Enabled, To),
            assert(debugging(Topic, Enabled, To))
        )
    ->  true
    ;   true
    ).

debug_target(Spec, Topic, To) :-
    nonvar(Spec),
    Spec = (Topic > To),
    !.
debug_target(Topic, Topic, -).

update_debug(_, To0, true, -, true, To) :-
    !,
    ensure_output(To0, To).
update_debug(true, To0, true, Out, true, Output) :-
    !,
    (   memberchk(Out, To0)
    ->  Output = To0
    ;   append(To0, [Out], Output)
    ).
update_debug(false, _, true, Out, true, [Out]) :- !.
update_debug(_, _, false, -, false, []) :- !.
update_debug(true, [Out], false, Out, false, []) :- !.
update_debug(true, To0, false, Out, true, Output) :-
    !,
    delete(To0, Out, Output).

ensure_output([], [user_error]) :- !.
ensure_output(List, List).

%!  debug_topic(+Topic) is det.
%
%   Declare a topic for debugging.  This can be used to find all
%   topics available for debugging.

debug_topic(Topic) :-
    (   debugging(Registered, _, _),
        Registered =@= Topic
    ->  true
    ;   assert(debugging(Topic, false, []))
    ).

%!  list_debug_topics is det.
%!  list_debug_topics(+Options) is det.
<<<<<<< HEAD
%
%   List currently known topics for debug/3   and their setting. Options
%   is  either  an  atom  or   string,    which   is   a  shorthand  for
%   `[search(String)]` or a normal option list. Defined options are:
%
=======
%
%   List currently known topics for debug/3   and their setting. Options
%   is  either  an  atom  or   string,    which   is   a  shorthand  for
%   `[search(String)]` or a normal option list. Defined options are:
%
>>>>>>> d468eb79
%     - search(String)
%       Only show topics that match String.  Match is case insensitive
%       on the printed representation of the term.
%     - active(+Boolean)
%       Only print topics that are active (`true`) or inactive
%       (`false`).
%     - output(+To)
%       Only print topics whose target location matches To.  This option
%       implicitly restricts the output to active topics.

list_debug_topics :-
    list_debug_topics([]).

list_debug_topics(Options) :-
    (   atom(Options)
    ;   string(Options)
    ),
    !,
    list_debug_topics([search(Options)]).
list_debug_topics(Options) :-
<<<<<<< HEAD
    print_message(information, debug_topics(header)),
    option(active(Value), Options, _),
    (   debugging(Topic, Value, To),
        (   option(output(Stream), Options)
        ->  memberchk(Stream, To)
        ;   true
        ),
        numbervars(Topic, 0, _, [singletons(true)]),
        term_string(Topic, String, [quoted(true), numbervars(true)]),
        (   option(search(Search), Options)
        ->  sub_atom_icasechk(String, _, Search)
        ;   true
        ),
        print_message(information, debug_topic(Topic, String, Value, To)),
        fail
    ;   true
    ).

=======
    option(active(Activated), Options, _),
    findall(debug_topic(Topic, String, Activated, To),
            matching_topic(Topic, String, Activated, To, Options),
            Tuples),
    print_message(information, debug_topics(Tuples)).

matching_topic(Topic, String, Activated, To, Options) :-
    debugging(Topic, Activated, To),
    (   option(output(Stream), Options)
    ->  memberchk(Stream, To)
    ;   true
    ),
    topic_to_string(Topic, String),
    (   option(search(Search), Options)
    ->  sub_atom_icasechk(String, _, Search)
    ;   true
    ).

topic_to_string(Topic, String) :-
    numbervars(Topic, 0, _, [singletons(true)]),
    term_string(Topic, String, [quoted(true), numbervars(true)]).

>>>>>>> d468eb79
:- multifile
    prolog_debug_tools:debugging_hook/0.

prolog_debug_tools:debugging_hook :-
<<<<<<< HEAD
    (   debugging(_, true)
=======
    (   debugging(_, true, _)
>>>>>>> d468eb79
    ->  list_debug_topics([active(true)])
    ).


%!  debug_message_context(+What) is det.
%
%   Specify additional context for debug messages.
%
%   @deprecated New code should use   the Prolog flag `message_context`.
%   This predicates adds or deletes topics from this list.

debug_message_context(+Topic) :-
    current_prolog_flag(message_context, List),
    (   memberchk(Topic, List)
    ->  true
    ;   append(List, [Topic], List2),
        set_prolog_flag(message_context, List2)
    ).
debug_message_context(-Topic) :-
    current_prolog_flag(message_context, List),
    (   selectchk(Topic, List, Rest)
    ->  set_prolog_flag(message_context, Rest)
    ;   true
    ).

%!  debug(+Topic, +Format, :Args) is det.
%
%   Format a message if debug topic  is enabled. Similar to format/3
%   to =user_error=, but only prints if   Topic is activated through
%   debug/1. Args is a  meta-argument  to   deal  with  goal for the
%   @-command.   Output   is   first    handed     to    the    hook
%   prolog:debug_print_hook/3.  If  this  fails,    Format+Args   is
%   translated  to  text   using    the   message-translation   (see
%   print_message/2) for the  term  debug(Format,   Args)  and  then
%   printed to every matching destination   (controlled  by debug/1)
%   using print_message_lines/3.
%
%   The message is preceded by '% ' and terminated with a newline.
%
%   @see    format/3.

debug(Topic, Format, Args) :-
    debugging(Topic, true, To),
    !,
    print_debug(Topic, To, Format, Args).
debug(_, _, _).


%!  prolog:debug_print_hook(+Topic, +Format, +Args) is semidet.
%
%   Hook called by debug/3.  This  hook   is  used  by the graphical
%   frontend that can be activated using prolog_ide/1:
%
%     ==
%     ?- prolog_ide(debug_monitor).
%     ==

:- multifile
    prolog:debug_print_hook/3.

print_debug(_Topic, _To, _Format, _Args) :-
    nb_current(prolog_debug_printing, true),
    !.
print_debug(Topic, To, Format, Args) :-
    setup_call_cleanup(
        nb_setval(prolog_debug_printing, true),
        print_debug_guarded(Topic, To, Format, Args),
        nb_delete(prolog_debug_printing)).

print_debug_guarded(Topic, _To, Format, Args) :-
    prolog:debug_print_hook(Topic, Format, Args),
    !.
print_debug_guarded(_, [], _, _) :- !.
print_debug_guarded(Topic, To, Format, Args) :-
    phrase('$messages':translate_message(debug(Format, Args)), Lines),
    (   member(T, To),
        debug_output(T, Stream),
        with_output_to(
            Stream,
            print_message_lines(current_output, kind(debug(Topic)), Lines)),
        fail
    ;   true
    ).


debug_output(user, user_error) :- !.
debug_output(Stream, Stream) :-
    is_stream(Stream),
    !.
debug_output(File, Stream) :-
    open(File, append, Stream,
         [ close_on_abort(false),
           alias(File),
           buffer(line)
         ]).


                 /*******************************
                 *           ASSERTION          *
                 *******************************/

%!  assertion(:Goal) is det.
%
%   Acts similar to C assert()  macro.  It   has  no  effect if Goal
%   succeeds. If Goal fails or throws    an exception, the following
%   steps are taken:
%
%     * call prolog:assertion_failed/2.  If prolog:assertion_failed/2
%       fails, then:
%
%       - If this is an interactive toplevel thread, print a
%         message, the stack-trace, and finally trap the debugger.
%       - Otherwise, throw error(assertion_error(Reason, G),_) where
%         Reason is one of =fail= or the exception raised.

assertion(G) :-
    \+ \+ catch(G,
                Error,
                assertion_failed(Error, G)),

    !.
assertion(G) :-
    assertion_failed(fail, G),
    assertion_failed.               % prevent last call optimization.

assertion_failed(Reason, G) :-
    prolog:assertion_failed(Reason, G),
    !.
assertion_failed(Reason, _) :-
    assertion_rethrow(Reason),
    !,
    throw(Reason).
assertion_failed(Reason, G) :-
    print_message(error, assertion_failed(Reason, G)),
    backtrace(10),
    (   current_prolog_flag(break_level, _) % interactive thread
    ->  trace
    ;   throw(error(assertion_error(Reason, G), _))
    ).

assertion_failed.

assertion_rethrow(time_limit_exceeded).
assertion_rethrow('$aborted').


                 /*******************************
                 *           EXPANSION          *
                 *******************************/

%       The optimise_debug flag  defines whether  Prolog  optimizes
%       away assertions and  debug/3 statements.  Values are =true=
%       (debug is optimized away),  =false= (debug is retained) and
%       =default= (debug optimization is dependent on the optimise
%       flag).

optimise_debug :-
    (   current_prolog_flag(optimise_debug, true)
    ->  true
    ;   current_prolog_flag(optimise_debug, default),
        current_prolog_flag(optimise, true)
    ->  true
    ).

:- multifile
    system:goal_expansion/2.

system:goal_expansion(debug(Topic,_,_), true) :-
    (   optimise_debug
    ->  true
    ;   debug_topic(Topic),
        fail
    ).
system:goal_expansion(debugging(Topic), fail) :-
    (   optimise_debug
    ->  true
    ;   debug_topic(Topic),
        fail
    ).
system:goal_expansion(assertion(_), true) :-
    optimise_debug.
system:goal_expansion(assume(_), true) :-
    print_message(informational,
                  compatibility(renamed(assume/1, assertion/1))),
    optimise_debug.


                 /*******************************
                 *            MESSAGES          *
                 *******************************/

:- multifile
    prolog:message/3.

prolog:message(assertion_failed(_, G)) -->
    [ 'Assertion failed: ~q'-[G] ].
prolog:message(debug(Fmt, Args)) -->
    [ Fmt-Args ].
prolog:message(debug_no_topic(Topic)) -->
    [ '~q: no matching debug topic (yet)'-[Topic] ].
<<<<<<< HEAD
prolog:message(debug_topics(header)) -->
    [ ansi(bold, '~w~t ~w~35| ~w~n', ['Debug Topic', 'Activated', 'To']),
      '~`\u2015t~48|'
    ].
prolog:message(debug_topic(_, TopicString, true, [user_error])) -->
    [ ansi(bold, '~s~t \u2714~35|', [TopicString]) ].
prolog:message(debug_topic(_, TopicString, true, To)) -->
    [ ansi(bold, '~s~t \u2714~35| ~q', [TopicString, To]) ].
prolog:message(debug_topic(_, TopicString, false, _To)) -->
=======
prolog:message(debug_topics(Tuples)) -->
    [ ansi(bold, '~w~t ~w~35| ~w~n', ['Debug Topic', 'Activated', 'To']),
      '~`\u2015t~48|', nl
    ],
    sequence(debug_topic, [nl], Tuples).

debug_topic(debug_topic(_, TopicString, true, [user_error])) -->
    [ ansi(bold, '~s~t \u2714~35|', [TopicString]) ].
debug_topic(debug_topic(_, TopicString, true, To)) -->
    [ ansi(bold, '~s~t \u2714~35| ~q', [TopicString, To]) ].
debug_topic(debug_topic(_, TopicString, false, _To)) -->
>>>>>>> d468eb79
    [ '~s~t -~35|'-[TopicString] ].


                 /*******************************
                 *             HOOKS            *
                 *******************************/

%!  prolog:assertion_failed(+Reason, +Goal) is semidet.
%
%   This hook is called if the Goal  of assertion/1 fails. Reason is
%   unified with either =fail= if Goal simply failed or an exception
%   call otherwise. If this hook  fails,   the  default behaviour is
%   activated.  If  the  hooks  throws  an   exception  it  will  be
%   propagated into the caller of assertion/1.


                 /*******************************
                 *            SANDBOX           *
                 *******************************/

:- multifile sandbox:safe_meta/2.

sandbox:safe_meta(prolog_debug:assertion(X), [X]).<|MERGE_RESOLUTION|>--- conflicted
+++ resolved
@@ -50,10 +50,7 @@
 :- autoload(library(lists),[append/3,delete/3,selectchk/3,member/2]).
 :- autoload(library(prolog_stack),[backtrace/1]).
 :- autoload(library(option), [option/3, option/2]).
-<<<<<<< HEAD
-=======
 :- autoload(library(dcg/high_order), [sequence/5]).
->>>>>>> d468eb79
 
 :- set_prolog_flag(generate_debug_info, false).
 :- create_prolog_flag(optimise_debug, default,
@@ -125,7 +122,6 @@
 %   topics. Gives a warning if the  topic   is  not defined unless it is
 %   used from a directive. The latter allows placing debug topics at the
 %   start of a (load-)file without warnings.
-<<<<<<< HEAD
 %
 %   For debug/1, Topic can be  a  term   `Topic  >  Out`, where `Out` is
 %   either a stream or  stream-alias  or   a  filename  (an  atom). This
@@ -133,15 +129,6 @@
 %   Linux systems redirection can be used   to  make the message appear,
 %   even if the `user_error` stream is redefined using
 %
-=======
-%
-%   For debug/1, Topic can be  a  term   `Topic  >  Out`, where `Out` is
-%   either a stream or  stream-alias  or   a  filename  (an  atom). This
-%   redirects debug information on this topic   to  the given output. On
-%   Linux systems redirection can be used   to  make the message appear,
-%   even if the `user_error` stream is redefined using
-%
->>>>>>> d468eb79
 %       ?- debug(Topic > '/proc/self/fd/2').
 %
 %   A platform independent way to  get   debug  messages  in the current
@@ -215,19 +202,11 @@
 
 %!  list_debug_topics is det.
 %!  list_debug_topics(+Options) is det.
-<<<<<<< HEAD
 %
 %   List currently known topics for debug/3   and their setting. Options
 %   is  either  an  atom  or   string,    which   is   a  shorthand  for
 %   `[search(String)]` or a normal option list. Defined options are:
 %
-=======
-%
-%   List currently known topics for debug/3   and their setting. Options
-%   is  either  an  atom  or   string,    which   is   a  shorthand  for
-%   `[search(String)]` or a normal option list. Defined options are:
-%
->>>>>>> d468eb79
 %     - search(String)
 %       Only show topics that match String.  Match is case insensitive
 %       on the printed representation of the term.
@@ -248,26 +227,6 @@
     !,
     list_debug_topics([search(Options)]).
 list_debug_topics(Options) :-
-<<<<<<< HEAD
-    print_message(information, debug_topics(header)),
-    option(active(Value), Options, _),
-    (   debugging(Topic, Value, To),
-        (   option(output(Stream), Options)
-        ->  memberchk(Stream, To)
-        ;   true
-        ),
-        numbervars(Topic, 0, _, [singletons(true)]),
-        term_string(Topic, String, [quoted(true), numbervars(true)]),
-        (   option(search(Search), Options)
-        ->  sub_atom_icasechk(String, _, Search)
-        ;   true
-        ),
-        print_message(information, debug_topic(Topic, String, Value, To)),
-        fail
-    ;   true
-    ).
-
-=======
     option(active(Activated), Options, _),
     findall(debug_topic(Topic, String, Activated, To),
             matching_topic(Topic, String, Activated, To, Options),
@@ -290,16 +249,11 @@
     numbervars(Topic, 0, _, [singletons(true)]),
     term_string(Topic, String, [quoted(true), numbervars(true)]).
 
->>>>>>> d468eb79
 :- multifile
     prolog_debug_tools:debugging_hook/0.
 
 prolog_debug_tools:debugging_hook :-
-<<<<<<< HEAD
-    (   debugging(_, true)
-=======
     (   debugging(_, true, _)
->>>>>>> d468eb79
     ->  list_debug_topics([active(true)])
     ).
 
@@ -500,17 +454,6 @@
     [ Fmt-Args ].
 prolog:message(debug_no_topic(Topic)) -->
     [ '~q: no matching debug topic (yet)'-[Topic] ].
-<<<<<<< HEAD
-prolog:message(debug_topics(header)) -->
-    [ ansi(bold, '~w~t ~w~35| ~w~n', ['Debug Topic', 'Activated', 'To']),
-      '~`\u2015t~48|'
-    ].
-prolog:message(debug_topic(_, TopicString, true, [user_error])) -->
-    [ ansi(bold, '~s~t \u2714~35|', [TopicString]) ].
-prolog:message(debug_topic(_, TopicString, true, To)) -->
-    [ ansi(bold, '~s~t \u2714~35| ~q', [TopicString, To]) ].
-prolog:message(debug_topic(_, TopicString, false, _To)) -->
-=======
 prolog:message(debug_topics(Tuples)) -->
     [ ansi(bold, '~w~t ~w~35| ~w~n', ['Debug Topic', 'Activated', 'To']),
       '~`\u2015t~48|', nl
@@ -522,7 +465,6 @@
 debug_topic(debug_topic(_, TopicString, true, To)) -->
     [ ansi(bold, '~s~t \u2714~35| ~q', [TopicString, To]) ].
 debug_topic(debug_topic(_, TopicString, false, _To)) -->
->>>>>>> d468eb79
     [ '~s~t -~35|'-[TopicString] ].
 
 
