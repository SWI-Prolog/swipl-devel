--- conflicted
+++ resolved
@@ -157,10 +157,7 @@
 :- predicate_options(system:thread_create/3, 3,
 		     [ alias(atom),
 		       at_exit(callable),
-<<<<<<< HEAD
-=======
 		       debug(boolean),
->>>>>>> c449b5e0
 		       inherit_from(any),
 		       detached(boolean),
 		       global(nonneg),
