/*  Part of SWI-Prolog

    Author:        Jan Wielemaker
    E-mail:        J.Wielemaker@vu.nl
    WWW:           http://www.swi-prolog.org/projects/xpce/
<<<<<<< HEAD
    Copyright (c)  2011-2019, University of Amsterdam
=======
    Copyright (c)  2011-2020, University of Amsterdam
>>>>>>> 8dbdb770
                              VU University Amsterdam
                              CWI, Amsterdam
    All rights reserved.

    Redistribution and use in source and binary forms, with or without
    modification, are permitted provided that the following conditions
    are met:

    1. Redistributions of source code must retain the above copyright
       notice, this list of conditions and the following disclaimer.

    2. Redistributions in binary form must reproduce the above copyright
       notice, this list of conditions and the following disclaimer in
       the documentation and/or other materials provided with the
       distribution.

    THIS SOFTWARE IS PROVIDED BY THE COPYRIGHT HOLDERS AND CONTRIBUTORS
    "AS IS" AND ANY EXPRESS OR IMPLIED WARRANTIES, INCLUDING, BUT NOT
    LIMITED TO, THE IMPLIED WARRANTIES OF MERCHANTABILITY AND FITNESS
    FOR A PARTICULAR PURPOSE ARE DISCLAIMED. IN NO EVENT SHALL THE
    COPYRIGHT OWNER OR CONTRIBUTORS BE LIABLE FOR ANY DIRECT, INDIRECT,
    INCIDENTAL, SPECIAL, EXEMPLARY, OR CONSEQUENTIAL DAMAGES (INCLUDING,
    BUT NOT LIMITED TO, PROCUREMENT OF SUBSTITUTE GOODS OR SERVICES;
    LOSS OF USE, DATA, OR PROFITS; OR BUSINESS INTERRUPTION) HOWEVER
    CAUSED AND ON ANY THEORY OF LIABILITY, WHETHER IN CONTRACT, STRICT
    LIABILITY, OR TORT (INCLUDING NEGLIGENCE OR OTHERWISE) ARISING IN
    ANY WAY OUT OF THE USE OF THIS SOFTWARE, EVEN IF ADVISED OF THE
    POSSIBILITY OF SUCH DAMAGE.
*/

:- module(prolog_colour,
          [ prolog_colourise_stream/3,  % +Stream, +SourceID, :ColourItem
            prolog_colourise_stream/4,  % +Stream, +SourceID, :ColourItem, +Opts
            prolog_colourise_term/4,    % +Stream, +SourceID, :ColourItem, +Opts
            prolog_colourise_query/3,   % +String, +SourceID, :ColourItem
            syntax_colour/2,            % +Class, -Attributes
            syntax_message//1           % +Class
          ]).
:- use_module(library(record),[(record)/1, op(_,_,record)]).
:- autoload(library(apply),[maplist/3]).
:- autoload(library(debug),[debug/3]).
:- autoload(library(error),[is_of_type/2]).
:- autoload(library(lists),[member/2,append/3]).
:- autoload(library(operators),
	    [push_operators/1,pop_operators/0,push_op/3]).
:- autoload(library(option),[option/3]).
:- autoload(library(predicate_options),
	    [current_option_arg/2,current_predicate_options/3]).
:- autoload(library(prolog_clause),[predicate_name/2]).
:- autoload(library(prolog_source),
	    [ load_quasi_quotation_syntax/2,
	      read_source_term_at_location/3,
	      prolog_canonical_source/2
	    ]).
:- autoload(library(prolog_xref),
	    [ xref_option/2,
	      xref_public_list/3,
	      xref_op/2,
	      xref_prolog_flag/4,
	      xref_module/2,
	      xref_meta/3,
	      xref_source_file/4,
	      xref_defined/3,
	      xref_called/3,
	      xref_defined_class/3,
	      xref_exported/2,
	      xref_hook/1
	    ]).

:- meta_predicate
    prolog_colourise_stream(+, +, 3),
    prolog_colourise_stream(+, +, 3, +),
    prolog_colourise_query(+, +, 3),
    prolog_colourise_term(+, +, 3, +).

:- predicate_options(prolog_colourise_term/4, 4,
                     [ subterm_positions(-any)
                     ]).
:- predicate_options(prolog_colourise_stream/4, 4,
                     [ operators(list(any))
                     ]).

/** <module> Prolog syntax colouring support.

This module defines reusable code to colourise Prolog source.

@tbd: The one-term version
*/


:- multifile
    style/2,                        % +ColourClass, -Attributes
    message//1,                     % +ColourClass
    term_colours/2,                 % +SourceTerm, -ColourSpec
    goal_colours/2,                 % +Goal, -ColourSpec
    goal_colours/3,                 % +Goal, +Class, -ColourSpec
    directive_colours/2,            % +Goal, -ColourSpec
    goal_classification/2,          % +Goal, -Class
    vararg_goal_classification/3.   % +Name, +Arity, -Class


:- record
    colour_state(source_id_list,
                 module,
                 stream,
                 closure,
                 singletons).

colour_state_source_id(State, SourceID) :-
    colour_state_source_id_list(State, SourceIDList),
    member(SourceID, SourceIDList).

%!  prolog_colourise_stream(+Stream, +SourceID, :ColourItem) is det.
%!  prolog_colourise_stream(+Stream, +SourceID, :ColourItem, +Opts) is det.
%
%   Determine colour fragments for the data   on Stream. SourceID is
%   the  canonical  identifier  of  the  input    as  known  to  the
%   cross-referencer, i.e., as created using xref_source(SourceID).
%
%   ColourItem is a closure  that  is   called  for  each identified
%   fragment with three additional arguments:
%
%     * The syntactical category
%     * Start position (character offset) of the fragment
%     * Length of the fragment (in characters).
%
%   Options
%
%     - operators(+Ops)
%       Provide an initial list of additional operators.

prolog_colourise_stream(Fd, SourceId, ColourItem) :-
    prolog_colourise_stream(Fd, SourceId, ColourItem, []).
prolog_colourise_stream(Fd, SourceId, ColourItem, Options) :-
    to_list(SourceId, SourceIdList),
    make_colour_state([ source_id_list(SourceIdList),
                        stream(Fd),
                        closure(ColourItem)
                      ],
                      TB),
    option(operators(Ops), Options, []),
    setup_call_cleanup(
        save_settings(TB, Ops, State),
        colourise_stream(Fd, TB),
        restore_settings(State)).

to_list(List, List) :-
    is_list(List),
    !.
to_list(One, [One]).


colourise_stream(Fd, TB) :-
    (   peek_char(Fd, #)            % skip #! script line
    ->  skip(Fd, 10)
    ;   true
    ),
    repeat,
        colour_state_module(TB, SM),
        character_count(Fd, Start),
        catch(read_term(Fd, Term,
                        [ subterm_positions(TermPos),
                          singletons(Singletons0),
                          module(SM),
                          comments(Comments)
                        ]),
              E,
              read_error(E, TB, Start, Fd)),
        fix_operators(Term, SM, TB),
        warnable_singletons(Singletons0, Singletons),
        colour_state_singletons(TB, Singletons),
        (   colourise_term(Term, TB, TermPos, Comments)
        ->  true
        ;   arg(1, TermPos, From),
            print_message(warning,
                          format('Failed to colourise ~p at index ~d~n',
                                 [Term, From]))
        ),
        Term == end_of_file,
    !.

save_settings(TB, Ops, state(Style, Flags, OSM, Xref)) :-
    (   source_module(TB, SM)
    ->  true
    ;   SM = prolog_colour_ops
    ),
    set_xref(Xref, true),
    '$set_source_module'(OSM, SM),
    colour_state_module(TB, SM),
    maplist(qualify_op(SM), Ops, QOps),
    push_operators(QOps),
    syntax_flags(Flags),
    '$style_check'(Style, Style).

qualify_op(M, op(P,T,N), op(P,T,M:N)) :-
    atom(N), !.
qualify_op(M, op(P,T,L), op(P,T,QL)) :-
    is_list(L), !,
    maplist(qualify_op_name(M), L, QL).
qualify_op(_, Op, Op).

qualify_op_name(M, N, M:N) :-
    atom(N),
    !.
qualify_op_name(_, N, N).

restore_settings(state(Style, Flags, OSM, Xref)) :-
    restore_syntax_flags(Flags),
    '$style_check'(_, Style),
    pop_operators,
    '$set_source_module'(OSM),
    set_xref(_, Xref).

set_xref(Old, New) :-
    current_prolog_flag(xref, Old),
    !,
    set_prolog_flag(xref, New).
set_xref(false, New) :-
    set_prolog_flag(xref, New).


syntax_flags(Pairs) :-
    findall(set_prolog_flag(Flag, Value),
            syntax_flag(Flag, Value),
            Pairs).

syntax_flag(Flag, Value) :-
    syntax_flag(Flag),
    current_prolog_flag(Flag, Value).

restore_syntax_flags([]).
restore_syntax_flags([set_prolog_flag(Flag, Value)|T]) :-
    set_prolog_flag(Flag, Value),
    restore_syntax_flags(T).

%!  source_module(+State, -Module) is semidet.
%
%   True when Module is the module context   into  which the file is
%   loaded. This is the module of the file if File is a module file,
%   or the load context of  File  if   File  is  not included or the
%   module context of the file into which the file was included.

source_module(TB, Module) :-
    colour_state_source_id_list(TB, []),
    !,
    colour_state_module(TB, Module).
source_module(TB, Module) :-
    colour_state_source_id(TB, SourceId),
    xref_option(SourceId, module(Module)),
    !.
source_module(TB, Module) :-
    (   colour_state_source_id(TB, File),
        atom(File)
    ;   colour_state_stream(TB, Fd),
        is_stream(Fd),
        stream_property(Fd, file_name(File))
    ),
    module_context(File, [], Module).

module_context(File, _, Module) :-
    source_file_property(File, module(Module)),
    !.
module_context(File, Seen, Module) :-
    source_file_property(File, included_in(File2, _Line)),
    \+ memberchk(File, Seen),
    !,
    module_context(File2, [File|Seen], Module).
module_context(File, _, Module) :-
    source_file_property(File, load_context(Module, _, _)).


%!  read_error(+Error, +TB, +Start, +Stream) is failure.
%
%   If this is a syntax error, create a syntax-error fragment.

read_error(Error, TB, Start, EndSpec) :-
    (   syntax_error(Error, Id, CharNo)
    ->  message_to_string(error(syntax_error(Id), _), Msg),
        (   integer(EndSpec)
        ->  End = EndSpec
        ;   character_count(EndSpec, End)
        ),
        show_syntax_error(TB, CharNo:Msg, Start-End),
        fail
    ;   throw(Error)
    ).

syntax_error(error(syntax_error(Id), stream(_S, _Line, _LinePos, CharNo)),
             Id, CharNo).
syntax_error(error(syntax_error(Id), file(_S, _Line, _LinePos, CharNo)),
             Id, CharNo).
syntax_error(error(syntax_error(Id), string(_Text, CharNo)),
             Id, CharNo).

%!  warnable_singletons(+Singletons, -Warn) is det.
%
%   Warn is the subset of the singletons that we warn about.

warnable_singletons([], []).
warnable_singletons([H|T0], List) :-
    H = (Name=_Var),
    (   '$is_named_var'(Name)
    ->  List = [H|T]
    ;   List = T
    ),
    warnable_singletons(T0, T).

%!  colour_item(+Class, +TB, +Pos) is det.

colour_item(Class, TB, Pos) :-
    arg(1, Pos, Start),
    arg(2, Pos, End),
    Len is End - Start,
    colour_state_closure(TB, Closure),
    call(Closure, Class, Start, Len).


%!  safe_push_op(+Prec, +Type, :Name, +State)
%
%   Define operators into the default source module and register
%   them to be undone by pop_operators/0.

safe_push_op(P, T, N0, State) :-
    colour_state_module(State, CM),
    strip_module(CM:N0, M, N),
    (   is_list(N),
        N \== []                                % define list as operator
    ->  acyclic_term(N),
        forall(member(Name, N),
               safe_push_op(P, T, M:Name, State))
    ;   push_op(P, T, M:N)
    ),
    debug(colour, ':- ~w.', [op(P,T,M:N)]).

%!  fix_operators(+Term, +Module, +State) is det.
%
%   Fix flags that affect the  syntax,   such  as operators and some
%   style checking options. Src is the  canonical source as required
%   by the cross-referencer.

fix_operators((:- Directive), M, Src) :-
    ground(Directive),
    catch(process_directive(Directive, M, Src), _, true),
    !.
fix_operators(_, _, _).

process_directive(style_check(X), _, _) :-
    !,
    style_check(X).
process_directive(set_prolog_flag(Flag, Value), M, _) :-
    syntax_flag(Flag),
    !,
    set_prolog_flag(M:Flag, Value).
process_directive(M:op(P,T,N), _, Src) :-
    !,
    process_directive(op(P,T,N), M, Src).
process_directive(op(P,T,N), M, Src) :-
    !,
    safe_push_op(P, T, M:N, Src).
process_directive(module(_Name, Export), M, Src) :-
    !,
    forall(member(op(P,A,N), Export),
           safe_push_op(P,A,M:N, Src)).
process_directive(use_module(Spec), _, Src) :-
    !,
    catch(process_use_module1(Spec, Src), _, true).
process_directive(use_module(Spec, Imports), _, Src) :-
    !,
    catch(process_use_module2(Spec, Imports, Src), _, true).
process_directive(Directive, _, Src) :-
    prolog_source:expand((:-Directive), Src, _).

syntax_flag(character_escapes).
syntax_flag(var_prefix).
syntax_flag(allow_variable_name_as_functor).
syntax_flag(allow_dot_in_atom).

%!  process_use_module1(+Imports, +Src)
%
%   Get the exported operators from the referenced files.

process_use_module1([], _) :- !.
process_use_module1([H|T], Src) :-
    !,
    process_use_module1(H, Src),
    process_use_module1(T, Src).
process_use_module1(File, Src) :-
    (   xref_public_list(File, Src,
                         [ exports(Exports),
                           silent(true),
                           path(Path)
                         ])
    ->  forall(member(op(P,T,N), Exports),
               safe_push_op(P,T,N,Src)),
        colour_state_module(Src, SM),
        (   member(Syntax/4, Exports),
            load_quasi_quotation_syntax(SM:Path, Syntax),
            fail
        ;   true
        )
    ;   true
    ).

process_use_module2(File, Imports, Src) :-
    (   xref_public_list(File, Src,
                         [ exports(Exports),
                           silent(true),
                           path(Path)
                         ])
    ->  forall(( member(op(P,T,N), Exports),
                 member(op(P,T,N), Imports)),
               safe_push_op(P,T,N,Src)),
        colour_state_module(Src, SM),
        (   member(Syntax/4, Exports),
            member(Syntax/4, Imports),
            load_quasi_quotation_syntax(SM:Path, Syntax),
            fail
        ;   true
        )
    ;   true
    ).

%!  prolog_colourise_query(+Query:string, +SourceId, :ColourItem)
%
%   Colourise a query, to be executed in the context of SourceId.
%
%   @arg    SourceId Execute Query in the context of
%           the cross-referenced environment SourceID.

prolog_colourise_query(QueryString, SourceID, ColourItem) :-
    query_colour_state(SourceID, ColourItem, TB),
    setup_call_cleanup(
        save_settings(TB, [], State),
        colourise_query(QueryString, TB),
        restore_settings(State)).

query_colour_state(module(Module), ColourItem, TB) :-
    !,
    make_colour_state([ source_id_list([]),
                        module(Module),
                        closure(ColourItem)
                      ],
                      TB).
query_colour_state(SourceID, ColourItem, TB) :-
    to_list(SourceID, SourceIDList),
    make_colour_state([ source_id_list(SourceIDList),
                        closure(ColourItem)
                      ],
                      TB).


colourise_query(QueryString, TB) :-
    colour_state_module(TB, SM),
    string_length(QueryString, End),
    (   catch(term_string(Query, QueryString,
                          [ subterm_positions(TermPos),
                            singletons(Singletons0),
                            module(SM),
                            comments(Comments)
                          ]),
              E,
              read_error(E, TB, 0, End))
    ->  warnable_singletons(Singletons0, Singletons),
        colour_state_singletons(TB, Singletons),
        colourise_comments(Comments, TB),
        (   Query == end_of_file
        ->  true
        ;   colourise_body(Query, TB, TermPos)
        )
    ;   true                        % only a syntax error
    ).

%!  prolog_colourise_term(+Stream, +SourceID, :ColourItem, +Options)
%
%   Colourise    the    next     term      on     Stream.     Unlike
%   prolog_colourise_stream/3, this predicate assumes  it is reading
%   a single term rather than the   entire stream. This implies that
%   it cannot adjust syntax according to directives that preceed it.
%
%   Options:
%
%     * subterm_positions(-TermPos)
%     Return complete term-layout.  If an error is read, this is a
%     term error_position(StartClause, EndClause, ErrorPos)

prolog_colourise_term(Stream, SourceId, ColourItem, Options) :-
    to_list(SourceId, SourceIdList),
    make_colour_state([ source_id_list(SourceIdList),
                        stream(Stream),
                        closure(ColourItem)
                      ],
                      TB),
    option(subterm_positions(TermPos), Options, _),
    findall(Op, xref_op(SourceId, Op), Ops),
    debug(colour, 'Ops from ~p: ~p', [SourceId, Ops]),
    findall(Opt, xref_flag_option(SourceId, Opt), Opts),
    character_count(Stream, Start),
    (   source_module(TB, Module)
    ->  true
    ;   Module = prolog_colour_ops
    ),
    read_source_term_at_location(
        Stream, Term,
        [ module(Module),
          operators(Ops),
          error(Error),
          subterm_positions(TermPos),
          singletons(Singletons0),
          comments(Comments)
        | Opts
        ]),
    (   var(Error)
    ->  warnable_singletons(Singletons0, Singletons),
        colour_state_singletons(TB, Singletons),
        colour_item(range, TB, TermPos),            % Call to allow clearing
        colourise_term(Term, TB, TermPos, Comments)
    ;   character_count(Stream, End),
        TermPos = error_position(Start, End, Pos),
        colour_item(range, TB, TermPos),
        show_syntax_error(TB, Error, Start-End),
        Error = Pos:_Message
    ).

xref_flag_option(TB, var_prefix(Bool)) :-
    xref_prolog_flag(TB, var_prefix, Bool, _Line).

show_syntax_error(TB, Pos:Message, Range) :-
    integer(Pos),
    !,
    End is Pos + 1,
    colour_item(syntax_error(Message, Range), TB, Pos-End).
show_syntax_error(TB, _:Message, Range) :-
    colour_item(syntax_error(Message, Range), TB, Range).


singleton(Var, TB) :-
    colour_state_singletons(TB, Singletons),
    member_var(Var, Singletons).

member_var(V, [_=V2|_]) :-
    V == V2,
    !.
member_var(V, [_|T]) :-
    member_var(V, T).

%!  colourise_term(+Term, +TB, +Termpos, +Comments)
%
%   Colourise the next Term.
%
%   @bug    The colour spec is closed with =fullstop=, but the
%           position information does not include the full stop
%           location, so all we can do is assume it is behind the
%           term.

colourise_term(Term, TB, TermPos, Comments) :-
    colourise_comments(Comments, TB),
    (   Term == end_of_file
    ->  true
    ;   colourise_term(Term, TB, TermPos),
        colourise_fullstop(TB, TermPos)
    ).

colourise_fullstop(TB, TermPos) :-
    arg(2, TermPos, EndTerm),
    Start is EndTerm,
    End is Start+1,
    colour_item(fullstop, TB, Start-End).

colourise_comments(-, _).
colourise_comments([], _).
colourise_comments([H|T], TB) :-
    colourise_comment(H, TB),
    colourise_comments(T, TB).

colourise_comment((-)-_, _) :- !.
colourise_comment(Pos-Comment, TB) :-
    comment_style(Comment, Style),
    stream_position_data(char_count, Pos, Start),
    string_length(Comment, Len),
    End is Start + Len + 1,
    colour_item(comment(Style), TB, Start-End).

comment_style(Comment, structured) :-           % Starts %%, %! or /**
    structured_comment_start(Start),
    sub_string(Comment, 0, Len, _, Start),
    Next is Len+1,
    string_code(Next, Comment, NextCode),
    code_type(NextCode, space),
    !.
comment_style(Comment, line) :-                 % Starts %
    sub_string(Comment, 0, _, _, '%'),
    !.
comment_style(_, block).                        % Starts /*

%!  structured_comment_start(-Start)
%
%   Copied from library(pldoc/doc_process). Unfortunate,   but we do
%   not want to force loading pldoc.

structured_comment_start('%%').
structured_comment_start('%!').
structured_comment_start('/**').

%!  colourise_term(+Term, +TB, +Pos)
%
%   Colorise a file toplevel term.

colourise_term(Var, TB, Start-End) :-
    var(Var),
    !,
    colour_item(instantiation_error, TB, Start-End).
colourise_term(_, _, Pos) :-
    var(Pos),
    !.
colourise_term(Term, TB, parentheses_term_position(PO,PC,Pos)) :-
    !,
    colour_item(parentheses, TB, PO-PC),
    colourise_term(Term, TB, Pos).
colourise_term(Term, TB, Pos) :-
    term_colours(Term, FuncSpec-ArgSpecs),
    !,
    Pos = term_position(F,T,FF,FT,ArgPos),
    colour_item(term, TB, F-T),     % TBD: Allow specifying by term_colours/2?
    specified_item(FuncSpec, Term, TB, FF-FT),
    specified_items(ArgSpecs, Term, TB, ArgPos).
colourise_term((Head :- Body), TB,
               term_position(F,T,FF,FT,[HP,BP])) :-
    !,
    colour_item(clause,         TB, F-T),
    colour_item(neck(clause),   TB, FF-FT),
    colourise_clause_head(Head, TB, HP),
    colourise_body(Body, Head,  TB, BP).
colourise_term(((Head,RHC) --> Body), TB,
               term_position(F,T,FF,FT,
                             [ term_position(_,_,_,_,[HP,RHCP]),
                               BP
                             ])) :-
    !,
    colour_item(grammar_rule,       TB, F-T),
    colour_item(dcg_right_hand_ctx, TB, RHCP),
    colourise_term_arg(RHC, TB, RHCP),
    colour_item(neck(grammar_rule), TB, FF-FT),
    colourise_extended_head(Head, 2, TB, HP),
    colourise_dcg(Body, Head,       TB, BP).
colourise_term((Head --> Body), TB,                     % TBD: expansion!
               term_position(F,T,FF,FT,[HP,BP])) :-
    !,
    colour_item(grammar_rule,       TB, F-T),
    colour_item(neck(grammar_rule), TB, FF-FT),
    colourise_extended_head(Head, 2, TB, HP),
    colourise_dcg(Body, Head,       TB, BP).
colourise_term(:->(Head, Body), TB,
               term_position(F,T,FF,FT,[HP,BP])) :-
    !,
    colour_item(method,             TB, F-T),
    colour_item(neck(method(send)), TB, FF-FT),
    colour_method_head(send(Head),  TB, HP),
    colourise_method_body(Body,     TB, BP).
colourise_term(:<-(Head, Body), TB,
               term_position(F,T,FF,FT,[HP,BP])) :-
    !,
    colour_item(method,            TB, F-T),
    colour_item(neck(method(get)), TB, FF-FT),
    colour_method_head(get(Head),  TB, HP),
    colourise_method_body(Body,    TB, BP).
colourise_term((:- Directive), TB, Pos) :-
    !,
    colour_item(directive, TB, Pos),
    Pos = term_position(_F,_T,FF,FT,[ArgPos]),
    colour_item(neck(directive), TB, FF-FT),
    colourise_directive(Directive, TB, ArgPos).
colourise_term((?- Directive), TB, Pos) :-
    !,
    colourise_term((:- Directive), TB, Pos).
colourise_term(end_of_file, _, _) :- !.
colourise_term(Fact, TB, Pos) :-
    !,
    colour_item(clause, TB, Pos),
    colourise_clause_head(Fact, TB, Pos).

%!  colourise_extended_head(+Head, +ExtraArgs, +TB, +Pos) is det.
%
%   Colourise a clause-head that  is   extended  by  term_expansion,
%   getting ExtraArgs more  arguments  (e.g.,   DCGs  add  two  more
%   arguments.

colourise_extended_head(Head, N, TB, Pos) :-
    extend(Head, N, TheHead),
    colourise_clause_head(TheHead, TB, Pos).

extend(M:Head, N, M:ExtHead) :-
    nonvar(Head),
    !,
    extend(Head, N, ExtHead).
extend(Head, N, ExtHead) :-
    compound(Head),
    !,
    compound_name_arguments(Head, Name, Args),
    length(Extra, N),
    append(Args, Extra, NArgs),
    compound_name_arguments(ExtHead, Name, NArgs).
extend(Head, N, ExtHead) :-
    atom(Head),
    !,
    length(Extra, N),
    compound_name_arguments(ExtHead, Head, Extra).
extend(Head, _, Head).


colourise_clause_head(_, _, Pos) :-
    var(Pos),
    !.
colourise_clause_head(Head, TB, parentheses_term_position(PO,PC,Pos)) :-
    colour_item(parentheses, TB, PO-PC),
    colourise_clause_head(Head, TB, Pos).
colourise_clause_head(M:Head, TB, QHeadPos) :-
    QHeadPos = term_position(_,_,QF,QT,[MPos,HeadPos]),
    head_colours(M:Head, meta-[_, ClassSpec-ArgSpecs]),
    !,
    colourise_module(M, TB, MPos),
    colour_item(functor, TB, QF-QT),
    functor_position(HeadPos, FPos, ArgPos),
    (   ClassSpec == classify
    ->  classify_head(TB, Head, Class)
    ;   Class = ClassSpec
    ),
    colour_item(head_term(Class, Head), TB, QHeadPos),
    colour_item(head(Class, Head), TB, FPos),
    specified_items(ArgSpecs, Head, TB, ArgPos).
colourise_clause_head(Head, TB, Pos) :-
    head_colours(Head, ClassSpec-ArgSpecs),
    !,
    functor_position(Pos, FPos, ArgPos),
    (   ClassSpec == classify
    ->  classify_head(TB, Head, Class)
    ;   Class = ClassSpec
    ),
    colour_item(head_term(Class, Head), TB, Pos),
    colour_item(head(Class, Head), TB, FPos),
    specified_items(ArgSpecs, Head, TB, ArgPos).
colourise_clause_head(:=(Eval, Ret), TB,
                      term_position(_,_,AF,AT,
                                    [ term_position(_,_,SF,ST,
                                                    [ SelfPos,
                                                      FuncPos
                                                    ]),
                                      RetPos
                                    ])) :-
    Eval =.. [.,M,Func],
    FuncPos = term_position(_,_,FF,FT,_),
    !,
    colourise_term_arg(M, TB, SelfPos),
    colour_item(func_dot, TB, SF-ST),               % .
    colour_item(dict_function(Func), TB, FF-FT),
    colourise_term_args(Func, TB, FuncPos),
    colour_item(dict_return_op, TB, AF-AT),         % :=
    colourise_term_arg(Ret, TB, RetPos).
colourise_clause_head(Head, TB, Pos) :-
    functor_position(Pos, FPos, _),
    classify_head(TB, Head, Class),
    colour_item(head_term(Class, Head), TB, Pos),
    colour_item(head(Class, Head), TB, FPos),
    colourise_term_args(Head, TB, Pos).

%!  colourise_extern_head(+Head, +Module, +TB, +Pos)
%
%   Colourise the head specified as Module:Head. Normally used for
%   adding clauses to multifile predicates in other modules.

colourise_extern_head(Head, M, TB, Pos) :-
    functor_position(Pos, FPos, _),
    colour_item(head(extern(M), Head), TB, FPos),
    colourise_term_args(Head, TB, Pos).

colour_method_head(SGHead, TB, Pos) :-
    arg(1, SGHead, Head),
    functor_name(SGHead, SG),
    functor_position(Pos, FPos, _),
    colour_item(method(SG), TB, FPos),
    colourise_term_args(Head, TB, Pos).

%!  functor_position(+Term, -FunctorPos, -ArgPosList)
%
%   Get the position of a functor   and  its argument. Unfortunately
%   this goes wrong for lists, who have two `functor-positions'.

functor_position(term_position(_,_,FF,FT,ArgPos), FF-FT, ArgPos) :- !.
functor_position(list_position(F,_T,Elms,none), F-FT, Elms) :-
    !,
    FT is F + 1.
functor_position(dict_position(_,_,FF,FT,KVPos), FF-FT, KVPos) :- !.
functor_position(brace_term_position(F,T,Arg), F-T, [Arg]) :- !.
functor_position(Pos, Pos, []).

colourise_module(Term, TB, Pos) :-
    (   var(Term)
    ;   atom(Term)
    ),
    !,
    colour_item(module(Term), TB, Pos).
colourise_module(_, TB, Pos) :-
    colour_item(type_error(module), TB, Pos).

%!  colourise_directive(+Body, +TB, +Pos)
%
%   Colourise the body of a directive.

colourise_directive(_,_,Pos) :-
    var(Pos),
    !.
colourise_directive(Dir, TB, parentheses_term_position(PO,PC,Pos)) :-
    !,
    colour_item(parentheses, TB, PO-PC),
    colourise_directive(Dir, TB, Pos).
colourise_directive((A,B), TB, term_position(_,_,_,_,[PA,PB])) :-
    !,
    colourise_directive(A, TB, PA),
    colourise_directive(B, TB, PB).
colourise_directive(Body, TB, Pos) :-
    nonvar(Body),
    directive_colours(Body, ClassSpec-ArgSpecs),   % specified
    !,
    functor_position(Pos, FPos, ArgPos),
    (   ClassSpec == classify
    ->  goal_classification(TB, Body, [], Class)
    ;   Class = ClassSpec
    ),
    colour_item(goal(Class, Body), TB, FPos),
    specified_items(ArgSpecs, Body, TB, ArgPos).
colourise_directive(Body, TB, Pos) :-
    colourise_body(Body, TB, Pos).


%       colourise_body(+Body, +TB, +Pos)
%
%       Breaks down to colourise_goal/3.

colourise_body(Body, TB, Pos) :-
    colourise_body(Body, [], TB, Pos).

colourise_body(Body, Origin, TB, Pos) :-
    colour_item(body, TB, Pos),
    colourise_goals(Body, Origin, TB, Pos).

%!  colourise_method_body(+MethodBody, +TB, +Pos)
%
%   Colourise the optional "comment":: as pce(comment) and proceed
%   with the body.
%
%   @tbd    Get this handled by a hook.

colourise_method_body(_, _, Pos) :-
    var(Pos),
    !.
colourise_method_body(Body, TB, parentheses_term_position(PO,PC,Pos)) :-
    !,
    colour_item(parentheses, TB, PO-PC),
    colourise_method_body(Body, TB, Pos).
colourise_method_body(::(_Comment,Body), TB,
                      term_position(_F,_T,_FF,_FT,[CP,BP])) :-
    !,
    colour_item(comment(string), TB, CP),
    colourise_body(Body, TB, BP).
colourise_method_body(Body, TB, Pos) :-         % deal with pri(::) < 1000
    Body =.. [F,A,B],
    control_op(F),
    !,
    Pos = term_position(_F,_T,FF,FT,
                        [ AP,
                          BP
                        ]),
    colour_item(control, TB, FF-FT),
    colourise_method_body(A, TB, AP),
    colourise_body(B, TB, BP).
colourise_method_body(Body, TB, Pos) :-
    colourise_body(Body, TB, Pos).

control_op(',').
control_op((;)).
control_op((->)).
control_op((*->)).

%!  colourise_goals(+Body, +Origin, +TB, +Pos)
%
%   Colourise the goals in a body.

colourise_goals(_, _, _, Pos) :-
    var(Pos),
    !.
colourise_goals(Body, Origin, TB, parentheses_term_position(PO,PC,Pos)) :-
    !,
    colour_item(parentheses, TB, PO-PC),
    colourise_goals(Body, Origin, TB, Pos).
colourise_goals(Body, Origin, TB, term_position(_,_,FF,FT,ArgPos)) :-
    body_compiled(Body),
    !,
    colour_item(control, TB, FF-FT),
    colourise_subgoals(ArgPos, 1, Body, Origin, TB).
colourise_goals(Goal, Origin, TB, Pos) :-
    colourise_goal(Goal, Origin, TB, Pos).

colourise_subgoals([], _, _, _, _).
colourise_subgoals([Pos|T], N, Body, Origin, TB) :-
    arg(N, Body, Arg),
    colourise_goals(Arg, Origin, TB, Pos),
    NN is N + 1,
    colourise_subgoals(T, NN, Body, Origin, TB).

%!  colourise_dcg(+Body, +Head, +TB, +Pos)
%
%   Breaks down to colourise_dcg_goal/3.

colourise_dcg(Body, Head, TB, Pos) :-
    colour_item(dcg, TB, Pos),
    (   dcg_extend(Head, Origin)
    ->  true
    ;   Origin = Head
    ),
    colourise_dcg_goals(Body, Origin, TB, Pos).

colourise_dcg_goals(Var, _, TB, Pos) :-
    var(Var),
    !,
    colour_item(goal(meta,Var), TB, Pos).
colourise_dcg_goals(_, _, _, Pos) :-
    var(Pos),
    !.
colourise_dcg_goals(Body, Origin, TB, parentheses_term_position(PO,PC,Pos)) :-
    !,
    colour_item(parentheses, TB, PO-PC),
    colourise_dcg_goals(Body, Origin, TB, Pos).
colourise_dcg_goals({Body}, Origin, TB, brace_term_position(F,T,Arg)) :-
    !,
    colour_item(dcg(plain), TB, F-T),
    colourise_goals(Body, Origin, TB, Arg).
colourise_dcg_goals([], _, TB, Pos) :-
    !,
    colour_item(dcg(terminal), TB, Pos).
colourise_dcg_goals(List, _, TB, list_position(F,T,Elms,Tail)) :-
    List = [_|_],
    !,
    colour_item(dcg(terminal), TB, F-T),
    colourise_list_args(Elms, Tail, List, TB, classify).
colourise_dcg_goals(_, _, TB, string_position(F,T)) :-
    integer(F),
    !,
    colour_item(dcg(string), TB, F-T).
colourise_dcg_goals(Body, Origin, TB, term_position(_,_,FF,FT,ArgPos)) :-
    dcg_body_compiled(Body),       % control structures
    !,
    colour_item(control, TB, FF-FT),
    colourise_dcg_subgoals(ArgPos, 1, Body, Origin, TB).
colourise_dcg_goals(Goal, Origin, TB, Pos) :-
    colourise_dcg_goal(Goal, Origin, TB, Pos).

colourise_dcg_subgoals([], _, _, _, _).
colourise_dcg_subgoals([Pos|T], N, Body, Origin, TB) :-
    arg(N, Body, Arg),
    colourise_dcg_goals(Arg, Origin, TB, Pos),
    NN is N + 1,
    colourise_dcg_subgoals(T, NN, Body, Origin, TB).

dcg_extend(Term, _) :-
    var(Term), !, fail.
dcg_extend(M:Term, M:Goal) :-
    dcg_extend(Term, Goal).
dcg_extend(Term, Goal) :-
    compound(Term),
    !,
    compound_name_arguments(Term, Name, Args),
    append(Args, [_,_], NArgs),
    compound_name_arguments(Goal, Name, NArgs).
dcg_extend(Term, Goal) :-
    atom(Term),
    !,
    compound_name_arguments(Goal, Term, [_,_]).

dcg_body_compiled(G) :-
    body_compiled(G),
    !.
dcg_body_compiled((_|_)).

%       colourise_dcg_goal(+Goal, +Origin, +TB, +Pos).

colourise_dcg_goal(!, Origin, TB, TermPos) :-
    !,
    colourise_goal(!, Origin, TB, TermPos).
colourise_dcg_goal(Goal, Origin, TB, TermPos) :-
    dcg_extend(Goal, TheGoal),
    !,
    colourise_goal(TheGoal, Origin, TB, TermPos).
colourise_dcg_goal(Goal, _, TB, Pos) :-
    colourise_term_args(Goal, TB, Pos).


%!  colourise_goal(+Goal, +Origin, +TB, +Pos)
%
%   Colourise access to a single goal.
%
%   @tbd Quasi Quotations are coloured as a general term argument.
%   Possibly we should do something with the goal information it
%   refers to, in particular if this goal is not defined.

                                        % Deal with list as goal (consult)
colourise_goal(_,_,_,Pos) :-
    var(Pos),
    !.
colourise_goal(Goal, Origin, TB, parentheses_term_position(PO,PC,Pos)) :-
    !,
    colour_item(parentheses, TB, PO-PC),
    colourise_goal(Goal, Origin, TB, Pos).
colourise_goal(Goal, _, TB, Pos) :-
    Pos = list_position(F,T,Elms,TailPos),
    Goal = [_|_],
    !,
    FT is F + 1,
    AT is T - 1,
    colour_item(goal_term(built_in, Goal), TB, Pos),
    colour_item(goal(built_in, Goal), TB, F-FT),
    colour_item(goal(built_in, Goal), TB, AT-T),
    colourise_file_list(Goal, TB, Elms, TailPos, any).
colourise_goal(Goal, Origin, TB, Pos) :-
    Pos = list_position(F,T,Elms,Tail),
    callable(Goal),
    Goal =.. [_,GH,GT|_],
    !,
    goal_classification(TB, Goal, Origin, Class),
    FT is F + 1,
    AT is T - 1,
    colour_item(goal_term(Class, Goal), TB, Pos),
    colour_item(goal(Class, Goal), TB, F-FT),
    colour_item(goal(Class, Goal), TB, AT-T),
    colourise_list_args(Elms, Tail, [GH|GT], TB, classify).
colourise_goal(Goal, _Origin, TB, Pos) :-
    Pos = quasi_quotation_position(_F,_T,_QQType,_QQTypePos,_CPos),
    !,
    colourise_term_arg(Goal, TB, Pos).
colourise_goal(Goal, Origin, TB, Pos) :-
    strip_module(Goal, _, PGoal),
    nonvar(PGoal),
    (   goal_classification(TB, Goal, Origin, ClassInferred),
        call_goal_colours(Goal, ClassInferred, ClassSpec-ArgSpecs)
    ->  true
    ;   call_goal_colours(Goal, ClassSpec-ArgSpecs)
    ),
    !,                                          % specified
    functor_position(Pos, FPos, ArgPos),
    (   ClassSpec == classify
    ->  goal_classification(TB, Goal, Origin, Class)
    ;   Class = ClassSpec
    ),
    colour_item(goal_term(Class, Goal), TB, Pos),
    colour_item(goal(Class, Goal), TB, FPos),
    colour_dict_braces(TB, Pos),
    specified_items(ArgSpecs, Goal, TB, ArgPos).
colourise_goal(Module:Goal, _Origin, TB, QGoalPos) :-
    QGoalPos = term_position(_,_,QF,QT,[PM,PG]),
    !,
    colourise_module(Module, TB, PM),
    colour_item(functor, TB, QF-QT),
    (   PG = term_position(_,_,FF,FT,_)
    ->  FP = FF-FT
    ;   FP = PG
    ),
    (   callable(Goal)
    ->  qualified_goal_classification(Module:Goal, TB, Class),
        colour_item(goal_term(Class, Goal), TB, QGoalPos),
        colour_item(goal(Class, Goal), TB, FP),
        colourise_goal_args(Goal, Module, TB, PG)
    ;   var(Goal)
    ->  colourise_term_arg(Goal, TB, PG)
    ;   colour_item(type_error(callable), TB, PG)
    ).
colourise_goal(Op, _Origin, TB, Pos) :-
    nonvar(Op),
    Op = op(_,_,_),
    !,
    colourise_op_declaration(Op, TB, Pos).
colourise_goal(Goal, Origin, TB, Pos) :-
    goal_classification(TB, Goal, Origin, Class),
    (   Pos = term_position(_,_,FF,FT,_ArgPos)
    ->  FPos = FF-FT
    ;   FPos = Pos
    ),
    colour_item(goal_term(Class, Goal), TB, Pos),
    colour_item(goal(Class, Goal), TB, FPos),
    colourise_goal_args(Goal, TB, Pos).

% make sure to emit a fragment for the braces of tag{k:v, ...} or
% {...} that is mapped to something else.

colour_dict_braces(TB, dict_position(_F,T,_TF,TT,_KVPos)) :-
    !,
    BStart is TT+1,
    colour_item(dict_content, TB, BStart-T).
colour_dict_braces(TB, brace_term_position(F,T,_Arg)) :-
    !,
    colour_item(brace_term, TB, F-T).
colour_dict_braces(_, _).

%!  colourise_goal_args(+Goal, +TB, +Pos)
%
%   Colourise the arguments to a goal. This predicate deals with
%   meta- and database-access predicates.

colourise_goal_args(Goal, TB, Pos) :-
    colourization_module(TB, Module),
    colourise_goal_args(Goal, Module, TB, Pos).

colourization_module(TB, Module) :-
    (   colour_state_source_id(TB, SourceId),
        xref_module(SourceId, Module)
    ->  true
    ;   Module = user
    ).

colourise_goal_args(Goal, M, TB, term_position(_,_,_,_,ArgPos)) :-
    !,
    (   meta_args(Goal, TB, MetaArgs)
    ->  colourise_meta_args(1, Goal, M, MetaArgs, TB, ArgPos)
    ;   colourise_goal_args(1, Goal, M, TB, ArgPos)
    ).
colourise_goal_args(Goal, M, TB, brace_term_position(_,_,ArgPos)) :-
    !,
    (   meta_args(Goal, TB, MetaArgs)
    ->  colourise_meta_args(1, Goal, M, MetaArgs, TB, [ArgPos])
    ;   colourise_goal_args(1, Goal, M, TB, [ArgPos])
    ).
colourise_goal_args(_, _, _, _).                % no arguments

colourise_goal_args(_, _, _, _, []) :- !.
colourise_goal_args(N, Goal, Module, TB, [P0|PT]) :-
    colourise_option_arg(Goal, Module, N, TB, P0),
    !,
    NN is N + 1,
    colourise_goal_args(NN, Goal, Module, TB, PT).
colourise_goal_args(N, Goal, Module, TB, [P0|PT]) :-
    arg(N, Goal, Arg),
    colourise_term_arg(Arg, TB, P0),
    NN is N + 1,
    colourise_goal_args(NN, Goal, Module, TB, PT).


colourise_meta_args(_, _, _, _, _, []) :- !.
colourise_meta_args(N, Goal, Module, MetaArgs, TB, [P0|PT]) :-
    colourise_option_arg(Goal, Module, N, TB, P0),
    !,
    NN is N + 1,
    colourise_meta_args(NN, Goal, Module, MetaArgs, TB, PT).
colourise_meta_args(N, Goal, Module, MetaArgs, TB, [P0|PT]) :-
    arg(N, Goal, Arg),
    arg(N, MetaArgs, MetaSpec),
    colourise_meta_arg(MetaSpec, Arg, TB, P0),
    NN is N + 1,
    colourise_meta_args(NN, Goal, Module, MetaArgs, TB, PT).

colourise_meta_arg(MetaSpec, Arg, TB, Pos) :-
    nonvar(Arg),
    expand_meta(MetaSpec, Arg, Expanded),
    !,
    colourise_goal(Expanded, [], TB, Pos). % TBD: recursion
colourise_meta_arg(MetaSpec, Arg, TB, Pos) :-
    nonvar(Arg),
    MetaSpec == //,
    !,
    colourise_dcg_goals(Arg, //, TB, Pos).
colourise_meta_arg(_, Arg, TB, Pos) :-
    colourise_term_arg(Arg, TB, Pos).

%!  meta_args(+Goal, +TB, -ArgSpec) is semidet.
%
%   Return a copy of Goal, where   each  meta-argument is an integer
%   representing the number of extra arguments   or  the atom // for
%   indicating a DCG  body.  The   non-meta  arguments  are  unbound
%   variables.
%
%   E.g. meta_args(maplist(foo,x,y), X) --> X = maplist(2,_,_)
%
%   NOTE: this could be cached if performance becomes an issue.

meta_args(Goal, TB, VarGoal) :-
    colour_state_source_id(TB, SourceId),
    xref_meta(SourceId, Goal, _),
    !,
    compound_name_arity(Goal, Name, Arity),
    compound_name_arity(VarGoal, Name, Arity),
    xref_meta(SourceId, VarGoal, MetaArgs),
    instantiate_meta(MetaArgs).

instantiate_meta([]).
instantiate_meta([H|T]) :-
    (   var(H)
    ->  H = 0
    ;   H = V+N
    ->  V = N
    ;   H = //(V)
    ->  V = (//)
    ),
    instantiate_meta(T).

%!  expand_meta(+MetaSpec, +Goal, -Expanded) is semidet.
%
%   Add extra arguments to the goal if the meta-specifier is an
%   integer (see above).

expand_meta(MetaSpec, Goal, Goal) :-
    MetaSpec == 0.
expand_meta(MetaSpec, M:Goal, M:Expanded) :-
    atom(M),
    !,
    expand_meta(MetaSpec, Goal, Expanded).
expand_meta(MetaSpec, Goal, Expanded) :-
    integer(MetaSpec),
    MetaSpec > 0,
    (   atom(Goal)
    ->  functor(Expanded, Goal, MetaSpec)
    ;   compound(Goal)
    ->  compound_name_arguments(Goal, Name, Args0),
        length(Extra, MetaSpec),
        append(Args0, Extra, Args),
        compound_name_arguments(Expanded, Name, Args)
    ).

%!  colourise_setof(+Term, +TB, +Pos)
%
%   Colourise the 2nd argument of setof/bagof

colourise_setof(Var^G, TB, term_position(_,_,FF,FT,[VP,GP])) :-
    !,
    colourise_term_arg(Var, TB, VP),
    colour_item(ext_quant, TB, FF-FT),
    colourise_setof(G, TB, GP).
colourise_setof(Term, TB, Pos) :-
    colourise_goal(Term, [], TB, Pos).

%       colourise_db(+Arg, +TB, +Pos)
%
%       Colourise database modification calls (assert/1, retract/1 and
%       friends.

colourise_db((Head:-_Body), TB, term_position(_,_,_,_,[HP,_])) :-
    !,
    colourise_db(Head, TB, HP).
colourise_db(Module:Head, TB, term_position(_,_,QF,QT,[MP,HP])) :-
    !,
    colourise_module(Module, TB, MP),
    colour_item(functor, TB, QF-QT),
    (   atom(Module),
        colour_state_source_id(TB, SourceId),
        xref_module(SourceId, Module)
    ->  colourise_db(Head, TB, HP)
    ;   colourise_db(Head, TB, HP)
    ).
colourise_db(Head, TB, Pos) :-
    colourise_goal(Head, '<db-change>', TB, Pos).


%!  colourise_option_args(+Goal, +Module, +Arg:integer,
%!                        +TB, +ArgPos) is semidet.
%
%   Colourise  predicate  options  for  the    Arg-th   argument  of
%   Module:Goal

colourise_option_arg(Goal, Module, Arg, TB, ArgPos) :-
    goal_name_arity(Goal, Name, Arity),
    current_option_arg(Module:Name/Arity, Arg),
    current_predicate_options(Module:Name/Arity, Arg, OptionDecl),
    debug(emacs, 'Colouring option-arg ~w of ~p',
          [Arg, Module:Name/Arity]),
    arg(Arg, Goal, Options),
    colourise_option(Options, Module, Goal, Arg, OptionDecl, TB, ArgPos).

colourise_option(Options0, Module, Goal, Arg, OptionDecl, TB, Pos0) :-
    strip_option_module_qualifier(Goal, Module, Arg, TB,
                                  Options0, Pos0, Options, Pos),
    (   Pos = list_position(F, T, ElmPos, TailPos)
    ->  colour_item(list, TB, F-T),
        colourise_option_list(Options, OptionDecl, TB, ElmPos, TailPos)
    ;   (   var(Options)
        ;   Options == []
        )
    ->  colourise_term_arg(Options, TB, Pos)
    ;   colour_item(type_error(list), TB, Pos)
    ).

strip_option_module_qualifier(Goal, Module, Arg, TB,
                              M:Options, term_position(_,_,_,_,[MP,Pos]),
                              Options, Pos) :-
    predicate_property(Module:Goal, meta_predicate(Head)),
    arg(Arg, Head, :),
    !,
    colourise_module(M, TB, MP).
strip_option_module_qualifier(_, _, _, _,
                              Options, Pos, Options, Pos).


colourise_option_list(_, _, _, [], none) :- !.
colourise_option_list(Tail, _, TB, [], TailPos) :-
    !,
    colourise_term_arg(Tail, TB, TailPos).
colourise_option_list([H|T], OptionDecl, TB, [HPos|TPos], TailPos) :-
    colourise_option(H, OptionDecl, TB, HPos),
    colourise_option_list(T, OptionDecl, TB, TPos, TailPos).

colourise_option(Opt, _, TB, Pos) :-
    var(Opt),
    !,
    colourise_term_arg(Opt, TB, Pos).
colourise_option(Opt, OptionDecl, TB, term_position(_,_,FF,FT,ValPosList)) :-
    !,
    generalise_term(Opt, GenOpt),
    (   memberchk(GenOpt, OptionDecl)
    ->  colour_item(option_name, TB, FF-FT),
        Opt =.. [Name|Values],
        GenOpt =.. [Name|Types],
        colour_option_values(Values, Types, TB, ValPosList)
    ;   colour_item(no_option_name, TB, FF-FT),
        colourise_term_args(ValPosList, 1, Opt, TB)
    ).
colourise_option(_, _, TB, Pos) :-
    colour_item(type_error(option), TB, Pos).

colour_option_values([], [], _, _).
colour_option_values([V0|TV], [T0|TT], TB, [P0|TP]) :-
    (   (   var(V0)
        ;   is_of_type(T0, V0)
        ;   T0 = list(_),
            member(E, V0),
            var(E)
        ;   functor(V0, '.', 2),
            V0 \= [_|_]
        )
    ->  colourise_term_arg(V0, TB, P0)
    ;   callable(V0),
        (   T0 = callable
        ->  N = 0
        ;   T0 = (callable+N)
        )
    ->  colourise_meta_arg(N, V0, TB, P0)
    ;   colour_item(type_error(T0), TB, P0)
    ),
    colour_option_values(TV, TT, TB, TP).


%!  colourise_files(+Arg, +TB, +Pos, +Why)
%
%   Colourise the argument list of one of the file-loading predicates.
%
%   @param Why is one of =any= or =imported=

colourise_files(List, TB, list_position(F,T,Elms,TailPos), Why) :-
    !,
    colour_item(list, TB, F-T),
    colourise_file_list(List, TB, Elms, TailPos, Why).
colourise_files(M:Spec, TB, term_position(_,_,_,_,[MP,SP]), Why) :-
    !,
    colourise_module(M, TB, MP),
    colourise_files(Spec, TB, SP, Why).
colourise_files(Var, TB, P, _) :-
    var(Var),
    !,
    colour_item(var, TB, P).
colourise_files(Spec0, TB, Pos, Why) :-
    strip_module(Spec0, _, Spec),
    (   colour_state_source_id(TB, Source),
        prolog_canonical_source(Source, SourceId),
        catch(xref_source_file(Spec, Path, SourceId, [silent(true)]),
              _, fail)
    ->  (   Why = imported,
            \+ resolves_anything(TB, Path),
            exports_something(TB, Path)
        ->  colour_item(file_no_depend(Path), TB, Pos)
        ;   colour_item(file(Path), TB, Pos)
        )
    ;   colour_item(nofile, TB, Pos)
    ).

%!  colourise_file_list(+Files, +TB, +ElmPos, +TailPos, +Why)

colourise_file_list([], _, [], none, _).
colourise_file_list(Last, TB, [], TailPos, _Why) :-
    (   var(Last)
    ->  colourise_term(Last, TB, TailPos)
    ;   colour_item(type_error(list), TB, TailPos)
    ).
colourise_file_list([H|T], TB, [PH|PT], TailPos, Why) :-
    colourise_files(H, TB, PH, Why),
    colourise_file_list(T, TB, PT, TailPos, Why).

resolves_anything(TB, Path) :-
    colour_state_source_id(TB, SourceId),
    xref_defined(SourceId, Head, imported(Path)),
    xref_called(SourceId, Head, _),
    !.

exports_something(TB, Path) :-
    colour_state_source_id(TB, SourceId),
    xref_defined(SourceId, _, imported(Path)),
    !.

%!  colourise_directory(+Arg, +TB, +Pos)
%
%   Colourise argument that should be an existing directory.

colourise_directory(Spec, TB, Pos) :-
    (   colour_state_source_id(TB, SourceId),
        catch(xref_source_file(Spec, Path, SourceId,
                               [ file_type(directory),
                                 silent(true)
                               ]),
              _, fail)
    ->  colour_item(directory(Path), TB, Pos)
    ;   colour_item(nofile, TB, Pos)
    ).

%!  colourise_langoptions(+Term, +TB, +Pos) is det.
%
%   Colourise the 3th argument of module/3

colourise_langoptions([], _, _) :- !.
colourise_langoptions([H|T], TB, list_position(PF,PT,[HP|TP],_)) :-
    !,
    colour_item(list, TB, PF-PT),
    colourise_langoptions(H, TB, HP),
    colourise_langoptions(T, TB, TP).
colourise_langoptions(Spec, TB, Pos) :-
    colourise_files(library(dialect/Spec), TB, Pos, imported).

%!  colourise_class(ClassName, TB, Pos)
%
%   Colourise an XPCE class.

colourise_class(ClassName, TB, Pos) :-
    colour_state_source_id(TB, SourceId),
    classify_class(SourceId, ClassName, Classification),
    colour_item(class(Classification, ClassName), TB, Pos).

%!  classify_class(+SourceId, +ClassName, -Classification)
%
%   Classify an XPCE class. As long as   this code is in this module
%   rather than using hooks, we do not   want to load xpce unless it
%   is already loaded.

classify_class(SourceId, Name, Class) :-
    xref_defined_class(SourceId, Name, Class),
    !.
classify_class(_SourceId, Name, Class) :-
    current_predicate(pce:send_class/3),
    (   current_predicate(classify_class/2)
    ->  true
    ;   use_module(library(pce_meta), [classify_class/2])
    ),
    member(G, [classify_class(Name, Class)]),
    call(G).

%!  colourise_term_args(+Term, +TB, +Pos)
%
%   colourise head/body principal terms.

colourise_term_args(Term, TB,
                    term_position(_,_,_,_,ArgPos)) :-
    !,
    colourise_term_args(ArgPos, 1, Term, TB).
colourise_term_args(_, _, _).

colourise_term_args([], _, _, _).
colourise_term_args([Pos|T], N, Term, TB) :-
    arg(N, Term, Arg),
    colourise_term_arg(Arg, TB, Pos),
    NN is N + 1,
    colourise_term_args(T, NN, Term, TB).

colourise_term_arg(_, _, Pos) :-
    var(Pos),
    !.
colourise_term_arg(Arg, TB, parentheses_term_position(PO,PC,Pos)) :-
    !,
    colour_item(parentheses, TB, PO-PC),
    colourise_term_arg(Arg, TB, Pos).
colourise_term_arg(Var, TB, Pos) :-                     % variable
    var(Var), Pos = _-_,
    !,
    (   singleton(Var, TB)
    ->  colour_item(singleton, TB, Pos)
    ;   colour_item(var, TB, Pos)
    ).
colourise_term_arg(List, TB, list_position(F, T, Elms, Tail)) :-
    !,
    colour_item(list, TB, F-T),
    colourise_list_args(Elms, Tail, List, TB, classify).    % list
colourise_term_arg(String, TB, string_position(F, T)) :-       % string
    !,
    (   string(String)
    ->  colour_item(string, TB, F-T)
    ;   String = [H|_]
    ->  (   integer(H)
        ->  colour_item(codes, TB, F-T)
        ;   colour_item(chars, TB, F-T)
        )
    ;   String == []
    ->  colour_item(codes, TB, F-T)
    ).
colourise_term_arg(_, TB,
                   quasi_quotation_position(F,T,QQType,QQTypePos,CPos)) :-
    !,
    colourise_qq_type(QQType, TB, QQTypePos),
    functor_name(QQType, Type),
    colour_item(qq_content(Type), TB, CPos),
    arg(1, CPos, SE),
    SS is SE-2,
    FE is F+2,
    TS is T-2,
    colour_item(qq(open),  TB, F-FE),
    colour_item(qq(sep),   TB, SS-SE),
    colour_item(qq(close), TB, TS-T).
colourise_term_arg({Term}, TB, brace_term_position(F,T,Arg)) :-
    !,
    colour_item(brace_term, TB, F-T),
    colourise_term_arg(Term, TB, Arg).
colourise_term_arg(Map, TB, dict_position(F,T,TF,TT,KVPos)) :-
    !,
    is_dict(Map, Tag),
    colour_item(dict, TB, F-T),
    TagPos = TF-TT,
    (   var(Tag)
    ->  (   singleton(Tag, TB)
        ->  colour_item(singleton, TB, TagPos)
        ;   colour_item(var, TB, TagPos)
        )
    ;   colour_item(dict_tag, TB, TagPos)
    ),
    BStart is TT+1,
    colour_item(dict_content, TB, BStart-T),
    colourise_dict_kv(Map, TB, KVPos).
colourise_term_arg([](List,Term), TB,                   % [] as operator
                   term_position(_,_,0,0,[ListPos,ArgPos])) :-
    !,
    colourise_term_arg(List, TB, ListPos),
    colourise_term_arg(Term, TB, ArgPos).
colourise_term_arg(Compound, TB, Pos) :-                % compound
    compound(Compound),
    !,
    (   Pos = term_position(_F,_T,FF,FT,_ArgPos)
    ->  colour_item(functor, TB, FF-FT)             % TBD: Infix/Postfix?
    ;   true                                        % TBD: When is this
    ),
    colourise_term_args(Compound, TB, Pos).
colourise_term_arg(EmptyList, TB, Pos) :-
    EmptyList == [],
    !,
    colour_item(empty_list, TB, Pos).
colourise_term_arg(Atom, TB, Pos) :-
    atom(Atom),
    !,
    colour_item(atom, TB, Pos).
colourise_term_arg(Integer, TB, Pos) :-
    integer(Integer),
    !,
    colour_item(int, TB, Pos).
colourise_term_arg(Rational, TB, Pos) :-
    rational(Rational),
    !,
    colour_item(rational(Rational), TB, Pos).
colourise_term_arg(Float, TB, Pos) :-
    float(Float),
    !,
    colour_item(float, TB, Pos).
colourise_term_arg(_Arg, _TB, _Pos) :-
    true.

colourise_list_args([HP|TP], Tail, [H|T], TB, How) :-
    specified_item(How, H, TB, HP),
    colourise_list_args(TP, Tail, T, TB, How).
colourise_list_args([], none, _, _, _) :- !.
colourise_list_args([], TP, T, TB, How) :-
    specified_item(How, T, TB, TP).

%!  colourise_qq_type(+QQType, +TB, +QQTypePos)
%
%   Colouring the type part of a quasi quoted term

colourise_qq_type(QQType, TB, QQTypePos) :-
    functor_position(QQTypePos, FPos, _),
    colour_item(qq_type, TB, FPos),
    colourise_term_args(QQType, TB, QQTypePos).

qq_position(quasi_quotation_position(_,_,_,_,_)).

%!  colourise_dict_kv(+Dict, +TB, +KVPosList)
%
%   Colourise the name-value pairs in the dict

colourise_dict_kv(_, _, []) :- !.
colourise_dict_kv(Dict, TB, [key_value_position(_F,_T,SF,ST,K,KP,VP)|KV]) :-
    colour_item(dict_key, TB, KP),
    colour_item(dict_sep, TB, SF-ST),
    get_dict(K, Dict, V),
    colourise_term_arg(V, TB, VP),
    colourise_dict_kv(Dict, TB, KV).


%!  colourise_exports(+List, +TB, +Pos)
%
%   Colourise the module export-list (or any other list holding
%   terms of the form Name/Arity referring to predicates).

colourise_exports([], TB, Pos) :- !,
    colourise_term_arg([], TB, Pos).
colourise_exports(List, TB, list_position(F,T,ElmPos,Tail)) :-
    !,
    colour_item(list, TB, F-T),
    (   Tail == none
    ->  true
    ;   colour_item(type_error(list), TB, Tail)
    ),
    colourise_exports2(List, TB, ElmPos).
colourise_exports(_, TB, Pos) :-
    colour_item(type_error(list), TB, Pos).

colourise_exports2([G0|GT], TB, [P0|PT]) :-
    !,
    colourise_declaration(G0, export, TB, P0),
    colourise_exports2(GT, TB, PT).
colourise_exports2(_, _, _).


%!  colourise_imports(+List, +File, +TB, +Pos)
%
%   Colourise import list from use_module/2, importing from File.

colourise_imports(List, File, TB, Pos) :-
    (   colour_state_source_id(TB, SourceId),
        ground(File),
        catch(xref_public_list(File, SourceId,
                               [ path(Path),
                                 public(Public),
                                 silent(true)
                               ] ), _, fail)
    ->  true
    ;   Public = [],
        Path = (-)
    ),
    colourise_imports(List, Path, Public, TB, Pos).

colourise_imports([], _, _, TB, Pos) :-
    !,
    colour_item(empty_list, TB, Pos).
colourise_imports(List, File, Public, TB, list_position(F,T,ElmPos,Tail)) :-
    !,
    colour_item(list, TB, F-T),
    (   Tail == none
    ->  true
    ;   colour_item(type_error(list), TB, Tail)
    ),
    colourise_imports2(List, File, Public, TB, ElmPos).
colourise_imports(except(Except), File, Public, TB,
                  term_position(_,_,FF,FT,[LP])) :-
    !,
    colour_item(keyword(except), TB, FF-FT),
    colourise_imports(Except, File, Public, TB, LP).
colourise_imports(_, _, _, TB, Pos) :-
    colour_item(type_error(list), TB, Pos).

colourise_imports2([G0|GT], File, Public, TB, [P0|PT]) :-
    !,
    colourise_import(G0, File, TB, P0),
    colourise_imports2(GT, File, Public, TB, PT).
colourise_imports2(_, _, _, _, _).


colourise_import(PI as Name, File, TB, term_position(_,_,FF,FT,[PP,NP])) :-
    pi_to_term(PI, Goal),
    !,
    colour_item(goal(imported(File), Goal), TB, PP),
    rename_goal(Goal, Name, NewGoal),
    goal_classification(TB, NewGoal, [], Class),
    colour_item(goal(Class, NewGoal), TB, NP),
    colour_item(keyword(as), TB, FF-FT).
colourise_import(PI, File, TB, Pos) :-
    pi_to_term(PI, Goal),
    colour_state_source_id(TB, SourceID),
    (   \+ xref_defined(SourceID, Goal, imported(File))
    ->  colour_item(undefined_import, TB, Pos)
    ;   \+ xref_called(SourceID, Goal, _)
    ->  colour_item(unused_import, TB, Pos)
    ),
    !.
colourise_import(PI, _, TB, Pos) :-
    colourise_declaration(PI, import, TB, Pos).

%!  colourise_declaration(+Decl, ?Which, +TB, +Pos) is det.
%
%   Colourise declaration sequences as used  by module/2, dynamic/1,
%   etc.

colourise_declaration(PI, _, TB, term_position(F,T,FF,FT,[NamePos,ArityPos])) :-
    pi_to_term(PI, Goal),
    !,
    goal_classification(TB, Goal, [], Class),
    colour_item(predicate_indicator(Class, Goal), TB, F-T),
    colour_item(goal(Class, Goal), TB, NamePos),
    colour_item(predicate_indicator, TB, FF-FT),
    colour_item(arity, TB, ArityPos).
colourise_declaration(Module:PI, _, TB,
                      term_position(_,_,QF,QT,[PM,PG])) :-
    atom(Module), pi_to_term(PI, Goal),
    !,
    colourise_module(M, TB, PM),
    colour_item(functor, TB, QF-QT),
    colour_item(predicate_indicator(extern(M), Goal), TB, PG),
    PG = term_position(_,_,FF,FT,[NamePos,ArityPos]),
    colour_item(goal(extern(M), Goal), TB, NamePos),
    colour_item(predicate_indicator, TB, FF-FT),
    colour_item(arity, TB, ArityPos).
colourise_declaration(Module:PI, _, TB,
                      term_position(_,_,QF,QT,[PM,PG])) :-
    atom(Module), nonvar(PI), PI = Name/Arity,
    !,                                  % partial predicate indicators
    colourise_module(Module, TB, PM),
    colour_item(functor, TB, QF-QT),
    (   (var(Name) ; atom(Name)),
        (var(Arity) ; integer(Arity), Arity >= 0)
    ->  colourise_term_arg(PI, TB, PG)
    ;   colour_item(type_error(predicate_indicator), TB, PG)
    ).
colourise_declaration(op(N,T,P), Which, TB, Pos) :-
    (   Which == export
    ;   Which == import
    ),
    !,
    colour_item(exported_operator, TB, Pos),
    colourise_op_declaration(op(N,T,P), TB, Pos).
colourise_declaration(Module:Goal, table, TB,
                      term_position(_,_,QF,QT,
                                    [PM,term_position(_F,_T,FF,FT,ArgPos)])) :-
    atom(Module), callable(Goal),
    !,
    colourise_module(Module, TB, PM),
    colour_item(functor, TB, QF-QT),
    goal_classification(TB, Module:Goal, [], Class),
    compound_name_arguments(Goal, _, Args),
    colour_item(goal(Class, Goal), TB, FF-FT),
    colourise_table_modes(Args, TB, ArgPos).
colourise_declaration(Goal, table, TB, term_position(_F,_T,FF,FT,ArgPos)) :-
    callable(Goal),
    !,
    compound_name_arguments(Goal, _, Args),
    goal_classification(TB, Goal, [], Class),
    colour_item(goal(Class, Goal), TB, FF-FT),
    colourise_table_modes(Args, TB, ArgPos).
colourise_declaration(Goal, table, TB, Pos) :-
    atom(Goal),
    !,
    goal_classification(TB, Goal, [], Class),
    colour_item(goal(Class, Goal), TB, Pos).
colourise_declaration(Partial, _Which, TB, Pos) :-
    compatible_with_pi(Partial),
    !,
    colourise_term_arg(Partial, TB, Pos).
colourise_declaration(_, Which, TB, Pos) :-
    colour_item(type_error(declaration(Which)), TB, Pos).

compatible_with_pi(Term) :-
    var(Term),
    !.
compatible_with_pi(Name/Arity) :-
    !,
    var_or_atom(Name),
    var_or_nonneg(Arity).
compatible_with_pi(Name//Arity) :-
    !,
    var_or_atom(Name),
    var_or_nonneg(Arity).
compatible_with_pi(M:T) :-
    var_or_atom(M),
    compatible_with_pi(T).

var_or_atom(X) :- var(X), !.
var_or_atom(X) :- atom(X).
var_or_nonneg(X) :- var(X), !.
var_or_nonneg(X) :- integer(X), X >= 0, !.

pi_to_term(Name/Arity, Term) :-
    atom(Name), integer(Arity), Arity >= 0,
    !,
    functor(Term, Name, Arity).
pi_to_term(Name//Arity0, Term) :-
    atom(Name), integer(Arity0), Arity0 >= 0,
    !,
    Arity is Arity0 + 2,
    functor(Term, Name, Arity).

colourise_meta_declarations((Head,Tail), Extra, TB,
                            term_position(_,_,_,_,[PH,PT])) :-
    !,
    colourise_meta_declaration(Head, Extra, TB, PH),
    colourise_meta_declarations(Tail, Extra, TB, PT).
colourise_meta_declarations(Last, Extra, TB, Pos) :-
    colourise_meta_declaration(Last, Extra, TB, Pos).

colourise_meta_declaration(M:Head, Extra, TB,
                           term_position(_,_,QF,QT,
                                         [ MP,
                                           term_position(_,_,FF,FT,ArgPos)
                                         ])) :-
    compound(Head),
    !,
    colourise_module(M, TB, MP),
    colour_item(functor, TB, QF-QT),
    colour_item(goal(extern(M),Head), TB, FF-FT),
    compound_name_arguments(Head, _, Args),
    colourise_meta_decls(Args, Extra, TB, ArgPos).
colourise_meta_declaration(Head, Extra, TB, term_position(_,_,FF,FT,ArgPos)) :-
    compound(Head),
    !,
    goal_classification(TB, Head, [], Class),
    colour_item(goal(Class, Head), TB, FF-FT),
    compound_name_arguments(Head, _, Args),
    colourise_meta_decls(Args, Extra, TB, ArgPos).
colourise_meta_declaration([H|T], Extra, TB, list_position(LF,LT,[HP],TP)) :-
    !,
    colour_item(list, TB, LF-LT),
    colourise_meta_decls([H,T], Extra, TB, [HP,TP]).
colourise_meta_declaration(_, _, TB, Pos) :-
    !,
    colour_item(type_error(compound), TB, Pos).

colourise_meta_decls([], _, _, []).
colourise_meta_decls([Arg|ArgT], Extra, TB, [PosH|PosT]) :-
    colourise_meta_decl(Arg, Extra, TB, PosH),
    colourise_meta_decls(ArgT, Extra, TB, PosT).

colourise_meta_decl(Arg, Extra, TB, Pos) :-
    nonvar(Arg),
    (   valid_meta_decl(Arg)
    ->  true
    ;   memberchk(Arg, Extra)
    ),
    colour_item(meta(Arg), TB, Pos).
colourise_meta_decl(_, _, TB, Pos) :-
    colour_item(error, TB, Pos).

valid_meta_decl(:).
valid_meta_decl(*).
valid_meta_decl(//).
valid_meta_decl(^).
valid_meta_decl(?).
valid_meta_decl(+).
valid_meta_decl(-).
valid_meta_decl(I) :- integer(I), between(0,9,I).

%!  colourise_declarations(+Term, +Which, +TB, +Pos)
%
%   Colourise  specification  for  dynamic/1,   table/1,  etc.  Includes
%   processing options such as ``:- dynamic p/1 as incremental.``.

colourise_declarations(List, Which, TB, list_position(F,T,Elms,none)) :-
    !,
    colour_item(list, TB, F-T),
    colourise_list_declarations(List, Which, TB, Elms).
colourise_declarations(Term, Which, TB, parentheses_term_position(PO,PC,Pos)) :-
    !,
    colour_item(parentheses, TB, PO-PC),
    colourise_declarations(Term, Which, TB, Pos).
colourise_declarations((Head,Tail), Which, TB,
                             term_position(_,_,_,_,[PH,PT])) :-
    !,
    colourise_declarations(Head, Which, TB, PH),
    colourise_declarations(Tail, Which, TB, PT).
colourise_declarations(as(Spec, Options), Which, TB,
                             term_position(_,_,FF,FT,[PH,PT])) :-
    !,
    colour_item(keyword(as), TB, FF-FT),
    colourise_declarations(Spec, Which, TB, PH),
    colourise_decl_options(Options, Which, TB, PT).
colourise_declarations(PI, Which, TB, Pos) :-
    colourise_declaration(PI, Which, TB, Pos).

colourise_list_declarations([], _, _, []).
colourise_list_declarations([H|T], Which, TB, [HP|TP]) :-
    colourise_declaration(H, Which, TB, HP),
    colourise_list_declarations(T, Which, TB, TP).


colourise_table_modes([], _, _).
colourise_table_modes([H|T], TB, [PH|PT]) :-
    colourise_table_mode(H, TB, PH),
    colourise_table_modes(T, TB, PT).

colourise_table_mode(H, TB, Pos) :-
    table_mode(H, Mode),
    !,
    colour_item(table_mode(Mode), TB, Pos).
colourise_table_mode(lattice(Spec), TB, term_position(_F,_T,FF,FT,[ArgPos])) :-
    !,
    colour_item(table_mode(lattice), TB, FF-FT),
    table_moded_call(Spec, 3, TB, ArgPos).
colourise_table_mode(po(Spec), TB, term_position(_F,_T,FF,FT,[ArgPos])) :-
    !,
    colour_item(table_mode(po), TB, FF-FT),
    table_moded_call(Spec, 2, TB, ArgPos).
colourise_table_mode(_, TB, Pos) :-
    colour_item(type_error(table_mode), TB, Pos).

table_mode(Var, index) :-
    var(Var),
    !.
table_mode(+, index).
table_mode(index, index).
table_mode(-, first).
table_mode(first, first).
table_mode(last, last).
table_mode(min, min).
table_mode(max, max).
table_mode(sum, sum).

table_moded_call(Atom, Arity, TB, Pos) :-
    atom(Atom),
    functor(Head, Atom, Arity),
    goal_classification(TB, Head, [], Class),
    colour_item(goal(Class, Head), TB, Pos).
table_moded_call(Atom/Arity, Arity, TB,
                 term_position(_,_,FF,FT,[NP,AP])) :-
    atom(Atom),
    !,
    functor(Head, Atom, Arity),
    goal_classification(TB, Head, [], Class),
    colour_item(goal(Class, Head), TB, NP),
    colour_item(predicate_indicator, TB, FF-FT),
    colour_item(arity, TB, AP).
table_moded_call(Head, Arity, TB, Pos) :-
    Pos = term_position(_,_,FF,FT,_),
    compound(Head),
    !,
    compound_name_arity(Head, _Name, Arity),
    goal_classification(TB, Head, [], Class),
    colour_item(goal(Class, Head), TB, FF-FT),
    colourise_term_args(Head, TB, Pos).
table_moded_call(_, _, TB, Pos) :-
    colour_item(type_error(predicate_name_or_indicator), TB, Pos).

colourise_decl_options(Options, Which, TB,
                       parentheses_term_position(_,_,Pos)) :-
    !,
    colourise_decl_options(Options, Which, TB, Pos).
colourise_decl_options((Head,Tail), Which, TB,
                        term_position(_,_,_,_,[PH,PT])) :-
    !,
    colourise_decl_options(Head, Which, TB, PH),
    colourise_decl_options(Tail, Which, TB, PT).
colourise_decl_options(Option, Which, TB, Pos) :-
    ground(Option),
    valid_decl_option(Option, Which),
    !,
    functor(Option, Name, _),
    (   Pos = term_position(_,_,FF,FT,[ArgPos])
    ->  colour_item(decl_option(Name), TB, FF-FT),
        (   arg(1, Option, Value),
            nonneg_or_false(Value)
        ->  colourise_term_arg(Value, TB, ArgPos)
        ;   colour_item(type_error(decl_option_value(Which)), TB, ArgPos)
        )
    ;   colour_item(decl_option(Name), TB, Pos)
    ).
colourise_decl_options(_, Which, TB, Pos) :-
    colour_item(type_error(decl_option(Which)), TB, Pos).

valid_decl_option(subsumptive,         table).
valid_decl_option(variant,             table).
valid_decl_option(incremental,         table).
valid_decl_option(opaque,              table).
valid_decl_option(incremental,         dynamic).
valid_decl_option(abstract(_),         dynamic).
valid_decl_option(shared,              table).
valid_decl_option(private,             table).
valid_decl_option(subgoal_abstract(_), table).
valid_decl_option(answer_abstract(_),  table).
valid_decl_option(max_answers(_),      table).
valid_decl_option(shared,              dynamic).
valid_decl_option(private,             dynamic).
valid_decl_option(local,               dynamic).
valid_decl_option(multifile,           _).
valid_decl_option(discontiguous,       _).
valid_decl_option(volatile,            _).

nonneg_or_false(Value) :-
    var(Value),
    !.
nonneg_or_false(Value) :-
    integer(Value), Value >= 0,
    !.
nonneg_or_false(off).
nonneg_or_false(false).

%!  colourise_op_declaration(Op, TB, Pos) is det.

colourise_op_declaration(op(P,T,N), TB, term_position(_,_,FF,FT,[PP,TP,NP])) :-
    colour_item(goal(built_in, op(N,T,P)), TB, FF-FT),
    colour_op_priority(P, TB, PP),
    colour_op_type(T, TB, TP),
    colour_op_name(N, TB, NP).

colour_op_name(_, _, Pos) :-
    var(Pos),
    !.
colour_op_name(Name, TB, parentheses_term_position(PO,PC,Pos)) :-
    !,
    colour_item(parentheses, TB, PO-PC),
    colour_op_name(Name, TB, Pos).
colour_op_name(Name, TB, Pos) :-
    var(Name),
    !,
    colour_item(var, TB, Pos).
colour_op_name(Name, TB, Pos) :-
    (atom(Name) ; Name == []),
    !,
    colour_item(identifier, TB, Pos).
colour_op_name(Module:Name, TB, term_position(_F,_T,QF,QT,[MP,NP])) :-
    !,
    colourise_module(Module, TB, MP),
    colour_item(functor, TB, QF-QT),
    colour_op_name(Name, TB, NP).
colour_op_name(List, TB, list_position(F,T,Elems,none)) :-
    !,
    colour_item(list, TB, F-T),
    colour_op_names(List, TB, Elems).
colour_op_name(_, TB, Pos) :-
    colour_item(error, TB, Pos).

colour_op_names([], _, []).
colour_op_names([H|T], TB, [HP|TP]) :-
    colour_op_name(H, TB, HP),
    colour_op_names(T, TB, TP).

colour_op_type(Type, TB, Pos) :-
    var(Type),
    !,
    colour_item(var, TB, Pos).
colour_op_type(Type, TB, Pos) :-
    op_type(Type),
    !,
    colour_item(op_type(Type), TB, Pos).
colour_op_type(_, TB, Pos) :-
    colour_item(error, TB, Pos).

colour_op_priority(Priority, TB, Pos) :-
    var(Priority), colour_item(var, TB, Pos).
colour_op_priority(Priority, TB, Pos) :-
    integer(Priority),
    between(0, 1200, Priority),
    !,
    colour_item(int, TB, Pos).
colour_op_priority(_, TB, Pos) :-
    colour_item(error, TB, Pos).

op_type(fx).
op_type(fy).
op_type(xf).
op_type(yf).
op_type(xfy).
op_type(xfx).
op_type(yfx).


%!  colourise_prolog_flag_name(+Name, +TB, +Pos)
%
%   Colourise the name of a Prolog flag

colourise_prolog_flag_name(_, _, Pos) :-
    var(Pos),
    !.
colourise_prolog_flag_name(Name, TB, parentheses_term_position(PO,PC,Pos)) :-
    !,
    colour_item(parentheses, TB, PO-PC),
    colourise_prolog_flag_name(Name, TB, Pos).
colourise_prolog_flag_name(Name, TB, Pos) :-
    atom(Name),
    !,
    (   current_prolog_flag(Name, _)
    ->  colour_item(flag_name(Name), TB, Pos)
    ;   colour_item(no_flag_name(Name), TB, Pos)
    ).
colourise_prolog_flag_name(Name, TB, Pos) :-
    colourise_term(Name, TB, Pos).


                 /*******************************
                 *        CONFIGURATION         *
                 *******************************/

%       body_compiled(+Term)
%
%       Succeeds if term is a construct handled by the compiler.

body_compiled((_,_)).
body_compiled((_->_)).
body_compiled((_*->_)).
body_compiled((_;_)).
body_compiled(\+_).

%!  goal_classification(+TB, +Goal, +Origin, -Class)
%
%   Classify Goal appearing in TB and called from a clause with head
%   Origin.  For directives, Origin is [].

goal_classification(_, QGoal, _, Class) :-
    strip_module(QGoal, _, Goal),
    (   var(Goal)
    ->  !, Class = meta
    ;   \+ callable(Goal)
    ->  !, Class = not_callable
    ).
goal_classification(_, Goal, Origin, recursion) :-
    callable(Origin),
    generalise_term(Goal, Origin),
    !.
goal_classification(TB, Goal, _, How) :-
    colour_state_source_id(TB, SourceId),
    xref_defined(SourceId, Goal, How),
    How \= public(_),
    !.
goal_classification(_TB, Goal, _, Class) :-
    call_goal_classification(Goal, Class),
    !.
goal_classification(TB, Goal, _, How) :-
    colour_state_module(TB, Module),
    atom(Module),
    Module \== prolog_colour_ops,
    predicate_property(Module:Goal, imported_from(From)),
    !,
    How = imported(From).
goal_classification(_TB, _Goal, _, undefined).

%!  goal_classification(+Goal, -Class)
%
%   Multifile hookable classification for non-local goals.

call_goal_classification(Goal, Class) :-
    catch(goal_classification(Goal, Class), _,
          Class = type_error(callable)).

goal_classification(Goal, built_in) :-
    built_in_predicate(Goal),
    !.
goal_classification(Goal, autoload(From)) :-    % SWI-Prolog
    predicate_property(Goal, autoload(From)).
goal_classification(Goal, global) :-            % SWI-Prolog
    strip_module(Goal, _, PGoal),
    current_predicate(_, user:PGoal),
    !.
goal_classification(Goal, Class) :-
    compound(Goal),
    compound_name_arity(Goal, Name, Arity),
    vararg_goal_classification(Name, Arity, Class).

%!  vararg_goal_classification(+Name, +Arity, -Class) is semidet.
%
%   Multifile hookable classification for _vararg_ predicates.

vararg_goal_classification(call, Arity, built_in) :-
    Arity >= 1.
vararg_goal_classification(send_super, Arity, expanded) :- % XPCE (TBD)
    Arity >= 2.
vararg_goal_classification(get_super, Arity, expanded) :-  % XPCE (TBD)
    Arity >= 3.

%!  qualified_goal_classification(:Goal, +TB, -Class)
%
%   Classify an explicitly qualified goal.

qualified_goal_classification(Goal, TB, Class) :-
    goal_classification(TB, Goal, [], Class),
    Class \== undefined,
    !.
qualified_goal_classification(Module:Goal, _, extern(Module, How)) :-
    predicate_property(Module:Goal, visible),
    !,
    (   (   predicate_property(Module:Goal, public)
        ;   predicate_property(Module:Goal, exported)
        )
    ->  How = (public)
    ;   How = (private)
    ).
qualified_goal_classification(Module:_, _, extern(Module, unknown)).

%!  classify_head(+TB, +Head, -Class)
%
%   Classify a clause head

classify_head(TB, Goal, exported) :-
    colour_state_source_id(TB, SourceId),
    xref_exported(SourceId, Goal),
    !.
classify_head(_TB, Goal, hook) :-
    xref_hook(Goal),
    !.
classify_head(TB, Goal, hook) :-
    colour_state_source_id(TB, SourceId),
    xref_module(SourceId, M),
    xref_hook(M:Goal),
    !.
classify_head(TB, Goal, Class) :-
    built_in_predicate(Goal),
    (   system_module(TB)
    ->  (   predicate_property(system:Goal, iso)
        ->  Class = def_iso
        ;   goal_name(Goal, Name),
            \+ sub_atom(Name, 0, _, _, $)
        ->  Class = def_swi
        )
    ;   (   predicate_property(system:Goal, iso)
        ->  Class = iso
        ;   Class = built_in
        )
    ).
classify_head(TB, Goal, unreferenced) :-
    colour_state_source_id(TB, SourceId),
    \+ (xref_called(SourceId, Goal, By), By \= Goal),
    !.
classify_head(TB, Goal, How) :-
    colour_state_source_id(TB, SourceId),
    (   xref_defined(SourceId, Goal, imported(From))
    ->  How = imported(From)
    ;   xref_defined(SourceId, Goal, How)
    ),
    !.
classify_head(_TB, _Goal, undefined).

built_in_predicate(Goal) :-
    predicate_property(system:Goal, built_in),
    !.
built_in_predicate(module(_, _)).       % reserved expanded constructs
built_in_predicate(module(_, _, _)).
built_in_predicate(if(_)).
built_in_predicate(elif(_)).
built_in_predicate(else).
built_in_predicate(endif).

goal_name(_:G, Name) :- nonvar(G), !, goal_name(G, Name).
goal_name(G, Name) :- callable(G), functor_name(G, Name).

system_module(TB) :-
    colour_state_source_id(TB, SourceId),
    xref_module(SourceId, M),
    module_property(M, class(system)).

generalise_term(Specific, General) :-
    (   compound(Specific)
    ->  compound_name_arity(Specific, Name, Arity),
        compound_name_arity(General0, Name, Arity),
        General = General0
    ;   General = Specific
    ).

rename_goal(Goal0, Name, Goal) :-
    (   compound(Goal0)
    ->  compound_name_arity(Goal0, _, Arity),
        compound_name_arity(Goal, Name, Arity)
    ;   Goal = Name
    ).

functor_name(Term, Name) :-
    (   compound(Term)
    ->  compound_name_arity(Term, Name, _)
    ;   atom(Term)
    ->  Name = Term
    ).

goal_name_arity(Goal, Name, Arity) :-
    (   compound(Goal)
    ->  compound_name_arity(Goal, Name, Arity)
    ;   atom(Goal)
    ->  Name = Goal, Arity = 0
    ).


call_goal_colours(Term, Colours) :-
    goal_colours(Term, Colours),
    !.
call_goal_colours(Term, Colours) :-
    def_goal_colours(Term, Colours).

call_goal_colours(Term, Class, Colours) :-
    goal_colours(Term, Class, Colours),
    !.
%call_goal_colours(Term, Class, Colours) :-
%    def_goal_colours(Term, Class, Colours).


%       Specify colours for individual goals.

def_goal_colours(module(_,_),            built_in-[identifier,exports]).
def_goal_colours(module(_,_,_),          built_in-[identifier,exports,langoptions]).
def_goal_colours(use_module(_),          built_in-[imported_file]).
def_goal_colours(use_module(File,_),     built_in-[file,imports(File)]).
def_goal_colours(autoload(_),            built_in-[imported_file]).
def_goal_colours(autoload(File,_),       built_in-[file,imports(File)]).
def_goal_colours(reexport(_),            built_in-[file]).
def_goal_colours(reexport(File,_),       built_in-[file,imports(File)]).
def_goal_colours(dynamic(_),             built_in-[declarations(dynamic)]).
def_goal_colours(thread_local(_),        built_in-[declarations(thread_local)]).
def_goal_colours(module_transparent(_),  built_in-[declarations(module_transparent)]).
def_goal_colours(discontiguous(_),       built_in-[declarations(discontiguous)]).
def_goal_colours(multifile(_),           built_in-[declarations(multifile)]).
def_goal_colours(volatile(_),            built_in-[declarations(volatile)]).
def_goal_colours(public(_),              built_in-[declarations(public)]).
def_goal_colours(table(_),               built_in-[declarations(table)]).
def_goal_colours(meta_predicate(_),      built_in-[meta_declarations]).
def_goal_colours(consult(_),             built_in-[file]).
def_goal_colours(include(_),             built_in-[file]).
def_goal_colours(ensure_loaded(_),       built_in-[file]).
def_goal_colours(load_files(_),          built_in-[file]).
def_goal_colours(load_files(_,_),        built_in-[file,options]).
def_goal_colours(setof(_,_,_),           built_in-[classify,setof,classify]).
def_goal_colours(bagof(_,_,_),           built_in-[classify,setof,classify]).
def_goal_colours(predicate_options(_,_,_), built_in-[predicate,classify,classify]).
% Database access
def_goal_colours(assert(_),              built_in-[db]).
def_goal_colours(asserta(_),             built_in-[db]).
def_goal_colours(assertz(_),             built_in-[db]).
def_goal_colours(assert(_,_),            built_in-[db,classify]).
def_goal_colours(asserta(_,_),           built_in-[db,classify]).
def_goal_colours(assertz(_,_),           built_in-[db,classify]).
def_goal_colours(retract(_),             built_in-[db]).
def_goal_colours(retractall(_),          built_in-[db]).
def_goal_colours(clause(_,_),            built_in-[db,classify]).
def_goal_colours(clause(_,_,_),          built_in-[db,classify,classify]).
% misc
def_goal_colours(set_prolog_flag(_,_),   built_in-[prolog_flag_name,classify]).
def_goal_colours(current_prolog_flag(_,_), built_in-[prolog_flag_name,classify]).
% XPCE stuff
def_goal_colours(pce_autoload(_,_),      classify-[classify,file]).
def_goal_colours(pce_image_directory(_), classify-[directory]).
def_goal_colours(new(_, _),              built_in-[classify,pce_new]).
def_goal_colours(send_list(_,_,_),       built_in-pce_arg_list).
def_goal_colours(send(_,_),              built_in-[pce_arg,pce_selector]).
def_goal_colours(get(_,_,_),             built_in-[pce_arg,pce_selector,pce_arg]).
def_goal_colours(send_super(_,_),        built_in-[pce_arg,pce_selector]).
def_goal_colours(get_super(_,_),         built_in-[pce_arg,pce_selector,pce_arg]).
def_goal_colours(get_chain(_,_,_),       built_in-[pce_arg,pce_selector,pce_arg]).
def_goal_colours(Pce,                    built_in-pce_arg) :-
    compound(Pce),
    functor_name(Pce, Functor),
    pce_functor(Functor).

pce_functor(send).
pce_functor(get).
pce_functor(send_super).
pce_functor(get_super).


                 /*******************************
                 *        SPECIFIC HEADS        *
                 *******************************/

head_colours(file_search_path(_,_), hook-[identifier,classify]).
head_colours(library_directory(_),  hook-[file]).
head_colours(resource(_,_),         hook-[identifier,file]).
head_colours(resource(_,_,_),       hook-[identifier,file,classify]).

head_colours(Var, _) :-
    var(Var),
    !,
    fail.
head_colours(M:H, Colours) :-
    M == user,
    head_colours(H, HC),
    HC = hook - _,
    !,
    Colours = meta-[module(user), HC ].
head_colours(M:H, Colours) :-
    atom(M), callable(H),
    xref_hook(M:H),
    !,
    Colours = meta-[module(M), hook-classify ].
head_colours(M:_, meta-[module(M),extern(M)]).


                 /*******************************
                 *             STYLES           *
                 *******************************/

%!  def_style(+Pattern, -Style)
%
%   Define the style used for the   given  pattern. Definitions here
%   can     be     overruled     by       defining     rules     for
%   emacs_prolog_colours:style/2

def_style(goal(built_in,_),        [colour(blue)]).
def_style(goal(imported(_),_),     [colour(blue)]).
def_style(goal(autoload(_),_),     [colour(navy_blue)]).
def_style(goal(global,_),          [colour(navy_blue)]).
def_style(goal(undefined,_),       [colour(red)]).
def_style(goal(thread_local(_),_), [colour(magenta), underline(true)]).
def_style(goal(dynamic(_),_),      [colour(magenta)]).
def_style(goal(multifile(_),_),    [colour(navy_blue)]).
def_style(goal(expanded,_),        [colour(blue), underline(true)]).
def_style(goal(extern(_),_),       [colour(blue), underline(true)]).
def_style(goal(extern(_,private),_), [colour(red)]).
def_style(goal(extern(_,public),_), [colour(blue)]).
def_style(goal(recursion,_),       [underline(true)]).
def_style(goal(meta,_),            [colour(red4)]).
def_style(goal(foreign(_),_),      [colour(darkturquoise)]).
def_style(goal(local(_),_),        []).
def_style(goal(constraint(_),_),   [colour(darkcyan)]).
def_style(goal(not_callable,_),    [background(orange)]).

def_style(option_name,             [colour('#3434ba')]).
def_style(no_option_name,          [colour(red)]).

def_style(head(exported,_),        [colour(blue), bold(true)]).
def_style(head(public(_),_),       [colour('#016300'), bold(true)]).
def_style(head(extern(_),_),       [colour(blue), bold(true)]).
def_style(head(dynamic,_),         [colour(magenta), bold(true)]).
def_style(head(multifile,_),       [colour(navy_blue), bold(true)]).
def_style(head(unreferenced,_),    [colour(red), bold(true)]).
def_style(head(hook,_),            [colour(blue), underline(true)]).
def_style(head(meta,_),            []).
def_style(head(constraint(_),_),   [colour(darkcyan), bold(true)]).
def_style(head(imported(_),_),     [colour(darkgoldenrod4), bold(true)]).
def_style(head(built_in,_),        [background(orange), bold(true)]).
def_style(head(iso,_),             [background(orange), bold(true)]).
def_style(head(def_iso,_),         [colour(blue), bold(true)]).
def_style(head(def_swi,_),         [colour(blue), bold(true)]).
def_style(head(_,_),               [bold(true)]).

def_style(module(_),               [colour(dark_slate_blue)]).
def_style(comment(_),              [colour(dark_green)]).

def_style(directive,               [background(grey90)]).
def_style(method(_),               [bold(true)]).

def_style(var,                     [colour(red4)]).
def_style(singleton,               [bold(true), colour(red4)]).
def_style(unbound,                 [colour(red), bold(true)]).
def_style(quoted_atom,             [colour(navy_blue)]).
def_style(string,                  [colour(navy_blue)]).
def_style(rational(_),		   [colour(steel_blue)]).
def_style(codes,                   [colour(navy_blue)]).
def_style(chars,                   [colour(navy_blue)]).
def_style(nofile,                  [colour(red)]).
def_style(file(_),                 [colour(blue), underline(true)]).
def_style(file_no_depend(_),       [colour(blue), underline(true), background(pink)]).
def_style(directory(_),            [colour(blue)]).
def_style(class(built_in,_),       [colour(blue), underline(true)]).
def_style(class(library(_),_),     [colour(navy_blue), underline(true)]).
def_style(class(local(_,_,_),_),   [underline(true)]).
def_style(class(user(_),_),        [underline(true)]).
def_style(class(user,_),           [underline(true)]).
def_style(class(undefined,_),      [colour(red), underline(true)]).
def_style(prolog_data,             [colour(blue), underline(true)]).
def_style(flag_name(_),            [colour(blue)]).
def_style(no_flag_name(_),         [colour(red)]).
def_style(unused_import,           [colour(blue), background(pink)]).
def_style(undefined_import,        [colour(red)]).

def_style(constraint(_),           [colour(darkcyan)]).

def_style(keyword(_),              [colour(blue)]).
def_style(identifier,              [bold(true)]).
def_style(delimiter,               [bold(true)]).
def_style(expanded,                [colour(blue), underline(true)]).
def_style(hook(_),                 [colour(blue), underline(true)]).
def_style(op_type(_),              [colour(blue)]).

def_style(qq_type,                 [bold(true)]).
def_style(qq(_),                   [colour(blue), bold(true)]).
def_style(qq_content(_),           [colour(red4)]).

def_style(dict_tag,                [bold(true)]).
def_style(dict_key,                [bold(true)]).
def_style(dict_function(_),        [colour(navy_blue)]).
def_style(dict_return_op,          [colour(blue)]).

def_style(hook,                    [colour(blue), underline(true)]).
def_style(dcg_right_hand_ctx,      [background('#d4ffe3')]).

def_style(error,                   [background(orange)]).
def_style(type_error(_),           [background(orange)]).
def_style(syntax_error(_,_),       [background(orange)]).
def_style(instantiation_error,     [background(orange)]).

def_style(decl_option(_),	   [bold(true)]).
def_style(table_mode(_),	   [bold(true)]).

%!  syntax_colour(?Class, ?Attributes) is nondet.
%
%   True when a range  classified  Class   must  be  coloured  using
%   Attributes.  Attributes is a list of:
%
%     * colour(ColourName)
%     * background(ColourName)
%     * bold(Boolean)
%     * underline(Boolean)
%
%   Attributes may be the empty list. This   is used for cases where
%   -for example- a  menu  is  associated   with  the  fragment.  If
%   syntax_colour/2 fails, no fragment is created for the region.

syntax_colour(Class, Attributes) :-
    (   style(Class, Attributes)            % user hook
    ;   def_style(Class, Attributes)        % system default
    ).


%!  term_colours(+Term, -FunctorColour, -ArgColours)
%
%   Define colourisation for specific terms.

term_colours((?- Directive), Colours) :-
    term_colours((:- Directive), Colours).
term_colours((prolog:Head --> _),
             neck(grammar_rule) - [ expanded - [ module(prolog),
                                                 hook(message) - [ identifier
                                                                 ]
                                               ],
                                    dcg_body(prolog:Head)
                                  ]) :-
    prolog_message_hook(Head).

prolog_message_hook(message(_)).
prolog_message_hook(deprecated(_)).
prolog_message_hook(error_message(_)).
prolog_message_hook(message_context(_)).
prolog_message_hook(message_location(_)).

%       XPCE rules

term_colours(variable(_, _, _, _),
             expanded - [ identifier,
                          classify,
                          classify,
                          comment(string)
                        ]).
term_colours(variable(_, _, _),
             expanded - [ identifier,
                          classify,
                          atom
                        ]).
term_colours(handle(_, _, _),
             expanded - [ classify,
                          classify,
                          classify
                        ]).
term_colours(handle(_, _, _, _),
             expanded - [ classify,
                          classify,
                          classify,
                          classify
                        ]).
term_colours(class_variable(_,_,_,_),
             expanded - [ identifier,
                          pce(type),
                          pce(default),
                          comment(string)
                        ]).
term_colours(class_variable(_,_,_),
             expanded - [ identifier,
                          pce(type),
                          pce(default)
                        ]).
term_colours(delegate_to(_),
             expanded - [ classify
                        ]).
term_colours((:- encoding(_)),
             expanded - [ expanded - [ classify
                                     ]
                        ]).
term_colours((:- pce_begin_class(_, _, _)),
             expanded - [ expanded - [ identifier,
                                       pce_new,
                                       comment(string)
                                     ]
                        ]).
term_colours((:- pce_begin_class(_, _)),
             expanded - [ expanded - [ identifier,
                                       pce_new
                                     ]
                        ]).
term_colours((:- pce_extend_class(_)),
             expanded - [ expanded - [ identifier
                                     ]
                        ]).
term_colours((:- pce_end_class),
             expanded - [ expanded
                        ]).
term_colours((:- pce_end_class(_)),
             expanded - [ expanded - [ identifier
                                     ]
                        ]).
term_colours((:- use_class_template(_)),
             expanded - [ expanded - [ pce_new
                                     ]
                        ]).
term_colours((:- emacs_begin_mode(_,_,_,_,_)),
             expanded - [ expanded - [ identifier,
                                       classify,
                                       classify,
                                       classify,
                                       classify
                                     ]
                        ]).
term_colours((:- emacs_extend_mode(_,_)),
             expanded - [ expanded - [ identifier,
                                       classify
                                     ]
                        ]).
term_colours((:- pce_group(_)),
             expanded - [ expanded - [ identifier
                                     ]
                        ]).
term_colours((:- pce_global(_, new(_))),
             expanded - [ expanded - [ identifier,
                                       pce_arg
                                     ]
                        ]).
term_colours((:- emacs_end_mode),
             expanded - [ expanded
                        ]).
term_colours(pce_ifhostproperty(_,_),
             expanded - [ classify,
                          classify
                        ]).
term_colours((_,_),
             error - [ classify,
                       classify
                     ]).

%!  specified_item(+Specified, +Term, +TB, +TermPosition) is det.
%
%   Colourise an item that is explicitly   classified  by the user using
%   term_colours/2 or goal_colours/2.

specified_item(_Class, _Term, _TB, Pos) :-
    var(Pos),
    !.
specified_item(Class, Term, TB, parentheses_term_position(PO,PC,Pos)) :-
    !,
    colour_item(parentheses, TB, PO-PC),
    specified_item(Class, Term, TB, Pos).
specified_item(_, Var, TB, Pos) :-
    (   var(Var)
    ;   qq_position(Pos)
    ),
    !,
    colourise_term_arg(Var, TB, Pos).
                                        % generic classification
specified_item(classify, Term, TB, Pos) :-
    !,
    colourise_term_arg(Term, TB, Pos).
                                        % classify as head
specified_item(head, Term, TB, Pos) :-
    !,
    colourise_clause_head(Term, TB, Pos).
                                        % expanded head (DCG=2, ...)
specified_item(head(+N), Term, TB, Pos) :-
    !,
    colourise_extended_head(Term, N, TB, Pos).
                                        % M:Head
specified_item(extern(M), Term, TB, Pos) :-
    !,
    colourise_extern_head(Term, M, TB, Pos).
                                        % classify as body
specified_item(body, Term, TB, Pos) :-
    !,
    colourise_body(Term, TB, Pos).
specified_item(body(Goal), _Term0, TB, Pos) :-
    !,
    colourise_body(Goal, TB, Pos).
specified_item(dcg_body(Head), Term, TB, Pos) :-
    !,
    colourise_dcg(Term, Head, TB, Pos).
specified_item(setof, Term, TB, Pos) :-
    !,
    colourise_setof(Term, TB, Pos).
specified_item(meta(MetaSpec), Term, TB, Pos) :-
    !,
    colourise_meta_arg(MetaSpec, Term, TB, Pos).
                                        % DCG goal in body
specified_item(dcg, Term, TB, Pos) :-
    !,
    colourise_dcg(Term, [], TB, Pos).
                                        % assert/retract arguments
specified_item(db, Term, TB, Pos) :-
    !,
    colourise_db(Term, TB, Pos).
                                        % error(Error)
specified_item(error(Error), _Term, TB, Pos) :-
    colour_item(Error, TB, Pos).
                                        % files
specified_item(file(Path), _Term, TB, Pos) :-
    !,
    colour_item(file(Path), TB, Pos).
specified_item(file, Term, TB, Pos) :-
    !,
    colourise_files(Term, TB, Pos, any).
specified_item(imported_file, Term, TB, Pos) :-
    !,
    colourise_files(Term, TB, Pos, imported).
specified_item(langoptions, Term, TB, Pos) :-
    !,
    colourise_langoptions(Term, TB, Pos).

                                        % directory
specified_item(directory, Term, TB, Pos) :-
    !,
    colourise_directory(Term, TB, Pos).
                                        % [Name/Arity, ...]
specified_item(exports, Term, TB, Pos) :-
    !,
    colourise_exports(Term, TB, Pos).
                                        % [Name/Arity, ...]
specified_item(imports(File), Term, TB, Pos) :-
    !,
    colourise_imports(Term, File, TB, Pos).
                                        % Name/Arity
specified_item(import(File), Term, TB, Pos) :-
    !,
    colourise_import(Term, File, TB, Pos).
                                        % Name/Arity, ...
specified_item(predicates, Term, TB, Pos) :-
    !,
    colourise_declarations(Term, predicate_indicator, TB, Pos).
                                        % Name/Arity
specified_item(predicate, Term, TB, Pos) :-
    !,
    colourise_declaration(Term, predicate_indicator, TB, Pos).
                                        % head(Arg, ...)
specified_item(meta_declarations, Term, TB, Pos) :-
    !,
    colourise_meta_declarations(Term, [], TB, Pos).
specified_item(meta_declarations(Extra), Term, TB, Pos) :-
    !,
    colourise_meta_declarations(Term, Extra, TB, Pos).
specified_item(declarations(Which), Term, TB, Pos) :-
    !,
    colourise_declarations(Term, Which, TB, Pos).
                                        % set_prolog_flag(Name, _)
specified_item(prolog_flag_name, Term, TB, Pos) :-
    !,
    colourise_prolog_flag_name(Term, TB, Pos).
                                        % XPCE new argument
specified_item(pce_new, Term, TB, Pos) :-
    !,
    (   atom(Term)
    ->  colourise_class(Term, TB, Pos)
    ;   compound(Term)
    ->  functor_name(Term, Class),
        Pos = term_position(_,_,FF, FT, ArgPos),
        colourise_class(Class, TB, FF-FT),
        specified_items(pce_arg, Term, TB, ArgPos)
    ;   colourise_term_arg(Term, TB, Pos)
    ).
                                        % Generic XPCE arguments
specified_item(pce_arg, new(X), TB,
               term_position(_,_,_,_,[ArgPos])) :-
    !,
    specified_item(pce_new, X, TB, ArgPos).
specified_item(pce_arg, new(X, T), TB,
               term_position(_,_,_,_,[P1, P2])) :-
    !,
    colourise_term_arg(X, TB, P1),
    specified_item(pce_new, T, TB, P2).
specified_item(pce_arg, @(Ref), TB, Pos) :-
    !,
    colourise_term_arg(@(Ref), TB, Pos).
specified_item(pce_arg, prolog(Term), TB,
               term_position(_,_,FF,FT,[ArgPos])) :-
    !,
    colour_item(prolog_data, TB, FF-FT),
    colourise_term_arg(Term, TB, ArgPos).
specified_item(pce_arg, Term, TB, Pos) :-
    compound(Term),
    Term \= [_|_],
    !,
    specified_item(pce_new, Term, TB, Pos).
specified_item(pce_arg, Term, TB, Pos) :-
    !,
    colourise_term_arg(Term, TB, Pos).
                                        % List of XPCE arguments
specified_item(pce_arg_list, List, TB, list_position(F,T,Elms,Tail)) :-
    !,
    colour_item(list, TB, F-T),
    colourise_list_args(Elms, Tail, List, TB, pce_arg).
specified_item(pce_arg_list, Term, TB, Pos) :-
    !,
    specified_item(pce_arg, Term, TB, Pos).
                                        % XPCE selector
specified_item(pce_selector, Term, TB,
               term_position(_,_,_,_,ArgPos)) :-
    !,
    specified_items(pce_arg, Term, TB, ArgPos).
specified_item(pce_selector, Term, TB, Pos) :-
    colourise_term_arg(Term, TB, Pos).
                                        % Nested specification
specified_item(FuncSpec-ArgSpecs, Term, TB,
               term_position(_,_,FF,FT,ArgPos)) :-
    !,
    specified_item(FuncSpec, Term, TB, FF-FT),
    specified_items(ArgSpecs, Term, TB, ArgPos).
                                        % Nested for {...}
specified_item(FuncSpec-[ArgSpec], {Term}, TB,
               brace_term_position(F,T,ArgPos)) :-
    !,
    specified_item(FuncSpec, {Term}, TB, F-T),
    specified_item(ArgSpec, Term, TB, ArgPos).
                                        % Specified
specified_item(FuncSpec-ElmSpec, List, TB,
               list_position(F,T,ElmPos,TailPos)) :-
    !,
    colour_item(FuncSpec, TB, F-T),
    specified_list(ElmSpec, List, TB, ElmPos, TailPos).
specified_item(Class, _, TB, Pos) :-
    colour_item(Class, TB, Pos).

%!  specified_items(+Spec, +Term, +TB, +PosList)

specified_items(Specs, Term, TB, PosList) :-
    is_dict(Term),
    !,
    specified_dict_kv(PosList, Term, TB, Specs).
specified_items(Specs, Term, TB, PosList) :-
    is_list(Specs),
    !,
    specified_arglist(Specs, 1, Term, TB, PosList).
specified_items(Spec, Term, TB, PosList) :-
    specified_argspec(PosList, Spec, 1, Term, TB).


specified_arglist([], _, _, _, _).
specified_arglist(_, _, _, _, []) :- !.         % Excess specification args
specified_arglist([S0|ST], N, T, TB, [P0|PT]) :-
    (   S0 == options,
        colourization_module(TB, Module),
        colourise_option_arg(T, Module, N, TB, P0)
    ->  true
    ;   arg(N, T, Term),
        specified_item(S0, Term, TB, P0)
    ),
    NN is N + 1,
    specified_arglist(ST, NN, T, TB, PT).

specified_argspec([], _, _, _, _).
specified_argspec([P0|PT], Spec, N, T, TB) :-
    arg(N, T, Term),
    specified_item(Spec, Term, TB, P0),
    NN is N + 1,
    specified_argspec(PT, Spec, NN, T, TB).


%       specified_list(+Spec, +List, +TB, +PosList, TailPos)

specified_list([], [], _, [], _).
specified_list([HS|TS], [H|T], TB, [HP|TP], TailPos) :-
    !,
    specified_item(HS, H, TB, HP),
    specified_list(TS, T, TB, TP, TailPos).
specified_list(Spec, [H|T], TB, [HP|TP], TailPos) :-
    specified_item(Spec, H, TB, HP),
    specified_list(Spec, T, TB, TP, TailPos).
specified_list(_, _, _, [], none) :- !.
specified_list(Spec, Tail, TB, [], TailPos) :-
    specified_item(Spec, Tail, TB, TailPos).

%!  specified_dict_kv(+PosList, +Term, +TB, +Specs)
%
%   @arg Specs is a list of dict_kv(+Key, +KeySpec, +ArgSpec)

specified_dict_kv([], _, _, _).
specified_dict_kv([key_value_position(_F,_T,SF,ST,K,KP,VP)|Pos],
                  Dict, TB, Specs) :-
    specified_dict_kv1(K, Specs, KeySpec, ValueSpec),
    colour_item(KeySpec, TB, KP),
    colour_item(dict_sep, TB, SF-ST),
    get_dict(K, Dict, V),
    specified_item(ValueSpec, V, TB, VP),
    specified_dict_kv(Pos, Dict, TB, Specs).

specified_dict_kv1(Key, Specs, KeySpec, ValueSpec) :-
    Specs = [_|_],
    memberchk(dict_kv(Key, KeySpec, ValueSpec), Specs),
    !.
specified_dict_kv1(Key, dict_kv(Key2, KeySpec, ValueSpec), KeySpec, ValueSpec) :-
    \+ Key \= Key2,
    !.              % do not bind Key2
specified_dict_kv1(_, _, dict_key, classify).


                 /*******************************
                 *         DESCRIPTIONS         *
                 *******************************/

syntax_message(Class) -->
    message(Class),
    !.
syntax_message(qq(_)) -->
    [ 'Quasi quote delimiter' ].
syntax_message(qq_type) -->
    [ 'Quasi quote type term' ].
syntax_message(qq_content(Type)) -->
    [ 'Quasi quote content (~w syntax)'-[Type] ].
syntax_message(goal(Class, Goal)) -->
    !,
    goal_message(Class, Goal).
syntax_message(class(Type, Class)) -->
    !,
    xpce_class_message(Type, Class).
syntax_message(dict_return_op) -->
    !,
    [ ':= separates function from return value' ].
syntax_message(dict_function) -->
    !,
    [ 'Function on a dict' ].
syntax_message(ext_quant) -->
    !,
    [ 'Existential quantification operator' ].
syntax_message(hook(message)) -->
    [ 'Rule for print_message/2' ].
syntax_message(module(Module)) -->
    (   { current_module(Module) }
    ->  (   { module_property(Module, file(File)) }
        ->  [ 'Module ~w defined in ~w'-[Module,File] ]
        ;   [ 'Module ~w'-[Module] ]
        )
    ;   [ 'Module ~w (not loaded)'-[Module] ]
    ).
syntax_message(decl_option(incremental)) -->
    [ 'Keep affected tables consistent' ].
syntax_message(decl_option(abstract)) -->
    [ 'Add abstracted goal to table dependency graph' ].
syntax_message(decl_option(volatile)) -->
    [ 'Do not include predicate in a saved program' ].
syntax_message(decl_option(multifile)) -->
    [ 'Clauses are spread over multiple files' ].
syntax_message(decl_option(discontiguous)) -->
    [ 'Clauses are not contiguous' ].
syntax_message(decl_option(private)) -->
    [ 'Tables or clauses are private to a thread' ].
syntax_message(decl_option(local)) -->
    [ 'Tables or clauses are private to a thread' ].
syntax_message(decl_option(shared)) -->
    [ 'Tables or clauses are shared between threads' ].
syntax_message(decl_option(_Opt)) -->
    [ 'Predicate property' ].
syntax_message(rational(Value)) -->
    [ 'Rational number ~w'-[Value] ].

goal_message(meta, _) -->
    [ 'Meta call' ].
goal_message(not_callable, _) -->
    [ 'Goal is not callable (type error)' ].
goal_message(expanded, _) -->
    [ 'Expanded goal' ].
goal_message(Class, Goal) -->
    { predicate_name(Goal, PI) },
    [ 'Call to ~q'-PI ],
    goal_class(Class).

goal_class(recursion) -->
    [ ' (recursive call)' ].
goal_class(undefined) -->
    [ ' (undefined)' ].
goal_class(global) -->
    [ ' (Auto-imported from module user)' ].
goal_class(imported(From)) -->
    [ ' (imported from ~q)'-[From] ].
goal_class(extern(_, private)) -->
    [ ' (WARNING: private predicate)' ].
goal_class(extern(_, public)) -->
    [ ' (public predicate)' ].
goal_class(extern(_)) -->
    [ ' (cross-module call)' ].
goal_class(Class) -->
    [ ' (~p)'-[Class] ].

xpce_class_message(Type, Class) -->
    [ 'XPCE ~w class ~q'-[Type, Class] ].<|MERGE_RESOLUTION|>--- conflicted
+++ resolved
@@ -3,11 +3,7 @@
     Author:        Jan Wielemaker
     E-mail:        J.Wielemaker@vu.nl
     WWW:           http://www.swi-prolog.org/projects/xpce/
-<<<<<<< HEAD
-    Copyright (c)  2011-2019, University of Amsterdam
-=======
     Copyright (c)  2011-2020, University of Amsterdam
->>>>>>> 8dbdb770
                               VU University Amsterdam
                               CWI, Amsterdam
     All rights reserved.
