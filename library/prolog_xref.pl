/*  Part of SWI-Prolog

    Author:        Jan Wielemaker
    E-mail:        J.Wielemaker@vu.nl
    WWW:           http://www.swi-prolog.org/projects/xpce/
<<<<<<< HEAD
    Copyright (c)  2006-2017, University of Amsterdam
=======
    Copyright (c)  2006-2018, University of Amsterdam
>>>>>>> 88812e34
                              VU University Amsterdam
                              CWI, Amsterdam
    All rights reserved.

    Redistribution and use in source and binary forms, with or without
    modification, are permitted provided that the following conditions
    are met:

    1. Redistributions of source code must retain the above copyright
       notice, this list of conditions and the following disclaimer.

    2. Redistributions in binary form must reproduce the above copyright
       notice, this list of conditions and the following disclaimer in
       the documentation and/or other materials provided with the
       distribution.

    THIS SOFTWARE IS PROVIDED BY THE COPYRIGHT HOLDERS AND CONTRIBUTORS
    "AS IS" AND ANY EXPRESS OR IMPLIED WARRANTIES, INCLUDING, BUT NOT
    LIMITED TO, THE IMPLIED WARRANTIES OF MERCHANTABILITY AND FITNESS
    FOR A PARTICULAR PURPOSE ARE DISCLAIMED. IN NO EVENT SHALL THE
    COPYRIGHT OWNER OR CONTRIBUTORS BE LIABLE FOR ANY DIRECT, INDIRECT,
    INCIDENTAL, SPECIAL, EXEMPLARY, OR CONSEQUENTIAL DAMAGES (INCLUDING,
    BUT NOT LIMITED TO, PROCUREMENT OF SUBSTITUTE GOODS OR SERVICES;
    LOSS OF USE, DATA, OR PROFITS; OR BUSINESS INTERRUPTION) HOWEVER
    CAUSED AND ON ANY THEORY OF LIABILITY, WHETHER IN CONTRACT, STRICT
    LIABILITY, OR TORT (INCLUDING NEGLIGENCE OR OTHERWISE) ARISING IN
    ANY WAY OUT OF THE USE OF THIS SOFTWARE, EVEN IF ADVISED OF THE
    POSSIBILITY OF SUCH DAMAGE.
*/

:- module(prolog_xref,
          [ xref_source/1,              % +Source
            xref_source/2,              % +Source, +Options
            xref_called/3,              % ?Source, ?Callable, ?By
            xref_called/4,              % ?Source, ?Callable, ?By, ?Cond
            xref_defined/3,             % ?Source. ?Callable, -How
            xref_definition_line/2,     % +How, -Line
            xref_exported/2,            % ?Source, ?Callable
            xref_module/2,              % ?Source, ?Module
            xref_uses_file/3,           % ?Source, ?Spec, ?Path
            xref_op/2,                  % ?Source, ?Op
            xref_prolog_flag/4,         % ?Source, ?Flag, ?Value, ?Line
            xref_comment/3,             % ?Source, ?Title, ?Comment
            xref_comment/4,             % ?Source, ?Head, ?Summary, ?Comment
            xref_mode/3,                % ?Source, ?Mode, ?Det
            xref_option/2,              % ?Source, ?Option
            xref_clean/1,               % +Source
            xref_current_source/1,      % ?Source
            xref_done/2,                % +Source, -When
            xref_built_in/1,            % ?Callable
            xref_source_file/3,         % +Spec, -Path, +Source
            xref_source_file/4,         % +Spec, -Path, +Source, +Options
            xref_public_list/3,         % +File, +Src, +Options
            xref_public_list/4,         % +File, -Path, -Export, +Src
            xref_public_list/6,         % +File, -Path, -Module, -Export, -Meta, +Src
            xref_public_list/7,         % +File, -Path, -Module, -Export, -Public, -Meta, +Src
            xref_meta/3,                % +Source, +Goal, -Called
            xref_meta/2,                % +Goal, -Called
            xref_hook/1,                % ?Callable
                                        % XPCE class references
            xref_used_class/2,          % ?Source, ?ClassName
            xref_defined_class/3        % ?Source, ?ClassName, -How
          ]).
:- use_module(library(debug), [debug/3]).
:- use_module(library(lists), [append/3, append/2, member/2, select/3]).
:- use_module(library(operators), [push_op/3]).
:- use_module(library(shlib), [current_foreign_library/2]).
:- use_module(library(ordsets)).
:- use_module(library(prolog_source)).
:- use_module(library(option)).
:- use_module(library(error)).
:- use_module(library(apply)).
:- use_module(library(debug)).
:- if(exists_source(library(pldoc))).
:- use_module(library(pldoc), []).      % Must be loaded before doc_process
:- use_module(library(pldoc/doc_process)).
:- endif.
:- use_module(library(solution_sequences)).
:- use_module(library(modules)).

:- predicate_options(xref_source/2, 2,
                     [ silent(boolean),
                       module(atom),
                       register_called(oneof([all,non_iso,non_built_in])),
                       comments(oneof([store,collect,ignore])),
                       process_include(boolean)
                     ]).


:- dynamic
    called/4,                       % Head, Src, From, Cond
    (dynamic)/3,                    % Head, Src, Line
    (thread_local)/3,               % Head, Src, Line
    (multifile)/3,                  % Head, Src, Line
    (public)/3,                     % Head, Src, Line
    defined/3,                      % Head, Src, Line
    meta_goal/3,                    % Head, Called, Src
    foreign/3,                      % Head, Src, Line
    constraint/3,                   % Head, Src, Line
    imported/3,                     % Head, Src, From
    exported/2,                     % Head, Src
    xmodule/2,                      % Module, Src
    uses_file/3,                    % Spec, Src, Path
    xop/2,                          % Src, Op
    source/2,                       % Src, Time
    used_class/2,                   % Name, Src
    defined_class/5,                % Name, Super, Summary, Src, Line
    (mode)/2,                       % Mode, Src
    xoption/2,                      % Src, Option
    xflag/4,                        % Name, Value, Src, Line

    module_comment/3,               % Src, Title, Comment
    pred_comment/4,                 % Head, Src, Summary, Comment
    pred_comment_link/3,            % Head, Src, HeadTo
    pred_mode/3.                    % Head, Src, Det

:- create_prolog_flag(xref, false, [type(boolean)]).

/** <module> Prolog cross-referencer data collection

This module implements to data-collection  part of the cross-referencer.
This code is used in two places:

    * gxref/0 (part of XPCE) provides a graphical front-end for this
    module
    * PceEmacs (also part of XPCE) uses the cross-referencer to color
    goals and predicates depending on their references.

@bug    meta_predicate/1 declarations take the module into consideration.
        Predicates that are both available as meta-predicate and normal
        (in different modules) are handled as meta-predicate in all
        places.
*/

:- predicate_options(xref_source_file/4, 4,
                     [ file_type(oneof([txt,prolog,directory])),
                       silent(boolean)
                     ]).
:- predicate_options(xref_public_list/3, 3,
                     [ path(-atom),
                       module(-atom),
                       exports(-list(any)),
                       public(-list(any)),
                       meta(-list(any)),
                       silent(boolean)
                     ]).


                 /*******************************
                 *            HOOKS             *
                 *******************************/

%!  prolog:called_by(+Goal, +Module, +Context, -Called) is semidet.
%
%   True when Called is a list of callable terms called from Goal,
%   handled by the predicate Module:Goal and executed in the context
%   of the module Context.  Elements of Called may be qualified.  If
%   not, they are called in the context of the module Context.

%!  prolog:called_by(+Goal, -ListOfCalled)
%
%   If this succeeds, the cross-referencer assumes Goal may call any
%   of the goals in  ListOfCalled.  If   this  call  fails,  default
%   meta-goal analysis is used to determine additional called goals.
%
%   @deprecated     New code should use prolog:called_by/4

%!  prolog:meta_goal(+Goal, -Pattern)
%
%   Define meta-predicates. See  the  examples   in  this  file  for
%   details.

%!  prolog:hook(Goal)
%
%   True if Goal is a hook that  is called spontaneously (e.g., from
%   foreign code).

:- multifile
    prolog:called_by/4,             % +Goal, +Module, +Context, -Called
    prolog:called_by/2,             % +Goal, -Called
    prolog:meta_goal/2,             % +Goal, -Pattern
    prolog:hook/1,                  % +Callable
    prolog:generated_predicate/1.   % :PI

:- meta_predicate
    prolog:generated_predicate(:).

:- dynamic
    meta_goal/2.

:- meta_predicate
    process_predicates(2, +, +).

                 /*******************************
                 *           BUILT-INS          *
                 *******************************/

%!  hide_called(:Callable, +Src) is semidet.
%
%   True when the cross-referencer should   not  include Callable as
%   being   called.   This   is    determined     by    the   option
%   =register_called=.

hide_called(Callable, Src) :-
    xoption(Src, register_called(Which)),
    !,
    mode_hide_called(Which, Callable).
hide_called(Callable, _) :-
    mode_hide_called(non_built_in, Callable).

mode_hide_called(all, _) :- !, fail.
mode_hide_called(non_iso, _:Goal) :-
    goal_name_arity(Goal, Name, Arity),
    current_predicate(system:Name/Arity),
    predicate_property(system:Goal, iso).
mode_hide_called(non_built_in, _:Goal) :-
    goal_name_arity(Goal, Name, Arity),
    current_predicate(system:Name/Arity),
    predicate_property(system:Goal, built_in).
mode_hide_called(non_built_in, M:Goal) :-
    goal_name_arity(Goal, Name, Arity),
    current_predicate(M:Name/Arity),
    predicate_property(M:Goal, built_in).

%!  built_in_predicate(+Callable)
%
%   True if Callable is a built-in

system_predicate(Goal) :-
    goal_name_arity(Goal, Name, Arity),
    current_predicate(system:Name/Arity),   % avoid autoloading
    predicate_property(system:Goal, built_in),
    !.


                /********************************
                *            TOPLEVEL           *
                ********************************/

verbose(Src) :-
    \+ xoption(Src, silent(true)).

:- thread_local
    xref_input/2.                   % File, Stream


%!  xref_source(+Source) is det.
%!  xref_source(+Source, +Options) is det.
%
%   Generate the cross-reference data  for   Source  if  not already
%   done and the source is not modified.  Checking for modifications
%   is only done for files.  Options processed:
%
%     * silent(+Boolean)
%     If =true= (default =false=), emit warning messages.
%     * module(+Module)
%     Define the initial context module to work in.
%     * register_called(+Which)
%     Determines which calls are registerd.  Which is one of
%     =all=, =non_iso= or =non_built_in=.
%     * comments(+CommentHandling)
%     How to handle comments.  If =store=, comments are stored into
%     the database as if the file was compiled. If =collect=,
%     comments are entered to the xref database and made available
%     through xref_mode/2 and xref_comment/4.  If =ignore=,
%     comments are simply ignored. Default is to =collect= comments.
%     * process_include(+Boolean)
%     Process the content of included files (default is `true`).
%
%   @param Source   File specification or XPCE buffer

xref_source(Source) :-
    xref_source(Source, []).

xref_source(Source, Options) :-
    prolog_canonical_source(Source, Src),
    (   last_modified(Source, Modified)
    ->  (   source(Src, Modified)
        ->  true
        ;   xref_clean(Src),
            assert(source(Src, Modified)),
            do_xref(Src, Options)
        )
    ;   xref_clean(Src),
        get_time(Now),
        assert(source(Src, Now)),
        do_xref(Src, Options)
    ).

do_xref(Src, Options) :-
    must_be(list, Options),
    setup_call_cleanup(
        xref_setup(Src, In, Options, State),
        collect(Src, Src, In, Options),
        xref_cleanup(State)).

last_modified(Source, Modified) :-
    prolog:xref_source_time(Source, Modified),
    !.
last_modified(Source, Modified) :-
    atom(Source),
    \+ is_global_url(Source),
    exists_file(Source),
    time_file(Source, Modified).

is_global_url(File) :-
    sub_atom(File, B, _, _, '://'),
    !,
    B > 1,
    sub_atom(File, 0, B, _, Scheme),
    atom_codes(Scheme, Codes),
    maplist(between(0'a, 0'z), Codes).

xref_setup(Src, In, Options, state(In, Dialect, Xref, [SRef|HRefs])) :-
    maplist(assert_option(Src), Options),
    assert_default_options(Src),
    current_prolog_flag(emulated_dialect, Dialect),
    prolog_open_source(Src, In),
    set_initial_mode(In, Options),
    asserta(xref_input(Src, In), SRef),
    set_xref(Xref),
    (   verbose(Src)
    ->  HRefs = []
    ;   asserta(user:thread_message_hook(_,_,_), Ref),
        HRefs = [Ref]
    ).

assert_option(_, Var) :-
    var(Var),
    !,
    instantiation_error(Var).
assert_option(Src, silent(Boolean)) :-
    !,
    must_be(boolean, Boolean),
    assert(xoption(Src, silent(Boolean))).
assert_option(Src, register_called(Which)) :-
    !,
    must_be(oneof([all,non_iso,non_built_in]), Which),
    assert(xoption(Src, register_called(Which))).
assert_option(Src, comments(CommentHandling)) :-
    !,
    must_be(oneof([store,collect,ignore]), CommentHandling),
    assert(xoption(Src, comments(CommentHandling))).
assert_option(Src, module(Module)) :-
    !,
    must_be(atom, Module),
    assert(xoption(Src, module(Module))).
assert_option(Src, process_include(Boolean)) :-
    !,
    must_be(boolean, Boolean),
    assert(xoption(Src, process_include(Boolean))).

assert_default_options(Src) :-
    (   xref_option_default(Opt),
        generalise_term(Opt, Gen),
        (   xoption(Src, Gen)
        ->  true
        ;   assertz(xoption(Src, Opt))
        ),
        fail
    ;   true
    ).

xref_option_default(silent(false)).
xref_option_default(register_called(non_built_in)).
xref_option_default(comments(collect)).
xref_option_default(process_include(true)).

%!  xref_cleanup(+State) is det.
%
%   Restore processing state according to the saved State.

xref_cleanup(state(In, Dialect, Xref, Refs)) :-
    prolog_close_source(In),
    set_prolog_flag(emulated_dialect, Dialect),
    set_prolog_flag(xref, Xref),
    maplist(erase, Refs).

set_xref(Xref) :-
    current_prolog_flag(xref, Xref),
    set_prolog_flag(xref, true).

%!  set_initial_mode(+Stream, +Options) is det.
%
%   Set  the  initial  mode  for  processing    this   file  in  the
%   cross-referencer. If the file is loaded, we use information from
%   the previous load context, setting   the  appropriate module and
%   dialect.

set_initial_mode(_Stream, Options) :-
    option(module(Module), Options),
    !,
    '$set_source_module'(Module).
set_initial_mode(Stream, _) :-
    stream_property(Stream, file_name(Path)),
    source_file_property(Path, load_context(M, _, Opts)),
    !,
    '$set_source_module'(M),
    (   option(dialect(Dialect), Opts)
    ->  expects_dialect(Dialect)
    ;   true
    ).
set_initial_mode(_, _) :-
    '$set_source_module'(user).

%!  xref_input_stream(-Stream) is det.
%
%   Current input stream for cross-referencer.

xref_input_stream(Stream) :-
    xref_input(_, Var),
    !,
    Stream = Var.

%!  xref_push_op(Source, +Prec, +Type, :Name)
%
%   Define operators into the default source module and register
%   them to be undone by pop_operators/0.

xref_push_op(Src, P, T, N0) :-
    '$current_source_module'(M0),
    strip_module(M0:N0, M, N),
    (   is_list(N),
        N \== []
    ->  maplist(push_op(Src, P, T, M), N)
    ;   push_op(Src, P, T, M, N)
    ).

push_op(Src, P, T, M0, N0) :-
    strip_module(M0:N0, M, N),
    Name = M:N,
    valid_op(op(P,T,Name)),
    push_op(P, T, Name),
    assert_op(Src, op(P,T,Name)),
    debug(xref(op), ':- ~w.', [op(P,T,Name)]).

valid_op(op(P,T,M:N)) :-
    atom(M),
    valid_op_name(N),
    integer(P),
    between(0, 1200, P),
    atom(T),
    op_type(T).

valid_op_name(N) :-
    atom(N),
    !.
valid_op_name(N) :-
    N == [].

op_type(xf).
op_type(yf).
op_type(fx).
op_type(fy).
op_type(xfx).
op_type(xfy).
op_type(yfx).

%!  xref_set_prolog_flag(+Flag, +Value, +Src, +Line)
%
%   Called when a directive sets a Prolog flag.

xref_set_prolog_flag(Flag, Value, Src, Line) :-
    atom(Flag),
    !,
    assertz(xflag(Flag, Value, Src, Line)).
xref_set_prolog_flag(_, _, _, _).

%!  xref_clean(+Source) is det.
%
%   Reset the database for the given source.

xref_clean(Source) :-
    prolog_canonical_source(Source, Src),
    retractall(called(_, Src, _Origin, _Cond)),
    retractall(dynamic(_, Src, Line)),
    retractall(multifile(_, Src, Line)),
    retractall(public(_, Src, Line)),
    retractall(defined(_, Src, Line)),
    retractall(meta_goal(_, _, Src)),
    retractall(foreign(_, Src, Line)),
    retractall(constraint(_, Src, Line)),
    retractall(imported(_, Src, _From)),
    retractall(exported(_, Src)),
    retractall(uses_file(_, Src, _)),
    retractall(xmodule(_, Src)),
    retractall(xop(Src, _)),
    retractall(xoption(Src, _)),
    retractall(xflag(_Name, _Value, Src, Line)),
    retractall(source(Src, _)),
    retractall(used_class(_, Src)),
    retractall(defined_class(_, _, _, Src, _)),
    retractall(mode(_, Src)),
    retractall(module_comment(Src, _, _)),
    retractall(pred_comment(_, Src, _, _)),
    retractall(pred_comment_link(_, Src, _)),
    retractall(pred_mode(_, Src, _)).


                 /*******************************
                 *          READ RESULTS        *
                 *******************************/

%!  xref_current_source(?Source)
%
%   Check what sources have been analysed.

xref_current_source(Source) :-
    source(Source, _Time).


%!  xref_done(+Source, -Time) is det.
%
%   Cross-reference executed at Time

xref_done(Source, Time) :-
    prolog_canonical_source(Source, Src),
    source(Src, Time).


%!  xref_called(?Source, ?Called, ?By) is nondet.
%!  xref_called(?Source, ?Called, ?By, ?Cond) is nondet.
%
%   Enumerate the predicate-call relations. Predicate called by
%   directives have a By '<directive>'.

xref_called(Source, Called, By) :-
    xref_called(Source, Called, By, _).

xref_called(Source, Called, By, Cond) :-
    canonical_source(Source, Src),
    called(Called, Src, By, Cond).


%!  xref_defined(?Source, +Goal, ?How) is nondet.
%
%   Test if Goal is accessible in Source.   If this is the case, How
%   specifies the reason why the predicate  is accessible. Note that
%   this predicate does not deal with built-in or global predicates,
%   just locally defined and imported ones.  How   is  one of of the
%   terms below. Location is one of Line (an integer) or File:Line
%   if the definition comes from an included (using :-
%   include(File)) directive.
%
%     * dynamic(Location)
%     * thread_local(Location)
%     * multifile(Location)
%     * public(Location)
%     * local(Location)
%     * foreign(Location)
%     * constraint(Location)
%     * imported(From)

xref_defined(Source, Called, How) :-
    nonvar(Source),
    !,
    canonical_source(Source, Src),
    xref_defined2(How, Src, Called).
xref_defined(Source, Called, How) :-
    xref_defined2(How, Src, Called),
    canonical_source(Source, Src).

xref_defined2(dynamic(Line), Src, Called) :-
    dynamic(Called, Src, Line).
xref_defined2(thread_local(Line), Src, Called) :-
    thread_local(Called, Src, Line).
xref_defined2(multifile(Line), Src, Called) :-
    multifile(Called, Src, Line).
xref_defined2(public(Line), Src, Called) :-
    public(Called, Src, Line).
xref_defined2(local(Line), Src, Called) :-
    defined(Called, Src, Line).
xref_defined2(foreign(Line), Src, Called) :-
    foreign(Called, Src, Line).
xref_defined2(constraint(Line), Src, Called) :-
    constraint(Called, Src, Line).
xref_defined2(imported(From), Src, Called) :-
    imported(Called, Src, From).


%!  xref_definition_line(+How, -Line)
%
%   If the 3th argument of xref_defined contains line info, return
%   this in Line.

xref_definition_line(local(Line),        Line).
xref_definition_line(dynamic(Line),      Line).
xref_definition_line(thread_local(Line), Line).
xref_definition_line(multifile(Line),    Line).
xref_definition_line(public(Line),       Line).
xref_definition_line(constraint(Line),   Line).
xref_definition_line(foreign(Line),      Line).


%!  xref_exported(?Source, ?Head) is nondet.
%
%   True when Source exports Head.

xref_exported(Source, Called) :-
    prolog_canonical_source(Source, Src),
    exported(Called, Src).

%!  xref_module(?Source, ?Module) is nondet.
%
%   True if Module is defined in Source.

xref_module(Source, Module) :-
    nonvar(Source),
    !,
    prolog_canonical_source(Source, Src),
    xmodule(Module, Src).
xref_module(Source, Module) :-
    xmodule(Module, Src),
    prolog_canonical_source(Source, Src).

%!  xref_uses_file(?Source, ?Spec, ?Path) is nondet.
%
%   True when Source tries to load a file using Spec.
%
%   @param Spec is a specification for absolute_file_name/3
%   @param Path is either an absolute file name of the target
%          file or the atom =|<not_found>|=.

xref_uses_file(Source, Spec, Path) :-
    prolog_canonical_source(Source, Src),
    uses_file(Spec, Src, Path).

%!  xref_op(?Source, Op) is nondet.
%
%   Give the operators active inside the module. This is intended to
%   setup the environment for incremental parsing of a term from the
%   source-file.
%
%   @param Op       Term of the form op(Priority, Type, Name)

xref_op(Source, Op) :-
    prolog_canonical_source(Source, Src),
    xop(Src, Op).

%!  xref_prolog_flag(?Source, ?Flag, ?Value, ?Line) is nondet.
%
%   True when Flag is set  to  Value   at  Line  in  Source. This is
%   intended to support incremental  parsing  of   a  term  from the
%   source-file.

xref_prolog_flag(Source, Flag, Value, Line) :-
    prolog_canonical_source(Source, Src),
    xflag(Flag, Value, Src, Line).

xref_built_in(Head) :-
    system_predicate(Head).

xref_used_class(Source, Class) :-
    prolog_canonical_source(Source, Src),
    used_class(Class, Src).

xref_defined_class(Source, Class, local(Line, Super, Summary)) :-
    prolog_canonical_source(Source, Src),
    defined_class(Class, Super, Summary, Src, Line),
    integer(Line),
    !.
xref_defined_class(Source, Class, file(File)) :-
    prolog_canonical_source(Source, Src),
    defined_class(Class, _, _, Src, file(File)).

:- thread_local
    current_cond/1,
    source_line/1.

current_source_line(Line) :-
    source_line(Var),
    !,
    Line = Var.

%!  collect(+Source, +File, +Stream, +Options)
%
%   Process data from Source. If File  \== Source, we are processing
%   an included file. Stream is the stream   from  shich we read the
%   program.

collect(Src, File, In, Options) :-
    (   Src == File
    ->  SrcSpec = Line
    ;   SrcSpec = (File:Line)
    ),
    option(comments(CommentHandling), Options, collect),
    (   CommentHandling == ignore
    ->  CommentOptions = [],
        Comments = []
    ;   CommentHandling == store
    ->  CommentOptions = [ process_comment(true) ],
        Comments = []
    ;   CommentOptions = [ comments(Comments) ]
    ),
    repeat,
        catch(prolog_read_source_term(
                  In, Term, Expanded,
                  [ term_position(TermPos)
                  | CommentOptions
                  ]),
              E, report_syntax_error(E, Src, [])),
        update_condition(Term),
        stream_position_data(line_count, TermPos, Line),
        setup_call_cleanup(
            asserta(source_line(SrcSpec), Ref),
            catch(process(Expanded, Comments, TermPos, Src, EOF),
                  E, print_message(error, E)),
            erase(Ref)),
        EOF == true,
    !.

report_syntax_error(E, _, _) :-
    fatal_error(E),
    throw(E).
report_syntax_error(_, _, Options) :-
    option(silent(true), Options),
    !,
    fail.
report_syntax_error(E, Src, _Options) :-
    (   verbose(Src)
    ->  print_message(error, E)
    ;   true
    ),
    fail.

fatal_error(time_limit_exceeded).
fatal_error(error(resource_error(_),_)).

%!  update_condition(+Term) is det.
%
%   Update the condition under which the current code is compiled.

update_condition((:-Directive)) :-
    !,
    update_cond(Directive).
update_condition(_).

update_cond(if(Cond)) :-
    !,
    asserta(current_cond(Cond)).
update_cond(else) :-
    retract(current_cond(C0)),
    !,
    assert(current_cond(\+C0)).
update_cond(elif(Cond)) :-
    retract(current_cond(C0)),
    !,
    assert(current_cond((\+C0,Cond))).
update_cond(endif) :-
    retract(current_cond(_)),
    !.
update_cond(_).

%!  current_condition(-Condition) is det.
%
%   Condition is the current compilation condition as defined by the
%   :- if/1 directive and friends.

current_condition(Condition) :-
    \+ current_cond(_),
    !,
    Condition = true.
current_condition(Condition) :-
    findall(C, current_cond(C), List),
    list_to_conj(List, Condition).

list_to_conj([], true).
list_to_conj([C], C) :- !.
list_to_conj([H|T], (H,C)) :-
    list_to_conj(T, C).


                 /*******************************
                 *           PROCESS            *
                 *******************************/

%!  process(+Expanded, +Comments, +TermPos, +Src, -EOF) is det.
%
%   Process a source term that has  been   subject  to term expansion as
%   well as its optional leading structured comments.
%
%   @arg TermPos is the term position that describes the start of the
%   term.  We need this to find _leading_ comments.
%   @arg EOF is unified with a boolean to indicate whether or not
%   processing was stopped because `end_of_file` was processed.

process(Expanded, Comments, TermPos, Src, EOF) :-
    is_list(Expanded),                          % term_expansion into list.
    !,
    (   member(Term, Expanded),
        process(Term, Src),
        Term == end_of_file
    ->  EOF = true
    ;   EOF = false
    ),
    xref_comments(Comments, TermPos, Src).
process(end_of_file, _, _, _, true) :-
    !.
process(Term, Comments, TermPos, Src, false) :-
    process(Term, Src),
    xref_comments(Comments, TermPos, Src).

%!  process(+Term, +Src) is det.

process(Var, _) :-
    var(Var),
    !.                    % Warn?
process(end_of_file, _) :- !.
process((:- Directive), Src) :-
    !,
    process_directive(Directive, Src),
    !.
process((?- Directive), Src) :-
    !,
    process_directive(Directive, Src),
    !.
process((Head :- Body), Src) :-
    !,
    assert_defined(Src, Head),
    process_body(Body, Head, Src).
process('$source_location'(_File, _Line):Clause, Src) :-
    !,
    process(Clause, Src).
process(Term, Src) :-
    process_chr(Term, Src),
    !.
process(M:(Head :- Body), Src) :-
    !,
    process((M:Head :- M:Body), Src).
process(Head, Src) :-
    assert_defined(Src, Head).


                 /*******************************
                 *            COMMENTS          *
                 *******************************/

%!  xref_comments(+Comments, +FilePos, +Src) is det.

xref_comments([], _Pos, _Src).
:- if(current_predicate(parse_comment/3)).
xref_comments([Pos-Comment|T], TermPos, Src) :-
    (   Pos @> TermPos              % comments inside term
    ->  true
    ;   stream_position_data(line_count, Pos, Line),
        FilePos = Src:Line,
        (   parse_comment(Comment, FilePos, Parsed)
        ->  assert_comments(Parsed, Src)
        ;   true
        ),
        xref_comments(T, TermPos, Src)
    ).

assert_comments([], _).
assert_comments([H|T], Src) :-
    assert_comment(H, Src),
    assert_comments(T, Src).

assert_comment(section(_Id, Title, Comment), Src) :-
    assertz(module_comment(Src, Title, Comment)).
assert_comment(predicate(PI, Summary, Comment), Src) :-
    pi_to_head(PI, Src, Head),
    assertz(pred_comment(Head, Src, Summary, Comment)).
assert_comment(link(PI, PITo), Src) :-
    pi_to_head(PI, Src, Head),
    pi_to_head(PITo, Src, HeadTo),
    assertz(pred_comment_link(Head, Src, HeadTo)).
assert_comment(mode(Head, Det), Src) :-
    assertz(pred_mode(Head, Src, Det)).

pi_to_head(PI, Src, Head) :-
    pi_to_head(PI, Head0),
    (   Head0 = _:_
    ->  strip_module(Head0, M, Plain),
        (   xmodule(M, Src)
        ->  Head = Plain
        ;   Head = M:Plain
        )
    ;   Head = Head0
    ).
:- endif.

%!  xref_comment(?Source, ?Title, ?Comment) is nondet.
%
%   Is true when Source has a section comment with Title and Comment

xref_comment(Source, Title, Comment) :-
    canonical_source(Source, Src),
    module_comment(Src, Title, Comment).

%!  xref_comment(?Source, ?Head, ?Summary, ?Comment) is nondet.
%
%   Is true when Head in Source has the given PlDoc comment.

xref_comment(Source, Head, Summary, Comment) :-
    canonical_source(Source, Src),
    (   pred_comment(Head, Src, Summary, Comment)
    ;   pred_comment_link(Head, Src, HeadTo),
        pred_comment(HeadTo, Src, Summary, Comment)
    ).

%!  xref_mode(?Source, ?Mode, ?Det) is nondet.
%
%   Is  true  when  Source  provides  a   predicate  with  Mode  and
%   determinism.

xref_mode(Source, Mode, Det) :-
    canonical_source(Source, Src),
    pred_mode(Mode, Src, Det).

%!  xref_option(?Source, ?Option) is nondet.
%
%   True when Source was processed using Option. Options are defined
%   with xref_source/2.

xref_option(Source, Option) :-
    canonical_source(Source, Src),
    xoption(Src, Option).


                 /********************************
                 *           DIRECTIVES         *
                 ********************************/

process_directive(Var, _) :-
    var(Var),
    !.                    % error, but that isn't our business
process_directive(Dir, _Src) :-
    debug(xref(directive), 'Processing :- ~q', [Dir]),
    fail.
process_directive((A,B), Src) :-       % TBD: what about other control
    !,
    process_directive(A, Src),      % structures?
    process_directive(B, Src).
process_directive(List, Src) :-
    is_list(List),
    !,
    process_directive(consult(List), Src).
process_directive(use_module(File, Import), Src) :-
    process_use_module2(File, Import, Src, false).
process_directive(expects_dialect(Dialect), Src) :-
    process_directive(use_module(library(dialect/Dialect)), Src),
    expects_dialect(Dialect).
process_directive(reexport(File, Import), Src) :-
    process_use_module2(File, Import, Src, true).
process_directive(reexport(Modules), Src) :-
    process_use_module(Modules, Src, true).
process_directive(use_module(Modules), Src) :-
    process_use_module(Modules, Src, false).
process_directive(consult(Modules), Src) :-
    process_use_module(Modules, Src, false).
process_directive(ensure_loaded(Modules), Src) :-
    process_use_module(Modules, Src, false).
process_directive(load_files(Files, _Options), Src) :-
    process_use_module(Files, Src, false).
process_directive(include(Files), Src) :-
    process_include(Files, Src).
process_directive(dynamic(Dynamic), Src) :-
    process_predicates(assert_dynamic, Dynamic, Src).
process_directive(thread_local(Dynamic), Src) :-
    process_predicates(assert_thread_local, Dynamic, Src).
process_directive(multifile(Dynamic), Src) :-
    process_predicates(assert_multifile, Dynamic, Src).
process_directive(public(Public), Src) :-
    process_predicates(assert_public, Public, Src).
process_directive(export(Export), Src) :-
    process_predicates(assert_export, Export, Src).
process_directive(import(Import), Src) :-
    process_import(Import, Src).
process_directive(module(Module, Export), Src) :-
    assert_module(Src, Module),
    assert_module_export(Src, Export).
process_directive(module(Module, Export, Import), Src) :-
    assert_module(Src, Module),
    assert_module_export(Src, Export),
    assert_module3(Import, Src).
process_directive('$set_source_module'(system), Src) :-
    assert_module(Src, system).     % hack for handling boot/init.pl
process_directive(pce_begin_class_definition(Name, Meta, Super, Doc), Src) :-
    assert_defined_class(Src, Name, Meta, Super, Doc).
process_directive(pce_autoload(Name, From), Src) :-
    assert_defined_class(Src, Name, imported_from(From)).

process_directive(op(P, A, N), Src) :-
    xref_push_op(Src, P, A, N).
process_directive(set_prolog_flag(Flag, Value), Src) :-
    (   Flag == character_escapes
    ->  set_prolog_flag(character_escapes, Value)
    ;   true
    ),
    current_source_line(Line),
    xref_set_prolog_flag(Flag, Value, Src, Line).
process_directive(style_check(X), _) :-
    style_check(X).
process_directive(encoding(Enc), _) :-
    (   xref_input_stream(Stream)
    ->  catch(set_stream(Stream, encoding(Enc)), _, true)
    ;   true                        % can this happen?
    ).
process_directive(pce_expansion:push_compile_operators, _) :-
    '$current_source_module'(SM),
    call(pce_expansion:push_compile_operators(SM)). % call to avoid xref
process_directive(pce_expansion:pop_compile_operators, _) :-
    call(pce_expansion:pop_compile_operators).
process_directive(meta_predicate(Meta), Src) :-
    process_meta_predicate(Meta, Src).
process_directive(arithmetic_function(FSpec), Src) :-
    arith_callable(FSpec, Goal),
    !,
    current_source_line(Line),
    assert_called(Src, '<directive>'(Line), Goal).
process_directive(format_predicate(_, Goal), Src) :-
    !,
    current_source_line(Line),
    assert_called(Src, '<directive>'(Line), Goal).
process_directive(if(Cond), Src) :-
    !,
    current_source_line(Line),
    assert_called(Src, '<directive>'(Line), Cond).
process_directive(elif(Cond), Src) :-
    !,
    current_source_line(Line),
    assert_called(Src, '<directive>'(Line), Cond).
process_directive(else, _) :- !.
process_directive(endif, _) :- !.
process_directive(Goal, Src) :-
    current_source_line(Line),
    process_body(Goal, '<directive>'(Line), Src).

%!  process_meta_predicate(+Decl, +Src)
%
%   Create meta_goal/3 facts from the meta-goal declaration.

process_meta_predicate((A,B), Src) :-
    !,
    process_meta_predicate(A, Src),
    process_meta_predicate(B, Src).
process_meta_predicate(Decl, Src) :-
    process_meta_head(Src, Decl).

process_meta_head(Src, Decl) :-         % swapped arguments for maplist
    compound(Decl),
    compound_name_arity(Decl, Name, Arity),
    compound_name_arity(Head, Name, Arity),
    meta_args(1, Arity, Decl, Head, Meta),
    (   (   prolog:meta_goal(Head, _)
        ;   prolog:called_by(Head, _, _, _)
        ;   prolog:called_by(Head, _)
        ;   meta_goal(Head, _)
        )
    ->  true
    ;   assert(meta_goal(Head, Meta, Src))
    ).

meta_args(I, Arity, _, _, []) :-
    I > Arity,
    !.
meta_args(I, Arity, Decl, Head, [H|T]) :-               % 0
    arg(I, Decl, 0),
    !,
    arg(I, Head, H),
    I2 is I + 1,
    meta_args(I2, Arity, Decl, Head, T).
meta_args(I, Arity, Decl, Head, [H|T]) :-               % ^
    arg(I, Decl, ^),
    !,
    arg(I, Head, EH),
    setof_goal(EH, H),
    I2 is I + 1,
    meta_args(I2, Arity, Decl, Head, T).
meta_args(I, Arity, Decl, Head, [//(H)|T]) :-
    arg(I, Decl, //),
    !,
    arg(I, Head, H),
    I2 is I + 1,
    meta_args(I2, Arity, Decl, Head, T).
meta_args(I, Arity, Decl, Head, [H+A|T]) :-             % I --> H+I
    arg(I, Decl, A),
    integer(A), A > 0,
    !,
    arg(I, Head, H),
    I2 is I + 1,
    meta_args(I2, Arity, Decl, Head, T).
meta_args(I, Arity, Decl, Head, Meta) :-
    I2 is I + 1,
    meta_args(I2, Arity, Decl, Head, Meta).


              /********************************
              *             BODY              *
              ********************************/

%!  xref_meta(+Source, +Head, -Called) is semidet.
%
%   True when Head calls Called in Source.
%
%   @arg    Called is a list of called terms, terms of the form
%           Term+Extra or terms of the form //(Term).

xref_meta(Source, Head, Called) :-
    canonical_source(Source, Src),
    xref_meta_src(Head, Called, Src).

%!  xref_meta(+Head, -Called) is semidet.
%!  xref_meta_src(+Head, -Called, +Src) is semidet.
%
%   True when Called is a  list  of   terms  called  from Head. Each
%   element in Called can be of the  form Term+Int, which means that
%   Term must be extended with Int additional arguments. The variant
%   xref_meta/3 first queries the local context.
%
%   @tbd    Split predifined in several categories.  E.g., the ISO
%           predicates cannot be redefined.
%   @tbd    Rely on the meta_predicate property for many predicates.
%   @deprecated     New code should use xref_meta/3.

xref_meta_src(Head, Called, Src) :-
    meta_goal(Head, Called, Src),
    !.
xref_meta_src(Head, Called, _) :-
    xref_meta(Head, Called),
    !.
xref_meta_src(Head, Called, _) :-
    compound(Head),
    compound_name_arity(Head, Name, Arity),
    apply_pred(Name),
    Arity > 5,
    !,
    Extra is Arity - 1,
    arg(1, Head, G),
    Called = [G+Extra].

apply_pred(call).                               % built-in
apply_pred(maplist).                            % library(apply_macros)

xref_meta((A, B),               [A, B]).
xref_meta((A; B),               [A, B]).
xref_meta((A| B),               [A, B]).
xref_meta((A -> B),             [A, B]).
xref_meta((A *-> B),            [A, B]).
xref_meta(findall(_V,G,_L),     [G]).
xref_meta(findall(_V,G,_L,_T),  [G]).
xref_meta(findnsols(_N,_V,G,_L),    [G]).
xref_meta(findnsols(_N,_V,G,_L,_T), [G]).
xref_meta(setof(_V, EG, _L),    [G]) :-
    setof_goal(EG, G).
xref_meta(bagof(_V, EG, _L),    [G]) :-
    setof_goal(EG, G).
xref_meta(forall(A, B),         [A, B]).
xref_meta(maplist(G,_),         [G+1]).
xref_meta(maplist(G,_,_),       [G+2]).
xref_meta(maplist(G,_,_,_),     [G+3]).
xref_meta(maplist(G,_,_,_,_),   [G+4]).
xref_meta(map_list_to_pairs(G,_,_), [G+2]).
xref_meta(map_assoc(G, _),      [G+1]).
xref_meta(map_assoc(G, _, _),   [G+2]).
xref_meta(checklist(G, _L),     [G+1]).
xref_meta(sublist(G, _, _),     [G+1]).
xref_meta(include(G, _, _),     [G+1]).
xref_meta(exclude(G, _, _),     [G+1]).
xref_meta(partition(G, _, _, _, _),     [G+2]).
xref_meta(partition(G, _, _, _),[G+1]).
xref_meta(call(G),              [G]).
xref_meta(call(G, _),           [G+1]).
xref_meta(call(G, _, _),        [G+2]).
xref_meta(call(G, _, _, _),     [G+3]).
xref_meta(call(G, _, _, _, _),  [G+4]).
xref_meta(not(G),               [G]).
xref_meta(notrace(G),           [G]).
xref_meta(\+(G),                [G]).
xref_meta(ignore(G),            [G]).
xref_meta(once(G),              [G]).
xref_meta(initialization(G),    [G]).
xref_meta(initialization(G,_),  [G]).
xref_meta(retract(Rule),        [G]) :- head_of(Rule, G).
xref_meta(clause(G, _),         [G]).
xref_meta(clause(G, _, _),      [G]).
xref_meta(phrase(G, _A),        [//(G)]).
xref_meta(phrase(G, _A, _R),    [//(G)]).
xref_meta(call_dcg(G, _A, _R),  [//(G)]).
xref_meta(phrase_from_file(G,_),[//(G)]).
xref_meta(catch(A, _, B),       [A, B]).
xref_meta(catch_with_backtrace(A, _, B), [A, B]).
xref_meta(thread_create(A,_,_), [A]).
xref_meta(thread_create(A,_),   [A]).
xref_meta(thread_signal(_,A),   [A]).
xref_meta(thread_at_exit(A),    [A]).
xref_meta(thread_initialization(A), [A]).
xref_meta(engine_create(_,A,_), [A]).
xref_meta(engine_create(_,A,_,_), [A]).
xref_meta(predsort(A,_,_),      [A+3]).
xref_meta(call_cleanup(A, B),   [A, B]).
xref_meta(call_cleanup(A, _, B),[A, B]).
xref_meta(setup_call_cleanup(A, B, C),[A, B, C]).
xref_meta(setup_call_catcher_cleanup(A, B, _, C),[A, B, C]).
xref_meta(call_residue_vars(A,_), [A]).
xref_meta(with_mutex(_,A),      [A]).
xref_meta(assume(G),            [G]).   % library(debug)
xref_meta(assertion(G),         [G]).   % library(debug)
xref_meta(freeze(_, G),         [G]).
xref_meta(when(C, A),           [C, A]).
xref_meta(time(G),              [G]).   % development system
xref_meta(profile(G),           [G]).
xref_meta(at_halt(G),           [G]).
xref_meta(call_with_time_limit(_, G), [G]).
xref_meta(call_with_depth_limit(G, _, _), [G]).
xref_meta(call_with_inference_limit(G, _, _), [G]).
xref_meta(alarm(_, G, _),       [G]).
xref_meta(alarm(_, G, _, _),    [G]).
xref_meta('$add_directive_wic'(G), [G]).
xref_meta(with_output_to(_, G), [G]).
xref_meta(if(G),                [G]).
xref_meta(elif(G),              [G]).
xref_meta(meta_options(G,_,_),  [G+1]).
xref_meta(on_signal(_,_,H),     [H+1]) :- H \== default.
xref_meta(distinct(G),          [G]).   % library(solution_sequences)
xref_meta(distinct(_, G),       [G]).
xref_meta(order_by(_, G),       [G]).
xref_meta(limit(_, G),          [G]).
xref_meta(offset(_, G),         [G]).
xref_meta(reset(G,_,_),         [G]).

                                        % XPCE meta-predicates
xref_meta(pce_global(_, new(_)), _) :- !, fail.
xref_meta(pce_global(_, B),     [B+1]).
xref_meta(ifmaintainer(G),      [G]).   % used in manual
xref_meta(listen(_, G),         [G]).   % library(broadcast)
xref_meta(listen(_, _, G),      [G]).
xref_meta(in_pce_thread(G),     [G]).

xref_meta(G, Meta) :-                   % call user extensions
    prolog:meta_goal(G, Meta).
xref_meta(G, Meta) :-                   % Generated from :- meta_predicate
    meta_goal(G, Meta).

setof_goal(EG, G) :-
    var(EG), !, G = EG.
setof_goal(_^EG, G) :-
    !,
    setof_goal(EG, G).
setof_goal(G, G).


%!  head_of(+Rule, -Head)
%
%   Get the head for a retract call.

head_of(Var, _) :-
    var(Var), !, fail.
head_of((Head :- _), Head).
head_of(Head, Head).

%!  xref_hook(?Callable)
%
%   Definition of known hooks.  Hooks  that   can  be  called in any
%   module are unqualified.  Other  hooks   are  qualified  with the
%   module where they are called.

xref_hook(Hook) :-
    prolog:hook(Hook).
xref_hook(Hook) :-
    hook(Hook).


hook(attr_portray_hook(_,_)).
hook(attr_unify_hook(_,_)).
hook(attribute_goals(_,_,_)).
hook(goal_expansion(_,_)).
hook(term_expansion(_,_)).
hook(resource(_,_,_)).
hook('$pred_option'(_,_,_,_)).

hook(emacs_prolog_colours:goal_classification(_,_)).
hook(emacs_prolog_colours:term_colours(_,_)).
hook(emacs_prolog_colours:goal_colours(_,_)).
hook(emacs_prolog_colours:style(_,_)).
hook(emacs_prolog_colours:identify(_,_)).
hook(pce_principal:pce_class(_,_,_,_,_,_)).
hook(pce_principal:send_implementation(_,_,_)).
hook(pce_principal:get_implementation(_,_,_,_)).
hook(pce_principal:pce_lazy_get_method(_,_,_)).
hook(pce_principal:pce_lazy_send_method(_,_,_)).
hook(pce_principal:pce_uses_template(_,_)).
hook(prolog:locate_clauses(_,_)).
hook(prolog:message(_,_,_)).
hook(prolog:error_message(_,_,_)).
hook(prolog:message_location(_,_,_)).
hook(prolog:message_context(_,_,_)).
hook(prolog:message_line_element(_,_)).
hook(prolog:debug_control_hook(_)).
hook(prolog:help_hook(_)).
hook(prolog:show_profile_hook(_,_)).
hook(prolog:general_exception(_,_)).
hook(prolog:predicate_summary(_,_)).
hook(prolog:residual_goals(_,_)).
hook(prolog_edit:load).
hook(prolog_edit:locate(_,_,_)).
hook(shlib:unload_all_foreign_libraries).
hook(system:'$foreign_registered'(_, _)).
hook(predicate_options:option_decl(_,_,_)).
hook(user:exception(_,_,_)).
hook(user:file_search_path(_,_)).
hook(user:library_directory(_)).
hook(user:message_hook(_,_,_)).
hook(user:portray(_)).
hook(user:prolog_clause_name(_,_)).
hook(user:prolog_list_goal(_)).
hook(user:prolog_predicate_name(_,_)).
hook(user:prolog_trace_interception(_,_,_,_)).
hook(user:prolog_event_hook(_)).
hook(user:prolog_exception_hook(_,_,_,_)).
hook(sandbox:safe_primitive(_)).
hook(sandbox:safe_meta_predicate(_)).
hook(sandbox:safe_meta(_,_)).
hook(sandbox:safe_global_variable(_)).
hook(sandbox:safe_directive(_)).


%!  arith_callable(+Spec, -Callable)
%
%   Translate argument of arithmetic_function/1 into a callable term

arith_callable(Var, _) :-
    var(Var), !, fail.
arith_callable(Module:Spec, Module:Goal) :-
    !,
    arith_callable(Spec, Goal).
arith_callable(Name/Arity, Goal) :-
    PredArity is Arity + 1,
    functor(Goal, Name, PredArity).

%!  process_body(+Body, +Origin, +Src) is det.
%
%   Process a callable body (body of  a clause or directive). Origin
%   describes the origin of the call. Partial evaluation may lead to
%   non-determinism, which is why we backtrack over process_goal/3.
%
%   We limit the number of explored paths   to  100 to avoid getting
%   trapped in this analysis.

process_body(Body, Origin, Src) :-
    forall(limit(100, process_goal(Body, Origin, Src, _Partial)),
           true).

%!  process_goal(+Goal, +Origin, +Src, ?Partial) is multi.
%
%   Xref Goal. The argument Partial is bound   to  `true` if there was a
%   partial evalation inside Goal that has bound variables.

process_goal(Var, _, _, _) :-
    var(Var),
    !.
process_goal(Goal, Origin, Src, P) :-
    Goal = (_,_),                               % problems
    !,
    phrase(conjunction(Goal), Goals),
    process_conjunction(Goals, Origin, Src, P).
process_goal(Goal, Origin, Src, _) :-           % Final disjunction, no
    Goal = (_;_),                               % problems
    !,
    phrase(disjunction(Goal), Goals),
    forall(member(G, Goals),
           process_body(G, Origin, Src)).
process_goal(Goal, Origin, Src, P) :-
    (   (   xmodule(M, Src)
        ->  true
        ;   M = user
        ),
        (   predicate_property(M:Goal, imported_from(IM))
        ->  true
        ;   IM = M
        ),
        prolog:called_by(Goal, IM, M, Called)
    ;   prolog:called_by(Goal, Called)
    ),
    !,
    must_be(list, Called),
    assert_called(Src, Origin, Goal),
    process_called_list(Called, Origin, Src, P).
process_goal(Goal, Origin, Src, _) :-
    process_xpce_goal(Goal, Origin, Src),
    !.
process_goal(load_foreign_library(File), _Origin, Src, _) :-
    process_foreign(File, Src).
process_goal(load_foreign_library(File, _Init), _Origin, Src, _) :-
    process_foreign(File, Src).
process_goal(use_foreign_library(File), _Origin, Src, _) :-
    process_foreign(File, Src).
process_goal(use_foreign_library(File, _Init), _Origin, Src, _) :-
    process_foreign(File, Src).
process_goal(Goal, Origin, Src, P) :-
    xref_meta_src(Goal, Metas, Src),
    !,
    assert_called(Src, Origin, Goal),
    process_called_list(Metas, Origin, Src, P).
process_goal(Goal, Origin, Src, _) :-
    asserting_goal(Goal, Rule),
    !,
    assert_called(Src, Origin, Goal),
    process_assert(Rule, Origin, Src).
process_goal(Goal, Origin, Src, P) :-
    partial_evaluate(Goal, P),
    assert_called(Src, Origin, Goal).

disjunction(Var)   --> {var(Var), !}, [Var].
disjunction((A;B)) --> !, disjunction(A), disjunction(B).
disjunction(G)     --> [G].

conjunction(Var)   --> {var(Var), !}, [Var].
conjunction((A,B)) --> !, conjunction(A), conjunction(B).
conjunction(G)     --> [G].

shares_vars(RVars, T) :-
    term_variables(T, TVars0),
    sort(TVars0, TVars),
    ord_intersect(RVars, TVars).

process_conjunction([], _, _, _).
process_conjunction([Disj|Rest], Origin, Src, P) :-
    nonvar(Disj),
    Disj = (_;_),
    Rest \== [],
    !,
    phrase(disjunction(Disj), Goals),
    term_variables(Rest, RVars0),
    sort(RVars0, RVars),
    partition(shares_vars(RVars), Goals, Sharing, NonSHaring),
    forall(member(G, NonSHaring),
           process_body(G, Origin, Src)),
    (   Sharing == []
    ->  true
    ;   maplist(term_variables, Sharing, GVars0),
        append(GVars0, GVars1),
        sort(GVars1, GVars),
        ord_intersection(GVars, RVars, SVars),
        VT =.. [v|SVars],
        findall(VT,
                (   member(G, Sharing),
                    process_goal(G, Origin, Src, PS),
                    PS == true
                ),
                Alts0),
        (   Alts0 == []
        ->  true
        ;   (   true
            ;   P = true,
                sort(Alts0, Alts1),
                variants(Alts1, 10, Alts),
                member(VT, Alts)
            )
        )
    ),
    process_conjunction(Rest, Origin, Src, P).
process_conjunction([H|T], Origin, Src, P) :-
    process_goal(H, Origin, Src, P),
    process_conjunction(T, Origin, Src, P).


process_called_list([], _, _, _).
process_called_list([H|T], Origin, Src, P) :-
    process_meta(H, Origin, Src, P),
    process_called_list(T, Origin, Src, P).

process_meta(A+N, Origin, Src, P) :-
    !,
    (   extend(A, N, AX)
    ->  process_goal(AX, Origin, Src, P)
    ;   true
    ).
process_meta(//(A), Origin, Src, P) :-
    !,
    process_dcg_goal(A, Origin, Src, P).
process_meta(G, Origin, Src, P) :-
    process_goal(G, Origin, Src, P).

%!  process_dcg_goal(+Grammar, +Origin, +Src, ?Partial) is det.
%
%   Process  meta-arguments  that  are  tagged   with  //,  such  as
%   phrase/3.

process_dcg_goal(Var, _, _, _) :-
    var(Var),
    !.
process_dcg_goal((A,B), Origin, Src, P) :-
    !,
    process_dcg_goal(A, Origin, Src, P),
    process_dcg_goal(B, Origin, Src, P).
process_dcg_goal((A;B), Origin, Src, P) :-
    !,
    process_dcg_goal(A, Origin, Src, P),
    process_dcg_goal(B, Origin, Src, P).
process_dcg_goal((A|B), Origin, Src, P) :-
    !,
    process_dcg_goal(A, Origin, Src, P),
    process_dcg_goal(B, Origin, Src, P).
process_dcg_goal((A->B), Origin, Src, P) :-
    !,
    process_dcg_goal(A, Origin, Src, P),
    process_dcg_goal(B, Origin, Src, P).
process_dcg_goal((A*->B), Origin, Src, P) :-
    !,
    process_dcg_goal(A, Origin, Src, P),
    process_dcg_goal(B, Origin, Src, P).
process_dcg_goal({Goal}, Origin, Src, P) :-
    !,
    process_goal(Goal, Origin, Src, P).
process_dcg_goal(List, _Origin, _Src, _) :-
    is_list(List),
    !.               % terminal
process_dcg_goal(List, _Origin, _Src, _) :-
    string(List),
    !.                % terminal
process_dcg_goal(Callable, Origin, Src, P) :-
    extend(Callable, 2, Goal),
    !,
    process_goal(Goal, Origin, Src, P).
process_dcg_goal(_, _, _, _).


extend(Var, _, _) :-
    var(Var), !, fail.
extend(M:G, N, M:GX) :-
    !,
    callable(G),
    extend(G, N, GX).
extend(G, N, GX) :-
    (   compound(G)
    ->  compound_name_arguments(G, Name, Args),
        length(Rest, N),
        append(Args, Rest, NArgs),
        compound_name_arguments(GX, Name, NArgs)
    ;   atom(G)
    ->  length(NArgs, N),
        compound_name_arguments(GX, G, NArgs)
    ).

asserting_goal(assert(Rule), Rule).
asserting_goal(asserta(Rule), Rule).
asserting_goal(assertz(Rule), Rule).
asserting_goal(assert(Rule,_), Rule).
asserting_goal(asserta(Rule,_), Rule).
asserting_goal(assertz(Rule,_), Rule).

process_assert(0, _, _) :- !.           % catch variables
process_assert((_:-Body), Origin, Src) :-
    !,
    process_body(Body, Origin, Src).
process_assert(_, _, _).

%!  variants(+SortedList, +Max, -Variants) is det.

variants([], _, []).
variants([H|T], Max, List) :-
    variants(T, H, Max, List).

variants([], H, _, [H]).
variants(_, _, 0, []) :- !.
variants([H|T], V, Max, List) :-
    (   H =@= V
    ->  variants(T, V, Max, List)
    ;   List = [V|List2],
        Max1 is Max-1,
        variants(T, H, Max1, List2)
    ).

%!  partial_evaluate(+Goal, ?Parrial) is det.
%
%   Perform partial evaluation on Goal to trap cases such as below.
%
%     ==
%           T = hello(X),
%           findall(T, T, List),
%     ==
%
%   @tbd    Make this user extensible? What about non-deterministic
%           bindings?

partial_evaluate(Goal, P) :-
    eval(Goal),
    !,
    P = true.
partial_evaluate(_, _).

eval(X = Y) :-
    unify_with_occurs_check(X, Y).


                 /*******************************
                 *          XPCE STUFF          *
                 *******************************/

pce_goal(new(_,_), new(-, new)).
pce_goal(send(_,_), send(arg, msg)).
pce_goal(send_class(_,_,_), send_class(arg, arg, msg)).
pce_goal(get(_,_,_), get(arg, msg, -)).
pce_goal(get_class(_,_,_,_), get_class(arg, arg, msg, -)).
pce_goal(get_chain(_,_,_), get_chain(arg, msg, -)).
pce_goal(get_object(_,_,_), get_object(arg, msg, -)).

process_xpce_goal(G, Origin, Src) :-
    pce_goal(G, Process),
    !,
    assert_called(Src, Origin, G),
    (   arg(I, Process, How),
        arg(I, G, Term),
        process_xpce_arg(How, Term, Origin, Src),
        fail
    ;   true
    ).

process_xpce_arg(new, Term, Origin, Src) :-
    callable(Term),
    process_new(Term, Origin, Src).
process_xpce_arg(arg, Term, Origin, Src) :-
    compound(Term),
    process_new(Term, Origin, Src).
process_xpce_arg(msg, Term, Origin, Src) :-
    compound(Term),
    (   arg(_, Term, Arg),
        process_xpce_arg(arg, Arg, Origin, Src),
        fail
    ;   true
    ).

process_new(_M:_Term, _, _) :- !.       % TBD: Calls on other modules!
process_new(Term, Origin, Src) :-
    assert_new(Src, Origin, Term),
    (   compound(Term),
        arg(_, Term, Arg),
        process_xpce_arg(arg, Arg, Origin, Src),
        fail
    ;   true
    ).

assert_new(_, _, Term) :-
    \+ callable(Term),
    !.
assert_new(Src, Origin, Control) :-
    functor_name(Control, Class),
    pce_control_class(Class),
    !,
    forall(arg(_, Control, Arg),
           assert_new(Src, Origin, Arg)).
assert_new(Src, Origin, Term) :-
    compound(Term),
    arg(1, Term, Prolog),
    Prolog == @(prolog),
    (   Term =.. [message, _, Selector | T],
        atom(Selector)
    ->  Called =.. [Selector|T],
        process_body(Called, Origin, Src)
    ;   Term =.. [?, _, Selector | T],
        atom(Selector)
    ->  append(T, [_R], T2),
        Called =.. [Selector|T2],
        process_body(Called, Origin, Src)
    ),
    fail.
assert_new(_, _, @(_)) :- !.
assert_new(Src, _, Term) :-
    functor_name(Term, Name),
    assert_used_class(Src, Name).


pce_control_class(and).
pce_control_class(or).
pce_control_class(if).
pce_control_class(not).


                /********************************
                *       INCLUDED MODULES        *
                ********************************/

%!  process_use_module(+Modules, +Src, +Rexport) is det.

process_use_module(_Module:_Files, _, _) :- !.  % loaded in another module
process_use_module([], _, _) :- !.
process_use_module([H|T], Src, Reexport) :-
    !,
    process_use_module(H, Src, Reexport),
    process_use_module(T, Src, Reexport).
process_use_module(library(pce), Src, Reexport) :-     % bit special
    !,
    xref_public_list(library(pce), Path, Exports, Src),
    forall(member(Import, Exports),
           process_pce_import(Import, Src, Path, Reexport)).
process_use_module(File, Src, Reexport) :-
    (   xoption(Src, silent(Silent))
    ->  Extra = [silent(Silent)]
    ;   Extra = [silent(true)]
    ),
    (   xref_public_list(File, Src,
                         [ path(Path),
                           module(M),
                           exports(Exports),
                           public(Public),
                           meta(Meta)
                         | Extra
                         ])
    ->  assert(uses_file(File, Src, Path)),
        assert_import(Src, Exports, _, Path, Reexport),
        assert_xmodule_callable(Exports, M, Src, Path),
        assert_xmodule_callable(Public, M, Src, Path),
        maplist(process_meta_head(Src), Meta),
        (   File = library(chr)     % hacky
        ->  assert(mode(chr, Src))
        ;   true
        )
    ;   assert(uses_file(File, Src, '<not_found>'))
    ).

process_pce_import(Name/Arity, Src, Path, Reexport) :-
    atom(Name),
    integer(Arity),
    !,
    functor(Term, Name, Arity),
    (   \+ system_predicate(Term),
        \+ Term = pce_error(_)      % hack!?
    ->  assert_import(Src, [Name/Arity], _, Path, Reexport)
    ;   true
    ).
process_pce_import(op(P,T,N), Src, _, _) :-
    xref_push_op(Src, P, T, N).

%!  process_use_module2(+File, +Import, +Src, +Reexport) is det.
%
%   Process use_module/2 and reexport/2.

process_use_module2(File, Import, Src, Reexport) :-
    (   xref_source_file(File, Path, Src)
    ->  assert(uses_file(File, Src, Path)),
        (   catch(public_list(Path, _, Meta, Export, _Public, []), _, fail)
        ->  assert_import(Src, Import, Export, Path, Reexport),
            forall((  member(Head, Meta),
                      imported(Head, _, Path)
                   ),
                   process_meta_head(Src, Head))
        ;   true
        )
    ;   assert(uses_file(File, Src, '<not_found>'))
    ).


%!  xref_public_list(+Spec, +Source, +Options) is semidet.
%
%   Find meta-information about File. This predicate reads all terms
%   upto the first term that is not  a directive. It uses the module
%   and  meta_predicate  directives  to   assemble  the  information
%   in Options.  Options processed:
%
%     * path(-Path)
%     Path is the full path name of the referenced file.
%     * module(-Module)
%     Module is the module defines in Spec.
%     * exports(-Exports)
%     Exports is a list of predicate indicators and operators
%     collected from the module/2 term and reexport declarations.
%     * public(-Public)
%     Public declarations of the file.
%     * meta(-Meta)
%     Meta is a list of heads as they appear in meta_predicate/1
%     declarations.
%     * silent(+Boolean)
%     Do not print any messages or raise exceptions on errors.
%
%   The information collected by this predicate   is  cached. The cached
%   data is considered valid as long  as   the  modification time of the
%   file does not change.
%
%   @param Source is the file from which Spec is referenced.

xref_public_list(File, Src, Options) :-
    option(path(Path), Options, _),
    option(module(Module), Options, _),
    option(exports(Exports), Options, _),
    option(public(Public), Options, _),
    option(meta(Meta), Options, _),
    xref_source_file(File, Path, Src, Options),
    public_list(Path, Module, Meta, Exports, Public, Options).

%!  xref_public_list(+File, -Path, -Export, +Src) is semidet.
%!  xref_public_list(+File, -Path, -Module, -Export, -Meta, +Src) is semidet.
%!  xref_public_list(+File, -Path, -Module, -Export, -Public, -Meta, +Src) is semidet.
%
%   Find meta-information about File. This predicate reads all terms
%   upto the first term that is not  a directive. It uses the module
%   and  meta_predicate  directives  to   assemble  the  information
%   described below.
%
%   These predicates fail if File is not a module-file.
%
%   @param  Path is the canonical path to File
%   @param  Module is the module defined in Path
%   @param  Export is a list of predicate indicators.
%   @param  Meta is a list of heads as they appear in
%           meta_predicate/1 declarations.
%   @param  Src is the place from which File is referenced.
%   @deprecated New code should use xref_public_list/3, which
%           unifies all variations using an option list.

xref_public_list(File, Path, Export, Src) :-
    xref_source_file(File, Path, Src),
    public_list(Path, _, _, Export, _, []).
xref_public_list(File, Path, Module, Export, Meta, Src) :-
    xref_source_file(File, Path, Src),
    public_list(Path, Module, Meta, Export, _, []).
xref_public_list(File, Path, Module, Export, Public, Meta, Src) :-
    xref_source_file(File, Path, Src),
    public_list(Path, Module, Meta, Export, Public, []).

%!  public_list(+Path, -Module, -Meta, -Export, -Public, +Options)
%
%   Read the public information for Path.  Options supported are:
%
%     - silent(+Boolean)
%       If `true`, ignore (syntax) errors.  If not specified the default
%       is inherited from xref_source/2.

:- dynamic  public_list_cache/6.
:- volatile public_list_cache/6.

public_list(Path, Module, Meta, Export, Public, _Options) :-
    public_list_cache(Path, Modified,
                      Module0, Meta0, Export0, Public0),
    time_file(Path, ModifiedNow),
    (   abs(Modified-ModifiedNow) < 0.0001
    ->  !,
        t(Module,Meta,Export,Public) = t(Module0,Meta0,Export0,Public0)
    ;   retractall(public_list_cache(Path, _, _, _, _, _)),
        fail
    ).
public_list(Path, Module, Meta, Export, Public, Options) :-
    public_list_nc(Path, Module0, Meta0, Export0, Public0, Options),
    (   Error = error(_,_),
        catch(time_file(Path, Modified), Error, fail)
    ->  asserta(public_list_cache(Path, Modified,
                                  Module0, Meta0, Export0, Public0))
    ;   true
    ),
    t(Module,Meta,Export,Public) = t(Module0,Meta0,Export0,Public0).

public_list_nc(Path, Module, Meta, Export, Public, Options) :-
    in_temporary_module(
        TempModule,
        true,
        public_list_diff(TempModule, Path, Module,
                         Meta, [], Export, [], Public, [], Options)).


public_list_diff(TempModule,
                 Path, Module, Meta, MT, Export, Rest, Public, PT, Options) :-
    setup_call_cleanup(
        public_list_setup(TempModule, Path, In, State),
        phrase(read_directives(In, Options, [true]), Directives),
        public_list_cleanup(In, State)),
    public_list(Directives, Path, Module, Meta, MT, Export, Rest, Public, PT).

public_list_setup(TempModule, Path, In, state(OldM, OldXref)) :-
    prolog_open_source(Path, In),
    '$set_source_module'(OldM, TempModule),
    set_xref(OldXref).

public_list_cleanup(In, state(OldM, OldXref)) :-
    '$set_source_module'(OldM),
    set_prolog_flag(xref, OldXref),
    prolog_close_source(In).


read_directives(In, Options, State) -->
    {  repeat,
       catch(prolog_read_source_term(In, Term, Expanded,
                                     [ process_comment(true),
                                       syntax_errors(error)
                                     ]),
             E, report_syntax_error(E, -, Options))
    -> nonvar(Term),
       Term = (:-_)
    },
    !,
    terms(Expanded, State, State1),
    read_directives(In, Options, State1).
read_directives(_, _, _) --> [].

terms(Var, State, State) --> { var(Var) }, !.
terms([H|T], State0, State) -->
    !,
    terms(H, State0, State1),
    terms(T, State1, State).
terms((:-if(Cond)), State0, [True|State0]) -->
    !,
    { eval_cond(Cond, True) }.
terms((:-elif(Cond)), [True0|State], [True|State]) -->
    !,
    { eval_cond(Cond, True1),
      elif(True0, True1, True)
    }.
terms((:-else), [True0|State], [True|State]) -->
    !,
    { negate(True0, True) }.
terms((:-endif), [_|State], State) -->  !.
terms(H, State, State) -->
    (   {State = [true|_]}
    ->  [H]
    ;   []
    ).

eval_cond(Cond, true) :-
    catch(Cond, _, fail),
    !.
eval_cond(_, false).

elif(true,  _,    else_false) :- !.
elif(false, true, true) :- !.
elif(True,  _,    True).

negate(true,       false).
negate(false,      true).
negate(else_false, else_false).

public_list([(:- module(Module, Export0))|Decls], Path,
            Module, Meta, MT, Export, Rest, Public, PT) :-
    !,
    append(Export0, Reexport, Export),
    public_list_(Decls, Path, Meta, MT, Reexport, Rest, Public, PT).
public_list([(:- encoding(_))|Decls], Path,
            Module, Meta, MT, Export, Rest, Public, PT) :-
    public_list(Decls, Path, Module, Meta, MT, Export, Rest, Public, PT).

public_list_([], _, Meta, Meta, Export, Export, Public, Public).
public_list_([(:-(Dir))|T], Path, Meta, MT, Export, Rest, Public, PT) :-
    public_list_1(Dir, Path, Meta, MT0, Export, Rest0, Public, PT0),
    !,
    public_list_(T, Path, MT0, MT, Rest0, Rest, PT0, PT).
public_list_([_|T], Path, Meta, MT, Export, Rest, Public, PT) :-
    public_list_(T, Path, Meta, MT, Export, Rest, Public, PT).

public_list_1(reexport(Spec), Path, Meta, MT, Reexport, Rest, Public, PT) :-
    reexport_files(Spec, Path, Meta, MT, Reexport, Rest, Public, PT).
public_list_1(reexport(Spec, Import), Path, Meta, Meta, Reexport, Rest, Public, Public) :-
    public_from_import(Import, Spec, Path, Reexport, Rest).
public_list_1(meta_predicate(Decl), _Path, Meta, MT, Export, Export, Public, Public) :-
    phrase(meta_decls(Decl), Meta, MT).
public_list_1(public(Decl), _Path, Meta, Meta, Export, Export, Public, PT) :-
    phrase(public_decls(Decl), Public, PT).

%!  reexport_files(+Files, +Src,
%!                 -Meta, ?MetaTail, -Exports, ?ExportsTail,
%!                 -Public, ?PublicTail)

reexport_files([], _, Meta, Meta, Export, Export, Public, Public) :- !.
reexport_files([H|T], Src, Meta, MT, Export, ET, Public, PT) :-
    !,
    xref_source_file(H, Path, Src),
    public_list(Path, _Module, Meta0, Export0, Public0, []),
    append(Meta0, MT1, Meta),
    append(Export0, ET1, Export),
    append(Public0, PT1, Public),
    reexport_files(T, Src, MT1, MT, ET1, ET, PT1, PT).
reexport_files(Spec, Src, Meta, MT, Export, ET, Public, PT) :-
    xref_source_file(Spec, Path, Src),
    public_list(Path, _Module, Meta0, Export0, Public0, []),
    append(Meta0, MT, Meta),
    append(Export0, ET, Export),
    append(Public0, PT, Public).

public_from_import(except(Map), Path, Src, Export, Rest) :-
    !,
    xref_public_list(Path, _, AllExports, Src),
    except(Map, AllExports, NewExports),
    append(NewExports, Rest, Export).
public_from_import(Import, _, _, Export, Rest) :-
    import_name_map(Import, Export, Rest).


%!  except(+Remove, +AllExports, -Exports)

except([], Exports, Exports).
except([PI0 as NewName|Map], Exports0, Exports) :-
    !,
    canonical_pi(PI0, PI),
    map_as(Exports0, PI, NewName, Exports1),
    except(Map, Exports1, Exports).
except([PI0|Map], Exports0, Exports) :-
    canonical_pi(PI0, PI),
    select(PI2, Exports0, Exports1),
    same_pi(PI, PI2),
    !,
    except(Map, Exports1, Exports).


map_as([PI|T], Repl, As, [PI2|T])  :-
    same_pi(Repl, PI),
    !,
    pi_as(PI, As, PI2).
map_as([H|T0], Repl, As, [H|T])  :-
    map_as(T0, Repl, As, T).

pi_as(_/Arity, Name, Name/Arity).
pi_as(_//Arity, Name, Name//Arity).

import_name_map([], L, L).
import_name_map([_/Arity as NewName|T0], [NewName/Arity|T], Tail) :-
    !,
    import_name_map(T0, T, Tail).
import_name_map([_//Arity as NewName|T0], [NewName//Arity|T], Tail) :-
    !,
    import_name_map(T0, T, Tail).
import_name_map([H|T0], [H|T], Tail) :-
    import_name_map(T0, T, Tail).

canonical_pi(Name//Arity0, PI) :-
    integer(Arity0),
    !,
    PI = Name/Arity,
    Arity is Arity0 + 2.
canonical_pi(PI, PI).

same_pi(Canonical, PI2) :-
    canonical_pi(PI2, Canonical).

meta_decls(Var) -->
    { var(Var) },
    !.
meta_decls((A,B)) -->
    !,
    meta_decls(A),
    meta_decls(B).
meta_decls(A) -->
    [A].

public_decls(Var) -->
    { var(Var) },
    !.
public_decls((A,B)) -->
    !,
    public_decls(A),
    public_decls(B).
public_decls(A) -->
    [A].

                 /*******************************
                 *             INCLUDE          *
                 *******************************/

process_include([], _) :- !.
process_include([H|T], Src) :-
    !,
    process_include(H, Src),
    process_include(T, Src).
process_include(File, Src) :-
    callable(File),
    !,
    (   once(xref_input(ParentSrc, _)),
        xref_source_file(File, Path, ParentSrc)
    ->  (   (   uses_file(_, Src, Path)
            ;   Path == Src
            )
        ->  true
        ;   assert(uses_file(File, Src, Path)),
            (   xoption(Src, process_include(true))
            ->  findall(O, xoption(Src, O), Options),
                setup_call_cleanup(
                    open_include_file(Path, In, Refs),
                    collect(Src, Path, In, Options),
                    close_include(In, Refs))
            ;   true
            )
        )
    ;   assert(uses_file(File, Src, '<not_found>'))
    ).
process_include(_, _).

%!  open_include_file(+Path, -In, -Refs)
%
%   Opens an :- include(File) referenced file.   Note that we cannot
%   use prolog_open_source/2 because we   should  _not_ safe/restore
%   the lexical context.

open_include_file(Path, In, [Ref]) :-
    once(xref_input(_, Parent)),
    stream_property(Parent, encoding(Enc)),
    '$push_input_context'(xref_include),
    catch((   prolog:xref_open_source(Path, In)
          ->  set_stream(In, encoding(Enc))
          ;   include_encoding(Enc, Options),
              open(Path, read, In, Options)
          ), E,
          ( '$pop_input_context', throw(E))),
    catch((   peek_char(In, #)              % Deal with #! script
          ->  skip(In, 10)
          ;   true
          ), E,
          ( close_include(In, []), throw(E))),
    asserta(xref_input(Path, In), Ref).

include_encoding(wchar_t, []) :- !.
include_encoding(Enc, [encoding(Enc)]).


close_include(In, Refs) :-
    maplist(erase, Refs),
    close(In, [force(true)]),
    '$pop_input_context'.

%!  process_foreign(+Spec, +Src)
%
%   Process a load_foreign_library/1 call.

process_foreign(Spec, Src) :-
    ground(Spec),
    current_foreign_library(Spec, Defined),
    !,
    (   xmodule(Module, Src)
    ->  true
    ;   Module = user
    ),
    process_foreign_defined(Defined, Module, Src).
process_foreign(_, _).

process_foreign_defined([], _, _).
process_foreign_defined([H|T], M, Src) :-
    (   H = M:Head
    ->  assert_foreign(Src, Head)
    ;   assert_foreign(Src, H)
    ),
    process_foreign_defined(T, M, Src).


                 /*******************************
                 *          CHR SUPPORT         *
                 *******************************/

/* - - - - - - - - - - - - - - - - - - - - - - - - - - - - - - - - - - - - -
This part of the file supports CHR. Our choice is between making special
hooks to make CHR expansion work and  then handle the (complex) expanded
code or process the  CHR  source   directly.  The  latter looks simpler,
though I don't like the idea  of   adding  support for libraries to this
module.  A  file  is  supposed  to  be  a    CHR   file  if  it  uses  a
use_module(library(chr) or contains a :-   constraint/1 directive. As an
extra bonus we get the source-locations right :-)
- - - - - - - - - - - - - - - - - - - - - - - - - - - - - - - - - - - - - */

process_chr(@(_Name, Rule), Src) :-
    mode(chr, Src),
    process_chr(Rule, Src).
process_chr(pragma(Rule, _Pragma), Src) :-
    mode(chr, Src),
    process_chr(Rule, Src).
process_chr(<=>(Head, Body), Src) :-
    mode(chr, Src),
    chr_head(Head, Src, H),
    chr_body(Body, H, Src).
process_chr(==>(Head, Body), Src) :-
    mode(chr, Src),
    chr_head(Head, H, Src),
    chr_body(Body, H, Src).
process_chr((:- chr_constraint(_)), Src) :-
    (   mode(chr, Src)
    ->  true
    ;   assert(mode(chr, Src))
    ).

chr_head(X, _, _) :-
    var(X),
    !.                      % Illegal.  Warn?
chr_head(\(A,B), Src, H) :-
    chr_head(A, Src, H),
    process_body(B, H, Src).
chr_head((H0,B), Src, H) :-
    chr_defined(H0, Src, H),
    process_body(B, H, Src).
chr_head(H0, Src, H) :-
    chr_defined(H0, Src, H).

chr_defined(X, _, _) :-
    var(X),
    !.
chr_defined(#(C,_Id), Src, C) :-
    !,
    assert_constraint(Src, C).
chr_defined(A, Src, A) :-
    assert_constraint(Src, A).

chr_body(X, From, Src) :-
    var(X),
    !,
    process_body(X, From, Src).
chr_body('|'(Guard, Goals), H, Src) :-
    !,
    chr_body(Guard, H, Src),
    chr_body(Goals, H, Src).
chr_body(G, From, Src) :-
    process_body(G, From, Src).

assert_constraint(_, Head) :-
    var(Head),
    !.
assert_constraint(Src, Head) :-
    constraint(Head, Src, _),
    !.
assert_constraint(Src, Head) :-
    generalise_term(Head, Term),
    current_source_line(Line),
    assert(constraint(Term, Src, Line)).


                /********************************
                *       PHASE 1 ASSERTIONS      *
                ********************************/

%!  assert_called(+Src, +From, +Head) is det.
%
%   Assert the fact that Head is called by From in Src. We do not
%   assert called system predicates.

assert_called(_, _, Var) :-
    var(Var),
    !.
assert_called(Src, From, Goal) :-
    var(From),
    !,
    assert_called(Src, '<unknown>', Goal).
assert_called(_, _, Goal) :-
    expand_hide_called(Goal),
    !.
assert_called(Src, Origin, M:G) :-
    !,
    (   atom(M),
        callable(G)
    ->  current_condition(Cond),
        (   xmodule(M, Src)         % explicit call to own module
        ->  assert_called(Src, Origin, G)
        ;   called(M:G, Src, Origin, Cond) % already registered
        ->  true
        ;   hide_called(M:G, Src)           % not interesting (now)
        ->  true
        ;   generalise(Origin, OTerm),
            generalise(G, GTerm)
        ->  assert(called(M:GTerm, Src, OTerm, Cond))
        ;   true
        )
    ;   true                        % call to variable module
    ).
assert_called(Src, _, Goal) :-
    (   xmodule(M, Src)
    ->  M \== system
    ;   M = user
    ),
    hide_called(M:Goal, Src),
    !.
assert_called(Src, Origin, Goal) :-
    current_condition(Cond),
    (   called(Goal, Src, Origin, Cond)
    ->  true
    ;   generalise(Origin, OTerm),
        generalise(Goal, Term)
    ->  assert(called(Term, Src, OTerm, Cond))
    ;   true
    ).


%!  expand_hide_called(:Callable) is semidet.
%
%   Goals that should not turn up as being called. Hack. Eventually
%   we should deal with that using an XPCE plugin.

expand_hide_called(pce_principal:send_implementation(_, _, _)).
expand_hide_called(pce_principal:get_implementation(_, _, _, _)).
expand_hide_called(pce_principal:pce_lazy_get_method(_,_,_)).
expand_hide_called(pce_principal:pce_lazy_send_method(_,_,_)).

assert_defined(Src, Goal) :-
    defined(Goal, Src, _),
    !.
assert_defined(Src, Goal) :-
    generalise(Goal, Term),
    current_source_line(Line),
    assert(defined(Term, Src, Line)).

assert_foreign(Src, Goal) :-
    foreign(Goal, Src, _),
    !.
assert_foreign(Src, Goal) :-
    generalise(Goal, Term),
    current_source_line(Line),
    assert(foreign(Term, Src, Line)).

%!  assert_import(+Src, +Import, +ExportList, +From, +Reexport) is det.
%
%   Asserts imports into Src. Import   is  the import specification,
%   ExportList is the list of known   exported predicates or unbound
%   if this need not be checked and From  is the file from which the
%   public predicates come. If  Reexport   is  =true=, re-export the
%   imported predicates.
%
%   @tbd    Tighter type-checking on Import.

assert_import(_, [], _, _, _) :- !.
assert_import(Src, [H|T], Export, From, Reexport) :-
    !,
    assert_import(Src, H, Export, From, Reexport),
    assert_import(Src, T, Export, From, Reexport).
assert_import(Src, except(Except), Export, From, Reexport) :-
    !,
    is_list(Export),
    !,
    except(Except, Export, Import),
    assert_import(Src, Import, _All, From, Reexport).
assert_import(Src, Import as Name, Export, From, Reexport) :-
    !,
    pi_to_head(Import, Term0),
    rename_goal(Term0, Name, Term),
    (   in_export_list(Term0, Export)
    ->  assert(imported(Term, Src, From)),
        assert_reexport(Reexport, Src, Term)
    ;   current_source_line(Line),
        assert_called(Src, '<directive>'(Line), Term0)
    ).
assert_import(Src, Import, Export, From, Reexport) :-
    pi_to_head(Import, Term),
    !,
    (   in_export_list(Term, Export)
    ->  assert(imported(Term, Src, From)),
        assert_reexport(Reexport, Src, Term)
    ;   current_source_line(Line),
        assert_called(Src, '<directive>'(Line), Term)
    ).
assert_import(Src, op(P,T,N), _, _, _) :-
    xref_push_op(Src, P,T,N).

in_export_list(_Head, Export) :-
    var(Export),
    !.
in_export_list(Head, Export) :-
    member(PI, Export),
    pi_to_head(PI, Head).

assert_reexport(false, _, _) :- !.
assert_reexport(true, Src, Term) :-
    assert(exported(Term, Src)).

%!  process_import(:Import, +Src)
%
%   Process an import/1 directive

process_import(M:PI, Src) :-
    pi_to_head(PI, Head),
    !,
    (   atom(M),
        current_module(M),
        module_property(M, file(From))
    ->  true
    ;   From = '<unknown>'
    ),
    assert(imported(Head, Src, From)).
process_import(_, _).

%!  assert_xmodule_callable(PIs, Module, Src, From)
%
%   We can call all exports  and   public  predicates of an imported
%   module using Module:Goal.
%
%   @tbd    Should we distinguish this from normal imported?

assert_xmodule_callable([], _, _, _).
assert_xmodule_callable([PI|T], M, Src, From) :-
    (   pi_to_head(M:PI, Head)
    ->  assert(imported(Head, Src, From))
    ;   true
    ),
    assert_xmodule_callable(T, M, Src, From).


%!  assert_op(+Src, +Op) is det.
%
%   @param Op       Ground term op(Priority, Type, Name).

assert_op(Src, op(P,T,M:N)) :-
    (   '$current_source_module'(M)
    ->  Name = N
    ;   Name = M:N
    ),
    (   xop(Src, op(P,T,Name))
    ->  true
    ;   assert(xop(Src, op(P,T,Name)))
    ).

%!  assert_module(+Src, +Module)
%
%   Assert we are loading code into Module.  This is also used to
%   exploit local term-expansion and other rules.

assert_module(Src, Module) :-
    xmodule(Module, Src),
    !.
assert_module(Src, Module) :-
    '$set_source_module'(Module),
    assert(xmodule(Module, Src)),
    (   module_property(Module, class(system))
    ->  retractall(xoption(Src, register_called(_))),
        assert(xoption(Src, register_called(all)))
    ;   true
    ).

assert_module_export(_, []) :- !.
assert_module_export(Src, [H|T]) :-
    !,
    assert_module_export(Src, H),
    assert_module_export(Src, T).
assert_module_export(Src, PI) :-
    pi_to_head(PI, Term),
    !,
    assert(exported(Term, Src)).
assert_module_export(Src, op(P, A, N)) :-
    xref_push_op(Src, P, A, N).

%!  assert_module3(+Import, +Src)
%
%   Handle 3th argument of module/3 declaration.

assert_module3([], _) :- !.
assert_module3([H|T], Src) :-
    !,
    assert_module3(H, Src),
    assert_module3(T, Src).
assert_module3(Option, Src) :-
    process_use_module(library(dialect/Option), Src, false).


%!  process_predicates(:Closure, +Predicates, +Src)
%
%   Process areguments of dynamic,  etc.,   using  call(Closure, PI,
%   Src).  Handles  both  lists  of    specifications  and  (PI,...)
%   specifications.

process_predicates(Closure, Preds, Src) :-
    is_list(Preds),
    !,
    process_predicate_list(Preds, Closure, Src).
process_predicates(Closure, Preds, Src) :-
    process_predicate_comma(Preds, Closure, Src).

process_predicate_list([], _, _).
process_predicate_list([H|T], Closure, Src) :-
    (   nonvar(H)
    ->  call(Closure, H, Src)
    ;   true
    ),
    process_predicate_list(T, Closure, Src).

process_predicate_comma(Var, _, _) :-
    var(Var),
    !.
process_predicate_comma(M:(A,B), Closure, Src) :-
    !,
    process_predicate_comma(M:A, Closure, Src),
    process_predicate_comma(M:B, Closure, Src).
process_predicate_comma((A,B), Closure, Src) :-
    !,
    process_predicate_comma(A, Closure, Src),
    process_predicate_comma(B, Closure, Src).
process_predicate_comma(A, Closure, Src) :-
    call(Closure, A, Src).


assert_dynamic(PI, Src) :-
    pi_to_head(PI, Term),
    (   thread_local(Term, Src, _)  % dynamic after thread_local has
    ->  true                        % no effect
    ;   current_source_line(Line),
        assert(dynamic(Term, Src, Line))
    ).

assert_thread_local(PI, Src) :-
    pi_to_head(PI, Term),
    current_source_line(Line),
    assert(thread_local(Term, Src, Line)).

assert_multifile(PI, Src) :-                    % :- multifile(Spec)
    pi_to_head(PI, Term),
    current_source_line(Line),
    assert(multifile(Term, Src, Line)).

assert_public(PI, Src) :-                       % :- public(Spec)
    pi_to_head(PI, Term),
    current_source_line(Line),
    assert_called(Src, '<public>'(Line), Term),
    assert(public(Term, Src, Line)).

assert_export(PI, Src) :-                       % :- export(Spec)
    pi_to_head(PI, Term),
    !,
    assert(exported(Term, Src)).

%!  pi_to_head(+PI, -Head) is semidet.
%
%   Translate Name/Arity or Name//Arity to a callable term. Fails if
%   PI is not a predicate indicator.

pi_to_head(Var, _) :-
    var(Var), !, fail.
pi_to_head(M:PI, M:Term) :-
    !,
    pi_to_head(PI, Term).
pi_to_head(Name/Arity, Term) :-
    functor(Term, Name, Arity).
pi_to_head(Name//DCGArity, Term) :-
    Arity is DCGArity+2,
    functor(Term, Name, Arity).


assert_used_class(Src, Name) :-
    used_class(Name, Src),
    !.
assert_used_class(Src, Name) :-
    assert(used_class(Name, Src)).

assert_defined_class(Src, Name, _Meta, _Super, _) :-
    defined_class(Name, _, _, Src, _),
    !.
assert_defined_class(_, _, _, -, _) :- !.               % :- pce_extend_class
assert_defined_class(Src, Name, Meta, Super, Summary) :-
    current_source_line(Line),
    (   Summary == @(default)
    ->  Atom = ''
    ;   is_list(Summary)
    ->  atom_codes(Atom, Summary)
    ;   string(Summary)
    ->  atom_concat(Summary, '', Atom)
    ),
    assert(defined_class(Name, Super, Atom, Src, Line)),
    (   Meta = @(_)
    ->  true
    ;   assert_used_class(Src, Meta)
    ),
    assert_used_class(Src, Super).

assert_defined_class(Src, Name, imported_from(_File)) :-
    defined_class(Name, _, _, Src, _),
    !.
assert_defined_class(Src, Name, imported_from(File)) :-
    assert(defined_class(Name, _, '', Src, file(File))).


                /********************************
                *            UTILITIES          *
                ********************************/

%!  generalise(+Callable, -General)
%
%   Generalise a callable term.

generalise(Var, Var) :-
    var(Var),
    !.                    % error?
generalise(pce_principal:send_implementation(Id, _, _),
           pce_principal:send_implementation(Id, _, _)) :-
    atom(Id),
    !.
generalise(pce_principal:get_implementation(Id, _, _, _),
           pce_principal:get_implementation(Id, _, _, _)) :-
    atom(Id),
    !.
generalise('<directive>'(Line), '<directive>'(Line)) :- !.
generalise(Module:Goal0, Module:Goal) :-
    atom(Module),
    !,
    generalise(Goal0, Goal).
generalise(Term0, Term) :-
    callable(Term0),
    generalise_term(Term0, Term).


                 /*******************************
                 *      SOURCE MANAGEMENT       *
                 *******************************/

/* - - - - - - - - - - - - - - - - - - - - - - - - - - - - - - - - - - - - -
This section of the file contains   hookable  predicates to reason about
sources. The built-in code here  can  only   deal  with  files. The XPCE
library(pce_prolog_xref) provides hooks to deal with XPCE objects, so we
can do cross-referencing on PceEmacs edit   buffers.  Other examples for
hooking can be databases, (HTTP) URIs, etc.
- - - - - - - - - - - - - - - - - - - - - - - - - - - - - - - - - - - - - */

:- multifile
    prolog:xref_source_directory/2, % +Source, -Dir
    prolog:xref_source_file/3.      % +Spec, -Path, +Options


%!  xref_source_file(+Spec, -File, +Src) is semidet.
%!  xref_source_file(+Spec, -File, +Src, +Options) is semidet.
%
%   Find named source file from Spec, relative to Src.

xref_source_file(Plain, File, Source) :-
    xref_source_file(Plain, File, Source, []).

xref_source_file(QSpec, File, Source, Options) :-
    nonvar(QSpec), QSpec = _:Spec,
    !,
    must_be(acyclic, Spec),
    xref_source_file(Spec, File, Source, Options).
xref_source_file(Spec, File, Source, Options) :-
    nonvar(Spec),
    prolog:xref_source_file(Spec, File,
                            [ relative_to(Source)
                            | Options
                            ]),
    !.
xref_source_file(Plain, File, Source, Options) :-
    atom(Plain),
    \+ is_absolute_file_name(Plain),
    (   prolog:xref_source_directory(Source, Dir)
    ->  true
    ;   atom(Source),
        file_directory_name(Source, Dir)
    ),
    atomic_list_concat([Dir, /, Plain], Spec0),
    absolute_file_name(Spec0, Spec),
    do_xref_source_file(Spec, File, Options),
    !.
xref_source_file(Spec, File, Source, Options) :-
    do_xref_source_file(Spec, File,
                        [ relative_to(Source)
                        | Options
                        ]),
    !.
xref_source_file(_, _, _, Options) :-
    option(silent(true), Options),
    !,
    fail.
xref_source_file(Spec, _, Src, _Options) :-
    verbose(Src),
    print_message(warning, error(existence_error(file, Spec), _)),
    fail.

do_xref_source_file(Spec, File, Options) :-
    nonvar(Spec),
    option(file_type(Type), Options, prolog),
    absolute_file_name(Spec, File,
                       [ file_type(Type),
                         access(read),
                         file_errors(fail)
                       ]),
    !.

%!  canonical_source(?Source, ?Src) is det.
%
%   Src is the canonical version of Source if Source is given.

canonical_source(Source, Src) :-
    (   ground(Source)
    ->  prolog_canonical_source(Source, Src)
    ;   Source = Src
    ).

%!  goal_name_arity(+Goal, -Name, -Arity)
%
%   Generalized version of  functor/3  that   can  deal  with name()
%   goals.

goal_name_arity(Goal, Name, Arity) :-
    (   compound(Goal)
    ->  compound_name_arity(Goal, Name, Arity)
    ;   atom(Goal)
    ->  Name = Goal, Arity = 0
    ).

generalise_term(Specific, General) :-
    (   compound(Specific)
    ->  compound_name_arity(Specific, Name, Arity),
        compound_name_arity(General, Name, Arity)
    ;   General = Specific
    ).

functor_name(Term, Name) :-
    (   compound(Term)
    ->  compound_name_arity(Term, Name, _)
    ;   atom(Term)
    ->  Name = Term
    ).

rename_goal(Goal0, Name, Goal) :-
    (   compound(Goal0)
    ->  compound_name_arity(Goal0, _, Arity),
        compound_name_arity(Goal, Name, Arity)
    ;   Goal = Name
    ).<|MERGE_RESOLUTION|>--- conflicted
+++ resolved
@@ -3,11 +3,7 @@
     Author:        Jan Wielemaker
     E-mail:        J.Wielemaker@vu.nl
     WWW:           http://www.swi-prolog.org/projects/xpce/
-<<<<<<< HEAD
-    Copyright (c)  2006-2017, University of Amsterdam
-=======
     Copyright (c)  2006-2018, University of Amsterdam
->>>>>>> 88812e34
                               VU University Amsterdam
                               CWI, Amsterdam
     All rights reserved.
