--- conflicted
+++ resolved
@@ -38,508 +38,5 @@
 
 :- multifile prolog:message//1.
 
-<<<<<<< HEAD
-            op(1150, fx, table)
-          ]).
-:- use_module(library(error)).
-:- set_prolog_flag(generate_debug_info, false).
-
-:- meta_predicate
-    start_tabling(+, 0),
-    current_table(:, -),
-    abolish_table_subgoals(:).
-
-/** <module> Tabled execution (SLG WAM)
-
-This  library  handled  _tabled_  execution   of  predicates  using  the
-characteristics if the _SLG WAM_. The   required  suspension is realised
-using _delimited continuations_ implemented by  reset/3 and shift/1. The
-table space and work lists are part of the SWI-Prolog core.
-
-@author Benoit Desouter
-*/
-
-%!  table(+PredicateIndicators)
-%
-%   Prepare the given PredicateIndicators for   tabling. Can only be
-%   used as a directive. The example   below  prepares the predicate
-%   edge/2 and the non-terminal statement//1 for tabled execution.
-%
-%     ==
-%     :- table edge/2, statement//1.
-%     ==
-%
-%   In addition to using _predicate  indicators_,   a  predicate  can be
-%   declared for _mode  directed  tabling_  using   a  term  where  each
-%   argument declares the intended mode.  For example:
-%
-%     ==
-%     :- table connection(_,_,min).
-%     ==
-%
-%   _Mode directed tabling_ is  discussed   in  the general introduction
-%   section about tabling.
-
-table(PIList) :-
-    throw(error(context_error(nodirective, table(PIList)), _)).
-
-%!  start_tabling(+Variant, +Implementation)
-%
-%   Execute Implementation using tabling. This  predicate should not
-%   be called directly. The table/1 directive  causes a predicate to
-%   be translated into a renamed implementation   and a wrapper that
-%   involves this predicate.
-%
-%   @compat This interface may change or disappear without notice
-%           from future versions.
-
-start_tabling(Wrapper, Worker) :-
-    get_wrapper_no_mode_args(Wrapper, WrapperNoModes, ModeArgs),
-    '$tbl_variant_table'(WrapperNoModes, Trie, Status),
-    (   Status == complete
-    ->  trie_gen(Trie, WrapperNoModes, ModeArgs)
-    ;   (   '$tbl_scheduling_component'(false, true)
-        ->  catch(run_leader(Wrapper, WrapperNoModes, Worker, Trie),
-                  E, true),
-            (   var(E)
-            ->  trie_gen(Trie, WrapperNoModes, ModeArgs)
-            ;   '$tbl_table_discard_all',
-                throw(E)
-            )
-        ;   run_follower(Status, Wrapper, WrapperNoModes, Worker, Trie)
-        )
-    ).
-
-get_wrapper_no_mode_args(M:Wrapper, M:WrapperNoModes, ModeArgs) :-
-    M:'$table_mode'(Wrapper, WrapperNoModes, ModeArgs).
-
-run_follower(fresh, Wrapper, WrapperNoModes, Worker, Trie) :-
-    !,
-    activate(Wrapper, WrapperNoModes, Worker, Trie, Worklist),
-    shift(call_info(Wrapper, Worklist)).
-run_follower(Worklist, Wrapper, _WrapperNoModes, _Worker, _Trie) :-
-    shift(call_info(Wrapper, Worklist)).
-
-run_leader(Wrapper, WrapperNoModes, Worker, Trie) :-
-    activate(Wrapper, WrapperNoModes, Worker, Trie, _Worklist),
-    completion,
-    '$tbl_scheduling_component'(_, false).
-
-activate(Wrapper, WrapperNoModes, Worker, Trie, WorkList) :-
-    '$tbl_new_worklist'(WorkList, Trie),
-    (   delim(Wrapper, WrapperNoModes, Worker, WorkList),
-        fail
-    ;   true
-    ).
-
-%!  delim(+Wrapper, +Worker, +WorkList).
-%!  delim(+Wrapper, +WrapperNoModes, +Worker, +WorkList).
-%
-%   Call/resume Worker
-
-delim(Wrapper, Worker, WorkList) :-
-    reset(Worker, SourceCall, Continuation),
-    add_answer_or_suspend(Continuation, Wrapper,
-                          WorkList, SourceCall).
-
-add_answer_or_suspend(0, Wrapper, WorkList, _) :-
-    !,
-    '$tbl_wkl_add_answer'(WorkList, Wrapper).
-add_answer_or_suspend(Continuation, Wrapper, WorkList,
-                      call_info(SrcWrapper, SourceWL)) :-
-    '$tbl_wkl_add_suspension'(
-        SourceWL,
-        dependency(SrcWrapper, Continuation, Wrapper, WorkList)).
-
-delim(Wrapper, WrapperNoModes, Worker, WorkList) :-
-    reset(Worker, SourceCall, Continuation),
-    add_answer_or_suspend(Continuation, Wrapper, WrapperNoModes,
-                          WorkList, SourceCall).
-
-add_answer_or_suspend(0, Wrapper, WrapperNoModes, WorkList, _) :-
-    !,
-    get_wrapper_no_mode_args(Wrapper, _, ModeArgs),
-    '$tbl_wkl_mode_add_answer'(WorkList, WrapperNoModes,
-                               ModeArgs, Wrapper).
-add_answer_or_suspend(Continuation, Wrapper, _WrapperNoModes, WorkList,
-                      call_info(SrcWrapper, SourceWL)) :-
-    '$tbl_wkl_add_suspension'(
-        SourceWL,
-        dependency(SrcWrapper, Continuation, Wrapper, WorkList)).
-
-%!  update(+Wrapper, +A1, +A2, -A3) is det.
-%
-%   Update the aggregated value for  an   answer.  Wrapper is the tabled
-%   goal, A1 is the aggregated value so far, A2 is the new answer and A3
-%   should be unified with the new   aggregated value. The new aggregate
-%   is ignored if it is the same as the old one.
-
-:- public
-    update/4.
-
-update(M:Wrapper, A1, A2, A3) :-
-    M:'$table_update'(Wrapper, A1, A2, A3),
-    A1 \=@= A3.
-
-
-%!  completion
-%
-%   Wakeup suspended goals until no new answers are generated.
-
-completion :-
-    '$tbl_pop_worklist'(WorkList),
-    !,
-    completion_step(WorkList),
-    completion.
-completion :-
-    '$tbl_table_complete_all'.
-
-completion_step(SourceTable) :-
-    (   '$tbl_trienode'(Reserved),
-        '$tbl_wkl_work'(SourceTable,
-                        Answer, ModeArgs,
-                        Goal, Continuation, Wrapper, TargetTable),
-        (   ModeArgs == Reserved
-        ->  Goal = Answer,
-            delim(Wrapper, Continuation, TargetTable)
-        ;   get_wrapper_no_mode_args(Goal, Answer, ModeArgs),
-            get_wrapper_no_mode_args(Wrapper, WrapperNoModes, _),
-            delim(Wrapper, WrapperNoModes, Continuation, TargetTable)
-        ),
-        fail
-    ;   true
-    ).
-
-                 /*******************************
-                 *            CLEANUP           *
-                 *******************************/
-
-%!  abolish_all_tables
-%
-%   Remove all tables. This is normally used to free up the space or
-%   recompute the result after predicates on   which  the result for
-%   some tabled predicates depend.
-%
-%   @error  permission_error(abolish, table, all) if tabling is
-%           in progress.
-
-abolish_all_tables :-
-    '$tbl_abolish_all_tables'.
-
-%!  abolish_table_subgoals(:Subgoal) is det.
-%
-%   Abolish all tables that unify with SubGoal.
-
-abolish_table_subgoals(M:SubGoal) :-
-    '$tbl_variant_table'(VariantTrie),
-    current_module(M),
-    forall(trie_gen(VariantTrie, M:SubGoal, Trie),
-           '$tbl_destroy_table'(Trie)).
-
-
-                 /*******************************
-                 *        EXAMINE TABLES        *
-                 *******************************/
-
-%!  current_table(:Variant, -Trie) is nondet.
-%
-%   True when Trie is the answer table for Variant.
-
-current_table(M:Variant, Trie) :-
-    '$tbl_variant_table'(VariantTrie),
-    (   (var(Variant) ; var(M))
-    ->  trie_gen(VariantTrie, M:Variant, Trie)
-    ;   trie_lookup(VariantTrie, M:Variant, Trie)
-    ).
-
-
-                 /*******************************
-                 *      WRAPPER GENERATION      *
-                 *******************************/
-
-:- multifile
-    system:term_expansion/2,
-    prolog:rename_predicate/2,
-    tabled/2.
-:- dynamic
-    system:term_expansion/2.
-
-wrappers(Var) -->
-    { var(Var),
-      !,
-      instantiation_error(Var)
-    }.
-wrappers((A,B)) -->
-    !,
-    wrappers(A),
-    wrappers(B).
-wrappers(Name//Arity) -->
-    { atom(Name), integer(Arity), Arity >= 0,
-      !,
-      Arity1 is Arity+2
-    },
-    wrappers(Name/Arity1).
-wrappers(Name/Arity) -->
-    { atom(Name), integer(Arity), Arity >= 0,
-      !,
-      functor(Head, Name, Arity),
-      atom_concat(Name, ' tabled', WrapName),
-      Head =.. [Name|Args],
-      WrappedHead =.. [WrapName|Args],
-      prolog_load_context(module, Module),
-      '$tbl_trienode'(Reserved)
-    },
-    [ '$tabled'(Head),
-      '$table_mode'(Head, Head, Reserved),
-      (   Head :-
-             start_tabling(Module:Head, WrappedHead)
-      )
-    ].
-wrappers(ModeDirectedSpec) -->
-    { callable(ModeDirectedSpec),
-      !,
-      functor(ModeDirectedSpec, Name, Arity),
-      functor(Head, Name, Arity),
-      atom_concat(Name, ' tabled', WrapName),
-      Head =.. [Name|Args],
-      WrappedHead =.. [WrapName|Args],
-      extract_modes(ModeDirectedSpec, Head, Variant, Modes, Moded),
-      updater_clauses(Modes, Head, UpdateClauses),
-      prolog_load_context(module, Module)
-    },
-    [ '$tabled'(Head),
-      '$table_mode'(Head, Variant, Moded),
-      (   Head :-
-             start_tabling(Module:Head, WrappedHead)
-      )
-    | UpdateClauses
-    ].
-wrappers(TableSpec) -->
-    { type_error(table_desclaration, TableSpec)
-    }.
-
-
-%!  extract_modes(+ModeSpec, +Head, -Variant, -Modes, -ModedAnswer) is det.
-%
-%   Split Head into  its  variant  and   term  that  matches  the  moded
-%   arguments.
-%
-%   @arg ModedAnswer is a term that  captures   that  value of all moded
-%   arguments of an answer. If there  is   only  one,  this is the value
-%   itself. If there are multiple, this is a term s(A1,A2,...)
-
-extract_modes(ModeSpec, Head, Variant, Modes, ModedAnswer) :-
-    compound_name_arguments(ModeSpec, Name, ModeSpecArgs),
-    compound_name_arguments(Head, Name, HeadArgs),
-    separate_args(ModeSpecArgs, HeadArgs, VariantArgs, Modes, ModedArgs),
-    Variant =.. [Name|VariantArgs],
-    (   ModedArgs == []
-    ->  '$tbl_trienode'(ModedAnswer)
-    ;   ModedArgs = [ModedAnswer]
-    ->  true
-    ;   ModedAnswer =.. [s|ModedArgs]
-    ).
-
-%!  separate_args(+ModeSpecArgs, +HeadArgs,
-%!		  -NoModesArgs, -Modes, -ModeArgs) is det.
-%
-%   Split the arguments in those that  need   to  be part of the variant
-%   identity (NoModesArgs) and those that are aggregated (ModeArgs).
-%
-%   @arg Args seems a copy of ModeArgs, why?
-
-separate_args([], [], [], [], []).
-separate_args([HM|TM], [H|TA], [H|TNA], Modes, TMA):-
-    indexed_mode(HM),
-    !,
-    separate_args(TM, TA, TNA, Modes, TMA).
-separate_args([M|TM], [H|TA], TNA, [M|Modes], [H|TMA]):-
-    separate_args(TM, TA, TNA, Modes, TMA).
-
-indexed_mode(Mode) :-                           % XSB
-    var(Mode),
-    !.
-indexed_mode(index).                            % YAP
-indexed_mode(+).                                % B
-
-%!  updater_clauses(+Modes, +Head, -Clauses)
-%
-%   Generates a clause to update the aggregated state.  Modes is
-%   a list of predicate names we apply to the state.
-
-updater_clauses([], _, []) :- !.
-updater_clauses([P], Head, [('$table_update'(Head, S0, S1, S2) :- Body)]) :- !,
-    update_goal(P, S0,S1,S2, Body).
-updater_clauses(Modes, Head, [('$table_update'(Head, S0, S1, S2) :- Body)]) :-
-    length(Modes, Len),
-    functor(S0, s, Len),
-    functor(S1, s, Len),
-    functor(S2, s, Len),
-    S0 =.. [_|Args0],
-    S1 =.. [_|Args1],
-    S2 =.. [_|Args2],
-    update_body(Modes, Args0, Args1, Args2, true, Body).
-
-update_body([], _, _, _, Body, Body).
-update_body([P|TM], [A0|Args0], [A1|Args1], [A2|Args2], Body0, Body) :-
-    update_goal(P, A0,A1,A2, Goal),
-    mkconj(Body0, Goal, Body1),
-    update_body(TM, Args0, Args1, Args2, Body1, Body).
-
-update_goal(Var, _,_,_, _) :-
-    var(Var),
-    !,
-    instantiation_error(Var).
-update_goal(lattice(M:PI), S0,S1,S2, M:Goal) :-
-    !,
-    must_be(atom, M),
-    update_goal(lattice(PI), S0,S1,S2, Goal).
-update_goal(lattice(Name/Arity), S0,S1,S2, Goal) :-
-    !,
-    must_be(oneof([3]), Arity),
-    must_be(atom, Name),
-    Goal =.. [Name,S0,S1,S2].
-update_goal(lattice(Name), S0,S1,S2, Goal) :-
-    !,
-    must_be(atom, Name),
-    update_goal(lattice(Name/3), S0,S1,S2, Goal).
-update_goal(po(Name/Arity), S0,S1,S2, Goal) :-
-    !,
-    must_be(oneof([2]), Arity),
-    must_be(atom, Name),
-    Call =.. [Name, S0, S1],
-    Goal = (Call -> S2 = S0 ; S2 = S1).
-update_goal(po(M:Name/Arity), S0,S1,S2, Goal) :-
-    !,
-    must_be(atom, M),
-    must_be(oneof([2]), Arity),
-    must_be(atom, Name),
-    Call =.. [Name, S0, S1],
-    Goal = (M:Call -> S2 = S0 ; S2 = S1).
-update_goal(po(M:Name), S0,S1,S2, Goal) :-
-    !,
-    must_be(atom, M),
-    must_be(atom, Name),
-    update_goal(po(M:Name/2), S0,S1,S2, Goal).
-update_goal(po(Name), S0,S1,S2, Goal) :-
-    !,
-    must_be(atom, Name),
-    update_goal(po(Name/2), S0,S1,S2, Goal).
-update_goal(Alias, S0,S1,S2, Goal) :-
-    update_alias(Alias, Update),
-    !,
-    update_goal(Update, S0,S1,S2, Goal).
-update_goal(Mode, _,_,_, _) :-
-    domain_error(tabled_mode, Mode).
-
-update_alias(first, lattice(tabling:first/3)).
-update_alias(-,     lattice(tabling:first/3)).
-update_alias(last,  lattice(tabling:last/3)).
-update_alias(min,   lattice(tabling:min/3)).
-update_alias(max,   lattice(tabling:max/3)).
-update_alias(sum,   lattice(tabling:sum/3)).
-
-mkconj(true, G,  G) :- !.
-mkconj(G1,   G2, (G1,G2)).
-
-
-		 /*******************************
-		 *          AGGREGATION		*
-		 *******************************/
-
-%!  first(+S0, +S1, -S) is det.
-%!  last(+S0, +S1, -S) is det.
-%!  min(+S0, +S1, -S) is det.
-%!  max(+S0, +S1, -S) is det.
-%!  sum(+S0, +S1, -S) is det.
-%
-%   Implement YAP tabling modes.
-
-:- public first/3, last/3, min/3, max/3, sum/3.
-
-first(S, _, S).
-last(_, S, S).
-min(S0, S1, S) :- (S0 @< S1 -> S = S0 ; S = S1).
-max(S0, S1, S) :- (S0 @> S1 -> S = S0 ; S = S1).
-sum(S0, S1, S) :- S is S0+S1.
-
-
-		 /*******************************
-		 *         RENAME WORKER	*
-		 *******************************/
-
-%!  prolog:rename_predicate(:Head0, :Head) is semidet.
-%
-%   Hook into term_expansion for  post   processing  renaming of the
-%   generated predicate.
-
-prolog:rename_predicate(M:Head0, M:Head) :-
-    '$flushed_predicate'(M:'$tabled'(_)),
-    call(M:'$tabled'(Head0)),
-    !,
-    rename_term(Head0, Head).
-
-rename_term(Compound0, Compound) :-
-    compound(Compound0),
-    !,
-    compound_name_arguments(Compound0, Name, Args),
-    atom_concat(Name, ' tabled', WrapName),
-    compound_name_arguments(Compound, WrapName, Args).
-rename_term(Name, WrapName) :-
-    atom_concat(Name, ' tabled', WrapName).
-
-
-system:term_expansion((:- table(Preds)),
-                      [ (:- multifile('$tabled'/1)),
-                        (:- multifile('$table_mode'/3)),
-                        (:- multifile('$table_update'/4))
-                      | Clauses
-                      ]) :-
-    phrase(wrappers(Preds), Clauses).
-
-
-                 /*******************************
-                 *           SANDBOX            *
-                 *******************************/
-
-:- multifile
-    sandbox:safe_directive/1,
-    sandbox:safe_primitive/1,
-    sandbox:safe_meta/2.
-
-%!  sandbox:safe_directive(+Directive) is semidet.
-%
-%   Allow tabling directives that affect locally defined predicates.
-
-sandbox:safe_directive(Dir) :-
-    ground(Dir),
-    local_tabling_dir(Dir).
-
-local_tabling_dir(table(Preds)) :-
-    local_preds(Preds).
-
-local_preds((A,B)) :-
-    !,
-    local_preds(A),
-    local_preds(B).
-
-local_preds(Name/Arity) :-
-    atom(Name), integer(Arity).
-local_preds(Name//Arity) :-
-    atom(Name), integer(Arity).
-
-sandbox:safe_meta_predicate(tabling:start_tabling/2).
-
-sandbox:safe_primitive(tabling:abolish_all_tables).
-sandbox:safe_meta(tabling:abolish_table_subgoals(V), []) :-
-    \+ qualified(V).
-sandbox:safe_meta(tabling:current_table(V, _), []) :-
-    \+ qualified(V).
-
-qualified(V) :-
-    nonvar(V),
-    V = _:_.
-=======
 prolog:message(tabling(deprecated_library)) -->
-    [ ':- table/1 is built-in.  library(tabling) is deprecated.'-[] ].
->>>>>>> 88812e34
+    [ ':- table/1 is built-in.  library(tabling) is deprecated.'-[] ].