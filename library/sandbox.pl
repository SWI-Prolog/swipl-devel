--- conflicted
+++ resolved
@@ -3,11 +3,7 @@
     Author:        Jan Wielemaker
     E-mail:        J.Wielemaker@vu.nl
     WWW:           http://www.swi-prolog.org
-<<<<<<< HEAD
-    Copyright (c)  2013-2019, VU University Amsterdam
-=======
     Copyright (c)  2013-2020, VU University Amsterdam
->>>>>>> 8dbdb770
                               CWI, Amsterdam
     All rights reserved.
 
@@ -550,13 +546,9 @@
 safe_primitive(=\=(_,_)).
 safe_primitive(=<(_,_)).
 safe_primitive(<(_,_)).
-<<<<<<< HEAD
-safe_primitive(system:nth_integer_root_and_remainder(_,_,_,_)).
-=======
 :- if(current_prolog_flag(bounded, false)).
 safe_primitive(system:nth_integer_root_and_remainder(_,_,_,_)).
 :- endif.
->>>>>>> 8dbdb770
 
                                         % term-handling
 safe_primitive(arg(_,_,_)).
