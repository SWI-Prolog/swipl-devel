--- conflicted
+++ resolved
@@ -96,8 +96,6 @@
 %         output instead of producing a final newline.
 %       - at_same_line
 %         Start the messages at the same line (instead of using ~N)
-<<<<<<< HEAD
-=======
 %
 %   @deprecated  Use  code  for   message    translation   should   call
 %   prolog:translate_message//1.
@@ -109,7 +107,6 @@
 %
 %   Translate a message term into  message   lines.  This version may be
 %   called from user and library definitions for message translation.
->>>>>>> fc610f2e
 
 translate_message(Term) -->
     { nonvar(Term) },
