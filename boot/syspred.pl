/*  Part of SWI-Prolog

    Author:        Jan Wielemaker
    E-mail:        J.Wielemaker@vu.nl
    WWW:           http://www.swi-prolog.org
    Copyright (c)  1985-2018, University of Amsterdam
                              VU University Amsterdam
    All rights reserved.

    Redistribution and use in source and binary forms, with or without
    modification, are permitted provided that the following conditions
    are met:

    1. Redistributions of source code must retain the above copyright
       notice, this list of conditions and the following disclaimer.

    2. Redistributions in binary form must reproduce the above copyright
       notice, this list of conditions and the following disclaimer in
       the documentation and/or other materials provided with the
       distribution.

    THIS SOFTWARE IS PROVIDED BY THE COPYRIGHT HOLDERS AND CONTRIBUTORS
    "AS IS" AND ANY EXPRESS OR IMPLIED WARRANTIES, INCLUDING, BUT NOT
    LIMITED TO, THE IMPLIED WARRANTIES OF MERCHANTABILITY AND FITNESS
    FOR A PARTICULAR PURPOSE ARE DISCLAIMED. IN NO EVENT SHALL THE
    COPYRIGHT OWNER OR CONTRIBUTORS BE LIABLE FOR ANY DIRECT, INDIRECT,
    INCIDENTAL, SPECIAL, EXEMPLARY, OR CONSEQUENTIAL DAMAGES (INCLUDING,
    BUT NOT LIMITED TO, PROCUREMENT OF SUBSTITUTE GOODS OR SERVICES;
    LOSS OF USE, DATA, OR PROFITS; OR BUSINESS INTERRUPTION) HOWEVER
    CAUSED AND ON ANY THEORY OF LIABILITY, WHETHER IN CONTRACT, STRICT
    LIABILITY, OR TORT (INCLUDING NEGLIGENCE OR OTHERWISE) ARISING IN
    ANY WAY OUT OF THE USE OF THIS SOFTWARE, EVEN IF ADVISED OF THE
    POSSIBILITY OF SUCH DAMAGE.
*/

:- module('$syspreds',
          [ leash/1,
            visible/1,
            style_check/1,
            (spy)/1,
            (nospy)/1,
            trace/1,
            trace/2,
            nospyall/0,
            debugging/0,
            rational/3,
            flag/3,
            atom_prefix/2,
            dwim_match/2,
            source_file_property/2,
            source_file/1,
            source_file/2,
            unload_file/1,
            prolog_load_context/2,
            stream_position_data/3,
            current_predicate/2,
            '$defined_predicate'/1,
            predicate_property/2,
            '$predicate_property'/2,
            clause_property/2,
            current_module/1,                   % ?Module
            module_property/2,                  % ?Module, ?Property
            module/1,                           % +Module
            current_trie/1,                     % ?Trie
            trie_property/2,                    % ?Trie, ?Property
            working_directory/2,                % -OldDir, +NewDir
            shell/1,                            % +Command
            on_signal/3,
            current_signal/3,
            open_shared_object/2,
            open_shared_object/3,
            format/1,
            garbage_collect/0,
            set_prolog_stack/2,
            prolog_stack_property/2,
            absolute_file_name/2,
            tmp_file_stream/3,                  % +Enc, -File, -Stream
            require/1,
            call_with_depth_limit/3,            % :Goal, +Limit, -Result
            call_with_inference_limit/3,        % :Goal, +Limit, -Result
            numbervars/3,                       % +Term, +Start, -End
            term_string/3,                      % ?Term, ?String, +Options
            nb_setval/2,                        % +Var, +Value
            thread_create/2,                    % :Goal, -Id
            thread_join/1,                      % +Id
            set_prolog_gc_thread/1		% +Status
          ]).

                /********************************
                *           DEBUGGER            *
                *********************************/

%!  map_bits(:Pred, +Modify, +OldBits, -NewBits)

:- meta_predicate
    map_bits(2, +, +, -).

map_bits(_, Var, _, _) :-
    var(Var),
    !,
    '$instantiation_error'(Var).
map_bits(_, [], Bits, Bits) :- !.
map_bits(Pred, [H|T], Old, New) :-
    map_bits(Pred, H, Old, New0),
    map_bits(Pred, T, New0, New).
map_bits(Pred, +Name, Old, New) :-     % set a bit
    !,
    bit(Pred, Name, Bits),
    !,
    New is Old \/ Bits.
map_bits(Pred, -Name, Old, New) :-     % clear a bit
    !,
    bit(Pred, Name, Bits),
    !,
    New is Old /\ (\Bits).
map_bits(Pred, ?(Name), Old, Old) :-   % ask a bit
    !,
    bit(Pred, Name, Bits),
    Old /\ Bits > 0.
map_bits(_, Term, _, _) :-
    '$type_error'('+|-|?(Flag)', Term).

bit(Pred, Name, Bits) :-
    call(Pred, Name, Bits),
    !.
bit(_:Pred, Name, _) :-
    '$domain_error'(Pred, Name).

:- public port_name/2.                  % used by library(test_cover)

port_name(      call, 2'000000001).
port_name(      exit, 2'000000010).
port_name(      fail, 2'000000100).
port_name(      redo, 2'000001000).
port_name(     unify, 2'000010000).
port_name(     break, 2'000100000).
port_name(  cut_call, 2'001000000).
port_name(  cut_exit, 2'010000000).
port_name( exception, 2'100000000).
port_name(       cut, 2'011000000).
port_name(       all, 2'000111111).
port_name(      full, 2'000101111).
port_name(      half, 2'000101101).     % '

leash(Ports) :-
    '$leash'(Old, Old),
    map_bits(port_name, Ports, Old, New),
    '$leash'(_, New).

visible(Ports) :-
    '$visible'(Old, Old),
    map_bits(port_name, Ports, Old, New),
    '$visible'(_, New).

style_name(atom,            0x0001) :-
    print_message(warning, decl_no_effect(style_check(atom))).
style_name(singleton,       0x0042).            % semantic and syntactic
style_name(discontiguous,   0x0008).
style_name(charset,         0x0020).
style_name(no_effect,       0x0080).
style_name(var_branches,    0x0100).

%!  style_check(+Spec) is nondet.

style_check(Var) :-
    var(Var),
    !,
    '$instantiation_error'(Var).
style_check(?(Style)) :-
    !,
    (   var(Style)
    ->  enum_style_check(Style)
    ;   enum_style_check(Style)
    ->  true
    ).
style_check(Spec) :-
    '$style_check'(Old, Old),
    map_bits(style_name, Spec, Old, New),
    '$style_check'(_, New).

enum_style_check(Style) :-
    '$style_check'(Bits, Bits),
    style_name(Style, Bit),
    Bit /\ Bits =\= 0.


%!  prolog:debug_control_hook(+Action)
%
%   Allow user-hooks in the Prolog debugger interaction.  See the calls
%   below for the provided hooks.  We use a single predicate with action
%   argument to avoid an uncontrolled poliferation of hooks.
%
%   TBD: What hooks to provide for trace/[1,2]

:- multifile
    prolog:debug_control_hook/1.    % +Action

%!  trace(:Preds) is det.
%!  trace(:Preds, +PortSpec) is det.
%
%   Start printing messages if control passes specified ports of
%   the given predicates.

:- meta_predicate
    trace(:),
    trace(:, +).

trace(Preds) :-
    trace(Preds, +all).

trace(_:X, _) :-
    var(X),
    !,
    throw(error(instantiation_error, _)).
trace(_:[], _) :- !.
trace(M:[H|T], Ps) :-
    !,
    trace(M:H, Ps),
    trace(M:T, Ps).
trace(Pred, Ports) :-
    '$find_predicate'(Pred, Preds),
    Preds \== [],
    set_prolog_flag(debug, true),
    (   '$member'(PI, Preds),
            pi_to_head(PI, Head),
            (   Head = _:_
            ->  QHead0 = Head
            ;   QHead0 = user:Head
            ),
            '$define_predicate'(QHead0),
            (   predicate_property(QHead0, imported_from(M))
            ->  QHead0 = _:Plain,
                QHead = M:Plain
            ;   QHead = QHead0
            ),
            '$trace'(Ports, QHead),
            trace_ports(QHead, Tracing),
            print_message(informational, trace(QHead, Tracing)),
        fail
    ;   true
    ).

trace_alias(all,  [trace_call, trace_redo, trace_exit, trace_fail]).
trace_alias(call, [trace_call]).
trace_alias(redo, [trace_redo]).
trace_alias(exit, [trace_exit]).
trace_alias(fail, [trace_fail]).

'$trace'([], _) :- !.
'$trace'([H|T], Head) :-
    !,
    '$trace'(H, Head),
    '$trace'(T, Head).
'$trace'(+H, Head) :-
    trace_alias(H, A0),
    !,
    tag_list(A0, +, A1),
    '$trace'(A1, Head).
'$trace'(+H, Head) :-
    !,
    trace_alias(_, [H]),
    '$set_predicate_attribute'(Head, H, true).
'$trace'(-H, Head) :-
    trace_alias(H, A0),
    !,
    tag_list(A0, -, A1),
    '$trace'(A1, Head).
'$trace'(-H, Head) :-
    !,
    trace_alias(_, [H]),
    '$set_predicate_attribute'(Head, H, false).
'$trace'(H, Head) :-
    atom(H),
    '$trace'(+H, Head).

tag_list([], _, []).
tag_list([H0|T0], F, [H1|T1]) :-
    H1 =.. [F, H0],
    tag_list(T0, F, T1).

:- meta_predicate
    spy(:),
    nospy(:).

%!  spy(:Spec) is det.
%!  nospy(:Spec) is det.
%!  nospyall is det.
%
%   Set/clear spy-points. A successfully set or cleared spy-point is
%   reported using print_message/2, level  =informational=, with one
%   of the following terms, where Spec is of the form M:Head.
%
%       - spy(Spec)
%       - nospy(Spec)
%
%   @see    spy/1 and nospy/1 call the hook prolog:debug_control_hook/1
%           to allow for alternative specifications of the thing to
%           debug.

spy(_:X) :-
    var(X),
    throw(error(instantiation_error, _)).
spy(_:[]) :- !.
spy(M:[H|T]) :-
    !,
    spy(M:H),
    spy(M:T).
spy(Spec) :-
    notrace(prolog:debug_control_hook(spy(Spec))),
    !.
spy(Spec) :-
    '$find_predicate'(Spec, Preds),
    '$member'(PI, Preds),
        pi_to_head(PI, Head),
        '$define_predicate'(Head),
        '$spy'(Head),
    fail.
spy(_).

nospy(_:X) :-
    var(X),
    throw(error(instantiation_error, _)).
nospy(_:[]) :- !.
nospy(M:[H|T]) :-
    !,
    nospy(M:H),
    nospy(M:T).
nospy(Spec) :-
    notrace(prolog:debug_control_hook(nospy(Spec))),
    !.
nospy(Spec) :-
    '$find_predicate'(Spec, Preds),
    '$member'(PI, Preds),
         pi_to_head(PI, Head),
        '$nospy'(Head),
    fail.
nospy(_).

nospyall :-
    notrace(prolog:debug_control_hook(nospyall)),
    fail.
nospyall :-
    spy_point(Head),
        '$nospy'(Head),
    fail.
nospyall.

pi_to_head(M:PI, M:Head) :-
    !,
    pi_to_head(PI, Head).
pi_to_head(Name/Arity, Head) :-
    functor(Head, Name, Arity).

%!  debugging is det.
%
%   Report current status of the debugger.

debugging :-
    notrace(prolog:debug_control_hook(debugging)),
    !.
debugging :-
    current_prolog_flag(debug, true),
    !,
    print_message(informational, debugging(on)),
    findall(H, spy_point(H), SpyPoints),
    print_message(informational, spying(SpyPoints)),
    findall(trace(H,P), trace_point(H,P), TracePoints),
    print_message(informational, tracing(TracePoints)).
debugging :-
    print_message(informational, debugging(off)).

spy_point(Module:Head) :-
    current_predicate(_, Module:Head),
    '$get_predicate_attribute'(Module:Head, spy, 1),
    \+ predicate_property(Module:Head, imported_from(_)).

trace_point(Module:Head, Ports) :-
    current_predicate(_, Module:Head),
        '$get_predicate_attribute'(Module:Head, trace_any, 1),
        \+ predicate_property(Module:Head, imported_from(_)),
        trace_ports(Module:Head, Ports).

trace_ports(Head, Ports) :-
    findall(Port,
            (trace_alias(Port, [AttName]),
             '$get_predicate_attribute'(Head, AttName, 1)),
            Ports).


%!  flag(+Name, -Old, +New) is det.
%
%   True when Old is the current value associated with the flag Name
%   and New has become the new value.

flag(Name, Old, New) :-
    Old == New,
    !,
    get_flag(Name, Old).
flag(Name, Old, New) :-
    with_mutex('$flag', update_flag(Name, Old, New)).

update_flag(Name, Old, New) :-
    get_flag(Name, Old),
    (   atom(New)
    ->  set_flag(Name, New)
    ;   Value is New,
        set_flag(Name, Value)
    ).


                 /*******************************
                 *            RATIONAL          *
                 *******************************/

%!  rational(+Rat, -Numerator, -Denominator) is semidet.
%
%   True when Rat is a  rational   number  with  given Numerator and
%   Denominator.

rational(Rat, M, N) :-
    rational(Rat),
    (   Rat = rdiv(M, N)
    ->  true
    ;   integer(Rat)
    ->  M = Rat,
        N = 1
    ).


                /********************************
                *             ATOMS             *
                *********************************/

dwim_match(A1, A2) :-
    dwim_match(A1, A2, _).

atom_prefix(Atom, Prefix) :-
    sub_atom(Atom, 0, _, _, Prefix).


                /********************************
                *             SOURCE            *
                *********************************/

%!  source_file(-File) is nondet.
%!  source_file(+File) is semidet.
%
%   True if File is loaded into  Prolog.   If  File is unbound it is
%   bound to the canonical name for it. If File is bound it succeeds
%   if the canonical name  as   defined  by  absolute_file_name/2 is
%   known as a loaded filename.
%
%   Note that Time = 0.0 is used by  PlDoc and other code that needs
%   to create a file record without being interested in the time.

source_file(File) :-
    (   current_prolog_flag(access_level, user)
    ->  Level = user
    ;   true
    ),
    (   ground(File)
    ->  (   '$time_source_file'(File, Time, Level)
        ;   absolute_file_name(File, Abs),
            '$time_source_file'(Abs, Time, Level)
        ), !
    ;   '$time_source_file'(File, Time, Level)
    ),
    Time > 0.0.

%!  source_file(+Head, -File) is semidet.
%!  source_file(?Head, ?File) is nondet.
%
%   True when Head is a predicate owned by File.

:- meta_predicate source_file(:, ?).

source_file(M:Head, File) :-
    nonvar(M), nonvar(Head),
    !,
    (   '$c_current_predicate'(_, M:Head),
        predicate_property(M:Head, multifile)
    ->  multi_source_files(M:Head, Files),
        '$member'(File, Files)
    ;   '$source_file'(M:Head, File)
    ).
source_file(M:Head, File) :-
    (   nonvar(File)
    ->  true
    ;   source_file(File)
    ),
    '$source_file_predicates'(File, Predicates),
    '$member'(M:Head, Predicates).

:- thread_local found_src_file/1.

multi_source_files(Head, Files) :-
    call_cleanup(
        findall(File, multi_source_file(Head, File), Files),
        retractall(found_src_file(_))).

multi_source_file(Head, File) :-
    nth_clause(Head, _, Clause),
    clause_property(Clause, source(File)),
    \+ found_src_file(File),
    asserta(found_src_file(File)).


%!  source_file_property(?File, ?Property) is nondet.
%
%   True if Property is a property of the loaded source-file File.

source_file_property(File, P) :-
    nonvar(File),
    !,
    canonical_source_file(File, Path),
    property_source_file(P, Path).
source_file_property(File, P) :-
    property_source_file(P, File).

property_source_file(modified(Time), File) :-
    '$time_source_file'(File, Time, user).
property_source_file(source(Source), File) :-
    (   '$source_file_property'(File, from_state, true)
    ->  Source = state
    ;   '$source_file_property'(File, resource, true)
    ->  Source = resource
    ;   Source = file
    ).
property_source_file(module(M), File) :-
    (   nonvar(M)
    ->  '$current_module'(M, File)
    ;   nonvar(File)
    ->  '$current_module'(ML, File),
        (   atom(ML)
        ->  M = ML
        ;   '$member'(M, ML)
        )
    ;   '$current_module'(M, File)
    ).
property_source_file(load_context(Module, Location, Options), File) :-
    '$time_source_file'(File, _, user),
    clause(system:'$load_context_module'(File, Module, Options), true, Ref),
    (   clause_property(Ref, file(FromFile)),
        clause_property(Ref, line_count(FromLine))
    ->  Location = FromFile:FromLine
    ;   Location = user
    ).
property_source_file(includes(Master, Stamp), File) :-
    system:'$included'(File, _Line, Master, Stamp).
property_source_file(included_in(Master, Line), File) :-
    system:'$included'(Master, Line, File, _).
property_source_file(derived_from(DerivedFrom, Stamp), File) :-
    system:'$derived_source'(File, DerivedFrom, Stamp).
property_source_file(reloading, File) :-
    source_file(File),
    '$source_file_property'(File, reloading, true).
property_source_file(load_count(Count), File) :-
    source_file(File),
    '$source_file_property'(File, load_count, Count).
property_source_file(number_of_clauses(Count), File) :-
    source_file(File),
    '$source_file_property'(File, number_of_clauses, Count).


%!  canonical_source_file(+Spec, -File) is semidet.
%
%   File is the canonical representation of the source-file Spec.

canonical_source_file(Spec, File) :-
    atom(Spec),
    '$time_source_file'(Spec, _, _),
    !,
    File = Spec.
canonical_source_file(Spec, File) :-
    system:'$included'(_Master, _Line, Spec, _),
    !,
    File = Spec.
canonical_source_file(Spec, File) :-
    absolute_file_name(Spec,
                           [ file_type(prolog),
                             access(read),
                             file_errors(fail)
                           ],
                           File),
    source_file(File).


%!  prolog_load_context(+Key, -Value)
%
%   Provides context information for  term_expansion and directives.
%   Note  that  only  the  line-number  info    is   valid  for  the
%   '$stream_position'. Largely Quintus compatible.

prolog_load_context(module, Module) :-
    '$current_source_module'(Module).
prolog_load_context(file, F) :-
    source_location(F, _).
prolog_load_context(source, F) :-       % SICStus compatibility
    source_location(F0, _),
    '$input_context'(Context),
    '$top_file'(Context, F0, F).
prolog_load_context(stream, S) :-
    (   system:'$load_input'(_, S0)
    ->  S = S0
    ).
prolog_load_context(directory, D) :-
    source_location(F, _),
    file_directory_name(F, D).
prolog_load_context(dialect, D) :-
    current_prolog_flag(emulated_dialect, D).
prolog_load_context(term_position, TermPos) :-
    source_location(_, L),
    (   nb_current('$term_position', Pos),
        compound(Pos),              % actually set
        stream_position_data(line_count, Pos, L)
    ->  TermPos = Pos
    ;   TermPos = '$stream_position'(0,L,0,0)
    ).
prolog_load_context(script, Bool) :-
    (   '$toplevel':loaded_init_file(script, Path),
        source_location(Path, _)
    ->  Bool = true
    ;   Bool = false
    ).
prolog_load_context(variable_names, Bindings) :-
    nb_current('$variable_names', Bindings).
prolog_load_context(term, Term) :-
    nb_current('$term', Term).
prolog_load_context(reloading, true) :-
    prolog_load_context(source, F),
    '$source_file_property'(F, reloading, true).

%!  unload_file(+File) is det.
%
%   Remove all traces of loading file.

:- dynamic system:'$resolved_source_path'/2.

unload_file(File) :-
    (   canonical_source_file(File, Path)
    ->  '$unload_file'(Path),
        retractall(system:'$resolved_source_path'(_, Path))
    ;   true
    ).


                 /*******************************
                 *            STREAMS           *
                 *******************************/

%!  stream_position_data(?Field, +Pos, ?Date)
%
%   Extract values from stream position objects. '$stream_position' is
%   of the format '$stream_position'(Byte, Char, Line, LinePos)

stream_position_data(Prop, Term, Value) :-
    nonvar(Prop),
    !,
    (   stream_position_field(Prop, Pos)
    ->  arg(Pos, Term, Value)
    ;   throw(error(domain_error(stream_position_data, Prop)))
    ).
stream_position_data(Prop, Term, Value) :-
    stream_position_field(Prop, Pos),
    arg(Pos, Term, Value).

stream_position_field(char_count,    1).
stream_position_field(line_count,    2).
stream_position_field(line_position, 3).
stream_position_field(byte_count,    4).


                 /*******************************
                 *            CONTROL           *
                 *******************************/

%!  call_with_depth_limit(:Goal, +DepthLimit, -Result)
%
%   Try to proof Goal, but fail on any branch exceeding the indicated
%   depth-limit.  Unify Result with the maximum-reached limit on success,
%   depth_limit_exceeded if the limit was exceeded and fails otherwise.

:- meta_predicate
    call_with_depth_limit(0, +, -).

call_with_depth_limit(G, Limit, Result) :-
    '$depth_limit'(Limit, OLimit, OReached),
    (   catch(G, E, '$depth_limit_except'(OLimit, OReached, E)),
        '$depth_limit_true'(Limit, OLimit, OReached, Result, Det),
        ( Det == ! -> ! ; true )
    ;   '$depth_limit_false'(OLimit, OReached, Result)
    ).

%!  call_with_inference_limit(:Goal, +InferenceLimit, -Result)
%
%   Equivalent to call(Goal), but poses  a   limit  on the number of
%   inferences. If this limit is  reached,   Result  is unified with
%   =inference_limit_exceeded=, otherwise Result  is   unified  with
%   =|!|=  if  Goal  succeeded  without  a  choicepoint  and  =true=
%   otherwise.
%
%   Note that we perform calls in   system  to avoid auto-importing,
%   which makes raiseInferenceLimitException()  fail   to  recognise
%   that the exception happens in the overhead.

:- meta_predicate
    call_with_inference_limit(0, +, -).

call_with_inference_limit(G, Limit, Result) :-
    '$inference_limit'(Limit, OLimit),
    (   catch(G, Except,
              system:'$inference_limit_except'(OLimit, Except, Result0)),
        system:'$inference_limit_true'(Limit, OLimit, Result0),
        ( Result0 == ! -> ! ; true ),
        Result = Result0
    ;   system:'$inference_limit_false'(OLimit)
    ).


                /********************************
                *           DATA BASE           *
                *********************************/

/* - - - - - - - - - - - - - - - - - - - - - - - - - - - - - - - - - - - - -
The predicate current_predicate/2 is   a  difficult subject since  the
introduction  of defaulting     modules   and   dynamic     libraries.
current_predicate/2 is normally  called with instantiated arguments to
verify some  predicate can   be called without trapping   an undefined
predicate.  In this case we must  perform the search algorithm used by
the prolog system itself.

If the pattern is not fully specified, we only generate the predicates
actually available in this  module.   This seems the best for listing,
etc.
- - - - - - - - - - - - - - - - - - - - - - - - - - - - - - - - - - - - - */


:- meta_predicate
    current_predicate(?, :),
    '$defined_predicate'(:).

current_predicate(Name, Module:Head) :-
    (var(Module) ; var(Head)),
    !,
    generate_current_predicate(Name, Module, Head).
current_predicate(Name, Term) :-
    '$c_current_predicate'(Name, Term),
    '$defined_predicate'(Term),
    !.
current_predicate(Name, Module:Head) :-
    default_module(Module, DefModule),
    '$c_current_predicate'(Name, DefModule:Head),
    '$defined_predicate'(DefModule:Head),
    !.
current_predicate(Name, Module:Head) :-
    current_prolog_flag(autoload, true),
    \+ current_prolog_flag(Module:unknown, fail),
    (   compound(Head)
    ->  compound_name_arity(Head, Name, Arity)
    ;   Name = Head, Arity = 0
    ),
    '$find_library'(Module, Name, Arity, _LoadModule, _Library),
    !.

generate_current_predicate(Name, Module, Head) :-
    current_module(Module),
    QHead = Module:Head,
    '$c_current_predicate'(Name, QHead),
    '$get_predicate_attribute'(QHead, defined, 1).

'$defined_predicate'(Head) :-
    '$get_predicate_attribute'(Head, defined, 1),
    !.

%!  predicate_property(?Predicate, ?Property) is nondet.
%
%   True when Property is a property of Predicate.

:- meta_predicate
    predicate_property(:, ?).

:- '$iso'(predicate_property/2).

predicate_property(Pred, Property) :-           % Mode ?,+
    nonvar(Property),
    !,
    property_predicate(Property, Pred).
predicate_property(Pred, Property) :-           % Mode +,-
    define_or_generate(Pred),
    '$predicate_property'(Property, Pred).

%!  property_predicate(+Property, ?Pred)
%
%   First handle the special  cases  that   are  not  about querying
%   normally  defined  predicates:   =undefined=,    =visible=   and
%   =autoload=, followed by the generic case.

property_predicate(undefined, Pred) :-
    !,
    Pred = Module:Head,
    current_module(Module),
    '$c_current_predicate'(_, Pred),
    \+ '$defined_predicate'(Pred),          % Speed up a bit
    \+ current_predicate(_, Pred),
    goal_name_arity(Head, Name, Arity),
    \+ system_undefined(Module:Name/Arity).
property_predicate(visible, Pred) :-
    !,
    visible_predicate(Pred).
property_predicate(autoload(File), _:Head) :-
    !,
    current_prolog_flag(autoload, true),
    (   callable(Head)
    ->  goal_name_arity(Head, Name, Arity),
        (   '$find_library'(_, Name, Arity, _, File)
        ->  true
        )
    ;   '$in_library'(Name, Arity, File),
        functor(Head, Name, Arity)
    ).
property_predicate(implementation_module(IM), M:Head) :-
    !,
    atom(M),
    (   default_module(M, DM),
        '$get_predicate_attribute'(DM:Head, defined, 1)
    ->  (   '$get_predicate_attribute'(DM:Head, imported, ImportM)
        ->  IM = ImportM
        ;   IM = M
        )
    ;   \+ current_prolog_flag(M:unknown, fail),
        goal_name_arity(Head, Name, Arity),
        '$find_library'(_, Name, Arity, LoadModule, _File)
    ->  IM = LoadModule
    ;   M = IM
    ).
property_predicate(iso, _:Head) :-
    callable(Head),
    !,
    goal_name_arity(Head, Name, Arity),
    current_predicate(system:Name/Arity),
    '$predicate_property'(iso, system:Head).
property_predicate(Property, Pred) :-
    define_or_generate(Pred),
    '$predicate_property'(Property, Pred).

goal_name_arity(Head, Name, Arity) :-
    compound(Head),
    !,
    compound_name_arity(Head, Name, Arity).
goal_name_arity(Head, Head, 0).


%!  define_or_generate(+Head) is semidet.
%!  define_or_generate(-Head) is nondet.
%
%   If the predicate is known, try to resolve it. Otherwise generate
%   the known predicate, but do not try to (auto)load the predicate.

define_or_generate(M:Head) :-
    callable(Head),
    atom(M),
    '$get_predicate_attribute'(M:Head, defined, 1),
    !.
define_or_generate(M:Head) :-
    callable(Head),
    nonvar(M), M \== system,
    !,
    '$define_predicate'(M:Head).
define_or_generate(Pred) :-
    current_predicate(_, Pred),
    '$define_predicate'(Pred).


'$predicate_property'(interpreted, Pred) :-
    '$get_predicate_attribute'(Pred, foreign, 0).
'$predicate_property'(visible, Pred) :-
    '$get_predicate_attribute'(Pred, defined, 1).
'$predicate_property'(built_in, Pred) :-
    '$get_predicate_attribute'(Pred, system, 1).
'$predicate_property'(exported, Pred) :-
    '$get_predicate_attribute'(Pred, exported, 1).
'$predicate_property'(public, Pred) :-
    '$get_predicate_attribute'(Pred, public, 1).
'$predicate_property'(non_terminal, Pred) :-
    '$get_predicate_attribute'(Pred, non_terminal, 1).
'$predicate_property'(foreign, Pred) :-
    '$get_predicate_attribute'(Pred, foreign, 1).
'$predicate_property'((dynamic), Pred) :-
    '$get_predicate_attribute'(Pred, (dynamic), 1).
'$predicate_property'((static), Pred) :-
    '$get_predicate_attribute'(Pred, (dynamic), 0).
'$predicate_property'((volatile), Pred) :-
    '$get_predicate_attribute'(Pred, (volatile), 1).
'$predicate_property'((thread_local), Pred) :-
    '$get_predicate_attribute'(Pred, (thread_local), 1).
'$predicate_property'((multifile), Pred) :-
    '$get_predicate_attribute'(Pred, (multifile), 1).
'$predicate_property'(imported_from(Module), Pred) :-
    '$get_predicate_attribute'(Pred, imported, Module).
'$predicate_property'(transparent, Pred) :-
    '$get_predicate_attribute'(Pred, transparent, 1).
'$predicate_property'(meta_predicate(Pattern), Pred) :-
    '$get_predicate_attribute'(Pred, meta_predicate, Pattern).
'$predicate_property'(file(File), Pred) :-
    '$get_predicate_attribute'(Pred, file, File).
'$predicate_property'(line_count(LineNumber), Pred) :-
    '$get_predicate_attribute'(Pred, line_count, LineNumber).
'$predicate_property'(notrace, Pred) :-
    '$get_predicate_attribute'(Pred, trace, 0).
'$predicate_property'(nodebug, Pred) :-
    '$get_predicate_attribute'(Pred, hide_childs, 1).
'$predicate_property'(spying, Pred) :-
    '$get_predicate_attribute'(Pred, spy, 1).
'$predicate_property'(number_of_clauses(N), Pred) :-
    '$get_predicate_attribute'(Pred, number_of_clauses, N).
'$predicate_property'(number_of_rules(N), Pred) :-
    '$get_predicate_attribute'(Pred, number_of_rules, N).
'$predicate_property'(last_modified_generation(Gen), Pred) :-
    '$get_predicate_attribute'(Pred, last_modified_generation, Gen).
'$predicate_property'(indexed(Indices), Pred) :-
    '$get_predicate_attribute'(Pred, indexed, Indices).
'$predicate_property'(noprofile, Pred) :-
    '$get_predicate_attribute'(Pred, noprofile, 1).
'$predicate_property'(iso, Pred) :-
    '$get_predicate_attribute'(Pred, iso, 1).
'$predicate_property'(quasi_quotation_syntax, Pred) :-
    '$get_predicate_attribute'(Pred, quasi_quotation_syntax, 1).
'$predicate_property'(defined, Pred) :-
    '$get_predicate_attribute'(Pred, defined, 1).

system_undefined(user:prolog_trace_interception/4).
system_undefined(user:prolog_exception_hook/4).
system_undefined(system:'$c_call_prolog'/0).
system_undefined(system:window_title/2).

%!  visible_predicate(:Head) is nondet.
%
%   True when Head can be called without raising an existence error.
%   This implies it is defined,  can   be  inherited  from a default
%   module or can be autoloaded.

visible_predicate(Pred) :-
    Pred = M:Head,
    current_module(M),
    (   callable(Head)
    ->  (   '$get_predicate_attribute'(Pred, defined, 1)
        ->  true
        ;   \+ current_prolog_flag(M:unknown, fail),
            functor(Head, Name, Arity),
            '$find_library'(M, Name, Arity, _LoadModule, _Library)
        )
    ;   setof(PI, visible_in_module(M, PI), PIs),
        '$member'(Name/Arity, PIs),
        functor(Head, Name, Arity)
    ).

visible_in_module(M, Name/Arity) :-
    default_module(M, DefM),
    DefHead = DefM:Head,
    '$c_current_predicate'(_, DefHead),
    '$get_predicate_attribute'(DefHead, defined, 1),
    \+ hidden_system_predicate(Head),
    functor(Head, Name, Arity).
visible_in_module(_, Name/Arity) :-
    '$in_library'(Name, Arity, _).

hidden_system_predicate(Head) :-
    functor(Head, Name, _),
    atom(Name),                     % Avoid [].
    sub_atom(Name, 0, _, _, $),
    \+ current_prolog_flag(access_level, system).


%!  clause_property(+ClauseRef, ?Property) is nondet.
%
%   Provide information on individual clauses.  Defined properties
%   are:
%
%       * line_count(-Line)
%       Line from which the clause is loaded.
%       * file(-File)
%       File from which the clause is loaded.
%       * source(-File)
%       File that `owns' the clause: reloading this file wipes
%       the clause.
%       * fact
%       Clause has body =true=.
%       * erased
%       Clause was erased.
%       * predicate(:PI)
%       Predicate indicator of the predicate this clause belongs
%       to.  Can be used to find the predicate of erased clauses.
%       * module(-M)
%       Module context in which the clause was compiled.

clause_property(Clause, Property) :-
    '$clause_property'(Property, Clause).

'$clause_property'(line_count(LineNumber), Clause) :-
    '$get_clause_attribute'(Clause, line_count, LineNumber).
'$clause_property'(file(File), Clause) :-
    '$get_clause_attribute'(Clause, file, File).
'$clause_property'(source(File), Clause) :-
    '$get_clause_attribute'(Clause, owner, File).
'$clause_property'(size(Bytes), Clause) :-
    '$get_clause_attribute'(Clause, size, Bytes).
'$clause_property'(fact, Clause) :-
    '$get_clause_attribute'(Clause, fact, true).
'$clause_property'(erased, Clause) :-
    '$get_clause_attribute'(Clause, erased, true).
'$clause_property'(predicate(PI), Clause) :-
    '$get_clause_attribute'(Clause, predicate_indicator, PI).
'$clause_property'(module(M), Clause) :-
    '$get_clause_attribute'(Clause, module, M).


                 /*******************************
                 *             REQUIRE          *
                 *******************************/

:- meta_predicate
    require(:).

%!  require(:ListOfPredIndicators) is det.
%
%   Tag given predicates as undefined, so they will be included
%   into a saved state through the autoloader.
%
%   @see autoload/0.

require(M:List) :-
    (   is_list(List)
    ->  require(List, M)
    ;   throw(error(type_error(list, List), _))
    ).

require([], _).
require([N/A|T], M) :-
    !,
    functor(Head, N, A),
    '$require'(M:Head),
    require(T, M).
require([H|_T], _) :-
    throw(error(type_error(predicate_indicator, H), _)).


                /********************************
                *            MODULES            *
                *********************************/

%!  current_module(?Module) is nondet.
%
%   True if Module is a currently defined module.

current_module(Module) :-
    '$current_module'(Module, _).

%!  module_property(?Module, ?Property) is nondet.
%
%   True if Property is a property of Module.  Defined properties
%   are:
%
%       * file(File)
%       Module is loaded from File.
%       * line_count(Count)
%       The module declaration is on line Count of File.
%       * exports(ListOfPredicateIndicators)
%       The module exports ListOfPredicateIndicators
%       * exported_operators(ListOfOp3)
%       The module exports the operators ListOfOp3.

module_property(Module, Property) :-
    nonvar(Module), nonvar(Property),
    !,
    property_module(Property, Module).
module_property(Module, Property) :-    % -, file(File)
    nonvar(Property), Property = file(File),
    !,
    (   nonvar(File)
    ->  '$current_module'(Modules, File),
        (   atom(Modules)
        ->  Module = Modules
        ;   '$member'(Module, Modules)
        )
    ;   '$current_module'(Module, File),
        File \== []
    ).
module_property(Module, Property) :-
    current_module(Module),
    property_module(Property, Module).

property_module(Property, Module) :-
    module_property(Property),
    (   Property = exported_operators(List)
    ->  '$exported_ops'(Module, List, []),
        List \== []
    ;   '$module_property'(Module, Property)
    ).

module_property(class(_)).
module_property(file(_)).
module_property(line_count(_)).
module_property(exports(_)).
module_property(exported_operators(_)).
module_property(program_size(_)).
module_property(program_space(_)).
module_property(last_modified_generation(_)).

%!  module(+Module) is det.
%
%   Set the module that is associated to the toplevel to Module.

module(Module) :-
    atom(Module),
    current_module(Module),
    !,
    '$set_typein_module'(Module).
module(Module) :-
    '$set_typein_module'(Module),
    print_message(warning, no_current_module(Module)).

%!  working_directory(-Old, +New)
%
%   True when Old is the current working directory and the working
%   directory has been updated to New.

working_directory(Old, New) :-
    '$cwd'(Old),
    (   Old == New
    ->  true
    ;   '$chdir'(New)
    ).


                 /*******************************
                 *            TRIES             *
                 *******************************/

%!  current_trie(?Trie) is nondet.
%
%   True if Trie is the handle of an existing trie.

current_trie(Trie) :-
    current_blob(Trie, trie),
    is_trie(Trie).

%!  trie_property(?Trie, ?Property)
%
%   True when Property is a property of Trie. Defined properties
%   are:
%
%     - value_count(Count)
%     Number of terms in the trie.
%     - node_count(Count)
%     Number of nodes in the trie.
%     - size(Bytes)
%     Number of bytes needed to store the trie.
%     - hashed(Count)
%     Number of hashed nodes.

trie_property(Trie, Property) :-
    current_trie(Trie),
    trie_property(Property),
    '$trie_property'(Trie, Property).

trie_property(node_count(_)).
trie_property(value_count(_)).
trie_property(size(_)).
trie_property(hashed(_)).



                /********************************
                *      SYSTEM INTERACTION       *
                *********************************/

shell(Command) :-
    shell(Command, 0).

%!  win_add_dll_directory(+AbsDir) is det.
%
%   Add AbsDir to the directories where  dependent DLLs are searched
%   on Windows systems.

:- if(current_prolog_flag(windows, true)).
:- export(win_add_dll_directory/1).
win_add_dll_directory(Dir) :-
    win_add_dll_directory(Dir, _),
    !.
win_add_dll_directory(Dir) :-
    prolog_to_os_filename(Dir, OSDir),
    getenv('PATH', Path0),
    atomic_list_concat([Path0, OSDir], ';', Path),
    setenv('PATH', Path).
:- endif.

                 /*******************************
                 *            SIGNALS           *
                 *******************************/

:- meta_predicate
    on_signal(+, :, :),
    current_signal(?, ?, :).

%!  on_signal(+Signal, -OldHandler, :NewHandler) is det.

on_signal(Signal, Old, New) :-
    atom(Signal),
    !,
    '$on_signal'(_Num, Signal, Old, New).
on_signal(Signal, Old, New) :-
    integer(Signal),
    !,
    '$on_signal'(Signal, _Name, Old, New).
on_signal(Signal, _Old, _New) :-
    '$type_error'(signal_name, Signal).

%!  current_signal(?Name, ?SignalNumber, :Handler) is nondet.

current_signal(Name, Id, Handler) :-
    between(1, 32, Id),
    '$on_signal'(Id, Name, Handler, Handler).

:- multifile
    prolog:called_by/2.

prolog:called_by(on_signal(_,_,New), [New+1]) :-
    (   new == throw
    ;   new == default
    ), !, fail.


                 /*******************************
                 *            DLOPEN            *
                 *******************************/

%!  open_shared_object(+File, -Handle) is det.
%!  open_shared_object(+File, -Handle, +Flags) is det.
%
%   Open a shared object or DLL file. Flags  is a list of flags. The
%   following flags are recognised. Note   however  that these flags
%   may have no affect on the target platform.
%
%       * =now=
%       Resolve all symbols in the file now instead of lazily.
%       * =global=
%       Make new symbols globally known.

open_shared_object(File, Handle) :-
    open_shared_object(File, Handle, []). % use pl-load.c defaults

open_shared_object(File, Handle, Flags) :-
    (   is_list(Flags)
    ->  true
    ;   throw(error(type_error(list, Flags), _))
    ),
    map_dlflags(Flags, Mask),
    '$open_shared_object'(File, Handle, Mask).

dlopen_flag(now,        2'01).          % see pl-load.c for these constants
dlopen_flag(global,     2'10).          % Solaris only

map_dlflags([], 0).
map_dlflags([F|T], M) :-
    map_dlflags(T, M0),
    (   dlopen_flag(F, I)
    ->  true
    ;   throw(error(domain_error(dlopen_flag, F), _))
    ),
    M is M0 \/ I.


                 /*******************************
                 *             I/O              *
                 *******************************/

format(Fmt) :-
    format(Fmt, []).

                 /*******************************
                 *            FILES             *
                 *******************************/

%!  absolute_file_name(+Term, -AbsoluteFile)

absolute_file_name(Name, Abs) :-
    atomic(Name),
    !,
    '$absolute_file_name'(Name, Abs).
absolute_file_name(Term, Abs) :-
    '$chk_file'(Term, [''], [access(read)], true, File),
    !,
    '$absolute_file_name'(File, Abs).
absolute_file_name(Term, Abs) :-
    '$chk_file'(Term, [''], [], true, File),
    !,
    '$absolute_file_name'(File, Abs).

%!  tmp_file_stream(-File, -Stream, +Encoding) is det.
%!  tmp_file_stream(+Encoding, -File, -Stream) is det.

tmp_file_stream(Enc, File, Stream) :-
    atom(Enc), var(File), var(Stream),
    !,
    '$tmp_file_stream'('', Enc, File, Stream).
tmp_file_stream(File, Stream, Options) :-
    current_prolog_flag(encoding, DefEnc),
    '$option'(encoding(Enc), Options, DefEnc),
    '$option'(extension(Ext), Options, ''),
    '$tmp_file_stream'(Ext, Enc, File, Stream).


                /********************************
                *        MEMORY MANAGEMENT      *
                *********************************/

%!  garbage_collect is det.
%
%   Invoke the garbage collector.  The   argument  of the underlying
%   '$garbage_collect'/1  is  the  debugging  level  to  use  during
%   garbage collection. This only works if   the  system is compiled
%   with the -DODEBUG cpp flag. Only to simplify maintenance.

garbage_collect :-
    '$garbage_collect'(0).

%!  set_prolog_stack(+Name, +Option) is det.
%
%   Set a parameter for one of the Prolog stacks.

set_prolog_stack(Stack, Option) :-
    Option =.. [Name,Value0],
    Value is Value0,
    '$set_prolog_stack'(Stack, Name, _Old, Value).

%!  prolog_stack_property(?Stack, ?Property) is nondet.
%
%   Examine stack properties.

prolog_stack_property(Stack, Property) :-
    stack_property(P),
    stack_name(Stack),
    Property =.. [P,Value],
    '$set_prolog_stack'(Stack, P, Value, Value).

stack_name(local).
stack_name(global).
stack_name(trail).

stack_property(limit).
stack_property(spare).
stack_property(min_free).
stack_property(low).
stack_property(factor).


                 /*******************************
                 *             TERM             *
                 *******************************/

:- '$iso'((numbervars/3)).

%!  numbervars(+Term, +StartIndex, -EndIndex) is det.
%
%   Number all unbound variables in Term   using  '$VAR'(N), where the
%   first N is StartIndex and EndIndex is  unified to the index that
%   will be given to the next variable.

numbervars(Term, From, To) :-
    numbervars(Term, From, To, []).


                 /*******************************
                 *            STRING            *
                 *******************************/

%!  term_string(?Term, ?String, +Options)
%
%   Parse/write a term from/to a string using Options.

term_string(Term, String, Options) :-
    nonvar(String),
    !,
    read_term_from_atom(String, Term, Options).
term_string(Term, String, Options) :-
    (   '$option'(quoted(_), Options)
    ->  Options1 = Options
    ;   '$merge_options'(_{quoted:true}, Options, Options1)
    ),
    format(string(String), '~W', [Term, Options1]).


                 /*******************************
                 *             GVAR             *
                 *******************************/

%!  nb_setval(+Name, +Value) is det.
%
%   Bind the non-backtrackable variable Name with a copy of Value

nb_setval(Name, Value) :-
    duplicate_term(Value, Copy),
    nb_linkval(Name, Copy).


		 /*******************************
		 *            THREADS		*
		 *******************************/

:- meta_predicate
    thread_create(0, -).

%!  thread_create(:Goal, -Id)
%
%   Shorthand for thread_create(Goal, Id, []).

thread_create(Goal, Id) :-
    thread_create(Goal, Id, []).

%!  thread_join(+Id)
%
%   Join a thread and raise an error of the thread did not succeed.
%
%   @error  thread_error(Status),  where  Status  is    the   result  of
%   thread_join/2.

thread_join(Id) :-
    thread_join(Id, Status),
    (   Status == true
    ->  true
    ;   throw(error(thread_error(Status), _))
    ).

%!  set_prolog_gc_thread(+Status)
%
%   Control the GC thread.  Status is one of
%
%     - false
%     Disable the separate GC thread, running atom and clause
%     garbage collection in the triggering thread.
%     - true
%     Enable the separate GC thread.  All implicit atom and clause
%     garbage collection is executed by the thread `gc`.
%     - stop
<<<<<<< HEAD
%     Stop the `gc` thread it it is running.  The thread is recreated
=======
%     Stop the `gc` thread if it is running.  The thread is recreated
>>>>>>> 88812e34
%     on the next implicit atom or clause garbage collection.  Used
%     by fork/1 to avoid forking a multi-threaded application.

set_prolog_gc_thread(Status) :-
    var(Status),
    !,
    '$instantiation_error'(Status).
:- if(current_prolog_flag(threads,true)).
set_prolog_gc_thread(false) :-
    !,
    set_prolog_flag(gc_thread, false),
    (   '$gc_stop'
    ->  thread_join(gc)
    ;   true
    ).
set_prolog_gc_thread(true) :-
    !,
    set_prolog_flag(gc_thread, true).
set_prolog_gc_thread(stop) :-
    !,
    (   '$gc_stop'
    ->  thread_join(gc)
    ;   true
    ).
:- else.
set_prolog_gc_thread(false) :- !.
set_prolog_gc_thread(true) :- !.
set_prolog_gc_thread(stop) :- !.
:- endif.
set_prolog_gc_thread(Status) :-
    '$domain_error'(gc_thread, Status).<|MERGE_RESOLUTION|>--- conflicted
+++ resolved
@@ -1442,11 +1442,7 @@
 %     Enable the separate GC thread.  All implicit atom and clause
 %     garbage collection is executed by the thread `gc`.
 %     - stop
-<<<<<<< HEAD
-%     Stop the `gc` thread it it is running.  The thread is recreated
-=======
 %     Stop the `gc` thread if it is running.  The thread is recreated
->>>>>>> 88812e34
 %     on the next implicit atom or clause garbage collection.  Used
 %     by fork/1 to avoid forking a multi-threaded application.
 
