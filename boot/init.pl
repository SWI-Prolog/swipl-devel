/*  Part of SWI-Prolog

    Author:        Jan Wielemaker
    E-mail:        J.Wielemaker@vu.nl
    WWW:           http://www.swi-prolog.org
    Copyright (c)  1985-2021, University of Amsterdam
                              VU University Amsterdam
                              CWI, Amsterdam
                              SWI-Prolog Solutions b.v.
    All rights reserved.

    Redistribution and use in source and binary forms, with or without
    modification, are permitted provided that the following conditions
    are met:

    1. Redistributions of source code must retain the above copyright
       notice, this list of conditions and the following disclaimer.

    2. Redistributions in binary form must reproduce the above copyright
       notice, this list of conditions and the following disclaimer in
       the documentation and/or other materials provided with the
       distribution.

    THIS SOFTWARE IS PROVIDED BY THE COPYRIGHT HOLDERS AND CONTRIBUTORS
    "AS IS" AND ANY EXPRESS OR IMPLIED WARRANTIES, INCLUDING, BUT NOT
    LIMITED TO, THE IMPLIED WARRANTIES OF MERCHANTABILITY AND FITNESS
    FOR A PARTICULAR PURPOSE ARE DISCLAIMED. IN NO EVENT SHALL THE
    COPYRIGHT OWNER OR CONTRIBUTORS BE LIABLE FOR ANY DIRECT, INDIRECT,
    INCIDENTAL, SPECIAL, EXEMPLARY, OR CONSEQUENTIAL DAMAGES (INCLUDING,
    BUT NOT LIMITED TO, PROCUREMENT OF SUBSTITUTE GOODS OR SERVICES;
    LOSS OF USE, DATA, OR PROFITS; OR BUSINESS INTERRUPTION) HOWEVER
    CAUSED AND ON ANY THEORY OF LIABILITY, WHETHER IN CONTRACT, STRICT
    LIABILITY, OR TORT (INCLUDING NEGLIGENCE OR OTHERWISE) ARISING IN
    ANY WAY OUT OF THE USE OF THIS SOFTWARE, EVEN IF ADVISED OF THE
    POSSIBILITY OF SUCH DAMAGE.
*/

/*
Consult, derivates and basic things.   This  module  is  loaded  by  the
C-written  bootstrap  compiler.

The $:- directive  is  executed  by  the  bootstrap  compiler,  but  not
inserted  in  the  intermediate  code  file.   Used  to print diagnostic
messages and start the Prolog defined compiler for  the  remaining  boot
modules.

If you want  to  debug  this  module,  put  a  '$:-'(trace).   directive
somewhere.   The  tracer will work properly under boot compilation as it
will use the C defined write predicate  to  print  goals  and  does  not
attempt to call the Prolog defined trace interceptor.
*/

                /********************************
                *    LOAD INTO MODULE SYSTEM    *
                ********************************/

:- '$set_source_module'(system).

'$boot_message'(_Format, _Args) :-
    current_prolog_flag(verbose, silent),
    !.
'$boot_message'(Format, Args) :-
    format(Format, Args),
    !.

'$:-'('$boot_message'('Loading boot file ...~n', [])).


                /********************************
                *          DIRECTIVES           *
                *********************************/

:- meta_predicate
    dynamic(:),
    multifile(:),
    public(:),
    module_transparent(:),
    discontiguous(:),
    volatile(:),
    thread_local(:),
    noprofile(:),
    non_terminal(:),
    '$clausable'(:),
    '$iso'(:),
    '$hide'(:).

%!  dynamic(+Spec) is det.
%!  multifile(+Spec) is det.
%!  module_transparent(+Spec) is det.
%!  discontiguous(+Spec) is det.
%!  volatile(+Spec) is det.
%!  thread_local(+Spec) is det.
%!  noprofile(+Spec) is det.
%!  public(+Spec) is det.
%!  non_terminal(+Spec) is det.
%
%   Predicate versions of standard  directives   that  set predicate
%   attributes. These predicates bail out with an error on the first
%   failure (typically permission errors).

%!  '$iso'(+Spec) is det.
%
%   Set the ISO  flag.  This  defines   that  the  predicate  cannot  be
%   redefined inside a module.

%!  '$clausable'(+Spec) is det.
%
%   Specify that we can run  clause/2  on   a  predicate,  even if it is
%   static. ISO specifies that `public` also   plays  this role. in SWI,
%   `public` means that the predicate can be   called, even if we cannot
%   find a reference to it.

%!  '$hide'(+Spec) is det.
%
%   Specify that the predicate cannot be seen in the debugger.

dynamic(Spec)            :- '$set_pattr'(Spec, pred, dynamic(true)).
multifile(Spec)          :- '$set_pattr'(Spec, pred, multifile(true)).
module_transparent(Spec) :- '$set_pattr'(Spec, pred, transparent(true)).
discontiguous(Spec)      :- '$set_pattr'(Spec, pred, discontiguous(true)).
volatile(Spec)           :- '$set_pattr'(Spec, pred, volatile(true)).
thread_local(Spec)       :- '$set_pattr'(Spec, pred, thread_local(true)).
noprofile(Spec)          :- '$set_pattr'(Spec, pred, noprofile(true)).
public(Spec)             :- '$set_pattr'(Spec, pred, public(true)).
non_terminal(Spec)       :- '$set_pattr'(Spec, pred, non_terminal(true)).
det(Spec)                :- '$set_pattr'(Spec, pred, det(true)).
'$iso'(Spec)             :- '$set_pattr'(Spec, pred, iso(true)).
'$clausable'(Spec)       :- '$set_pattr'(Spec, pred, clausable(true)).
'$hide'(Spec)            :- '$set_pattr'(Spec, pred, trace(false)).

'$set_pattr'(M:Pred, How, Attr) :-
    '$set_pattr'(Pred, M, How, Attr).

%!  '$set_pattr'(+Spec, +Module, +From, +Attr)
%
%   Set predicate attributes. From is one of `pred` or `directive`.

'$set_pattr'(X, _, _, _) :-
    var(X),
    '$uninstantiation_error'(X).
'$set_pattr'(as(Spec,Options), M, How, Attr0) :-
    !,
    '$attr_options'(Options, Attr0, Attr),
    '$set_pattr'(Spec, M, How, Attr).
'$set_pattr'([], _, _, _) :- !.
'$set_pattr'([H|T], M, How, Attr) :-           % ISO
    !,
    '$set_pattr'(H, M, How, Attr),
    '$set_pattr'(T, M, How, Attr).
'$set_pattr'((A,B), M, How, Attr) :-           % ISO and traditional
    !,
    '$set_pattr'(A, M, How, Attr),
    '$set_pattr'(B, M, How, Attr).
'$set_pattr'(M:T, _, How, Attr) :-
    !,
    '$set_pattr'(T, M, How, Attr).
'$set_pattr'(PI, M, _, []) :-
    !,
    '$pi_head'(M:PI, Pred),
    '$set_table_wrappers'(Pred).
'$set_pattr'(A, M, How, [O|OT]) :-
    !,
    '$set_pattr'(A, M, How, O),
    '$set_pattr'(A, M, How, OT).
'$set_pattr'(A, M, pred, Attr) :-
    !,
    Attr =.. [Name,Val],
    '$set_pi_attr'(M:A, Name, Val).
'$set_pattr'(A, M, directive, Attr) :-
    !,
    Attr =.. [Name,Val],
    catch('$set_pi_attr'(M:A, Name, Val),
          error(E, _),
          print_message(error, error(E, context((Name)/1,_)))).

'$set_pi_attr'(PI, Name, Val) :-
    '$pi_head'(PI, Head),
    '$set_predicate_attribute'(Head, Name, Val).

'$attr_options'(Var, _, _) :-
    var(Var),
    !,
    '$uninstantiation_error'(Var).
'$attr_options'((A,B), Attr0, Attr) :-
    !,
    '$attr_options'(A, Attr0, Attr1),
    '$attr_options'(B, Attr1, Attr).
'$attr_options'(Opt, Attr0, Attrs) :-
    '$must_be'(ground, Opt),
    (   '$attr_option'(Opt, AttrX)
    ->  (   is_list(Attr0)
        ->  '$join_attrs'(AttrX, Attr0, Attrs)
        ;   '$join_attrs'(AttrX, [Attr0], Attrs)
        )
    ;   '$domain_error'(predicate_option, Opt)
    ).

'$join_attrs'([], Attrs, Attrs) :-
    !.
'$join_attrs'([H|T], Attrs0, Attrs) :-
    !,
    '$join_attrs'(H, Attrs0, Attrs1),
    '$join_attrs'(T, Attrs1, Attrs).
'$join_attrs'(Attr, Attrs, Attrs) :-
    memberchk(Attr, Attrs),
    !.
'$join_attrs'(Attr, Attrs, Attrs) :-
    Attr =.. [Name,Value],
    Gen =.. [Name,Existing],
    memberchk(Gen, Attrs),
    !,
    throw(error(conflict_error(Name, Value, Existing), _)).
'$join_attrs'(Attr, Attrs0, Attrs) :-
    '$append'(Attrs0, [Attr], Attrs).

'$attr_option'(incremental, [incremental(true),opaque(false)]).
'$attr_option'(monotonic, monotonic(true)).
'$attr_option'(lazy, lazy(true)).
'$attr_option'(opaque, [incremental(false),opaque(true)]).
'$attr_option'(abstract(Level0), abstract(Level)) :-
    '$table_option'(Level0, Level).
'$attr_option'(subgoal_abstract(Level0), subgoal_abstract(Level)) :-
    '$table_option'(Level0, Level).
'$attr_option'(answer_abstract(Level0), answer_abstract(Level)) :-
    '$table_option'(Level0, Level).
'$attr_option'(max_answers(Level0), max_answers(Level)) :-
    '$table_option'(Level0, Level).
'$attr_option'(volatile, volatile(true)).
'$attr_option'(multifile, multifile(true)).
'$attr_option'(discontiguous, discontiguous(true)).
'$attr_option'(shared, thread_local(false)).
'$attr_option'(local, thread_local(true)).
'$attr_option'(private, thread_local(true)).

'$table_option'(Value0, _Value) :-
    var(Value0),
    !,
    '$instantiation_error'(Value0).
'$table_option'(Value0, Value) :-
    integer(Value0),
    Value0 >= 0,
    !,
    Value = Value0.
'$table_option'(off, -1) :-
    !.
'$table_option'(false, -1) :-
    !.
'$table_option'(infinite, -1) :-
    !.
'$table_option'(Value, _) :-
    '$domain_error'(nonneg_or_false, Value).


%!  '$pattr_directive'(+Spec, +Module) is det.
%
%   This implements the directive version of dynamic/1, multifile/1,
%   etc. This version catches and prints   errors.  If the directive
%   specifies  multiple  predicates,  processing    after  an  error
%   continues with the remaining predicates.

'$pattr_directive'(dynamic(Spec), M) :-
    '$set_pattr'(Spec, M, directive, dynamic(true)).
'$pattr_directive'(multifile(Spec), M) :-
    '$set_pattr'(Spec, M, directive, multifile(true)).
'$pattr_directive'(module_transparent(Spec), M) :-
    '$set_pattr'(Spec, M, directive, transparent(true)).
'$pattr_directive'(discontiguous(Spec), M) :-
    '$set_pattr'(Spec, M, directive, discontiguous(true)).
'$pattr_directive'(volatile(Spec), M) :-
    '$set_pattr'(Spec, M, directive, volatile(true)).
'$pattr_directive'(thread_local(Spec), M) :-
    '$set_pattr'(Spec, M, directive, thread_local(true)).
'$pattr_directive'(noprofile(Spec), M) :-
    '$set_pattr'(Spec, M, directive, noprofile(true)).
'$pattr_directive'(public(Spec), M) :-
    '$set_pattr'(Spec, M, directive, public(true)).
'$pattr_directive'(det(Spec), M) :-
    '$set_pattr'(Spec, M, directive, det(true)).

%!  '$pi_head'(?PI, ?Head)

'$pi_head'(PI, Head) :-
    var(PI),
    var(Head),
    '$instantiation_error'([PI,Head]).
'$pi_head'(M:PI, M:Head) :-
    !,
    '$pi_head'(PI, Head).
'$pi_head'(Name/Arity, Head) :-
    !,
    '$head_name_arity'(Head, Name, Arity).
'$pi_head'(Name//DCGArity, Head) :-
    !,
    (   nonvar(DCGArity)
    ->  Arity is DCGArity+2,
        '$head_name_arity'(Head, Name, Arity)
    ;   '$head_name_arity'(Head, Name, Arity),
        DCGArity is Arity - 2
    ).
'$pi_head'(PI, _) :-
    '$type_error'(predicate_indicator, PI).

%!  '$head_name_arity'(+Goal, -Name, -Arity).
%!  '$head_name_arity'(-Goal, +Name, +Arity).

'$head_name_arity'(Goal, Name, Arity) :-
    (   atom(Goal)
    ->  Name = Goal, Arity = 0
    ;   compound(Goal)
    ->  compound_name_arity(Goal, Name, Arity)
    ;   var(Goal)
    ->  (   Arity == 0
        ->  (   atom(Name)
            ->  Goal = Name
            ;   Name == []
            ->  Goal = Name
            ;   blob(Name, closure)
            ->  Goal = Name
            ;   '$type_error'(atom, Name)
            )
        ;   compound_name_arity(Goal, Name, Arity)
        )
    ;   '$type_error'(callable, Goal)
    ).

%!  '$pi_head'(?PI, ?Head)

'$pi_head'(PI, Head) :-
    var(PI),
    var(Head),
    '$instantiation_error'([PI,Head]).
'$pi_head'(M:PI, M:Head) :-
    !,
    '$pi_head'(PI, Head).
'$pi_head'(Name/Arity, Head) :-
    !,
    '$head_name_arity'(Head, Name, Arity).
'$pi_head'(Name//DCGArity, Head) :-
    !,
    (   nonvar(DCGArity)
    ->  Arity is DCGArity+2,
        '$head_name_arity'(Head, Name, Arity)
    ;   '$head_name_arity'(Head, Name, Arity),
        DCGArity is Arity - 2
    ).
'$pi_head'(PI, _) :-
    '$type_error'(predicate_indicator, PI).

%!  '$head_name_arity'(+Goal, -Name, -Arity).
%!  '$head_name_arity'(-Goal, +Name, +Arity).

'$head_name_arity'(Goal, Name, Arity) :-
    (   atom(Goal)
    ->  Name = Goal, Arity = 0
    ;   compound(Goal)
    ->  compound_name_arity(Goal, Name, Arity)
    ;   var(Goal)
    ->  (   Arity == 0
        ->  (   atom(Name)
            ->  Goal = Name
            ;   Name == []
            ->  Goal = Name
            ;   blob(Name, closure)
            ->  Goal = Name
            ;   '$type_error'(atom, Name)
            )
        ;   compound_name_arity(Goal, Name, Arity)
        )
    ;   '$type_error'(callable, Goal)
    ).

:- '$iso'(((dynamic)/1, (multifile)/1, (discontiguous)/1)).


                /********************************
                *       CALLING, CONTROL        *
                *********************************/

:- noprofile((call/1,
              catch/3,
              once/1,
              ignore/1,
              call_cleanup/2,
              call_cleanup/3,
              setup_call_cleanup/3,
              setup_call_catcher_cleanup/4)).

:- meta_predicate
    ';'(0,0),
    ','(0,0),
    @(0,+),
    call(0),
    call(1,?),
    call(2,?,?),
    call(3,?,?,?),
    call(4,?,?,?,?),
    call(5,?,?,?,?,?),
    call(6,?,?,?,?,?,?),
    call(7,?,?,?,?,?,?,?),
    not(0),
    \+(0),
    $(0),
    '->'(0,0),
    '*->'(0,0),
    once(0),
    ignore(0),
    catch(0,?,0),
    reset(0,?,-),
    setup_call_cleanup(0,0,0),
    setup_call_catcher_cleanup(0,0,?,0),
    call_cleanup(0,0),
    call_cleanup(0,?,0),
    catch_with_backtrace(0,?,0),
    '$meta_call'(0).

:- '$iso'((call/1, (\+)/1, once/1, (;)/2, (',')/2, (->)/2, catch/3)).

% The control structures are always compiled, both   if they appear in a
% clause body and if they are handed  to   call/1.  The only way to call
% these predicates is by means of  call/2..   In  that case, we call the
% hole control structure again to get it compiled by call/1 and properly
% deal  with  !,  etc.  Another  reason  for  having  these  things   as
% predicates is to be able to define   properties for them, helping code
% analyzers.

(M0:If ; M0:Then) :- !, call(M0:(If ; Then)).
(M1:If ; M2:Then) :-    call(M1:(If ; M2:Then)).
(G1   , G2)       :-    call((G1   , G2)).
(If  -> Then)     :-    call((If  -> Then)).
(If *-> Then)     :-    call((If *-> Then)).
@(Goal,Module)    :-    @(Goal,Module).

%!  '$meta_call'(:Goal)
%
%   Interpreted  meta-call  implementation.  By    default,   call/1
%   compiles its argument into  a   temporary  clause. This realises
%   better  performance  if  the  (complex)  goal   does  a  lot  of
%   backtracking  because  this   interpreted    version   needs  to
%   re-interpret the remainder of the goal after backtracking.
%
%   This implementation is used by  reset/3 because the continuation
%   cannot be captured if it contains   a  such a compiled temporary
%   clause.

'$meta_call'(M:G) :-
    prolog_current_choice(Ch),
    '$meta_call'(G, M, Ch).

'$meta_call'(Var, _, _) :-
    var(Var),
    !,
    '$instantiation_error'(Var).
'$meta_call'((A,B), M, Ch) :-
    !,
    '$meta_call'(A, M, Ch),
    '$meta_call'(B, M, Ch).
'$meta_call'((I->T;E), M, Ch) :-
    !,
    (   prolog_current_choice(Ch2),
        '$meta_call'(I, M, Ch2)
    ->  '$meta_call'(T, M, Ch)
    ;   '$meta_call'(E, M, Ch)
    ).
'$meta_call'((I*->T;E), M, Ch) :-
    !,
    (   prolog_current_choice(Ch2),
        '$meta_call'(I, M, Ch2)
    *-> '$meta_call'(T, M, Ch)
    ;   '$meta_call'(E, M, Ch)
    ).
'$meta_call'((I->T), M, Ch) :-
    !,
    (   prolog_current_choice(Ch2),
        '$meta_call'(I, M, Ch2)
    ->  '$meta_call'(T, M, Ch)
    ).
'$meta_call'((I*->T), M, Ch) :-
    !,
    prolog_current_choice(Ch2),
    '$meta_call'(I, M, Ch2),
    '$meta_call'(T, M, Ch).
'$meta_call'((A;B), M, Ch) :-
    !,
    (   '$meta_call'(A, M, Ch)
    ;   '$meta_call'(B, M, Ch)
    ).
'$meta_call'(\+(G), M, _) :-
    !,
    prolog_current_choice(Ch),
    \+ '$meta_call'(G, M, Ch).
'$meta_call'($(G), M, _) :-
    !,
    prolog_current_choice(Ch),
    $('$meta_call'(G, M, Ch)).
'$meta_call'(call(G), M, _) :-
    !,
    prolog_current_choice(Ch),
    '$meta_call'(G, M, Ch).
'$meta_call'(M:G, _, Ch) :-
    !,
    '$meta_call'(G, M, Ch).
'$meta_call'(!, _, Ch) :-
    prolog_cut_to(Ch).
'$meta_call'(G, M, _Ch) :-
    call(M:G).

%!  call(:Closure, ?A).
%!  call(:Closure, ?A1, ?A2).
%!  call(:Closure, ?A1, ?A2, ?A3).
%!  call(:Closure, ?A1, ?A2, ?A3, ?A4).
%!  call(:Closure, ?A1, ?A2, ?A3, ?A4, ?A5).
%!  call(:Closure, ?A1, ?A2, ?A3, ?A4, ?A5, ?A6).
%!  call(:Closure, ?A1, ?A2, ?A3, ?A4, ?A5, ?A6, ?A7).
%
%   Arity 2..8 is demanded by the   ISO standard. Higher arities are
%   supported, but handled by the compiler.   This  implies they are
%   not backed up by predicates and   analyzers  thus cannot ask for
%   their  properties.  Analyzers  should    hard-code  handling  of
%   call/2..

:- '$iso'((call/2,
           call/3,
           call/4,
           call/5,
           call/6,
           call/7,
           call/8)).

call(Goal) :-                           % make these available as predicates
    Goal.
call(Goal, A) :-
    call(Goal, A).
call(Goal, A, B) :-
    call(Goal, A, B).
call(Goal, A, B, C) :-
    call(Goal, A, B, C).
call(Goal, A, B, C, D) :-
    call(Goal, A, B, C, D).
call(Goal, A, B, C, D, E) :-
    call(Goal, A, B, C, D, E).
call(Goal, A, B, C, D, E, F) :-
    call(Goal, A, B, C, D, E, F).
call(Goal, A, B, C, D, E, F, G) :-
    call(Goal, A, B, C, D, E, F, G).

%!  not(:Goal) is semidet.
%
%   Pre-ISO version of \+/1. Note that  some systems define not/1 as
%   a logically more sound version of \+/1.

not(Goal) :-
    \+ Goal.

%!  \+(:Goal) is semidet.
%
%   Predicate version that allows for meta-calling.

\+ Goal :-
    \+ Goal.

%!  once(:Goal) is semidet.
%
%   ISO predicate, acting as call((Goal, !)).

once(Goal) :-
    Goal,
    !.

%!  ignore(:Goal) is det.
%
%   Call Goal, cut choice-points on success  and succeed on failure.
%   intended for calling side-effects and proceed on failure.

ignore(Goal) :-
    Goal,
    !.
ignore(_Goal).

:- '$iso'((false/0)).

%!  false.
%
%   Synonym for fail/0, providing a declarative reading.

false :-
    fail.

%!  catch(:Goal, +Catcher, :Recover)
%
%   ISO compliant exception handling.

catch(_Goal, _Catcher, _Recover) :-
    '$catch'.                       % Maps to I_CATCH, I_EXITCATCH

%!  prolog_cut_to(+Choice)
%
%   Cut all choice points after Choice

prolog_cut_to(_Choice) :-
    '$cut'.                         % Maps to I_CUTCHP

%!  $ is det.
%
%   Declare that from now on this predicate succeeds deterministically.

'$' :- '$'.

%!  $(:Goal) is det.
%
%   Declare that Goal must succeed deterministically.

$(Goal) :- $(Goal).

%!  reset(:Goal, ?Ball, -Continue)
%
%   Delimited continuation support.

reset(_Goal, _Ball, _Cont) :-
    '$reset'.

%!  shift(+Ball).
%!  shift_for_copy(+Ball).
%
%   Shift control back to the  enclosing   reset/3.  The  second version
%   assumes the continuation will be saved to   be reused in a different
%   context.

shift(Ball) :-
    '$shift'(Ball).

shift_for_copy(Ball) :-
    '$shift_for_copy'(Ball).

%!  call_continuation(+Continuation:list)
%
%   Call a continuation as created  by   shift/1.  The continuation is a
%   list of '$cont$'(Clause, PC, EnvironmentArg,   ...)  structures. The
%   predicate  '$call_one_tail_body'/1  creates   a    frame   from  the
%   continuation and calls this.
%
%   Note that we can technically also  push the entire continuation onto
%   the environment and  call  it.  Doing   it  incrementally  as  below
%   exploits last-call optimization  and   therefore  possible quadratic
%   expansion of the continuation.

call_continuation([]).
call_continuation([TB|Rest]) :-
    (   Rest == []
    ->  '$call_continuation'(TB)
    ;   '$call_continuation'(TB),
        call_continuation(Rest)
    ).

%!  catch_with_backtrace(:Goal, ?Ball, :Recover)
%
%   As catch/3, but tell library(prolog_stack) to  record a backtrace in
%   case of an exception.

catch_with_backtrace(Goal, Ball, Recover) :-
    catch(Goal, Ball, Recover),
    '$no_lco'.

'$no_lco'.

%!  '$recover_and_rethrow'(:Goal, +Term)
%
%   This goal is used to wrap  the   catch/3  recover handler if the
%   exception is not supposed to be   `catchable'.  An example of an
%   uncachable exception is '$aborted', used   by abort/0. Note that
%   we cut to ensure  that  the   exception  is  not delayed forever
%   because the recover handler leaves a choicepoint.

:- public '$recover_and_rethrow'/2.

'$recover_and_rethrow'(Goal, Exception) :-
    call_cleanup(Goal, throw(Exception)),
    !.


%!  setup_call_cleanup(:Setup, :Goal, :Cleanup).
%!  setup_call_catcher_cleanup(:Setup, :Goal, +Catcher, :Cleanup).
%!  call_cleanup(:Goal, :Cleanup).
%!  call_cleanup(:Goal, +Catcher, :Cleanup).
%
%   Call Cleanup once after Goal is finished (deterministic success,
%   failure, exception or  cut).  The   call  to  '$call_cleanup' is
%   translated to I_CALLCLEANUP. This  instruction   relies  on  the
%   exact stack layout left   by  setup_call_catcher_cleanup/4. Also
%   the predicate name is used by   the kernel cleanup mechanism and
%   can only be changed together with the kernel.

setup_call_catcher_cleanup(Setup, _Goal, _Catcher, _Cleanup) :-
    '$sig_atomic'(Setup),
    '$call_cleanup'.

setup_call_cleanup(Setup, Goal, Cleanup) :-
    setup_call_catcher_cleanup(Setup, Goal, _Catcher, Cleanup).

call_cleanup(Goal, Cleanup) :-
    setup_call_catcher_cleanup(true, Goal, _Catcher, Cleanup).

call_cleanup(Goal, Catcher, Cleanup) :-
    setup_call_catcher_cleanup(true, Goal, Catcher, Cleanup).

                 /*******************************
                 *       INITIALIZATION         *
                 *******************************/

:- meta_predicate
    initialization(0, +).

:- multifile '$init_goal'/3.
:- dynamic   '$init_goal'/3.

%!  initialization(:Goal, +When)
%
%   Register Goal to be executed if a saved state is restored. In
%   addition, the goal is executed depending on When:
%
%       * now
%       Execute immediately
%       * after_load
%       Execute after loading the file in which it appears.  This
%       is initialization/1.
%       * restore_state
%       Do not execute immediately, but only when restoring the
%       state.  Not allowed in a sandboxed environment.
%       * prepare_state
%       Called before saving a state.  Can be used to clean the
%       environment (see also volatile/1) or eagerly execute
%       goals that are normally executed lazily.
%       * program
%       Works as =|-g goal|= goals.
%       * main
%       Starts the application.  Only last declaration is used.
%
%   Note that all goals are executed when a program is restored.

initialization(Goal, When) :-
    '$must_be'(oneof(atom, initialization_type,
                     [ now,
                       after_load,
                       restore,
                       restore_state,
                       prepare_state,
                       program,
                       main
                     ]), When),
    '$initialization_context'(Source, Ctx),
    '$initialization'(When, Goal, Source, Ctx).

'$initialization'(now, Goal, _Source, Ctx) :-
    '$run_init_goal'(Goal, Ctx),
    '$compile_init_goal'(-, Goal, Ctx).
'$initialization'(after_load, Goal, Source, Ctx) :-
    (   Source \== (-)
    ->  '$compile_init_goal'(Source, Goal, Ctx)
    ;   throw(error(context_error(nodirective,
                                  initialization(Goal, after_load)),
                    _))
    ).
'$initialization'(restore, Goal, Source, Ctx) :- % deprecated
    '$initialization'(restore_state, Goal, Source, Ctx).
'$initialization'(restore_state, Goal, _Source, Ctx) :-
    (   \+ current_prolog_flag(sandboxed_load, true)
    ->  '$compile_init_goal'(-, Goal, Ctx)
    ;   '$permission_error'(register, initialization(restore), Goal)
    ).
'$initialization'(prepare_state, Goal, _Source, Ctx) :-
    (   \+ current_prolog_flag(sandboxed_load, true)
    ->  '$compile_init_goal'(when(prepare_state), Goal, Ctx)
    ;   '$permission_error'(register, initialization(restore), Goal)
    ).
'$initialization'(program, Goal, _Source, Ctx) :-
    (   \+ current_prolog_flag(sandboxed_load, true)
    ->  '$compile_init_goal'(when(program), Goal, Ctx)
    ;   '$permission_error'(register, initialization(restore), Goal)
    ).
'$initialization'(main, Goal, _Source, Ctx) :-
    (   \+ current_prolog_flag(sandboxed_load, true)
    ->  '$compile_init_goal'(when(main), Goal, Ctx)
    ;   '$permission_error'(register, initialization(restore), Goal)
    ).


'$compile_init_goal'(Source, Goal, Ctx) :-
    atom(Source),
    Source \== (-),
    !,
    '$store_admin_clause'(system:'$init_goal'(Source, Goal, Ctx),
                          _Layout, Source, Ctx).
'$compile_init_goal'(Source, Goal, Ctx) :-
    assertz('$init_goal'(Source, Goal, Ctx)).


%!  '$run_initialization'(?File, +Options) is det.
%!  '$run_initialization'(?File, +Action, +Options) is det.
%
%   Run initialization directives for all files  if File is unbound,
%   or for a specified file.   Note  that '$run_initialization'/2 is
%   called from runInitialization() in pl-wic.c  for .qlf files. The
%   '$run_initialization'/3 is called with Action   set  to `loaded`
%   when called for a QLF file.

'$run_initialization'(_, loaded, _) :- !.
'$run_initialization'(File, _Action, Options) :-
    '$run_initialization'(File, Options).

'$run_initialization'(File, Options) :-
    setup_call_cleanup(
        '$start_run_initialization'(Options, Restore),
        '$run_initialization_2'(File),
        '$end_run_initialization'(Restore)).

'$start_run_initialization'(Options, OldSandBoxed) :-
    '$push_input_context'(initialization),
    '$set_sandboxed_load'(Options, OldSandBoxed).
'$end_run_initialization'(OldSandBoxed) :-
    set_prolog_flag(sandboxed_load, OldSandBoxed),
    '$pop_input_context'.

'$run_initialization_2'(File) :-
    (   '$init_goal'(File, Goal, Ctx),
        File \= when(_),
        '$run_init_goal'(Goal, Ctx),
        fail
    ;   true
    ).

'$run_init_goal'(Goal, Ctx) :-
    (   catch_with_backtrace('$run_init_goal'(Goal), E,
                             '$initialization_error'(E, Goal, Ctx))
    ->  true
    ;   '$initialization_failure'(Goal, Ctx)
    ).

:- multifile prolog:sandbox_allowed_goal/1.

'$run_init_goal'(Goal) :-
    current_prolog_flag(sandboxed_load, false),
    !,
    call(Goal).
'$run_init_goal'(Goal) :-
    prolog:sandbox_allowed_goal(Goal),
    call(Goal).

'$initialization_context'(Source, Ctx) :-
    (   source_location(File, Line)
    ->  Ctx = File:Line,
        '$input_context'(Context),
        '$top_file'(Context, File, Source)
    ;   Ctx = (-),
        File = (-)
    ).

'$top_file'([input(include, F1, _, _)|T], _, F) :-
    !,
    '$top_file'(T, F1, F).
'$top_file'(_, F, F).


'$initialization_error'(E, Goal, Ctx) :-
    print_message(error, initialization_error(Goal, E, Ctx)).

'$initialization_failure'(Goal, Ctx) :-
    print_message(warning, initialization_failure(Goal, Ctx)).

%!  '$clear_source_admin'(+File) is det.
%
%   Removes source adminstration related to File
%
%   @see Called from destroySourceFile() in pl-proc.c

:- public '$clear_source_admin'/1.

'$clear_source_admin'(File) :-
    retractall('$init_goal'(_, _, File:_)),
    retractall('$load_context_module'(File, _, _)),
    retractall('$resolved_source_path_db'(_, _, File)).


                 /*******************************
                 *            STREAM            *
                 *******************************/

:- '$iso'(stream_property/2).
stream_property(Stream, Property) :-
    nonvar(Stream),
    nonvar(Property),
    !,
    '$stream_property'(Stream, Property).
stream_property(Stream, Property) :-
    nonvar(Stream),
    !,
    '$stream_properties'(Stream, Properties),
    '$member'(Property, Properties).
stream_property(Stream, Property) :-
    nonvar(Property),
    !,
    (   Property = alias(Alias),
        atom(Alias)
    ->  '$alias_stream'(Alias, Stream)
    ;   '$streams_properties'(Property, Pairs),
        '$member'(Stream-Property, Pairs)
    ).
stream_property(Stream, Property) :-
    '$streams_properties'(Property, Pairs),
    '$member'(Stream-Properties, Pairs),
    '$member'(Property, Properties).


                /********************************
                *            MODULES            *
                *********************************/

%       '$prefix_module'(+Module, +Context, +Term, -Prefixed)
%       Tags `Term' with `Module:' if `Module' is not the context module.

'$prefix_module'(Module, Module, Head, Head) :- !.
'$prefix_module'(Module, _, Head, Module:Head).

%!  default_module(+Me, -Super) is multi.
%
%   Is true if `Super' is `Me' or a super (auto import) module of `Me'.

default_module(Me, Super) :-
    (   atom(Me)
    ->  (   var(Super)
        ->  '$default_module'(Me, Super)
        ;   '$default_module'(Me, Super), !
        )
    ;   '$type_error'(module, Me)
    ).

'$default_module'(Me, Me).
'$default_module'(Me, Super) :-
    import_module(Me, S),
    '$default_module'(S, Super).


                /********************************
                *      TRACE AND EXCEPTIONS     *
                *********************************/

:- dynamic   user:exception/3.
:- multifile user:exception/3.
:- '$hide'(user:exception/3).

%!  '$undefined_procedure'(+Module, +Name, +Arity, -Action) is det.
%
%   This predicate is called from C   on undefined predicates. First
%   allows the user to take care of   it using exception/3. Else try
%   to give a DWIM warning. Otherwise fail.   C  will print an error
%   message.

:- public
    '$undefined_procedure'/4.

'$undefined_procedure'(Module, Name, Arity, Action) :-
    '$prefix_module'(Module, user, Name/Arity, Pred),
    user:exception(undefined_predicate, Pred, Action0),
    !,
    Action = Action0.
'$undefined_procedure'(Module, Name, Arity, Action) :-
    \+ current_prolog_flag(autoload, false),
    '$autoload'(Module:Name/Arity),
    !,
    Action = retry.
'$undefined_procedure'(_, _, _, error).


%!  '$loading'(+Library)
%
%   True if the library  is  being   loaded.  Just  testing that the
%   predicate is defined is not  good  enough   as  the  file may be
%   partly  loaded.  Calling  use_module/2  at   any  time  has  two
%   drawbacks: it queries the filesystem,   causing  slowdown and it
%   stops libraries being autoloaded from a   saved  state where the
%   library is already loaded, but the source may not be accessible.

'$loading'(Library) :-
    current_prolog_flag(threads, true),
    (   '$loading_file'(Library, _Queue, _LoadThread)
    ->  true
    ;   '$loading_file'(FullFile, _Queue, _LoadThread),
        file_name_extension(Library, _, FullFile)
    ->  true
    ).

%        handle debugger 'w', 'p' and <N> depth options.

'$set_debugger_write_options'(write) :-
    !,
    create_prolog_flag(debugger_write_options,
                       [ quoted(true),
                         attributes(dots),
                         spacing(next_argument)
                       ], []).
'$set_debugger_write_options'(print) :-
    !,
    create_prolog_flag(debugger_write_options,
                       [ quoted(true),
                         portray(true),
                         max_depth(10),
                         attributes(portray),
                         spacing(next_argument)
                       ], []).
'$set_debugger_write_options'(Depth) :-
    current_prolog_flag(debugger_write_options, Options0),
    (   '$select'(max_depth(_), Options0, Options)
    ->  true
    ;   Options = Options0
    ),
    create_prolog_flag(debugger_write_options,
                       [max_depth(Depth)|Options], []).


                /********************************
                *        SYSTEM MESSAGES        *
                *********************************/

%!  '$confirm'(Spec)
%
%   Ask the user to confirm a question.  Spec is a term as used for
%   print_message/2.

'$confirm'(Spec) :-
    print_message(query, Spec),
    between(0, 5, _),
        get_single_char(Answer),
        (   '$in_reply'(Answer, 'yYjJ \n')
        ->  !,
            print_message(query, if_tty([yes-[]]))
        ;   '$in_reply'(Answer, 'nN')
        ->  !,
            print_message(query, if_tty([no-[]])),
            fail
        ;   print_message(help, query(confirm)),
            fail
        ).

'$in_reply'(Code, Atom) :-
    char_code(Char, Code),
    sub_atom(Atom, _, _, _, Char),
    !.

:- dynamic
    user:portray/1.
:- multifile
    user:portray/1.


                 /*******************************
                 *       FILE_SEARCH_PATH       *
                 *******************************/

:- dynamic
    user:file_search_path/2,
    user:library_directory/1.
:- multifile
    user:file_search_path/2,
    user:library_directory/1.

user:(file_search_path(library, Dir) :-
        library_directory(Dir)).
user:file_search_path(swi, Home) :-
    current_prolog_flag(home, Home).
user:file_search_path(swi, Home) :-
    current_prolog_flag(shared_home, Home).
user:file_search_path(library, app_config(lib)).
user:file_search_path(library, swi(library)).
user:file_search_path(library, swi(library/clp)).
user:file_search_path(foreign, swi(ArchLib)) :-
    \+ current_prolog_flag(windows, true),
    current_prolog_flag(arch, Arch),
    atom_concat('lib/', Arch, ArchLib).
user:file_search_path(foreign, swi(SoLib)) :-
    (   current_prolog_flag(windows, true)
    ->  SoLib = bin
    ;   SoLib = lib
    ).
user:file_search_path(path, Dir) :-
    getenv('PATH', Path),
    (   current_prolog_flag(windows, true)
    ->  atomic_list_concat(Dirs, (;), Path)
    ;   atomic_list_concat(Dirs, :, Path)
    ),
    '$member'(Dir, Dirs).
user:file_search_path(user_app_data, Dir) :-
    '$xdg_prolog_directory'(data, Dir).
user:file_search_path(common_app_data, Dir) :-
    '$xdg_prolog_directory'(common_data, Dir).
user:file_search_path(user_app_config, Dir) :-
    '$xdg_prolog_directory'(config, Dir).
user:file_search_path(common_app_config, Dir) :-
    '$xdg_prolog_directory'(common_config, Dir).
user:file_search_path(app_data, user_app_data('.')).
user:file_search_path(app_data, common_app_data('.')).
user:file_search_path(app_config, user_app_config('.')).
user:file_search_path(app_config, common_app_config('.')).
% backward compatibility
user:file_search_path(app_preferences, user_app_config('.')).
user:file_search_path(user_profile, app_preferences('.')).

'$xdg_prolog_directory'(Which, Dir) :-
    '$xdg_directory'(Which, XDGDir),
    '$make_config_dir'(XDGDir),
    '$ensure_slash'(XDGDir, XDGDirS),
    atom_concat(XDGDirS, 'swi-prolog', Dir),
    '$make_config_dir'(Dir).

% config
'$xdg_directory'(config, Home) :-
    current_prolog_flag(windows, true),
    catch(win_folder(appdata, Home), _, fail),
    !.
'$xdg_directory'(config, Home) :-
    getenv('XDG_CONFIG_HOME', Home).
'$xdg_directory'(config, Home) :-
    expand_file_name('~/.config', [Home]).
% data
'$xdg_directory'(data, Home) :-
    current_prolog_flag(windows, true),
    catch(win_folder(local_appdata, Home), _, fail),
    !.
'$xdg_directory'(data, Home) :-
    getenv('XDG_DATA_HOME', Home).
'$xdg_directory'(data, Home) :-
    expand_file_name('~/.local', [Local]),
    '$make_config_dir'(Local),
    atom_concat(Local, '/share', Home),
    '$make_config_dir'(Home).
% common data
'$xdg_directory'(common_data, Dir) :-
    current_prolog_flag(windows, true),
    catch(win_folder(common_appdata, Dir), _, fail),
    !.
'$xdg_directory'(common_data, Dir) :-
    '$existing_dir_from_env_path'('XDG_DATA_DIRS',
                                  [ '/usr/local/share',
                                    '/usr/share'
                                  ],
                                  Dir).
% common config
'$xdg_directory'(common_config, Dir) :-
    current_prolog_flag(windows, true),
    catch(win_folder(common_appdata, Dir), _, fail),
    !.
'$xdg_directory'(common_config, Dir) :-
    '$existing_dir_from_env_path'('XDG_CONFIG_DIRS', ['/etc/xdg'], Dir).

'$existing_dir_from_env_path'(Env, Defaults, Dir) :-
    (   getenv(Env, Path)
    ->  '$path_sep'(Sep),
        atomic_list_concat(Dirs, Sep, Path)
    ;   Dirs = Defaults
    ),
    '$member'(Dir, Dirs),
    Dir \== '',
    exists_directory(Dir).

'$path_sep'(Char) :-
    (   current_prolog_flag(windows, true)
    ->  Char = ';'
    ;   Char = ':'
    ).

'$make_config_dir'(Dir) :-
    exists_directory(Dir),
    !.
'$make_config_dir'(Dir) :-
    nb_current('$create_search_directories', true),
    file_directory_name(Dir, Parent),
    '$my_file'(Parent),
    catch(make_directory(Dir), _, fail).

'$ensure_slash'(Dir, DirS) :-
    (   sub_atom(Dir, _, _, 0, /)
    ->  DirS = Dir
    ;   atom_concat(Dir, /, DirS)
    ).


%!  '$expand_file_search_path'(+Spec, -Expanded, +Cond) is nondet.

'$expand_file_search_path'(Spec, Expanded, Cond) :-
    '$option'(access(Access), Cond),
    memberchk(Access, [write,append]),
    !,
    setup_call_cleanup(
        nb_setval('$create_search_directories', true),
        expand_file_search_path(Spec, Expanded),
        nb_delete('$create_search_directories')).
'$expand_file_search_path'(Spec, Expanded, _Cond) :-
    expand_file_search_path(Spec, Expanded).

%!  expand_file_search_path(+Spec, -Expanded) is nondet.
%
%   Expand a search path.  The system uses depth-first search upto a
%   specified depth.  If this depth is exceeded an exception is raised.
%   TBD: bread-first search?

expand_file_search_path(Spec, Expanded) :-
    catch('$expand_file_search_path'(Spec, Expanded, 0, []),
          loop(Used),
          throw(error(loop_error(Spec), file_search(Used)))).

'$expand_file_search_path'(Spec, Expanded, N, Used) :-
    functor(Spec, Alias, 1),
    !,
    user:file_search_path(Alias, Exp0),
    NN is N + 1,
    (   NN > 16
    ->  throw(loop(Used))
    ;   true
    ),
    '$expand_file_search_path'(Exp0, Exp1, NN, [Alias=Exp0|Used]),
    arg(1, Spec, Segments),
    '$segments_to_atom'(Segments, File),
    '$make_path'(Exp1, File, Expanded).
'$expand_file_search_path'(Spec, Path, _, _) :-
    '$segments_to_atom'(Spec, Path).

'$make_path'(Dir, '.', Path) :-
    !,
    Path = Dir.
'$make_path'(Dir, File, Path) :-
    sub_atom(Dir, _, _, 0, /),
    !,
    atom_concat(Dir, File, Path).
'$make_path'(Dir, File, Path) :-
    atomic_list_concat([Dir, /, File], Path).


                /********************************
                *         FILE CHECKING         *
                *********************************/

%!  absolute_file_name(+Term, -AbsoluteFile, +Options) is nondet.
%
%   Translate path-specifier into a full   path-name. This predicate
%   originates from Quintus was introduced  in SWI-Prolog very early
%   and  has  re-appeared  in  SICStus  3.9.0,  where  they  changed
%   argument order and added some options.   We addopted the SICStus
%   argument order, but still accept the original argument order for
%   compatibility reasons.

absolute_file_name(Spec, Options, Path) :-
    '$is_options'(Options),
    \+ '$is_options'(Path),
    !,
    absolute_file_name(Spec, Path, Options).
absolute_file_name(Spec, Path, Options) :-
    '$must_be'(options, Options),
                    % get the valid extensions
    (   '$select_option'(extensions(Exts), Options, Options1)
    ->  '$must_be'(list, Exts)
    ;   '$option'(file_type(Type), Options)
    ->  '$must_be'(atom, Type),
        '$file_type_extensions'(Type, Exts),
        Options1 = Options
    ;   Options1 = Options,
        Exts = ['']
    ),
    '$canonicalise_extensions'(Exts, Extensions),
                    % unless specified otherwise, ask regular file
    (   (   nonvar(Type)
        ;   '$option'(access(none), Options, none)
        )
    ->  Options2 = Options1
    ;   '$merge_options'(_{file_type:regular}, Options1, Options2)
    ),
                    % Det or nondet?
    (   '$select_option'(solutions(Sols), Options2, Options3)
    ->  '$must_be'(oneof(atom, solutions, [first,all]), Sols)
    ;   Sols = first,
        Options3 = Options2
    ),
                    % Errors or not?
    (   '$select_option'(file_errors(FileErrors), Options3, Options4)
    ->  '$must_be'(oneof(atom, file_errors, [error,fail]), FileErrors)
    ;   FileErrors = error,
        Options4 = Options3
    ),
                    % Expand shell patterns?
    (   atomic(Spec),
        '$select_option'(expand(Expand), Options4, Options5),
        '$must_be'(boolean, Expand)
    ->  expand_file_name(Spec, List),
        '$member'(Spec1, List)
    ;   Spec1 = Spec,
        Options5 = Options4
    ),
                    % Search for files
    (   Sols == first
    ->  (   '$chk_file'(Spec1, Extensions, Options5, true, Path)
        ->  !       % also kill choice point of expand_file_name/2
        ;   (   FileErrors == fail
            ->  fail
            ;   '$current_module'('$bags', _File),
                findall(P,
                        '$chk_file'(Spec1, Extensions, [access(exist)],
                                    false, P),
                        Candidates),
                '$abs_file_error'(Spec, Candidates, Options5)
            )
        )
    ;   '$chk_file'(Spec1, Extensions, Options5, false, Path)
    ).

'$abs_file_error'(Spec, Candidates, Conditions) :-
    '$member'(F, Candidates),
    '$member'(C, Conditions),
    '$file_condition'(C),
    '$file_error'(C, Spec, F, E, Comment),
    !,
    throw(error(E, context(_, Comment))).
'$abs_file_error'(Spec, _, _) :-
    '$existence_error'(source_sink, Spec).

'$file_error'(file_type(directory), Spec, File, Error, Comment) :-
    \+ exists_directory(File),
    !,
    Error = existence_error(directory, Spec),
    Comment = not_a_directory(File).
'$file_error'(file_type(_), Spec, File, Error, Comment) :-
    exists_directory(File),
    !,
    Error = existence_error(file, Spec),
    Comment = directory(File).
'$file_error'(access(OneOrList), Spec, File, Error, _) :-
    '$one_or_member'(Access, OneOrList),
    \+ access_file(File, Access),
    Error = permission_error(Access, source_sink, Spec).

'$one_or_member'(Elem, List) :-
    is_list(List),
    !,
    '$member'(Elem, List).
'$one_or_member'(Elem, Elem).


'$file_type_extensions'(source, Exts) :-       % SICStus 3.9 compatibility
    !,
    '$file_type_extensions'(prolog, Exts).
'$file_type_extensions'(Type, Exts) :-
    '$current_module'('$bags', _File),
    !,
    findall(Ext, user:prolog_file_type(Ext, Type), Exts0),
    (   Exts0 == [],
        \+ '$ft_no_ext'(Type)
    ->  '$domain_error'(file_type, Type)
    ;   true
    ),
    '$append'(Exts0, [''], Exts).
'$file_type_extensions'(prolog, [pl, '']). % findall is not yet defined ...

'$ft_no_ext'(txt).
'$ft_no_ext'(executable).
'$ft_no_ext'(directory).
'$ft_no_ext'(regular).

%!  user:prolog_file_type(?Extension, ?Type)
%
%   Define type of file based on the extension.  This is used by
%   absolute_file_name/3 and may be used to extend the list of
%   extensions used for some type.
%
%   Note that =qlf= must be last   when  searching for Prolog files.
%   Otherwise use_module/1 will consider  the   file  as  not-loaded
%   because the .qlf file is not  the   loaded  file.  Must be fixed
%   elsewhere.

:- multifile(user:prolog_file_type/2).
:- dynamic(user:prolog_file_type/2).

user:prolog_file_type(pl,       prolog).
user:prolog_file_type(prolog,   prolog).
user:prolog_file_type(qlf,      prolog).
user:prolog_file_type(qlf,      qlf).
user:prolog_file_type(Ext,      executable) :-
    current_prolog_flag(shared_object_extension, Ext).
user:prolog_file_type(dylib,    executable) :-
    current_prolog_flag(apple,  true).

%!  '$chk_file'(+Spec, +Extensions, +Cond, +UseCache, -FullName)
%
%   File is a specification of a Prolog source file. Return the full
%   path of the file.

'$chk_file'(Spec, _Extensions, _Cond, _Cache, _FullName) :-
    \+ ground(Spec),
    !,
    '$instantiation_error'(Spec).
'$chk_file'(Spec, Extensions, Cond, Cache, FullName) :-
    compound(Spec),
    functor(Spec, _, 1),
    !,
    '$relative_to'(Cond, cwd, CWD),
    '$chk_alias_file'(Spec, Extensions, Cond, Cache, CWD, FullName).
'$chk_file'(Segments, Ext, Cond, Cache, FullName) :-    % allow a/b/...
    \+ atomic(Segments),
    !,
    '$segments_to_atom'(Segments, Atom),
    '$chk_file'(Atom, Ext, Cond, Cache, FullName).
'$chk_file'(File, Exts, Cond, _, FullName) :-
    is_absolute_file_name(File),
    !,
    '$extend_file'(File, Exts, Extended),
    '$file_conditions'(Cond, Extended),
    '$absolute_file_name'(Extended, FullName).
'$chk_file'(File, Exts, Cond, _, FullName) :-
    '$relative_to'(Cond, source, Dir),
    atomic_list_concat([Dir, /, File], AbsFile),
    '$extend_file'(AbsFile, Exts, Extended),
    '$file_conditions'(Cond, Extended),
    !,
    '$absolute_file_name'(Extended, FullName).
'$chk_file'(File, Exts, Cond, _, FullName) :-
    '$extend_file'(File, Exts, Extended),
    '$file_conditions'(Cond, Extended),
    '$absolute_file_name'(Extended, FullName).

'$segments_to_atom'(Atom, Atom) :-
    atomic(Atom),
    !.
'$segments_to_atom'(Segments, Atom) :-
    '$segments_to_list'(Segments, List, []),
    !,
    atomic_list_concat(List, /, Atom).

'$segments_to_list'(A/B, H, T) :-
    '$segments_to_list'(A, H, T0),
    '$segments_to_list'(B, T0, T).
'$segments_to_list'(A, [A|T], T) :-
    atomic(A).


%!  '$relative_to'(+Condition, +Default, -Dir)
%
%   Determine the directory to work from.  This can be specified
%   explicitely using one or more relative_to(FileOrDir) options
%   or implicitely relative to the working directory or current
%   source-file.

'$relative_to'(Conditions, Default, Dir) :-
    (   '$option'(relative_to(FileOrDir), Conditions)
    *-> (   exists_directory(FileOrDir)
        ->  Dir = FileOrDir
        ;   atom_concat(Dir, /, FileOrDir)
        ->  true
        ;   file_directory_name(FileOrDir, Dir)
        )
    ;   Default == cwd
    ->  '$cwd'(Dir)
    ;   Default == source
    ->  source_location(ContextFile, _Line),
        file_directory_name(ContextFile, Dir)
    ).

%!  '$chk_alias_file'(+Spec, +Exts, +Cond, +Cache, +CWD,
%!                    -FullFile) is nondet.

:- dynamic
    '$search_path_file_cache'/3,    % SHA1, Time, Path
    '$search_path_gc_time'/1.       % Time
:- volatile
    '$search_path_file_cache'/3,
    '$search_path_gc_time'/1.

:- create_prolog_flag(file_search_cache_time, 10, []).

'$chk_alias_file'(Spec, Exts, Cond, true, CWD, FullFile) :-
    !,
    findall(Exp, '$expand_file_search_path'(Spec, Exp, Cond), Expansions),
    current_prolog_flag(emulated_dialect, Dialect),
    Cache = cache(Exts, Cond, CWD, Expansions, Dialect),
    variant_sha1(Spec+Cache, SHA1),
    get_time(Now),
    current_prolog_flag(file_search_cache_time, TimeOut),
    (   '$search_path_file_cache'(SHA1, CachedTime, FullFile),
        CachedTime > Now - TimeOut,
        '$file_conditions'(Cond, FullFile)
    ->  '$search_message'(file_search(cache(Spec, Cond), FullFile))
    ;   '$member'(Expanded, Expansions),
        '$extend_file'(Expanded, Exts, LibFile),
        (   '$file_conditions'(Cond, LibFile),
            '$absolute_file_name'(LibFile, FullFile),
            '$cache_file_found'(SHA1, Now, TimeOut, FullFile)
        ->  '$search_message'(file_search(found(Spec, Cond), FullFile))
        ;   '$search_message'(file_search(tried(Spec, Cond), LibFile)),
            fail
        )
    ).
'$chk_alias_file'(Spec, Exts, Cond, false, _CWD, FullFile) :-
    '$expand_file_search_path'(Spec, Expanded, Cond),
    '$extend_file'(Expanded, Exts, LibFile),
    '$file_conditions'(Cond, LibFile),
    '$absolute_file_name'(LibFile, FullFile).

'$cache_file_found'(_, _, TimeOut, _) :-
    TimeOut =:= 0,
    !.
'$cache_file_found'(SHA1, Now, TimeOut, FullFile) :-
    '$search_path_file_cache'(SHA1, Saved, FullFile),
    !,
    (   Now - Saved < TimeOut/2
    ->  true
    ;   retractall('$search_path_file_cache'(SHA1, _, _)),
        asserta('$search_path_file_cache'(SHA1, Now, FullFile))
    ).
'$cache_file_found'(SHA1, Now, TimeOut, FullFile) :-
    'gc_file_search_cache'(TimeOut),
    asserta('$search_path_file_cache'(SHA1, Now, FullFile)).

'gc_file_search_cache'(TimeOut) :-
    get_time(Now),
    '$search_path_gc_time'(Last),
    Now-Last < TimeOut/2,
    !.
'gc_file_search_cache'(TimeOut) :-
    get_time(Now),
    retractall('$search_path_gc_time'(_)),
    assertz('$search_path_gc_time'(Now)),
    Before is Now - TimeOut,
    (   '$search_path_file_cache'(SHA1, Cached, FullFile),
        Cached < Before,
        retractall('$search_path_file_cache'(SHA1, Cached, FullFile)),
        fail
    ;   true
    ).


'$search_message'(Term) :-
    current_prolog_flag(verbose_file_search, true),
    !,
    print_message(informational, Term).
'$search_message'(_).


%!  '$file_conditions'(+Condition, +Path)
%
%   Verify Path satisfies Condition.

'$file_conditions'(List, File) :-
    is_list(List),
    !,
    \+ ( '$member'(C, List),
         '$file_condition'(C),
         \+ '$file_condition'(C, File)
       ).
'$file_conditions'(Map, File) :-
    \+ (  get_dict(Key, Map, Value),
          C =.. [Key,Value],
          '$file_condition'(C),
         \+ '$file_condition'(C, File)
       ).

'$file_condition'(file_type(directory), File) :-
    !,
    exists_directory(File).
'$file_condition'(file_type(_), File) :-
    !,
    \+ exists_directory(File).
'$file_condition'(access(Accesses), File) :-
    !,
    \+ (  '$one_or_member'(Access, Accesses),
          \+ access_file(File, Access)
       ).

'$file_condition'(exists).
'$file_condition'(file_type(_)).
'$file_condition'(access(_)).

'$extend_file'(File, Exts, FileEx) :-
    '$ensure_extensions'(Exts, File, Fs),
    '$list_to_set'(Fs, FsSet),
    '$member'(FileEx, FsSet).

'$ensure_extensions'([], _, []).
'$ensure_extensions'([E|E0], F, [FE|E1]) :-
    file_name_extension(F, E, FE),
    '$ensure_extensions'(E0, F, E1).

%!  '$list_to_set'(+List, -Set) is det.
%
%   Turn list into a set, keeping   the  left-most copy of duplicate
%   elements.  Copied from library(lists).

'$list_to_set'(List, Set) :-
    '$number_list'(List, 1, Numbered),
    sort(1, @=<, Numbered, ONum),
    '$remove_dup_keys'(ONum, NumSet),
    sort(2, @=<, NumSet, ONumSet),
    '$pairs_keys'(ONumSet, Set).

'$number_list'([], _, []).
'$number_list'([H|T0], N, [H-N|T]) :-
    N1 is N+1,
    '$number_list'(T0, N1, T).

'$remove_dup_keys'([], []).
'$remove_dup_keys'([H|T0], [H|T]) :-
    H = V-_,
    '$remove_same_key'(T0, V, T1),
    '$remove_dup_keys'(T1, T).

'$remove_same_key'([V1-_|T0], V, T) :-
    V1 == V,
    !,
    '$remove_same_key'(T0, V, T).
'$remove_same_key'(L, _, L).

'$pairs_keys'([], []).
'$pairs_keys'([K-_|T0], [K|T]) :-
    '$pairs_keys'(T0, T).


/* - - - - - - - - - - - - - - - - - - - - - - - - - - - - - - - - - - - - -
Canonicalise the extension list. Old SWI-Prolog   require  `.pl', etc, which
the Quintus compatibility  requests  `pl'.   This  layer  canonicalises  all
extensions to .ext
- - - - - - - - - - - - - - - - - - - - - - - - - - - - - - - - - - - - - */

'$canonicalise_extensions'([], []) :- !.
'$canonicalise_extensions'([H|T], [CH|CT]) :-
    !,
    '$must_be'(atom, H),
    '$canonicalise_extension'(H, CH),
    '$canonicalise_extensions'(T, CT).
'$canonicalise_extensions'(E, [CE]) :-
    '$canonicalise_extension'(E, CE).

'$canonicalise_extension'('', '') :- !.
'$canonicalise_extension'(DotAtom, DotAtom) :-
    sub_atom(DotAtom, 0, _, _, '.'),
    !.
'$canonicalise_extension'(Atom, DotAtom) :-
    atom_concat('.', Atom, DotAtom).


                /********************************
                *            CONSULT            *
                *********************************/

:- dynamic
    user:library_directory/1,
    user:prolog_load_file/2.
:- multifile
    user:library_directory/1,
    user:prolog_load_file/2.

:- prompt(_, '|: ').

:- thread_local
    '$compilation_mode_store'/1,    % database, wic, qlf
    '$directive_mode_store'/1.      % database, wic, qlf
:- volatile
    '$compilation_mode_store'/1,
    '$directive_mode_store'/1.

'$compilation_mode'(Mode) :-
    (   '$compilation_mode_store'(Val)
    ->  Mode = Val
    ;   Mode = database
    ).

'$set_compilation_mode'(Mode) :-
    retractall('$compilation_mode_store'(_)),
    assertz('$compilation_mode_store'(Mode)).

'$compilation_mode'(Old, New) :-
    '$compilation_mode'(Old),
    (   New == Old
    ->  true
    ;   '$set_compilation_mode'(New)
    ).

'$directive_mode'(Mode) :-
    (   '$directive_mode_store'(Val)
    ->  Mode = Val
    ;   Mode = database
    ).

'$directive_mode'(Old, New) :-
    '$directive_mode'(Old),
    (   New == Old
    ->  true
    ;   '$set_directive_mode'(New)
    ).

'$set_directive_mode'(Mode) :-
    retractall('$directive_mode_store'(_)),
    assertz('$directive_mode_store'(Mode)).


%!  '$compilation_level'(-Level) is det.
%
%   True when Level reflects the nesting   in  files compiling other
%   files. 0 if no files are being loaded.

'$compilation_level'(Level) :-
    '$input_context'(Stack),
    '$compilation_level'(Stack, Level).

'$compilation_level'([], 0).
'$compilation_level'([Input|T], Level) :-
    (   arg(1, Input, see)
    ->  '$compilation_level'(T, Level)
    ;   '$compilation_level'(T, Level0),
        Level is Level0+1
    ).


%!  compiling
%
%   Is true if SWI-Prolog is generating a state or qlf file or
%   executes a `call' directive while doing this.

compiling :-
    \+ (   '$compilation_mode'(database),
           '$directive_mode'(database)
       ).

:- meta_predicate
    '$ifcompiling'(0).

'$ifcompiling'(G) :-
    (   '$compilation_mode'(database)
    ->  true
    ;   call(G)
    ).

                /********************************
                *         READ SOURCE           *
                *********************************/

%!  '$load_msg_level'(+Action, +NestingLevel, -StartVerbose, -EndVerbose)

'$load_msg_level'(Action, Nesting, Start, Done) :-
    '$update_autoload_level'([], 0),
    !,
    current_prolog_flag(verbose_load, Type0),
    '$load_msg_compat'(Type0, Type),
    (   '$load_msg_level'(Action, Nesting, Type, Start, Done)
    ->  true
    ).
'$load_msg_level'(_, _, silent, silent).

'$load_msg_compat'(true, normal) :- !.
'$load_msg_compat'(false, silent) :- !.
'$load_msg_compat'(X, X).

'$load_msg_level'(load_file,    _, full,   informational, informational).
'$load_msg_level'(include_file, _, full,   informational, informational).
'$load_msg_level'(load_file,    _, normal, silent,        informational).
'$load_msg_level'(include_file, _, normal, silent,        silent).
'$load_msg_level'(load_file,    0, brief,  silent,        informational).
'$load_msg_level'(load_file,    _, brief,  silent,        silent).
'$load_msg_level'(include_file, _, brief,  silent,        silent).
'$load_msg_level'(load_file,    _, silent, silent,        silent).
'$load_msg_level'(include_file, _, silent, silent,        silent).

%!  '$source_term'(+From, -Read, -RLayout, -Term, -TLayout,
%!                 -Stream, +Options) is nondet.
%
%   Read Prolog terms from the  input   From.  Terms are returned on
%   backtracking. Associated resources (i.e.,   streams)  are closed
%   due to setup_call_cleanup/3.
%
%   @param From is either a term stream(Id, Stream) or a file
%          specification.
%   @param Read is the raw term as read from the input.
%   @param Term is the term after term-expansion.  If a term is
%          expanded into the empty list, this is returned too.  This
%          is required to be able to return the raw term in Read
%   @param Stream is the stream from which Read is read
%   @param Options provides additional options:
%           * encoding(Enc)
%           Encoding used to open From
%           * syntax_errors(+ErrorMode)
%           * process_comments(+Boolean)
%           * term_position(-Pos)

'$source_term'(From, Read, RLayout, Term, TLayout, Stream, Options) :-
    '$source_term'(From, Read, RLayout, Term, TLayout, Stream, [], Options),
    (   Term == end_of_file
    ->  !, fail
    ;   Term \== begin_of_file
    ).

'$source_term'(Input, _,_,_,_,_,_,_) :-
    \+ ground(Input),
    !,
    '$instantiation_error'(Input).
'$source_term'(stream(Id, In, Opts),
               Read, RLayout, Term, TLayout, Stream, Parents, Options) :-
    !,
    '$record_included'(Parents, Id, Id, 0.0, Message),
    setup_call_cleanup(
        '$open_source'(stream(Id, In, Opts), In, State, Parents, Options),
        '$term_in_file'(In, Read, RLayout, Term, TLayout, Stream,
                        [Id|Parents], Options),
        '$close_source'(State, Message)).
'$source_term'(File,
               Read, RLayout, Term, TLayout, Stream, Parents, Options) :-
    absolute_file_name(File, Path,
                       [ file_type(prolog),
                         access(read)
                       ]),
    time_file(Path, Time),
    '$record_included'(Parents, File, Path, Time, Message),
    setup_call_cleanup(
        '$open_source'(Path, In, State, Parents, Options),
        '$term_in_file'(In, Read, RLayout, Term, TLayout, Stream,
                        [Path|Parents], Options),
        '$close_source'(State, Message)).

:- thread_local
    '$load_input'/2.
:- volatile
    '$load_input'/2.

'$open_source'(stream(Id, In, Opts), In,
               restore(In, StreamState, Id, Ref, Opts), Parents, _Options) :-
    !,
    '$context_type'(Parents, ContextType),
    '$push_input_context'(ContextType),
    '$prepare_load_stream'(In, Id, StreamState),
    asserta('$load_input'(stream(Id), In), Ref).
'$open_source'(Path, In, close(In, Path, Ref), Parents, Options) :-
    '$context_type'(Parents, ContextType),
    '$push_input_context'(ContextType),
    '$open_source'(Path, In, Options),
    '$set_encoding'(In, Options),
    asserta('$load_input'(Path, In), Ref).

'$context_type'([], load_file) :- !.
'$context_type'(_, include).

:- multifile prolog:open_source_hook/3.

'$open_source'(Path, In, Options) :-
    prolog:open_source_hook(Path, In, Options),
    !.
'$open_source'(Path, In, _Options) :-
    open(Path, read, In).

'$close_source'(close(In, _Id, Ref), Message) :-
    erase(Ref),
    call_cleanup(
        close(In),
        '$pop_input_context'),
    '$close_message'(Message).
'$close_source'(restore(In, StreamState, _Id, Ref, Opts), Message) :-
    erase(Ref),
    call_cleanup(
        '$restore_load_stream'(In, StreamState, Opts),
        '$pop_input_context'),
    '$close_message'(Message).

'$close_message'(message(Level, Msg)) :-
    !,
    '$print_message'(Level, Msg).
'$close_message'(_).


%!  '$term_in_file'(+In, -Read, -RLayout, -Term, -TLayout,
%!                  -Stream, +Parents, +Options) is multi.
%
%   True when Term is an expanded term from   In. Read is a raw term
%   (before term-expansion). Stream is  the   actual  stream,  which
%   starts at In, but may change due to processing included files.
%
%   @see '$source_term'/8 for details.

'$term_in_file'(In, Read, RLayout, Term, TLayout, Stream, Parents, Options) :-
    Parents \= [_,_|_],
    (   '$load_input'(_, Input)
    ->  stream_property(Input, file_name(File))
    ),
    '$set_source_location'(File, 0),
    '$expanded_term'(In,
                     begin_of_file, 0-0, Read, RLayout, Term, TLayout,
                     Stream, Parents, Options).
'$term_in_file'(In, Read, RLayout, Term, TLayout, Stream, Parents, Options) :-
    '$skip_script_line'(In, Options),
    '$read_clause_options'(Options, ReadOptions),
    repeat,
      read_clause(In, Raw,
                  [ variable_names(Bindings),
                    term_position(Pos),
                    subterm_positions(RawLayout)
                  | ReadOptions
                  ]),
      b_setval('$term_position', Pos),
      b_setval('$variable_names', Bindings),
      (   Raw == end_of_file
      ->  !,
          (   Parents = [_,_|_]     % Included file
          ->  fail
          ;   '$expanded_term'(In,
                               Raw, RawLayout, Read, RLayout, Term, TLayout,
                               Stream, Parents, Options)
          )
      ;   '$expanded_term'(In, Raw, RawLayout, Read, RLayout, Term, TLayout,
                           Stream, Parents, Options)
      ).

'$read_clause_options'([], []).
'$read_clause_options'([H|T0], List) :-
    (   '$read_clause_option'(H)
    ->  List = [H|T]
    ;   List = T
    ),
    '$read_clause_options'(T0, T).

'$read_clause_option'(syntax_errors(_)).
'$read_clause_option'(term_position(_)).
'$read_clause_option'(process_comment(_)).

'$expanded_term'(In, Raw, RawLayout, Read, RLayout, Term, TLayout,
                 Stream, Parents, Options) :-
    E = error(_,_),
    catch('$expand_term'(Raw, RawLayout, Expanded, ExpandedLayout), E,
          '$print_message_fail'(E)),
    (   Expanded \== []
    ->  '$expansion_member'(Expanded, ExpandedLayout, Term1, Layout1)
    ;   Term1 = Expanded,
        Layout1 = ExpandedLayout
    ),
    (   nonvar(Term1), Term1 = (:-Directive), nonvar(Directive)
    ->  (   Directive = include(File),
            '$current_source_module'(Module),
            '$valid_directive'(Module:include(File))
        ->  stream_property(In, encoding(Enc)),
            '$add_encoding'(Enc, Options, Options1),
            '$source_term'(File, Read, RLayout, Term, TLayout,
                           Stream, Parents, Options1)
        ;   Directive = encoding(Enc)
        ->  set_stream(In, encoding(Enc)),
            fail
        ;   Term = Term1,
            Stream = In,
            Read = Raw
        )
    ;   Term = Term1,
        TLayout = Layout1,
        Stream = In,
        Read = Raw,
        RLayout = RawLayout
    ).

'$expansion_member'(Var, Layout, Var, Layout) :-
    var(Var),
    !.
'$expansion_member'([], _, _, _) :- !, fail.
'$expansion_member'(List, ListLayout, Term, Layout) :-
    is_list(List),
    !,
    (   var(ListLayout)
    ->  '$member'(Term, List)
    ;   is_list(ListLayout)
    ->  '$member_rep2'(Term, Layout, List, ListLayout)
    ;   Layout = ListLayout,
        '$member'(Term, List)
    ).
'$expansion_member'(X, Layout, X, Layout).

% pairwise member, repeating last element of the second
% list.

'$member_rep2'(H1, H2, [H1|_], [H2|_]).
'$member_rep2'(H1, H2, [_|T1], [T2]) :-
    !,
    '$member_rep2'(H1, H2, T1, [T2]).
'$member_rep2'(H1, H2, [_|T1], [_|T2]) :-
    '$member_rep2'(H1, H2, T1, T2).

%!  '$add_encoding'(+Enc, +Options0, -Options)

'$add_encoding'(Enc, Options0, Options) :-
    (   Options0 = [encoding(Enc)|_]
    ->  Options = Options0
    ;   Options = [encoding(Enc)|Options0]
    ).


:- multifile
    '$included'/4.                  % Into, Line, File, LastModified
:- dynamic
    '$included'/4.

%!  '$record_included'(+Parents, +File, +Path, +Time, -Message) is det.
%
%   Record that we included File into the   head of Parents. This is
%   troublesome when creating a QLF  file   because  this may happen
%   before we opened the QLF file (and  we   do  not yet know how to
%   open the file because we  do  not   yet  know  whether this is a
%   module file or not).
%
%   I think that the only sensible  solution   is  to have a special
%   statement for this, that may appear  both inside and outside QLF
%   `parts'.

'$record_included'([Parent|Parents], File, Path, Time,
                   message(DoneMsgLevel,
                           include_file(done(Level, file(File, Path))))) :-
    source_location(SrcFile, Line),
    !,
    '$compilation_level'(Level),
    '$load_msg_level'(include_file, Level, StartMsgLevel, DoneMsgLevel),
    '$print_message'(StartMsgLevel,
                     include_file(start(Level,
                                        file(File, Path)))),
    '$last'([Parent|Parents], Owner),
    (   (   '$compilation_mode'(database)
        ;   '$qlf_current_source'(Owner)
        )
    ->  '$store_admin_clause'(
            system:'$included'(Parent, Line, Path, Time),
            _, Owner, SrcFile:Line)
    ;   '$qlf_include'(Owner, Parent, Line, Path, Time)
    ).
'$record_included'(_, _, _, _, true).

%!  '$master_file'(+File, -MasterFile)
%
%   Find the primary load file from included files.

'$master_file'(File, MasterFile) :-
    '$included'(MasterFile0, _Line, File, _Time),
    !,
    '$master_file'(MasterFile0, MasterFile).
'$master_file'(File, File).


'$skip_script_line'(_In, Options) :-
    '$option'(check_script(false), Options),
    !.
'$skip_script_line'(In, _Options) :-
    (   peek_char(In, #)
    ->  skip(In, 10)
    ;   true
    ).

'$set_encoding'(Stream, Options) :-
    '$option'(encoding(Enc), Options),
    !,
    Enc \== default,
    set_stream(Stream, encoding(Enc)).
'$set_encoding'(_, _).


'$prepare_load_stream'(In, Id, state(HasName,HasPos)) :-
    (   stream_property(In, file_name(_))
    ->  HasName = true,
        (   stream_property(In, position(_))
        ->  HasPos = true
        ;   HasPos = false,
            set_stream(In, record_position(true))
        )
    ;   HasName = false,
        set_stream(In, file_name(Id)),
        (   stream_property(In, position(_))
        ->  HasPos = true
        ;   HasPos = false,
            set_stream(In, record_position(true))
        )
    ).

'$restore_load_stream'(In, _State, Options) :-
    memberchk(close(true), Options),
    !,
    close(In).
'$restore_load_stream'(In, state(HasName, HasPos), _Options) :-
    (   HasName == false
    ->  set_stream(In, file_name(''))
    ;   true
    ),
    (   HasPos == false
    ->  set_stream(In, record_position(false))
    ;   true
    ).


                 /*******************************
                 *          DERIVED FILES       *
                 *******************************/

:- dynamic
    '$derived_source_db'/3.         % Loaded, DerivedFrom, Time

'$register_derived_source'(_, '-') :- !.
'$register_derived_source'(Loaded, DerivedFrom) :-
    retractall('$derived_source_db'(Loaded, _, _)),
    time_file(DerivedFrom, Time),
    assert('$derived_source_db'(Loaded, DerivedFrom, Time)).

%       Auto-importing dynamic predicates is not very elegant and
%       leads to problems with qsave_program/[1,2]

'$derived_source'(Loaded, DerivedFrom, Time) :-
    '$derived_source_db'(Loaded, DerivedFrom, Time).


                /********************************
                *       LOAD PREDICATES         *
                *********************************/

:- meta_predicate
    ensure_loaded(:),
    [:|+],
    consult(:),
    use_module(:),
    use_module(:, +),
    reexport(:),
    reexport(:, +),
    load_files(:),
    load_files(:, +).

%!  ensure_loaded(+FileOrListOfFiles)
%
%   Load specified files, provided they where not loaded before. If the
%   file is a module file import the public predicates into the context
%   module.

ensure_loaded(Files) :-
    load_files(Files, [if(not_loaded)]).

%!  use_module(+FileOrListOfFiles)
%
%   Very similar to ensure_loaded/1, but insists on the loaded file to
%   be a module file. If the file is already imported, but the public
%   predicates are not yet imported into the context module, then do
%   so.

use_module(Files) :-
    load_files(Files, [ if(not_loaded),
                        must_be_module(true)
                      ]).

%!  use_module(+File, +ImportList)
%
%   As use_module/1, but takes only one file argument and imports only
%   the specified predicates rather than all public predicates.

use_module(File, Import) :-
    load_files(File, [ if(not_loaded),
                       must_be_module(true),
                       imports(Import)
                     ]).

%!  reexport(+Files)
%
%   As use_module/1, exporting all imported predicates.

reexport(Files) :-
    load_files(Files, [ if(not_loaded),
                        must_be_module(true),
                        reexport(true)
                      ]).

%!  reexport(+File, +ImportList)
%
%   As use_module/1, re-exporting all imported predicates.

reexport(File, Import) :-
    load_files(File, [ if(not_loaded),
                       must_be_module(true),
                       imports(Import),
                       reexport(true)
                     ]).


[X] :-
    !,
    consult(X).
[M:F|R] :-
    consult(M:[F|R]).

consult(M:X) :-
    X == user,
    !,
    flag('$user_consult', N, N+1),
    NN is N + 1,
    atom_concat('user://', NN, Id),
    load_files(M:Id, [stream(user_input), check_script(false), silent(false)]).
consult(List) :-
    load_files(List, [expand(true)]).

%!  load_files(:File, +Options)
%
%   Common entry for all the consult derivates.  File is the raw user
%   specified file specification, possibly tagged with the module.

load_files(Files) :-
    load_files(Files, []).
load_files(Module:Files, Options) :-
    '$must_be'(list, Options),
    '$load_files'(Files, Module, Options).

'$load_files'(X, _, _) :-
    var(X),
    !,
    '$instantiation_error'(X).
'$load_files'([], _, _) :- !.
'$load_files'(Id, Module, Options) :-   % load_files(foo, [stream(In)])
    '$option'(stream(_), Options),
    !,
    (   atom(Id)
    ->  '$load_file'(Id, Module, Options)
    ;   throw(error(type_error(atom, Id), _))
    ).
'$load_files'(List, Module, Options) :-
    List = [_|_],
    !,
    '$must_be'(list, List),
    '$load_file_list'(List, Module, Options).
'$load_files'(File, Module, Options) :-
    '$load_one_file'(File, Module, Options).

'$load_file_list'([], _, _).
'$load_file_list'([File|Rest], Module, Options) :-
    E = error(_,_),
    catch('$load_one_file'(File, Module, Options), E,
          '$print_message'(error, E)),
    '$load_file_list'(Rest, Module, Options).


'$load_one_file'(Spec, Module, Options) :-
    atomic(Spec),
    '$option'(expand(Expand), Options, false),
    Expand == true,
    !,
    expand_file_name(Spec, Expanded),
    (   Expanded = [Load]
    ->  true
    ;   Load = Expanded
    ),
    '$load_files'(Load, Module, [expand(false)|Options]).
'$load_one_file'(File, Module, Options) :-
    strip_module(Module:File, Into, PlainFile),
    '$load_file'(PlainFile, Into, Options).


%!  '$noload'(+Condition, +FullFile, +Options) is semidet.
%
%   True of FullFile should _not_ be loaded.

'$noload'(true, _, _) :-
    !,
    fail.
'$noload'(_, FullFile, _Options) :-
    '$time_source_file'(FullFile, Time, system),
    Time > 0.0,
    !.
'$noload'(not_loaded, FullFile, _) :-
    source_file(FullFile),
    !.
'$noload'(changed, Derived, _) :-
    '$derived_source'(_FullFile, Derived, LoadTime),
    time_file(Derived, Modified),
    Modified @=< LoadTime,
    !.
'$noload'(changed, FullFile, Options) :-
    '$time_source_file'(FullFile, LoadTime, user),
    '$modified_id'(FullFile, Modified, Options),
    Modified @=< LoadTime,
    !.

%!  '$qlf_file'(+Spec, +PlFile, -LoadFile, -Mode, +Options) is det.
%
%   Determine how to load the source. LoadFile is the file to be loaded,
%   Mode is how to load it. Mode is one of
%
%     - compile
%     Normal source compilation
%     - qcompile
%     Compile from source, creating a QLF file in the process
%     - qload
%     Load from QLF file.
%     - stream
%     Load from a stream.  Content can be a source or QLF file.
%
%   @arg Spec is the original search specification
%   @arg PlFile is the resolved absolute path to the Prolog file.

'$qlf_file'(Spec, _, Spec, stream, Options) :-
    '$option'(stream(_), Options),      % stream: no choice
    !.
'$qlf_file'(Spec, FullFile, FullFile, compile, _) :-
    '$spec_extension'(Spec, Ext),       % user explicitly specified
    user:prolog_file_type(Ext, prolog),
    !.
'$qlf_file'(Spec, FullFile, LoadFile, Mode, Options) :-
    '$compilation_mode'(database),
    file_name_extension(Base, PlExt, FullFile),
    user:prolog_file_type(PlExt, prolog),
    user:prolog_file_type(QlfExt, qlf),
    file_name_extension(Base, QlfExt, QlfFile),
    (   access_file(QlfFile, read),
        (   '$qlf_out_of_date'(FullFile, QlfFile, Why)
        ->  (   access_file(QlfFile, write)
            ->  print_message(informational,
                              qlf(recompile(Spec, FullFile, QlfFile, Why))),
                Mode = qcompile,
                LoadFile = FullFile
            ;   Why == old,
                current_prolog_flag(home, PlHome),
                sub_atom(FullFile, 0, _, _, PlHome)
            ->  print_message(silent,
                              qlf(system_lib_out_of_date(Spec, QlfFile))),
                Mode = qload,
                LoadFile = QlfFile
            ;   print_message(warning,
                              qlf(can_not_recompile(Spec, QlfFile, Why))),
                Mode = compile,
                LoadFile = FullFile
            )
        ;   Mode = qload,
            LoadFile = QlfFile
        )
    ->  !
    ;   '$qlf_auto'(FullFile, QlfFile, Options)
    ->  !, Mode = qcompile,
        LoadFile = FullFile
    ).
'$qlf_file'(_, FullFile, FullFile, compile, _).


%!  '$qlf_out_of_date'(+PlFile, +QlfFile, -Why) is semidet.
%
%   True if the  QlfFile  file  is   out-of-date  because  of  Why. This
%   predicate is the negation such that we can return the reason.

'$qlf_out_of_date'(PlFile, QlfFile, Why) :-
    (   access_file(PlFile, read)
    ->  time_file(PlFile, PlTime),
        time_file(QlfFile, QlfTime),
        (   PlTime > QlfTime
        ->  Why = old                   % PlFile is newer
        ;   Error = error(Formal,_),
            catch('$qlf_sources'(QlfFile, _Files), Error, true),
            nonvar(Formal)              % QlfFile is incompatible
        ->  Why = Error
        ;   fail                        % QlfFile is up-to-date and ok
        )
    ;   fail                            % can not read .pl; try .qlf
    ).

%!  '$qlf_auto'(+PlFile, +QlfFile, +Options) is semidet.
%
%   True if we create QlfFile using   qcompile/2. This is determined
%   by the option qcompile(QlfMode) or, if   this is not present, by
%   the prolog_flag qcompile.

:- create_prolog_flag(qcompile, false, [type(atom)]).

'$qlf_auto'(PlFile, QlfFile, Options) :-
    (   memberchk(qcompile(QlfMode), Options)
    ->  true
    ;   current_prolog_flag(qcompile, QlfMode),
        \+ '$in_system_dir'(PlFile)
    ),
    (   QlfMode == auto
    ->  true
    ;   QlfMode == large,
        size_file(PlFile, Size),
        Size > 100000
    ),
    access_file(QlfFile, write).

'$in_system_dir'(PlFile) :-
    current_prolog_flag(home, Home),
    sub_atom(PlFile, 0, _, _, Home).

'$spec_extension'(File, Ext) :-
    atom(File),
    file_name_extension(_, Ext, File).
'$spec_extension'(Spec, Ext) :-
    compound(Spec),
    arg(1, Spec, Arg),
    '$spec_extension'(Arg, Ext).


%!  '$load_file'(+Spec, +ContextModule, +Options) is det.
%
%   Load the file Spec  into   ContextModule  controlled by Options.
%   This wrapper deals with two cases  before proceeding to the real
%   loader:
%
%       * User hooks based on prolog_load_file/2
%       * The file is already loaded.

:- dynamic
    '$resolved_source_path_db'/3.                % ?Spec, ?Dialect, ?Path

'$load_file'(File, Module, Options) :-
    '$error_count'(E0, W0),
    '$load_file_e'(File, Module, Options),
    '$error_count'(E1, W1),
    Errors is E1-E0,
    Warnings is W1-W0,
    (   Errors+Warnings =:= 0
    ->  true
    ;   '$print_message'(silent, load_file_errors(File, Errors, Warnings))
    ).

'$error_count'(Errors, Warnings) :-
    current_prolog_flag(threads, true),
    !,
    thread_self(Me),
    thread_statistics(Me, errors, Errors),
    thread_statistics(Me, warnings, Warnings).
'$error_count'(Errors, Warnings) :-
    statistics(errors, Errors),
    statistics(warnings, Warnings).

'$load_file_e'(File, Module, Options) :-
    \+ memberchk(stream(_), Options),
    user:prolog_load_file(Module:File, Options),
    !.
'$load_file_e'(File, Module, Options) :-
    memberchk(stream(_), Options),
    !,
    '$assert_load_context_module'(File, Module, Options),
    '$qdo_load_file'(File, File, Module, Options).
<<<<<<< HEAD
'$load_file'(File, Module, Options) :-
=======
'$load_file_e'(File, Module, Options) :-
>>>>>>> f6e856bd
    (   '$resolved_source_path'(File, FullFile, Options)
    ->  true
    ;   '$resolve_source_path'(File, FullFile, Options)
    ),
    '$mt_load_file'(File, FullFile, Module, Options).

%!  '$resolved_source_path'(+File, -FullFile, +Options) is semidet.
%
%   True when File has already been resolved to an absolute path.

'$resolved_source_path'(File, FullFile, Options) :-
    current_prolog_flag(emulated_dialect, Dialect),
    '$resolved_source_path_db'(File, Dialect, FullFile),
    (   '$source_file_property'(FullFile, from_state, true)
    ;   '$source_file_property'(FullFile, resource, true)
    ;   '$option'(if(If), Options, true),
        '$noload'(If, FullFile, Options)
    ),
    !.

%!  '$resolve_source_path'(+File, -FullFile, Options) is det.
%
%   Resolve a source file specification to   an absolute path. May throw
%   existence and other errors.

'$resolve_source_path'(File, FullFile, _Options) :-
    absolute_file_name(File, FullFile,
                       [ file_type(prolog),
                         access(read)
                       ]),
    '$register_resolved_source_path'(File, FullFile).


'$register_resolved_source_path'(File, FullFile) :-
    (   compound(File)
    ->  current_prolog_flag(emulated_dialect, Dialect),
        (   '$resolved_source_path_db'(File, Dialect, FullFile)
        ->  true
        ;   asserta('$resolved_source_path_db'(File, Dialect, FullFile))
        )
    ;   true
    ).

%!  '$translated_source'(+Old, +New) is det.
%
%   Called from loading a QLF state when source files are being renamed.

:- public '$translated_source'/2.
'$translated_source'(Old, New) :-
    forall(retract('$resolved_source_path_db'(File, Dialect, Old)),
           assertz('$resolved_source_path_db'(File, Dialect, New))).

%!  '$register_resource_file'(+FullFile) is det.
%
%   If we load a file from a resource we   lock  it, so we never have to
%   check the modification again.

'$register_resource_file'(FullFile) :-
    (   sub_atom(FullFile, 0, _, _, 'res://')
    ->  '$set_source_file'(FullFile, resource, true)
    ;   true
    ).

%!  '$already_loaded'(+File, +FullFile, +Module, +Options) is det.
%
%   Called if File is already loaded. If  this is a module-file, the
%   module must be imported into the context  Module. If it is not a
%   module file, it must be reloaded.
%
%   @bug    A file may be associated with multiple modules.  How
%           do we find the `main export module'?  Currently there
%           is no good way to find out which module is associated
%           to the file as a result of the first :- module/2 term.

'$already_loaded'(_File, FullFile, Module, Options) :-
    '$assert_load_context_module'(FullFile, Module, Options),
    '$current_module'(LoadModules, FullFile),
    !,
    (   atom(LoadModules)
    ->  LoadModule = LoadModules
    ;   LoadModules = [LoadModule|_]
    ),
    '$import_from_loaded_module'(LoadModule, Module, Options).
'$already_loaded'(_, _, user, _) :- !.
'$already_loaded'(File, FullFile, Module, Options) :-
    (   '$load_context_module'(FullFile, Module, CtxOptions),
        '$load_ctx_options'(Options, CtxOptions)
    ->  true
    ;   '$load_file'(File, Module, [if(true)|Options])
    ).

%!  '$mt_load_file'(+File, +FullFile, +Module, +Options) is det.
%
%   Deal with multi-threaded  loading  of   files.  The  thread that
%   wishes to load the thread first will  do so, while other threads
%   will wait until the leader finished and  than act as if the file
%   is already loaded.
%
%   Synchronisation is handled using  a   message  queue that exists
%   while the file is being loaded.   This synchronisation relies on
%   the fact that thread_get_message/1 throws  an existence_error if
%   the message queue  is  destroyed.  This   is  hacky.  Events  or
%   condition variables would have made a cleaner design.

:- dynamic
    '$loading_file'/3.              % File, Queue, Thread
:- volatile
    '$loading_file'/3.

'$mt_load_file'(File, FullFile, Module, Options) :-
    current_prolog_flag(threads, true),
    !,
    '$sig_atomic'(setup_call_cleanup(
                      with_mutex('$load_file',
                                 '$mt_start_load'(FullFile, Loading, Options)),
                      '$mt_do_load'(Loading, File, FullFile, Module, Options),
                      '$mt_end_load'(Loading))).
'$mt_load_file'(File, FullFile, Module, Options) :-
    '$option'(if(If), Options, true),
    '$noload'(If, FullFile, Options),
    !,
    '$already_loaded'(File, FullFile, Module, Options).
'$mt_load_file'(File, FullFile, Module, Options) :-
<<<<<<< HEAD
    '$qdo_load_file'(File, FullFile, Module, Options).
=======
    '$sig_atomic'('$qdo_load_file'(File, FullFile, Module, Options)).
>>>>>>> f6e856bd

'$mt_start_load'(FullFile, queue(Queue), _) :-
    '$loading_file'(FullFile, Queue, LoadThread),
    \+ thread_self(LoadThread),
    !.
'$mt_start_load'(FullFile, already_loaded, Options) :-
    '$option'(if(If), Options, true),
    '$noload'(If, FullFile, Options),
    !.
'$mt_start_load'(FullFile, Ref, _) :-
    thread_self(Me),
    message_queue_create(Queue),
    assertz('$loading_file'(FullFile, Queue, Me), Ref).

'$mt_do_load'(queue(Queue), File, FullFile, Module, Options) :-
    !,
    catch(thread_get_message(Queue, _), error(_,_), true),
    '$already_loaded'(File, FullFile, Module, Options).
'$mt_do_load'(already_loaded, File, FullFile, Module, Options) :-
    !,
    '$already_loaded'(File, FullFile, Module, Options).
'$mt_do_load'(_Ref, File, FullFile, Module, Options) :-
    '$assert_load_context_module'(FullFile, Module, Options),
    '$qdo_load_file'(File, FullFile, Module, Options).

'$mt_end_load'(queue(_)) :- !.
'$mt_end_load'(already_loaded) :- !.
'$mt_end_load'(Ref) :-
    clause('$loading_file'(_, Queue, _), _, Ref),
    erase(Ref),
    thread_send_message(Queue, done),
    message_queue_destroy(Queue).


%!  '$qdo_load_file'(+Spec, +FullFile, +ContextModule, +Options) is det.
%
%   Switch to qcompile mode if requested by the option '$qlf'(+Out)

'$qdo_load_file'(File, FullFile, Module, Options) :-
    '$qdo_load_file2'(File, FullFile, Module, Action, Options),
    '$register_resource_file'(FullFile),
    '$run_initialization'(FullFile, Action, Options).

'$qdo_load_file2'(File, FullFile, Module, Action, Options) :-
    memberchk('$qlf'(QlfOut), Options),
    '$stage_file'(QlfOut, StageQlf),
    !,
    setup_call_catcher_cleanup(
        '$qstart'(StageQlf, Module, State),
        '$do_load_file'(File, FullFile, Module, Action, Options),
        Catcher,
        '$qend'(State, Catcher, StageQlf, QlfOut)).
'$qdo_load_file2'(File, FullFile, Module, Action, Options) :-
    '$do_load_file'(File, FullFile, Module, Action, Options).

'$qstart'(Qlf, Module, state(OldMode, OldModule)) :-
    '$qlf_open'(Qlf),
    '$compilation_mode'(OldMode, qlf),
    '$set_source_module'(OldModule, Module).

'$qend'(state(OldMode, OldModule), Catcher, StageQlf, QlfOut) :-
    '$set_source_module'(_, OldModule),
    '$set_compilation_mode'(OldMode),
    '$qlf_close',
    '$install_staged_file'(Catcher, StageQlf, QlfOut, warn).

'$set_source_module'(OldModule, Module) :-
    '$current_source_module'(OldModule),
    '$set_source_module'(Module).

%!  '$do_load_file'(+Spec, +FullFile, +ContextModule,
%!                  -Action, +Options) is det.
%
%   Perform the actual loading.

'$do_load_file'(File, FullFile, Module, Action, Options) :-
    '$option'(derived_from(DerivedFrom), Options, -),
    '$register_derived_source'(FullFile, DerivedFrom),
    '$qlf_file'(File, FullFile, Absolute, Mode, Options),
    (   Mode == qcompile
    ->  qcompile(Module:File, Options)
    ;   '$do_load_file_2'(File, Absolute, Module, Action, Options)
    ).

'$do_load_file_2'(File, Absolute, Module, Action, Options) :-
    '$source_file_property'(Absolute, number_of_clauses, OldClauses),
    statistics(cputime, OldTime),

    '$setup_load'(ScopedFlags, OldSandBoxed, OldVerbose, OldAutoLevel, OldXRef,
                  Options),

    '$compilation_level'(Level),
    '$load_msg_level'(load_file, Level, StartMsgLevel, DoneMsgLevel),
    '$print_message'(StartMsgLevel,
                     load_file(start(Level,
                                     file(File, Absolute)))),

    (   memberchk(stream(FromStream), Options)
    ->  Input = stream
    ;   Input = source
    ),

    (   Input == stream,
        (   '$option'(format(qlf), Options, source)
        ->  set_stream(FromStream, file_name(Absolute)),
            '$qload_stream'(FromStream, Module, Action, LM, Options)
        ;   '$consult_file'(stream(Absolute, FromStream, []),
                            Module, Action, LM, Options)
        )
    ->  true
    ;   Input == source,
        file_name_extension(_, Ext, Absolute),
        (   user:prolog_file_type(Ext, qlf),
            E = error(_,_),
            catch('$qload_file'(Absolute, Module, Action, LM, Options),
                  E,
                  print_message(warning, E))
        ->  true
        ;   '$consult_file'(Absolute, Module, Action, LM, Options)
        )
    ->  true
    ;   '$print_message'(error, load_file(failed(File))),
        fail
    ),

    '$import_from_loaded_module'(LM, Module, Options),

    '$source_file_property'(Absolute, number_of_clauses, NewClauses),
    statistics(cputime, Time),
    ClausesCreated is NewClauses - OldClauses,
    TimeUsed is Time - OldTime,

    '$print_message'(DoneMsgLevel,
                     load_file(done(Level,
                                    file(File, Absolute),
                                    Action,
                                    LM,
                                    TimeUsed,
                                    ClausesCreated))),

    '$restore_load'(ScopedFlags, OldSandBoxed, OldVerbose, OldAutoLevel, OldXRef).

'$setup_load'(ScopedFlags, OldSandBoxed, OldVerbose, OldAutoLevel, OldXRef,
              Options) :-
    '$save_file_scoped_flags'(ScopedFlags),
    '$set_sandboxed_load'(Options, OldSandBoxed),
    '$set_verbose_load'(Options, OldVerbose),
    '$set_optimise_load'(Options),
    '$update_autoload_level'(Options, OldAutoLevel),
    '$set_no_xref'(OldXRef).

'$restore_load'(ScopedFlags, OldSandBoxed, OldVerbose, OldAutoLevel, OldXRef) :-
    '$set_autoload_level'(OldAutoLevel),
    set_prolog_flag(xref, OldXRef),
    set_prolog_flag(verbose_load, OldVerbose),
    set_prolog_flag(sandboxed_load, OldSandBoxed),
    '$restore_file_scoped_flags'(ScopedFlags).


%!  '$save_file_scoped_flags'(-State) is det.
%!  '$restore_file_scoped_flags'(-State) is det.
%
%   Save/restore flags that are scoped to a compilation unit.

'$save_file_scoped_flags'(State) :-
    current_predicate(findall/3),          % Not when doing boot compile
    !,
    findall(SavedFlag, '$save_file_scoped_flag'(SavedFlag), State).
'$save_file_scoped_flags'([]).

'$save_file_scoped_flag'(Flag-Value) :-
    '$file_scoped_flag'(Flag, Default),
    (   current_prolog_flag(Flag, Value)
    ->  true
    ;   Value = Default
    ).

'$file_scoped_flag'(generate_debug_info, true).
'$file_scoped_flag'(optimise,            false).
'$file_scoped_flag'(xref,                false).

'$restore_file_scoped_flags'([]).
'$restore_file_scoped_flags'([Flag-Value|T]) :-
    set_prolog_flag(Flag, Value),
    '$restore_file_scoped_flags'(T).


%!  '$import_from_loaded_module'(LoadedModule, Module, Options) is det.
%
%   Import public predicates from LoadedModule into Module

'$import_from_loaded_module'(LoadedModule, Module, Options) :-
    LoadedModule \== Module,
    atom(LoadedModule),
    !,
    '$option'(imports(Import), Options, all),
    '$option'(reexport(Reexport), Options, false),
    '$import_list'(Module, LoadedModule, Import, Reexport).
'$import_from_loaded_module'(_, _, _).


%!  '$set_verbose_load'(+Options, -Old) is det.
%
%   Set the =verbose_load= flag according to   Options and unify Old
%   with the old value.

'$set_verbose_load'(Options, Old) :-
    current_prolog_flag(verbose_load, Old),
    (   memberchk(silent(Silent), Options)
    ->  (   '$negate'(Silent, Level0)
        ->  '$load_msg_compat'(Level0, Level)
        ;   Level = Silent
        ),
        set_prolog_flag(verbose_load, Level)
    ;   true
    ).

'$negate'(true, false).
'$negate'(false, true).

%!  '$set_sandboxed_load'(+Options, -Old) is det.
%
%   Update the Prolog flag  =sandboxed_load=   from  Options. Old is
%   unified with the old flag.
%
%   @error permission_error(leave, sandbox, -)

'$set_sandboxed_load'(Options, Old) :-
    current_prolog_flag(sandboxed_load, Old),
    (   memberchk(sandboxed(SandBoxed), Options),
        '$enter_sandboxed'(Old, SandBoxed, New),
        New \== Old
    ->  set_prolog_flag(sandboxed_load, New)
    ;   true
    ).

'$enter_sandboxed'(Old, New, SandBoxed) :-
    (   Old == false, New == true
    ->  SandBoxed = true,
        '$ensure_loaded_library_sandbox'
    ;   Old == true, New == false
    ->  throw(error(permission_error(leave, sandbox, -), _))
    ;   SandBoxed = Old
    ).
'$enter_sandboxed'(false, true, true).

'$ensure_loaded_library_sandbox' :-
    source_file_property(library(sandbox), module(sandbox)),
    !.
'$ensure_loaded_library_sandbox' :-
    load_files(library(sandbox), [if(not_loaded), silent(true)]).

'$set_optimise_load'(Options) :-
    (   '$option'(optimise(Optimise), Options)
    ->  set_prolog_flag(optimise, Optimise)
    ;   true
    ).

'$set_no_xref'(OldXRef) :-
    (   current_prolog_flag(xref, OldXRef)
    ->  true
    ;   OldXRef = false
    ),
    set_prolog_flag(xref, false).


%!  '$update_autoload_level'(+Options, -OldLevel)
%
%   Update the '$autoload_nesting' and return the old value.

:- thread_local
    '$autoload_nesting'/1.

'$update_autoload_level'(Options, AutoLevel) :-
    '$option'(autoload(Autoload), Options, false),
    (   '$autoload_nesting'(CurrentLevel)
    ->  AutoLevel = CurrentLevel
    ;   AutoLevel = 0
    ),
    (   Autoload == false
    ->  true
    ;   NewLevel is AutoLevel + 1,
        '$set_autoload_level'(NewLevel)
    ).

'$set_autoload_level'(New) :-
    retractall('$autoload_nesting'(_)),
    asserta('$autoload_nesting'(New)).


%!  '$print_message'(+Level, +Term) is det.
%
%   As print_message/2, but deal with  the   fact  that  the message
%   system might not yet be loaded.

'$print_message'(Level, Term) :-
    current_predicate(system:print_message/2),
    !,
    print_message(Level, Term).
'$print_message'(warning, Term) :-
    source_location(File, Line),
    !,
    format(user_error, 'WARNING: ~w:~w: ~p~n', [File, Line, Term]).
'$print_message'(error, Term) :-
    !,
    source_location(File, Line),
    !,
    format(user_error, 'ERROR: ~w:~w: ~p~n', [File, Line, Term]).
'$print_message'(_Level, _Term).

'$print_message_fail'(E) :-
    '$print_message'(error, E),
    fail.

%!  '$consult_file'(+Path, +Module, -Action, -LoadedIn, +Options)
%
%   Called  from  '$do_load_file'/4  using  the   goal  returned  by
%   '$consult_goal'/2. This means that the  calling conventions must
%   be kept synchronous with '$qload_file'/6.

'$consult_file'(Absolute, Module, What, LM, Options) :-
    '$current_source_module'(Module),   % same module
    !,
    '$consult_file_2'(Absolute, Module, What, LM, Options).
'$consult_file'(Absolute, Module, What, LM, Options) :-
    '$set_source_module'(OldModule, Module),
    '$ifcompiling'('$qlf_start_sub_module'(Module)),
    '$consult_file_2'(Absolute, Module, What, LM, Options),
    '$ifcompiling'('$qlf_end_part'),
    '$set_source_module'(OldModule).

'$consult_file_2'(Absolute, Module, What, LM, Options) :-
    '$set_source_module'(OldModule, Module),
    '$load_id'(Absolute, Id, Modified, Options),
    '$compile_type'(What),
    '$save_lex_state'(LexState, Options),
    '$set_dialect'(Options),
    setup_call_cleanup(
        '$start_consult'(Id, Modified),
        '$load_file'(Absolute, Id, LM, Options),
        '$end_consult'(Id, LexState, OldModule)).

'$end_consult'(Id, LexState, OldModule) :-
    '$end_consult'(Id),
    '$restore_lex_state'(LexState),
    '$set_source_module'(OldModule).


:- create_prolog_flag(emulated_dialect, swi, [type(atom)]).

%!  '$save_lex_state'(-LexState, +Options) is det.

'$save_lex_state'(State, Options) :-
    memberchk(scope_settings(false), Options),
    !,
    State = (-).
'$save_lex_state'(lexstate(Style, Dialect), _) :-
    '$style_check'(Style, Style),
    current_prolog_flag(emulated_dialect, Dialect).

'$restore_lex_state'(-) :- !.
'$restore_lex_state'(lexstate(Style, Dialect)) :-
    '$style_check'(_, Style),
    set_prolog_flag(emulated_dialect, Dialect).

'$set_dialect'(Options) :-
    memberchk(dialect(Dialect), Options),
    !,
    '$expects_dialect'(Dialect).
'$set_dialect'(_).

'$load_id'(stream(Id, _, _), Id, Modified, Options) :-
    !,
    '$modified_id'(Id, Modified, Options).
'$load_id'(Id, Id, Modified, Options) :-
    '$modified_id'(Id, Modified, Options).

'$modified_id'(_, Modified, Options) :-
    '$option'(modified(Stamp), Options, Def),
    Stamp \== Def,
    !,
    Modified = Stamp.
'$modified_id'(Id, Modified, _) :-
    catch(time_file(Id, Modified),
          error(_, _),
          fail),
    !.
'$modified_id'(_, 0.0, _).


'$compile_type'(What) :-
    '$compilation_mode'(How),
    (   How == database
    ->  What = compiled
    ;   How == qlf
    ->  What = '*qcompiled*'
    ;   What = 'boot compiled'
    ).

%!  '$assert_load_context_module'(+File, -Module, -Options)
%
%   Record the module a file was loaded from (see make/0). The first
%   clause deals with loading from  another   file.  On reload, this
%   clause will be discarded by  $start_consult/1. The second clause
%   deals with reload from the toplevel.   Here  we avoid creating a
%   duplicate dynamic (i.e., not related to a source) clause.

:- dynamic
    '$load_context_module'/3.
:- multifile
    '$load_context_module'/3.

'$assert_load_context_module'(_, _, Options) :-
    memberchk(register(false), Options),
    !.
'$assert_load_context_module'(File, Module, Options) :-
    source_location(FromFile, Line),
    !,
    '$master_file'(FromFile, MasterFile),
    '$check_load_non_module'(File, Module),
    '$add_dialect'(Options, Options1),
    '$load_ctx_options'(Options1, Options2),
    '$store_admin_clause'(
        system:'$load_context_module'(File, Module, Options2),
        _Layout, MasterFile, FromFile:Line).
'$assert_load_context_module'(File, Module, Options) :-
    '$check_load_non_module'(File, Module),
    '$add_dialect'(Options, Options1),
    '$load_ctx_options'(Options1, Options2),
    (   clause('$load_context_module'(File, Module, _), true, Ref),
        \+ clause_property(Ref, file(_)),
        erase(Ref)
    ->  true
    ;   true
    ),
    assertz('$load_context_module'(File, Module, Options2)).

'$add_dialect'(Options0, Options) :-
    current_prolog_flag(emulated_dialect, Dialect), Dialect \== swi,
    !,
    Options = [dialect(Dialect)|Options0].
'$add_dialect'(Options, Options).

%!  '$load_ctx_options'(+Options, -CtxOptions) is det.
%
%   Select the load options that  determine   the  load semantics to
%   perform a proper reload. Delete the others.

'$load_ctx_options'(Options, CtxOptions) :-
    '$load_ctx_options2'(Options, CtxOptions0),
    sort(CtxOptions0, CtxOptions).

'$load_ctx_options2'([], []).
'$load_ctx_options2'([H|T0], [H|T]) :-
    '$load_ctx_option'(H),
    !,
    '$load_ctx_options2'(T0, T).
'$load_ctx_options2'([_|T0], T) :-
    '$load_ctx_options2'(T0, T).

'$load_ctx_option'(derived_from(_)).
'$load_ctx_option'(dialect(_)).
'$load_ctx_option'(encoding(_)).
'$load_ctx_option'(imports(_)).
'$load_ctx_option'(reexport(_)).


%!  '$check_load_non_module'(+File) is det.
%
%   Test  that  a  non-module  file  is  not  loaded  into  multiple
%   contexts.

'$check_load_non_module'(File, _) :-
    '$current_module'(_, File),
    !.          % File is a module file
'$check_load_non_module'(File, Module) :-
    '$load_context_module'(File, OldModule, _),
    Module \== OldModule,
    !,
    format(atom(Msg),
           'Non-module file already loaded into module ~w; \c
               trying to load into ~w',
           [OldModule, Module]),
    throw(error(permission_error(load, source, File),
                context(load_files/2, Msg))).
'$check_load_non_module'(_, _).

%!  '$load_file'(+Path, +Id, -Module, +Options)
%
%   '$load_file'/4 does the actual loading.
%
%   state(FirstTerm:boolean,
%         Module:atom,
%         AtEnd:atom,
%         Stop:boolean,
%         Id:atom,
%         Dialect:atom)

'$load_file'(Path, Id, Module, Options) :-
    State = state(true, _, true, false, Id, -),
    (   '$source_term'(Path, _Read, _Layout, Term, Layout,
                       _Stream, Options),
        '$valid_term'(Term),
        (   arg(1, State, true)
        ->  '$first_term'(Term, Layout, Id, State, Options),
            nb_setarg(1, State, false)
        ;   '$compile_term'(Term, Layout, Id)
        ),
        arg(4, State, true)
    ;   '$fixup_reconsult'(Id),
        '$end_load_file'(State)
    ),
    !,
    arg(2, State, Module).

'$valid_term'(Var) :-
    var(Var),
    !,
    print_message(error, error(instantiation_error, _)).
'$valid_term'(Term) :-
    Term \== [].

'$end_load_file'(State) :-
    arg(1, State, true),           % empty file
    !,
    nb_setarg(2, State, Module),
    arg(5, State, Id),
    '$current_source_module'(Module),
    '$ifcompiling'('$qlf_start_file'(Id)),
    '$ifcompiling'('$qlf_end_part').
'$end_load_file'(State) :-
    arg(3, State, End),
    '$end_load_file'(End, State).

'$end_load_file'(true, _).
'$end_load_file'(end_module, State) :-
    arg(2, State, Module),
    '$check_export'(Module),
    '$ifcompiling'('$qlf_end_part').
'$end_load_file'(end_non_module, _State) :-
    '$ifcompiling'('$qlf_end_part').


'$first_term'(?-(Directive), Layout, Id, State, Options) :-
    !,
    '$first_term'(:-(Directive), Layout, Id, State, Options).
'$first_term'(:-(Directive), _Layout, Id, State, Options) :-
    nonvar(Directive),
    (   (   Directive = module(Name, Public)
        ->  Imports = []
        ;   Directive = module(Name, Public, Imports)
        )
    ->  !,
        '$module_name'(Name, Id, Module, Options),
        '$start_module'(Module, Public, State, Options),
        '$module3'(Imports)
    ;   Directive = expects_dialect(Dialect)
    ->  !,
        '$set_dialect'(Dialect, State),
        fail                        % Still consider next term as first
    ).
'$first_term'(Term, Layout, Id, State, Options) :-
    '$start_non_module'(Id, Term, State, Options),
    '$compile_term'(Term, Layout, Id).

'$compile_term'(Term, Layout, Id) :-
    '$compile_term'(Term, Layout, Id, -).

'$compile_term'(Var, _Layout, _Id, _Src) :-
    var(Var),
    !,
    '$instantiation_error'(Var).
'$compile_term'((?-Directive), _Layout, Id, _) :-
    !,
    '$execute_directive'(Directive, Id).
'$compile_term'((:-Directive), _Layout, Id, _) :-
    !,
    '$execute_directive'(Directive, Id).
'$compile_term'('$source_location'(File, Line):Term, Layout, Id, _) :-
    !,
    '$compile_term'(Term, Layout, Id, File:Line).
'$compile_term'(Clause, Layout, Id, SrcLoc) :-
    E = error(_,_),
    catch('$store_clause'(Clause, Layout, Id, SrcLoc), E,
          '$print_message'(error, E)).

'$start_non_module'(_Id, Term, _State, Options) :-
    '$option'(must_be_module(true), Options, false),
    !,
    '$domain_error'(module_header, Term).
'$start_non_module'(Id, _Term, State, _Options) :-
    '$current_source_module'(Module),
    '$ifcompiling'('$qlf_start_file'(Id)),
    '$qset_dialect'(State),
    nb_setarg(2, State, Module),
    nb_setarg(3, State, end_non_module).

%!  '$set_dialect'(+Dialect, +State)
%
%   Sets the expected dialect. This is difficult if we are compiling
%   a .qlf file using qcompile/1 because   the file is already open,
%   while we are looking for the first term to decide wether this is
%   a module or not. We save the   dialect  and set it after opening
%   the file or module.
%
%   Note that expects_dialect/1 itself may   be  autoloaded from the
%   library.

'$set_dialect'(Dialect, State) :-
    '$compilation_mode'(qlf, database),
    !,
    '$expects_dialect'(Dialect),
    '$compilation_mode'(_, qlf),
    nb_setarg(6, State, Dialect).
'$set_dialect'(Dialect, _) :-
    '$expects_dialect'(Dialect).

'$qset_dialect'(State) :-
    '$compilation_mode'(qlf),
    arg(6, State, Dialect), Dialect \== (-),
    !,
    '$add_directive_wic'('$expects_dialect'(Dialect)).
'$qset_dialect'(_).

'$expects_dialect'(Dialect) :-
    Dialect == swi,
    !,
    set_prolog_flag(emulated_dialect, Dialect).
'$expects_dialect'(Dialect) :-
    current_predicate(expects_dialect/1),
    !,
    expects_dialect(Dialect).
'$expects_dialect'(Dialect) :-
    use_module(library(dialect), [expects_dialect/1]),
    expects_dialect(Dialect).


                 /*******************************
                 *           MODULES            *
                 *******************************/

'$start_module'(Module, _Public, State, _Options) :-
    '$current_module'(Module, OldFile),
    source_location(File, _Line),
    OldFile \== File, OldFile \== [],
    same_file(OldFile, File),
    !,
    nb_setarg(2, State, Module),
    nb_setarg(4, State, true).      % Stop processing
'$start_module'(Module, Public, State, Options) :-
    arg(5, State, File),
    nb_setarg(2, State, Module),
    source_location(_File, Line),
    '$option'(redefine_module(Action), Options, false),
    '$module_class'(File, Class, Super),
    '$reset_dialect'(File, Class),
    '$redefine_module'(Module, File, Action),
    '$declare_module'(Module, Class, Super, File, Line, false),
    '$export_list'(Public, Module, Ops),
    '$ifcompiling'('$qlf_start_module'(Module)),
    '$export_ops'(Ops, Module, File),
    '$qset_dialect'(State),
    nb_setarg(3, State, end_module).

%!  '$reset_dialect'(+File, +Class) is det.
%
%   Load .pl files from the SWI-Prolog distribution _always_ in
%   `swi` dialect.

'$reset_dialect'(File, library) :-
    file_name_extension(_, pl, File),
    !,
    set_prolog_flag(emulated_dialect, swi).
'$reset_dialect'(_, _).


%!  '$module3'(+Spec) is det.
%
%   Handle the 3th argument of a module declartion.

'$module3'(Var) :-
    var(Var),
    !,
    '$instantiation_error'(Var).
'$module3'([]) :- !.
'$module3'([H|T]) :-
    !,
    '$module3'(H),
    '$module3'(T).
'$module3'(Id) :-
    use_module(library(dialect/Id)).

%!  '$module_name'(?Name, +Id, -Module, +Options) is semidet.
%
%   Determine the module name.  There are some cases:
%
%     - Option module(Module) is given.  In that case, use this
%       module and if Module is the load context, ignore the module
%       header.
%     - The initial name is unbound.  Use the base name of the
%       source identifier (normally the file name).  Compatibility
%       to Ciao.  This might change; I think it is wiser to use
%       the full unique source identifier.

'$module_name'(_, _, Module, Options) :-
    '$option'(module(Module), Options),
    !,
    '$current_source_module'(Context),
    Context \== Module.                     % cause '$first_term'/5 to fail.
'$module_name'(Var, Id, Module, Options) :-
    var(Var),
    !,
    file_base_name(Id, File),
    file_name_extension(Var, _, File),
    '$module_name'(Var, Id, Module, Options).
'$module_name'(Reserved, _, _, _) :-
    '$reserved_module'(Reserved),
    !,
    throw(error(permission_error(load, module, Reserved), _)).
'$module_name'(Module, _Id, Module, _).


'$reserved_module'(system).
'$reserved_module'(user).


%!  '$redefine_module'(+Module, +File, -Redefine)

'$redefine_module'(_Module, _, false) :- !.
'$redefine_module'(Module, File, true) :-
    !,
    (   module_property(Module, file(OldFile)),
        File \== OldFile
    ->  unload_file(OldFile)
    ;   true
    ).
'$redefine_module'(Module, File, ask) :-
    (   stream_property(user_input, tty(true)),
        module_property(Module, file(OldFile)),
        File \== OldFile,
        '$rdef_response'(Module, OldFile, File, true)
    ->  '$redefine_module'(Module, File, true)
    ;   true
    ).

'$rdef_response'(Module, OldFile, File, Ok) :-
    repeat,
    print_message(query, redefine_module(Module, OldFile, File)),
    get_single_char(Char),
    '$rdef_response'(Char, Ok0),
    !,
    Ok = Ok0.

'$rdef_response'(Char, true) :-
    memberchk(Char, `yY`),
    format(user_error, 'yes~n', []).
'$rdef_response'(Char, false) :-
    memberchk(Char, `nN`),
    format(user_error, 'no~n', []).
'$rdef_response'(Char, _) :-
    memberchk(Char, `a`),
    format(user_error, 'abort~n', []),
    abort.
'$rdef_response'(_, _) :-
    print_message(help, redefine_module_reply),
    fail.


%!  '$module_class'(+File, -Class, -Super) is det.
%
%   Determine  the  file  class  and  initial  module  from  which  File
%   inherits. All boot and library modules  as   well  as  the -F script
%   files inherit from `system`, while all   normal user modules inherit
%   from `user`.

'$module_class'(File, Class, system) :-
    current_prolog_flag(home, Home),
    sub_atom(File, 0, Len, _, Home),
    (   sub_atom(File, Len, _, _, '/boot/')
    ->  Class = system
    ;   '$lib_prefix'(Prefix),
        sub_atom(File, Len, _, _, Prefix)
    ->  Class = library
    ;   file_directory_name(File, Home),
        file_name_extension(_, rc, File)
    ->  Class = library
    ),
    !.
'$module_class'(_, user, user).

'$lib_prefix'('/library').
'$lib_prefix'('/xpce/prolog/').

'$check_export'(Module) :-
    '$undefined_export'(Module, UndefList),
    (   '$member'(Undef, UndefList),
        strip_module(Undef, _, Local),
        print_message(error,
                      undefined_export(Module, Local)),
        fail
    ;   true
    ).


%!  '$import_list'(+TargetModule, +FromModule, +Import, +Reexport) is det.
%
%   Import from FromModule to TargetModule. Import  is one of =all=,
%   a list of optionally  mapped  predicate   indicators  or  a term
%   except(Import).

'$import_list'(_, _, Var, _) :-
    var(Var),
    !,
    throw(error(instantitation_error, _)).
'$import_list'(Target, Source, all, Reexport) :-
    !,
    '$exported_ops'(Source, Import, Predicates),
    '$module_property'(Source, exports(Predicates)),
    '$import_all'(Import, Target, Source, Reexport, weak).
'$import_list'(Target, Source, except(Spec), Reexport) :-
    !,
    '$exported_ops'(Source, Export, Predicates),
    '$module_property'(Source, exports(Predicates)),
    (   is_list(Spec)
    ->  true
    ;   throw(error(type_error(list, Spec), _))
    ),
    '$import_except'(Spec, Export, Import),
    '$import_all'(Import, Target, Source, Reexport, weak).
'$import_list'(Target, Source, Import, Reexport) :-
    !,
    is_list(Import),
    !,
    '$import_all'(Import, Target, Source, Reexport, strong).
'$import_list'(_, _, Import, _) :-
    throw(error(type_error(import_specifier, Import))).


'$import_except'([], List, List).
'$import_except'([H|T], List0, List) :-
    '$import_except_1'(H, List0, List1),
    '$import_except'(T, List1, List).

'$import_except_1'(Var, _, _) :-
    var(Var),
    !,
    throw(error(instantitation_error, _)).
'$import_except_1'(PI as N, List0, List) :-
    '$pi'(PI), atom(N),
    !,
    '$canonical_pi'(PI, CPI),
    '$import_as'(CPI, N, List0, List).
'$import_except_1'(op(P,A,N), List0, List) :-
    !,
    '$remove_ops'(List0, op(P,A,N), List).
'$import_except_1'(PI, List0, List) :-
    '$pi'(PI),
    !,
    '$canonical_pi'(PI, CPI),
    '$select'(P, List0, List),
    '$canonical_pi'(CPI, P),
    !.
'$import_except_1'(Except, _, _) :-
    throw(error(type_error(import_specifier, Except), _)).

'$import_as'(CPI, N, [PI2|T], [CPI as N|T]) :-
    '$canonical_pi'(PI2, CPI),
    !.
'$import_as'(PI, N, [H|T0], [H|T]) :-
    !,
    '$import_as'(PI, N, T0, T).
'$import_as'(PI, _, _, _) :-
    throw(error(existence_error(export, PI), _)).

'$pi'(N/A) :- atom(N), integer(A), !.
'$pi'(N//A) :- atom(N), integer(A).

'$canonical_pi'(N//A0, N/A) :-
    A is A0 + 2.
'$canonical_pi'(PI, PI).

'$remove_ops'([], _, []).
'$remove_ops'([Op|T0], Pattern, T) :-
    subsumes_term(Pattern, Op),
    !,
    '$remove_ops'(T0, Pattern, T).
'$remove_ops'([H|T0], Pattern, [H|T]) :-
    '$remove_ops'(T0, Pattern, T).


%!  '$import_all'(+Import, +Context, +Source, +Reexport, +Strength)

'$import_all'(Import, Context, Source, Reexport, Strength) :-
    '$import_all2'(Import, Context, Source, Imported, ImpOps, Strength),
    (   Reexport == true,
        (   '$list_to_conj'(Imported, Conj)
        ->  export(Context:Conj),
            '$ifcompiling'('$add_directive_wic'(export(Context:Conj)))
        ;   true
        ),
        source_location(File, _Line),
        '$export_ops'(ImpOps, Context, File)
    ;   true
    ).

%!  '$import_all2'(+Imports, +Context, +Source, -Imported, -ImpOps, +Strength)

'$import_all2'([], _, _, [], [], _).
'$import_all2'([PI as NewName|Rest], Context, Source,
               [NewName/Arity|Imported], ImpOps, Strength) :-
    !,
    '$canonical_pi'(PI, Name/Arity),
    length(Args, Arity),
    Head =.. [Name|Args],
    NewHead =.. [NewName|Args],
    (   '$get_predicate_attribute'(Source:Head, transparent, 1)
    ->  '$set_predicate_attribute'(Context:NewHead, transparent, true)
    ;   true
    ),
    (   source_location(File, Line)
    ->  E = error(_,_),
        catch('$store_admin_clause'((NewHead :- Source:Head),
                                    _Layout, File, File:Line),
              E, '$print_message'(error, E))
    ;   assertz((NewHead :- !, Source:Head)) % ! avoids problems with
    ),                                       % duplicate load
    '$import_all2'(Rest, Context, Source, Imported, ImpOps, Strength).
'$import_all2'([op(P,A,N)|Rest], Context, Source, Imported,
               [op(P,A,N)|ImpOps], Strength) :-
    !,
    '$import_ops'(Context, Source, op(P,A,N)),
    '$import_all2'(Rest, Context, Source, Imported, ImpOps, Strength).
'$import_all2'([Pred|Rest], Context, Source, [Pred|Imported], ImpOps, Strength) :-
    Error = error(_,_),
    catch(Context:'$import'(Source:Pred, Strength), Error,
          print_message(error, Error)),
    '$ifcompiling'('$import_wic'(Source, Pred, Strength)),
    '$import_all2'(Rest, Context, Source, Imported, ImpOps, Strength).


'$list_to_conj'([One], One) :- !.
'$list_to_conj'([H|T], (H,Rest)) :-
    '$list_to_conj'(T, Rest).

%!  '$exported_ops'(+Module, -Ops, ?Tail) is det.
%
%   Ops is a list of op(P,A,N) terms representing the operators
%   exported from Module.

'$exported_ops'(Module, Ops, Tail) :-
    '$c_current_predicate'(_, Module:'$exported_op'(_,_,_)),
    !,
    findall(op(P,A,N), Module:'$exported_op'(P,A,N), Ops, Tail).
'$exported_ops'(_, Ops, Ops).

'$exported_op'(Module, P, A, N) :-
    '$c_current_predicate'(_, Module:'$exported_op'(_,_,_)),
    Module:'$exported_op'(P, A, N).

%!  '$import_ops'(+Target, +Source, +Pattern)
%
%   Import the operators export from Source into the module table of
%   Target.  We only import operators that unify with Pattern.

'$import_ops'(To, From, Pattern) :-
    ground(Pattern),
    !,
    Pattern = op(P,A,N),
    op(P,A,To:N),
    (   '$exported_op'(From, P, A, N)
    ->  true
    ;   print_message(warning, no_exported_op(From, Pattern))
    ).
'$import_ops'(To, From, Pattern) :-
    (   '$exported_op'(From, Pri, Assoc, Name),
        Pattern = op(Pri, Assoc, Name),
        op(Pri, Assoc, To:Name),
        fail
    ;   true
    ).


%!  '$export_list'(+Declarations, +Module, -Ops)
%
%   Handle the export list of the module declaration for Module
%   associated to File.

'$export_list'(Decls, Module, Ops) :-
    is_list(Decls),
    !,
    '$do_export_list'(Decls, Module, Ops).
'$export_list'(Decls, _, _) :-
    var(Decls),
    throw(error(instantiation_error, _)).
'$export_list'(Decls, _, _) :-
    throw(error(type_error(list, Decls), _)).

'$do_export_list'([], _, []) :- !.
'$do_export_list'([H|T], Module, Ops) :-
    !,
    E = error(_,_),
    catch('$export1'(H, Module, Ops, Ops1),
          E, ('$print_message'(error, E), Ops = Ops1)),
    '$do_export_list'(T, Module, Ops1).

'$export1'(Var, _, _, _) :-
    var(Var),
    !,
    throw(error(instantiation_error, _)).
'$export1'(Op, _, [Op|T], T) :-
    Op = op(_,_,_),
    !.
'$export1'(PI0, Module, Ops, Ops) :-
    strip_module(Module:PI0, M, PI),
    (   PI = (_//_)
    ->  non_terminal(M:PI)
    ;   true
    ),
    export(M:PI).

'$export_ops'([op(Pri, Assoc, Name)|T], Module, File) :-
    E = error(_,_),
    catch(( '$execute_directive'(op(Pri, Assoc, Module:Name), File),
            '$export_op'(Pri, Assoc, Name, Module, File)
          ),
          E, '$print_message'(error, E)),
    '$export_ops'(T, Module, File).
'$export_ops'([], _, _).

'$export_op'(Pri, Assoc, Name, Module, File) :-
    (   '$get_predicate_attribute'(Module:'$exported_op'(_,_,_), defined, 1)
    ->  true
    ;   '$execute_directive'(discontiguous(Module:'$exported_op'/3), File)
    ),
    '$store_admin_clause'('$exported_op'(Pri, Assoc, Name), _Layout, File, -).

%!  '$execute_directive'(:Goal, +File) is det.
%
%   Execute the argument of :- or ?- while loading a file.

'$execute_directive'(Goal, F) :-
    '$execute_directive_2'(Goal, F).

'$execute_directive_2'(encoding(Encoding), _F) :-
    !,
    (   '$load_input'(_F, S)
    ->  set_stream(S, encoding(Encoding))
    ).
'$execute_directive_2'(Goal, _) :-
    \+ '$compilation_mode'(database),
    !,
    '$add_directive_wic2'(Goal, Type),
    (   Type == call                % suspend compiling into .qlf file
    ->  '$compilation_mode'(Old, database),
        setup_call_cleanup(
            '$directive_mode'(OldDir, Old),
            '$execute_directive_3'(Goal),
            ( '$set_compilation_mode'(Old),
              '$set_directive_mode'(OldDir)
            ))
    ;   '$execute_directive_3'(Goal)
    ).
'$execute_directive_2'(Goal, _) :-
    '$execute_directive_3'(Goal).

'$execute_directive_3'(Goal) :-
    '$current_source_module'(Module),
    '$valid_directive'(Module:Goal),
    !,
    (   '$pattr_directive'(Goal, Module)
    ->  true
    ;   Term = error(_,_),
        catch(Module:Goal, Term, '$exception_in_directive'(Term))
    ->  true
    ;   '$print_message'(warning, goal_failed(directive, Module:Goal)),
        fail
    ).
'$execute_directive_3'(_).


%!  '$valid_directive'(:Directive) is det.
%
%   If   the   flag   =sandboxed_load=   is   =true=,   this   calls
%   prolog:sandbox_allowed_directive/1. This call can deny execution
%   of the directive by throwing an exception.

:- multifile prolog:sandbox_allowed_directive/1.
:- multifile prolog:sandbox_allowed_clause/1.
:- meta_predicate '$valid_directive'(:).

'$valid_directive'(_) :-
    current_prolog_flag(sandboxed_load, false),
    !.
'$valid_directive'(Goal) :-
    Error = error(Formal, _),
    catch(prolog:sandbox_allowed_directive(Goal), Error, true),
    !,
    (   var(Formal)
    ->  true
    ;   print_message(error, Error),
        fail
    ).
'$valid_directive'(Goal) :-
    print_message(error,
                  error(permission_error(execute,
                                         sandboxed_directive,
                                         Goal), _)),
    fail.

'$exception_in_directive'(Term) :-
    '$print_message'(error, Term),
    fail.

%       Note that the list, consult and ensure_loaded directives are already
%       handled at compile time and therefore should not go into the
%       intermediate code file.

'$add_directive_wic2'(Goal, Type) :-
    '$common_goal_type'(Goal, Type),
    !,
    (   Type == load
    ->  true
    ;   '$current_source_module'(Module),
        '$add_directive_wic'(Module:Goal)
    ).
'$add_directive_wic2'(Goal, _) :-
    (   '$compilation_mode'(qlf)    % no problem for qlf files
    ->  true
    ;   print_message(error, mixed_directive(Goal))
    ).

'$common_goal_type'((A,B), Type) :-
    !,
    '$common_goal_type'(A, Type),
    '$common_goal_type'(B, Type).
'$common_goal_type'((A;B), Type) :-
    !,
    '$common_goal_type'(A, Type),
    '$common_goal_type'(B, Type).
'$common_goal_type'((A->B), Type) :-
    !,
    '$common_goal_type'(A, Type),
    '$common_goal_type'(B, Type).
'$common_goal_type'(Goal, Type) :-
    '$goal_type'(Goal, Type).

'$goal_type'(Goal, Type) :-
    (   '$load_goal'(Goal)
    ->  Type = load
    ;   Type = call
    ).

'$load_goal'([_|_]).
'$load_goal'(consult(_)).
'$load_goal'(load_files(_)).
'$load_goal'(load_files(_,Options)) :-
    memberchk(qcompile(QlfMode), Options),
    '$qlf_part_mode'(QlfMode).
'$load_goal'(ensure_loaded(_)) :- '$compilation_mode'(wic).
'$load_goal'(use_module(_))    :- '$compilation_mode'(wic).
'$load_goal'(use_module(_, _)) :- '$compilation_mode'(wic).

'$qlf_part_mode'(part).
'$qlf_part_mode'(true).                 % compatibility


                /********************************
                *        COMPILE A CLAUSE       *
                *********************************/

%!  '$store_admin_clause'(+Clause, ?Layout, +Owner, +SrcLoc) is det.
%
%   Store a clause into the   database  for administrative purposes.
%   This bypasses sanity checking.

'$store_admin_clause'(Clause, Layout, Owner, SrcLoc) :-
    Owner \== (-),
    !,
    setup_call_cleanup(
        '$start_aux'(Owner, Context),
        '$store_admin_clause2'(Clause, Layout, Owner, SrcLoc),
        '$end_aux'(Owner, Context)).
'$store_admin_clause'(Clause, Layout, File, SrcLoc) :-
    '$store_admin_clause2'(Clause, Layout, File, SrcLoc).

'$store_admin_clause2'(Clause, _Layout, File, SrcLoc) :-
    (   '$compilation_mode'(database)
    ->  '$record_clause'(Clause, File, SrcLoc)
    ;   '$record_clause'(Clause, File, SrcLoc, Ref),
        '$qlf_assert_clause'(Ref, development)
    ).

%!  '$store_clause'(+Clause, ?Layout, +Owner, +SrcLoc) is det.
%
%   Store a clause into the database.
%
%   @arg    Owner is the file-id that owns the clause
%   @arg    SrcLoc is the file:line term where the clause
%           originates from.

'$store_clause'((_, _), _, _, _) :-
    !,
    print_message(error, cannot_redefine_comma),
    fail.
'$store_clause'((Pre => Body), _Layout, File, SrcLoc) :-
    nonvar(Pre),
    Pre = (Head,Cond),
    !,
    (   '$is_true'(Cond), current_prolog_flag(optimise, true)
    ->  '$store_clause'((Head=>Body), _Layout, File, SrcLoc)
    ;   '$store_clause'(?=>(Head,(Cond,!,Body)), _Layout, File, SrcLoc)
    ).
'$store_clause'(Clause, _Layout, File, SrcLoc) :-
    '$valid_clause'(Clause),
    !,
    (   '$compilation_mode'(database)
    ->  '$record_clause'(Clause, File, SrcLoc)
    ;   '$record_clause'(Clause, File, SrcLoc, Ref),
        '$qlf_assert_clause'(Ref, development)
    ).

'$is_true'(true)  => true.
'$is_true'((A,B)) => '$is_true'(A), '$is_true'(B).
'$is_true'(_)     => fail.

'$valid_clause'(_) :-
    current_prolog_flag(sandboxed_load, false),
    !.
'$valid_clause'(Clause) :-
    \+ '$cross_module_clause'(Clause),
    !.
'$valid_clause'(Clause) :-
    Error = error(Formal, _),
    catch(prolog:sandbox_allowed_clause(Clause), Error, true),
    !,
    (   var(Formal)
    ->  true
    ;   print_message(error, Error),
        fail
    ).
'$valid_clause'(Clause) :-
    print_message(error,
                  error(permission_error(assert,
                                         sandboxed_clause,
                                         Clause), _)),
    fail.

'$cross_module_clause'(Clause) :-
    '$head_module'(Clause, Module),
    \+ '$current_source_module'(Module).

'$head_module'(Var, _) :-
    var(Var), !, fail.
'$head_module'((Head :- _), Module) :-
    '$head_module'(Head, Module).
'$head_module'(Module:_, Module).

'$clause_source'('$source_location'(File,Line):Clause, Clause, File:Line) :- !.
'$clause_source'(Clause, Clause, -).

%!  '$store_clause'(+Term, +Id) is det.
%
%   This interface is used by PlDoc (and who knows).  Kept for to avoid
%   compatibility issues.

:- public
    '$store_clause'/2.

'$store_clause'(Term, Id) :-
    '$clause_source'(Term, Clause, SrcLoc),
    '$store_clause'(Clause, _, Id, SrcLoc).

%!  compile_aux_clauses(+Clauses) is det.
%
%   Compile clauses given the current  source   location  but do not
%   change  the  notion  of   the    current   procedure  such  that
%   discontiguous  warnings  are  not  issued.    The   clauses  are
%   associated with the current file and  therefore wiped out if the
%   file is reloaded.
%
%   If the cross-referencer is active, we should not (re-)assert the
%   clauses.  Actually,  we  should   make    them   known   to  the
%   cross-referencer. How do we do that?   Maybe we need a different
%   API, such as in:
%
%     ==
%     expand_term_aux(Goal, NewGoal, Clauses)
%     ==
%
%   @tbd    Deal with source code layout?

compile_aux_clauses(_Clauses) :-
    current_prolog_flag(xref, true),
    !.
compile_aux_clauses(Clauses) :-
    source_location(File, _Line),
    '$compile_aux_clauses'(Clauses, File).

'$compile_aux_clauses'(Clauses, File) :-
    setup_call_cleanup(
        '$start_aux'(File, Context),
        '$store_aux_clauses'(Clauses, File),
        '$end_aux'(File, Context)).

'$store_aux_clauses'(Clauses, File) :-
    is_list(Clauses),
    !,
    forall('$member'(C,Clauses),
           '$compile_term'(C, _Layout, File)).
'$store_aux_clauses'(Clause, File) :-
    '$compile_term'(Clause, _Layout, File).


		 /*******************************
		 *            STAGING		*
		 *******************************/

%!  '$stage_file'(+Target, -Stage) is det.
%!  '$install_staged_file'(+Catcher, +Staged, +Target, +OnError).
%
%   Create files using _staging_, where we  first write a temporary file
%   and move it to Target if  the   file  was created successfully. This
%   provides an atomic transition, preventing  customers from reading an
%   incomplete file.

'$stage_file'(Target, Stage) :-
    file_directory_name(Target, Dir),
    file_base_name(Target, File),
    current_prolog_flag(pid, Pid),
    format(atom(Stage), '~w/.~w.~d', [Dir,File,Pid]).

'$install_staged_file'(exit, Staged, Target, error) :-
    !,
    rename_file(Staged, Target).
'$install_staged_file'(exit, Staged, Target, OnError) :-
    !,
    InstallError = error(_,_),
    catch(rename_file(Staged, Target),
          InstallError,
          '$install_staged_error'(OnError, InstallError, Staged, Target)).
'$install_staged_file'(_, Staged, _, _OnError) :-
    E = error(_,_),
    catch(delete_file(Staged), E, true).

'$install_staged_error'(OnError, Error, Staged, _Target) :-
    E = error(_,_),
    catch(delete_file(Staged), E, true),
    (   OnError = silent
    ->  true
    ;   OnError = fail
    ->  fail
    ;   print_message(warning, Error)
    ).


                 /*******************************
                 *             READING          *
                 *******************************/

:- multifile
    prolog:comment_hook/3.                  % hook for read_clause/3


                 /*******************************
                 *       FOREIGN INTERFACE      *
                 *******************************/

%       call-back from PL_register_foreign().  First argument is the module
%       into which the foreign predicate is loaded and second is a term
%       describing the arguments.

:- dynamic
    '$foreign_registered'/2.

                 /*******************************
                 *   TEMPORARY TERM EXPANSION   *
                 *******************************/

% Provide temporary definitions for the boot-loader.  These are replaced
% by the real thing in load.pl

:- dynamic
    '$expand_goal'/2,
    '$expand_term'/4.

'$expand_goal'(In, In).
'$expand_term'(In, Layout, In, Layout).


                 /*******************************
                 *         TYPE SUPPORT         *
                 *******************************/

'$type_error'(Type, Value) :-
    (   var(Value)
    ->  throw(error(instantiation_error, _))
    ;   throw(error(type_error(Type, Value), _))
    ).

'$domain_error'(Type, Value) :-
    throw(error(domain_error(Type, Value), _)).

'$existence_error'(Type, Object) :-
    throw(error(existence_error(Type, Object), _)).

'$permission_error'(Action, Type, Term) :-
    throw(error(permission_error(Action, Type, Term), _)).

'$instantiation_error'(_Var) :-
    throw(error(instantiation_error, _)).

'$uninstantiation_error'(NonVar) :-
    throw(error(uninstantiation_error(NonVar), _)).

'$must_be'(list, X) :- !,
    '$skip_list'(_, X, Tail),
    (   Tail == []
    ->  true
    ;   '$type_error'(list, Tail)
    ).
'$must_be'(options, X) :- !,
    (   '$is_options'(X)
    ->  true
    ;   '$type_error'(options, X)
    ).
'$must_be'(atom, X) :- !,
    (   atom(X)
    ->  true
    ;   '$type_error'(atom, X)
    ).
'$must_be'(integer, X) :- !,
    (   integer(X)
    ->  true
    ;   '$type_error'(integer, X)
    ).
'$must_be'(between(Low,High), X) :- !,
    (   integer(X)
    ->  (   between(Low, High, X)
        ->  true
        ;   '$domain_error'(between(Low,High), X)
        )
    ;   '$type_error'(integer, X)
    ).
'$must_be'(callable, X) :- !,
    (   callable(X)
    ->  true
    ;   '$type_error'(callable, X)
    ).
'$must_be'(acyclic, X) :- !,
    (   acyclic_term(X)
    ->  true
    ;   '$domain_error'(acyclic_term, X)
    ).
'$must_be'(oneof(Type, Domain, List), X) :- !,
    '$must_be'(Type, X),
    (   memberchk(X, List)
    ->  true
    ;   '$domain_error'(Domain, X)
    ).
'$must_be'(boolean, X) :- !,
    (   (X == true ; X == false)
    ->  true
    ;   '$type_error'(boolean, X)
    ).
'$must_be'(ground, X) :- !,
    (   ground(X)
    ->  true
    ;   '$instantiation_error'(X)
    ).
'$must_be'(filespec, X) :- !,
    (   (   atom(X)
        ;   string(X)
        ;   compound(X),
            compound_name_arity(X, _, 1)
        )
    ->  true
    ;   '$type_error'(filespec, X)
    ).

% Use for debugging
%'$must_be'(Type, _X) :- format('Unknown $must_be type: ~q~n', [Type]).


                /********************************
                *       LIST PROCESSING         *
                *********************************/

'$member'(El, [H|T]) :-
    '$member_'(T, El, H).

'$member_'(_, El, El).
'$member_'([H|T], El, _) :-
    '$member_'(T, El, H).


'$append'([], L, L).
'$append'([H|T], L, [H|R]) :-
    '$append'(T, L, R).

'$select'(X, [X|Tail], Tail).
'$select'(Elem, [Head|Tail], [Head|Rest]) :-
    '$select'(Elem, Tail, Rest).

'$reverse'(L1, L2) :-
    '$reverse'(L1, [], L2).

'$reverse'([], List, List).
'$reverse'([Head|List1], List2, List3) :-
    '$reverse'(List1, [Head|List2], List3).

'$delete'([], _, []) :- !.
'$delete'([Elem|Tail], Elem, Result) :-
    !,
    '$delete'(Tail, Elem, Result).
'$delete'([Head|Tail], Elem, [Head|Rest]) :-
    '$delete'(Tail, Elem, Rest).

'$last'([H|T], Last) :-
    '$last'(T, H, Last).

'$last'([], Last, Last).
'$last'([H|T], _, Last) :-
    '$last'(T, H, Last).


%!  length(?List, ?N)
%
%   Is true when N is the length of List.

:- '$iso'((length/2)).

length(List, Length) :-
    var(Length),
    !,
    '$skip_list'(Length0, List, Tail),
    (   Tail == []
    ->  Length = Length0                    % +,-
    ;   var(Tail)
    ->  Tail \== Length,                    % avoid length(L,L)
        '$length3'(Tail, Length, Length0)   % -,-
    ;   throw(error(type_error(list, List),
                    context(length/2, _)))
    ).
length(List, Length) :-
    integer(Length),
    Length >= 0,
    !,
    '$skip_list'(Length0, List, Tail),
    (   Tail == []                          % proper list
    ->  Length = Length0
    ;   var(Tail)
    ->  Extra is Length-Length0,
        '$length'(Tail, Extra)
    ;   throw(error(type_error(list, List),
                    context(length/2, _)))
    ).
length(_, Length) :-
    integer(Length),
    !,
    throw(error(domain_error(not_less_than_zero, Length),
                context(length/2, _))).
length(_, Length) :-
    throw(error(type_error(integer, Length),
                context(length/2, _))).

'$length3'([], N, N).
'$length3'([_|List], N, N0) :-
    N1 is N0+1,
    '$length3'(List, N, N1).


                 /*******************************
                 *       OPTION PROCESSING      *
                 *******************************/

%!  '$is_options'(@Term) is semidet.
%
%   True if Term looks like it provides options.

'$is_options'(Map) :-
    is_dict(Map, _),
    !.
'$is_options'(List) :-
    is_list(List),
    (   List == []
    ->  true
    ;   List = [H|_],
        '$is_option'(H, _, _)
    ).

'$is_option'(Var, _, _) :-
    var(Var), !, fail.
'$is_option'(F, Name, Value) :-
    functor(F, _, 1),
    !,
    F =.. [Name,Value].
'$is_option'(Name=Value, Name, Value).

%!  '$option'(?Opt, +Options) is semidet.

'$option'(Opt, Options) :-
    is_dict(Options),
    !,
    [Opt] :< Options.
'$option'(Opt, Options) :-
    memberchk(Opt, Options).

%!  '$option'(?Opt, +Options, +Default) is det.

'$option'(Term, Options, Default) :-
    arg(1, Term, Value),
    functor(Term, Name, 1),
    (   is_dict(Options)
    ->  (   get_dict(Name, Options, GVal)
        ->  Value = GVal
        ;   Value = Default
        )
    ;   functor(Gen, Name, 1),
        arg(1, Gen, GVal),
        (   memberchk(Gen, Options)
        ->  Value = GVal
        ;   Value = Default
        )
    ).

%!  '$select_option'(?Opt, +Options, -Rest) is semidet.
%
%   Select an option from Options.
%
%   @arg Rest is always a map.

'$select_option'(Opt, Options, Rest) :-
    select_dict([Opt], Options, Rest).

%!  '$merge_options'(+New, +Default, -Merged) is det.
%
%   Add/replace options specified in New.
%
%   @arg Merged is always a map.

'$merge_options'(New, Old, Merged) :-
    put_dict(New, Old, Merged).


                 /*******************************
                 *   HANDLE TRACER 'L'-COMMAND  *
                 *******************************/

:- public '$prolog_list_goal'/1.

:- multifile
    user:prolog_list_goal/1.

'$prolog_list_goal'(Goal) :-
    user:prolog_list_goal(Goal),
    !.
'$prolog_list_goal'(Goal) :-
    use_module(library(listing), [listing/1]),
    @(listing(Goal), user).


                 /*******************************
                 *             HALT             *
                 *******************************/

:- '$iso'((halt/0)).

halt :-
    '$exit_code'(Code),
    (   Code == 0
    ->  true
    ;   print_message(warning, on_error(halt(1)))
    ),
    halt(Code).

%!  '$exit_code'(Code)
%
%   Determine the exit code baed on the `on_error` and `on_warning`
%   flags.  Also used by qsave_toplevel/0.

'$exit_code'(Code) :-
    (   (   current_prolog_flag(on_error, status),
            statistics(errors, Count),
            Count > 0
        ;   current_prolog_flag(on_warning, status),
            statistics(warnings, Count),
            Count > 0
        )
    ->  Code = 1
    ;   Code = 0
    ).


%!  at_halt(:Goal)
%
%   Register Goal to be called if the system halts.
%
%   @tbd: get location into the error message

:- meta_predicate at_halt(0).
:- dynamic        system:term_expansion/2, '$at_halt'/2.
:- multifile      system:term_expansion/2, '$at_halt'/2.

system:term_expansion((:- at_halt(Goal)),
                      system:'$at_halt'(Module:Goal, File:Line)) :-
    \+ current_prolog_flag(xref, true),
    source_location(File, Line),
    '$current_source_module'(Module).

at_halt(Goal) :-
    asserta('$at_halt'(Goal, (-):0)).

:- public '$run_at_halt'/0.

'$run_at_halt' :-
    forall(clause('$at_halt'(Goal, Src), true, Ref),
           ( '$call_at_halt'(Goal, Src),
             erase(Ref)
           )).

'$call_at_halt'(Goal, _Src) :-
    catch(Goal, E, true),
    !,
    (   var(E)
    ->  true
    ;   subsumes_term(cancel_halt(_), E)
    ->  '$print_message'(informational, E),
        fail
    ;   '$print_message'(error, E)
    ).
'$call_at_halt'(Goal, _Src) :-
    '$print_message'(warning, goal_failed(at_halt, Goal)).

%!  cancel_halt(+Reason)
%
%   This predicate may be called from   at_halt/1 handlers to cancel
%   halting the program. If  causes  halt/0   to  fail  rather  than
%   terminating the process.

cancel_halt(Reason) :-
    throw(cancel_halt(Reason)).


                /********************************
                *      LOAD OTHER MODULES       *
                *********************************/

:- meta_predicate
    '$load_wic_files'(:).

'$load_wic_files'(Files) :-
    Files = Module:_,
    '$execute_directive'('$set_source_module'(OldM, Module), []),
    '$save_lex_state'(LexState, []),
    '$style_check'(_, 0xC7),                % see style_name/2 in syspred.pl
    '$compilation_mode'(OldC, wic),
    consult(Files),
    '$execute_directive'('$set_source_module'(OldM), []),
    '$execute_directive'('$restore_lex_state'(LexState), []),
    '$set_compilation_mode'(OldC).


%!  '$load_additional_boot_files' is det.
%
%   Called from compileFileList() in pl-wic.c.   Gets the files from
%   "-c file ..." and loads them into the module user.

:- public '$load_additional_boot_files'/0.

'$load_additional_boot_files' :-
    current_prolog_flag(argv, Argv),
    '$get_files_argv'(Argv, Files),
    (   Files \== []
    ->  format('Loading additional boot files~n'),
        '$load_wic_files'(user:Files),
        format('additional boot files loaded~n')
    ;   true
    ).

'$get_files_argv'([], []) :- !.
'$get_files_argv'(['-c'|Files], Files) :- !.
'$get_files_argv'([_|Rest], Files) :-
    '$get_files_argv'(Rest, Files).

'$:-'(('$boot_message'('Loading Prolog startup files~n', []),
       source_location(File, _Line),
       file_directory_name(File, Dir),
       atom_concat(Dir, '/load.pl', LoadFile),
       '$load_wic_files'(system:[LoadFile]),
       (   current_prolog_flag(windows, true)
       ->  atom_concat(Dir, '/menu.pl', MenuFile),
           '$load_wic_files'(system:[MenuFile])
       ;   true
       ),
       '$boot_message'('SWI-Prolog boot files loaded~n', []),
       '$compilation_mode'(OldC, wic),
       '$execute_directive'('$set_source_module'(user), []),
       '$set_compilation_mode'(OldC)
      )).<|MERGE_RESOLUTION|>--- conflicted
+++ resolved
@@ -276,52 +276,6 @@
     '$set_pattr'(Spec, M, directive, public(true)).
 '$pattr_directive'(det(Spec), M) :-
     '$set_pattr'(Spec, M, directive, det(true)).
-
-%!  '$pi_head'(?PI, ?Head)
-
-'$pi_head'(PI, Head) :-
-    var(PI),
-    var(Head),
-    '$instantiation_error'([PI,Head]).
-'$pi_head'(M:PI, M:Head) :-
-    !,
-    '$pi_head'(PI, Head).
-'$pi_head'(Name/Arity, Head) :-
-    !,
-    '$head_name_arity'(Head, Name, Arity).
-'$pi_head'(Name//DCGArity, Head) :-
-    !,
-    (   nonvar(DCGArity)
-    ->  Arity is DCGArity+2,
-        '$head_name_arity'(Head, Name, Arity)
-    ;   '$head_name_arity'(Head, Name, Arity),
-        DCGArity is Arity - 2
-    ).
-'$pi_head'(PI, _) :-
-    '$type_error'(predicate_indicator, PI).
-
-%!  '$head_name_arity'(+Goal, -Name, -Arity).
-%!  '$head_name_arity'(-Goal, +Name, +Arity).
-
-'$head_name_arity'(Goal, Name, Arity) :-
-    (   atom(Goal)
-    ->  Name = Goal, Arity = 0
-    ;   compound(Goal)
-    ->  compound_name_arity(Goal, Name, Arity)
-    ;   var(Goal)
-    ->  (   Arity == 0
-        ->  (   atom(Name)
-            ->  Goal = Name
-            ;   Name == []
-            ->  Goal = Name
-            ;   blob(Name, closure)
-            ->  Goal = Name
-            ;   '$type_error'(atom, Name)
-            )
-        ;   compound_name_arity(Goal, Name, Arity)
-        )
-    ;   '$type_error'(callable, Goal)
-    ).
 
 %!  '$pi_head'(?PI, ?Head)
 
@@ -2426,11 +2380,7 @@
     !,
     '$assert_load_context_module'(File, Module, Options),
     '$qdo_load_file'(File, File, Module, Options).
-<<<<<<< HEAD
-'$load_file'(File, Module, Options) :-
-=======
 '$load_file_e'(File, Module, Options) :-
->>>>>>> f6e856bd
     (   '$resolved_source_path'(File, FullFile, Options)
     ->  true
     ;   '$resolve_source_path'(File, FullFile, Options)
@@ -2554,11 +2504,7 @@
     !,
     '$already_loaded'(File, FullFile, Module, Options).
 '$mt_load_file'(File, FullFile, Module, Options) :-
-<<<<<<< HEAD
-    '$qdo_load_file'(File, FullFile, Module, Options).
-=======
     '$sig_atomic'('$qdo_load_file'(File, FullFile, Module, Options)).
->>>>>>> f6e856bd
 
 '$mt_start_load'(FullFile, queue(Queue), _) :-
     '$loading_file'(FullFile, Queue, LoadThread),
