--- conflicted
+++ resolved
@@ -1011,13 +1011,6 @@
 abolish_module_tables(Module) :-
     '$must_be'(atom, Module),
     '$tbl_variant_table'(VariantTrie),
-<<<<<<< HEAD
-    !,
-    current_module(M),
-    forall(trie_gen(VariantTrie, M:SubGoal, Trie),
-           '$tbl_destroy_table'(Trie)).
-abolish_table_subgoals(_).
-=======
     current_module(Module),
     !,
     forall(trie_gen(VariantTrie, Module:_, Trie),
@@ -1065,7 +1058,6 @@
     ).
 abolish_nonincremental_tables(_) :-
     abolish_nonincremental_tables.
->>>>>>> 8dbdb770
 
 
                  /*******************************
@@ -1158,14 +1150,6 @@
       atom(Name), integer(Arity), Arity >= 0,
       !,
       functor(Head, Name, Arity),
-<<<<<<< HEAD
-      check_undefined(Name/Arity),
-      atom_concat(Name, ' tabled', WrapName),
-      Head =.. [Name|Args],
-      WrappedHead =.. [WrapName|Args],
-      prolog_load_context(module, Module),
-=======
->>>>>>> 8dbdb770
       '$tbl_trienode'(Reserved)
     },
     qualify(Module,
@@ -1180,13 +1164,6 @@
       !,
       functor(ModeDirectedSpec, Name, Arity),
       functor(Head, Name, Arity),
-<<<<<<< HEAD
-      check_undefined(Name/Arity),
-      atom_concat(Name, ' tabled', WrapName),
-      Head =.. [Name|Args],
-      WrappedHead =.. [WrapName|Args],
-=======
->>>>>>> 8dbdb770
       extract_modes(ModeDirectedSpec, Head, Variant, Modes, Moded),
       updater_clauses(Modes, Head, UpdateClauses),
       mode_check(Moded, ModeTest),
@@ -1209,23 +1186,6 @@
     { '$type_error'(table_desclaration, TableSpec)
     }.
 
-<<<<<<< HEAD
-%!  check_undefined(+PI)
-%
-%   Verify the predicate has no clauses when the :- table is declared.
-%
-%   @tbd: future versions may rename the existing predicate.
-
-check_undefined(Name/Arity) :-
-    functor(Head, Name, Arity),
-    prolog_load_context(module, Module),
-    current_predicate(Module:Name/Arity),
-    \+ '$get_predicate_attribute'(Module:Head, imported, _),
-    clause(Module:Head, _),
-    !,
-    '$permission_error'(table, procedure, Name/Arity).
-check_undefined(_).
-=======
 qualify(Module, List) -->
     { prolog_load_context(module, Module) },
     !,
@@ -1311,7 +1271,6 @@
     ;   put_dict(Name, Opts0, Value, Opts)
     ).
 
->>>>>>> 8dbdb770
 
 %!  mode_check(+Moded, -TestCode)
 %
@@ -1519,13 +1478,6 @@
     ;   prolog_listen(PI, dyn_update(Abstract))
     ).
 
-<<<<<<< HEAD
-prolog:rename_predicate(M:Head0, M:Head) :-
-    current_predicate(M:'$tabled'/1),
-    call(M:'$tabled'(Head0)),
-    \+ '$get_predicate_attribute'(M:'$tabled'(_), imported, _),
-    \+ current_prolog_flag(xref, true),
-=======
 abstract_goal(M:Head, M:Abstract) :-
     compound(Head),
     '$get_predicate_attribute'(M:Head, abstract, 1),
@@ -1668,7 +1620,6 @@
     reeval_node(H),
     reeval_heads(B, ATrie, BT).
 reeval_heads([[]|B], ATrie, BT) :-
->>>>>>> 8dbdb770
     !,
     reeval_heads(B, ATrie, BT).
 reeval_heads([[H|T]|B], ATrie, [T|BT]) :-
