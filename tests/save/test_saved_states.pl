/*  Part of SWI-Prolog

    Author:        Jan Wielemaker
    E-mail:        J.Wielemaker@vu.nl
    WWW:           http://www.swi-prolog.org
    Copyright (c)  2013-2015-2025, University of Amsterdam
				   SWI-Prolog Solutions b.v.
    All rights reserved.

    Redistribution and use in source and binary forms, with or without
    modification, are permitted provided that the following conditions
    are met:

    1. Redistributions of source code must retain the above copyright
       notice, this list of conditions and the following disclaimer.

    2. Redistributions in binary form must reproduce the above copyright
       notice, this list of conditions and the following disclaimer in
       the documentation and/or other materials provided with the
       distribution.

    THIS SOFTWARE IS PROVIDED BY THE COPYRIGHT HOLDERS AND CONTRIBUTORS
    "AS IS" AND ANY EXPRESS OR IMPLIED WARRANTIES, INCLUDING, BUT NOT
    LIMITED TO, THE IMPLIED WARRANTIES OF MERCHANTABILITY AND FITNESS
    FOR A PARTICULAR PURPOSE ARE DISCLAIMED. IN NO EVENT SHALL THE
    COPYRIGHT OWNER OR CONTRIBUTORS BE LIABLE FOR ANY DIRECT, INDIRECT,
    INCIDENTAL, SPECIAL, EXEMPLARY, OR CONSEQUENTIAL DAMAGES (INCLUDING,
    BUT NOT LIMITED TO, PROCUREMENT OF SUBSTITUTE GOODS OR SERVICES;
    LOSS OF USE, DATA, OR PROFITS; OR BUSINESS INTERRUPTION) HOWEVER
    CAUSED AND ON ANY THEORY OF LIABILITY, WHETHER IN CONTRACT, STRICT
    LIABILITY, OR TORT (INCLUDING NEGLIGENCE OR OTHERWISE) ARISING IN
    ANY WAY OUT OF THE USE OF THIS SOFTWARE, EVEN IF ADVISED OF THE
    POSSIBILITY OF SUCH DAMAGE.
*/

:- module(test_saved_states,
          [ test_saved_states/0
          ]).

has_foreign_lib(Lib) :-
    absolute_file_name(foreign(Lib), _,
                       [ file_type(executable),
                         file_errors(fail),
                         access(read)
                       ]).

:- if(has_foreign_lib(process)).

:- use_module(library(plunit)).
:- use_module(library(lists)).
:- use_module(library(process)).
:- use_module(library(filesex)).
:- use_module(library(readutil)).
:- use_module(library(debug)).
:- if(has_foreign_lib(rlimit)).
:- use_module(library(rlimit)).
:- endif.

% keep debug statements
:- set_prolog_flag(optimise, false).

%:- debug(save).

/** <module> Test saved states

This module tests the saved state generation capabilities.
*/

test_saved_states :-
    \+ enough_files,
    !,
    format(user_error,
           'Skipped saved state files because the system does\n\c
        not offer us enough open files~n', []).
test_saved_states :-
    run_tests([ saved_state
              ]).

:- dynamic
    test_dir/1.

:- prolog_load_context(directory, Dir),
   retractall(test_dir(_)),
   asserta(test_dir(Dir)).

%!  enough_files
%
%   This test uses quite a  few   file  descriptors, apparently more
%   than some confined build and test  environments offer. Hence, we
%   test for this and try to enlarge the number.

:- if(current_predicate(rlimit/3)).
enough_files :-
    catch(rlimit(nofile, Limit, Limit), E,
          print_message(warning, E)),
    (   subsumes_term(error(domain_error(resource, nofile), _), E)
    ->  debug(save(max_files), 'Unknown max open files', [])
    ;   Limit > 16,
        debug(save(max_files), 'Reported ~D max open files', [Limit])
    ),
    !.
enough_files :-
    MaxOpen = 16,
    catch(rlimit(nofile, _, MaxOpen), E,
          ( print_message(warning, E),
            fail
          )),
    debug(save(max_files), 'Raised max open files to ~d', [MaxOpen]).
:- else.
enough_files :-
    debug(save(max_files), 'No info on max open files; assuming ok', []).
:- endif.

%!  state_output(+Id, -FileName)
%
%   Name of the file we use for temporary output of the state.

state_output(Id, State) :-
    working_directory(Dir, Dir),
    current_prolog_flag(pid, Pid),
    format(atom(File), 'test_state_~w_~w.exe', [Id, Pid]),
    directory_file_path(Dir, File, State).

<<<<<<< HEAD
me(Exe, Args) :-
=======
%!  me(-Exe, -Args:list) is det.
%
%   True when Exe is the executable to   run  for creating a saved state
%   and Args is a  list  of  commandline   arguments  to  pass  to  Exe.
%   Normally, this merely runs `swipl`, but it can be necessary to embed
%   this into some sort of script.

me(Exe, Args) :-                     % swipl-win --> swipl
>>>>>>> 2165201b
    current_prolog_flag(executable, WinExeOS),
    prolog_to_os_filename(WinExe, WinExeOS),
    file_base_name(WinExe, WinFile),
    downcase_atom(WinFile, 'swipl-win.exe'),
    !,
    file_directory_name(WinExe, WinDir),
    atomic_list_concat([WinDir, 'swipl.exe'], /, PlExe),
    prolog_to_os_filename(PlExe, Exe),
    Args = [].
<<<<<<< HEAD

% In embedded systems, swipl may not be invoked directly, but
% by some shell script.
me(MeSH, Args) :-
=======
me(MeSH, Args) :-                    % Using a shell script
>>>>>>> 2165201b
    absolute_file_name('swipl.sh', MeSH0,
                       [ access(execute),
                         file_errors(fail)
                       ]),
    !,
    MeSH = MeSH0,
    Args = [].
<<<<<<< HEAD

% Windows version
me(Cmd, Args) :-
=======
me(Cmd, Args) :-                     % Windows: use .bat file
    current_prolog_flag(windows, true),
>>>>>>> 2165201b
    absolute_file_name('swipl.bat', MeBat,
                       [ access(execute),
                         file_errors(fail)
                       ]),
    !,
    Cmd = path('cmd.exe'),
    prolog_to_os_filename(MeBat, OsName),
    Args = ['/c', OsName].
<<<<<<< HEAD
me(Exe, []) :-
=======
me(Exe, []) :-                       % What should be the normal case.
>>>>>>> 2165201b
    current_prolog_flag(executable, Exe).

:- dynamic
    win_path_set/0.

set_windows_path :-
    \+ win_path_set,
    current_prolog_flag(windows, true),
    !,
    current_prolog_flag(executable, WinExeOS),
    prolog_to_os_filename(WinExe, WinExeOS),
    file_directory_name(WinExe, PlWinDir),
    prolog_to_os_filename(PlWinDir, WinDir),
    getenv('PATH', Path0),
    atomic_list_concat([WinDir, Path0], ';', Path),
    setenv('PATH', Path),
    asserta(win_path_set).
set_windows_path.

create_state(File, Output, Args) :-
    me(Me, Args0),
    append([Args0, Args, ['-o', Output, '-c', File, '-f', none]], AllArgs),
    test_dir(TestDir),
    debug(save, 'Creating state in ~q using ~q ~q', [TestDir, Me, AllArgs]),
    process_create(Me, AllArgs,
                   [ cwd(TestDir),
                     stderr(pipe(Err))
                   ]),
    read_stream_to_codes(Err, ErrOutput),
    close(Err),
    debug(save, 'Saved state', []),
    assertion(no_error(ErrOutput)).

run_state(Exe, Args, Result) :-
    me(_, []),
    !,
    run_state1(Exe, Args, Result).

% If swipl.bat is used, the state needs to be invoked swipl -x state.
% Typical commands look like this: swipl.bat -x state.exe -- args. For
% reasons not fully understood, the 2nd unit test (echo_argv) then
% collates the arguments to one single, returning ['-- aap noot mies']
% instead of [aap,noot,mies]. Happens only under Windows. The
% atomic_list_concat/3 in the 5th line avoids this undesired behavior.
run_state(Exe, Args, Result) :-
    me(Me, Args0),
    current_prolog_flag(windows, true),
    !,
    append([Args0, ['-x', Exe, '--'], Args], AllArgs),
    atomic_list_concat(AllArgs, ArgStr),
    run_state1(Me, [ArgStr], Result).

run_state(Exe, Args, Result) :-
    me(Me, Args0),
    append([Args0, ['-x', Exe, '--'], Args], AllArgs),
    run_state1(Me, AllArgs, Result).

run_state1(Exe, Args, Result) :-
    debug(save, 'Running state ~q ~q', [Exe, Args]),
    set_windows_path,
    current_prolog_flag(home, HOME), % needed for MSYS2
    process_create(Exe, Args,
                   [ stdout(pipe(Out)),
                     stderr(pipe(Err)),
                     environment(['SWI_HOME_DIR'=HOME])
                   ]),
    call_cleanup(
        ( read_terms(Out, Result),
          read_stream_to_codes(Err, ErrOutput)
        ),
        ( close(Out),
          close(Err)
        )),
    assertion(no_error(ErrOutput)).

remove_state(State) :-
    debugging(save(keep)),
    !,
    print_message(information, format('Created state in "~w"', [State])).
remove_state(State) :-
    catch(delete_file(State), _, true).

%!  read_terms(+In:stream, -Data:list)
%
%   True when Data are the Prolog terms on In.

read_terms(In, List) :-
    read_term(In, T0, []),
    read_terms(T0, In, List).

read_terms(end_of_file, _, []) :- !.
read_terms(H, In, [H|T]) :-
    read_term(In, H2, []),
    read_terms(H2, In, T).


no_error(Codes) :-
    \+ phrase((..., "ERROR:"), Codes),
    \+ phrase((..., "error:"), Codes),
    \+ phrase((..., "Warning:"), Codes).

... --> [] | [_], ... .


                 /*******************************
                 *             TESTS            *
                 *******************************/

wine :-
    current_prolog_flag(wine_version, _).

:- begin_tests(saved_state, [condition(not(wine))]).

test(true, Result == [true]) :-
    state_output(1, Exe),
    call_cleanup(
        ( create_state('input/plain.pl', Exe, ['-g', echo_true]),
          run_state(Exe, [], Result)
        ),
        remove_state(Exe)).
test(argv, Result == [[aap,noot,mies]]) :-
    state_output(2, Exe),
    call_cleanup(
        ( create_state('input/plain.pl', Exe, ['-g', echo_argv]),
          run_state(Exe, [aap, noot, mies], Result)
        ),
        remove_state(Exe)).
test(true, Result == [true]) :-
    state_output(3, Exe),
    call_cleanup(
        ( create_state('input/data.pl', Exe, ['-g', test]),
          run_state(Exe, [], Result)
        ),
        remove_state(Exe)).

:- end_tests(saved_state).

:- else.                                % No library(process) found

test_saved_states :-
    format(user_error, 'Skipped saved state tests; requires clib~n', []).

:- endif.<|MERGE_RESOLUTION|>--- conflicted
+++ resolved
@@ -121,9 +121,6 @@
     format(atom(File), 'test_state_~w_~w.exe', [Id, Pid]),
     directory_file_path(Dir, File, State).
 
-<<<<<<< HEAD
-me(Exe, Args) :-
-=======
 %!  me(-Exe, -Args:list) is det.
 %
 %   True when Exe is the executable to   run  for creating a saved state
@@ -132,7 +129,6 @@
 %   this into some sort of script.
 
 me(Exe, Args) :-                     % swipl-win --> swipl
->>>>>>> 2165201b
     current_prolog_flag(executable, WinExeOS),
     prolog_to_os_filename(WinExe, WinExeOS),
     file_base_name(WinExe, WinFile),
@@ -142,14 +138,7 @@
     atomic_list_concat([WinDir, 'swipl.exe'], /, PlExe),
     prolog_to_os_filename(PlExe, Exe),
     Args = [].
-<<<<<<< HEAD
-
-% In embedded systems, swipl may not be invoked directly, but
-% by some shell script.
-me(MeSH, Args) :-
-=======
 me(MeSH, Args) :-                    % Using a shell script
->>>>>>> 2165201b
     absolute_file_name('swipl.sh', MeSH0,
                        [ access(execute),
                          file_errors(fail)
@@ -157,14 +146,8 @@
     !,
     MeSH = MeSH0,
     Args = [].
-<<<<<<< HEAD
-
-% Windows version
-me(Cmd, Args) :-
-=======
 me(Cmd, Args) :-                     % Windows: use .bat file
     current_prolog_flag(windows, true),
->>>>>>> 2165201b
     absolute_file_name('swipl.bat', MeBat,
                        [ access(execute),
                          file_errors(fail)
@@ -173,11 +156,7 @@
     Cmd = path('cmd.exe'),
     prolog_to_os_filename(MeBat, OsName),
     Args = ['/c', OsName].
-<<<<<<< HEAD
-me(Exe, []) :-
-=======
 me(Exe, []) :-                       % What should be the normal case.
->>>>>>> 2165201b
     current_prolog_flag(executable, Exe).
 
 :- dynamic
