--- conflicted
+++ resolved
@@ -199,11 +199,7 @@
     endif()
     add_dependencies(${target} ${foreign_target})
 
-<<<<<<< HEAD
-    if(NOT v_test)
-=======
     if(NOT v_test OR INSTALL_TESTS)
->>>>>>> fc610f2e
       install(TARGETS ${foreign_target}
 	      LIBRARY DESTINATION ${SWIPL_INSTALL_MODULES})
     endif()
@@ -273,15 +269,10 @@
       get_filename_component(dir ${lib} DIRECTORY)
       get_filename_component(base ${lib} NAME_WE)
       file(STRINGS ${lib} dlnamelist REGEX "${base}.*\\.dll$")
-<<<<<<< HEAD
-      list(GET dlnamelist 0 dlname)
-      get_filename_component(dll ${dir}/../bin/${dlname} ABSOLUTE)
-=======
       if(dlnamelist)
         list(GET dlnamelist 0 dlname)
         get_filename_component(dll ${dir}/../bin/${dlname} ABSOLUTE)
       endif()
->>>>>>> fc610f2e
     endif()
     if(dll)
       set(dlls ${dlls} ${dll})
