/*  Part of SWI-Prolog

    Author:        Jan Wielemaker
    E-mail:        J.Wielemaker@vu.nl
    WWW:           http://www.swi-prolog.org
    Copyright (C): 1985-2013, University of Amsterdam
			      VU University Amsterdam

    This library is free software; you can redistribute it and/or
    modify it under the terms of the GNU Lesser General Public
    License as published by the Free Software Foundation; either
    version 2.1 of the License, or (at your option) any later version.

    This library is distributed in the hope that it will be useful,
    but WITHOUT ANY WARRANTY; without even the implied warranty of
    MERCHANTABILITY or FITNESS FOR A PARTICULAR PURPOSE.  See the GNU
    Lesser General Public License for more details.

    You should have received a copy of the GNU Lesser General Public
    License along with this library; if not, write to the Free Software
    Foundation, Inc., 51 Franklin Street, Fifth Floor, Boston, MA  02110-1301  USA
*/

/*#define O_DEBUG 1*/
#include "pl-incl.h"
#include <math.h>
#include "os/pl-ctype.h"
#include "os/pl-utf8.h"
#include "os/pl-dtoa.h"
#include "pl-umap.c"			/* Unicode map */

typedef const unsigned char * cucharp;
typedef       unsigned char * ucharp;

#define utf8_get_uchar(s, chr) (ucharp)utf8_get_char((char *)(s), chr)

#undef LD
#define LD LOCAL_LD

static void	  addUTF8Buffer(Buffer b, int c);


		 /*******************************
		 *     UNICODE CLASSIFIERS	*
		 *******************************/

#define CharTypeW(c, t, w) \
	((unsigned)(c) <= 0xff ? (_PL_char_types[(unsigned)(c)] t) \
			       : (uflagsW(c) & (w)))

#define PlBlankW(c)	CharTypeW(c, == SP, U_SEPARATOR)
#define PlUpperW(c)	CharTypeW(c, == UC, U_UPPERCASE)
#define PlIdStartW(c)	(c <= 0xff ? (isLower(c)||isUpper(c)||c=='_') \
				   : uflagsW(c) & U_ID_START)
#define PlIdContW(c)	CharTypeW(c, >= UC, U_ID_CONTINUE)
#define PlSymbolW(c)	CharTypeW(c, == SY, U_SYMBOL)
#define PlPunctW(c)	CharTypeW(c, == PU, 0)
#define PlSoloW(c)	CharTypeW(c, == SO, U_OTHER)
#define PlInvalidW(c)   (uflagsW(c) == 0)

int
f_is_prolog_var_start(wint_t c)
{ return PlIdStartW(c) && (PlUpperW(c) || c == '_');
}

int
f_is_prolog_atom_start(wint_t c)
{ return PlIdStartW(c) != 0;
}

int
f_is_prolog_identifier_continue(wint_t c)
{ return PlIdContW(c) || c == '_';
}

int
f_is_prolog_symbol(wint_t c)
{ return PlSymbolW(c) != 0;
}

int
unicode_separator(pl_wchar_t c)
{ return PlBlankW(c);
}

/* unquoted_atomW() returns TRUE if text can be written to s as unquoted atom
*/

int
unquoted_atomW(const pl_wchar_t *s, size_t len, IOSTREAM *fd)
{ const pl_wchar_t *e = &s[len];

  if ( len == 0 )
    return FALSE;

  if ( !PlIdStartW(*s) || PlUpperW(*s) )
    return FALSE;

  for(s++; s<e; )
  { int c = *s++;

    if ( !(PlIdContW(c) && (!fd || Scanrepresent(c, fd) == 0)) )
      return FALSE;
  }

  return TRUE;
}


int
atom_varnameW(const pl_wchar_t *s, size_t len)
{ if ( PlUpperW(*s) || *s == '_' )
  { for(s++; --len > 0; s++)
    { int c = *s;

      if ( !PlIdContW(c) )
	return FALSE;
    }

    return TRUE;
  }

  return FALSE;
}


int
atom_is_named_var(atom_t name)		/* see warn_singleton() */
{ const char *s;
  const pl_wchar_t *w;

  if ( (s=PL_atom_chars(name)) )
  { if ( s[0] != '_' ) return TRUE;
    if ( s[1] == '_' ) return FALSE;
    if ( s[1] && !PlUpperW(s[1]) ) return TRUE;
  } else if ( (w=PL_atom_wchars(name, NULL)) )
  { if ( w[0] != '_' ) return TRUE;
    if ( w[1] == '_' ) return FALSE;
    if ( w[1] && !PlUpperW(w[1]) ) return TRUE;
  }

  return FALSE;
}


		 /*******************************
		 *	   CHAR-CONVERSION	*
		 *******************************/

static int  char_table[257];	/* also map -1 (EOF) */
static int *char_conversion_table = &char_table[1];

void
initCharConversion()
{ int i;

  for(i=-1; i< 256; i++)
    char_conversion_table[i] = i;
}


foreign_t
pl_char_conversion(term_t in, term_t out)
{ int cin, cout;

  if ( !PL_get_char(in, &cin, FALSE) ||
       !PL_get_char(out, &cout, FALSE) )
    fail;

  char_conversion_table[cin] = cout;

  succeed;
}


foreign_t
pl_current_char_conversion(term_t in, term_t out, control_t h)
{ GET_LD
  int ctx;
  fid_t fid;

  switch( ForeignControl(h) )
  { case FRG_FIRST_CALL:
    { int cin;

      if ( !PL_is_variable(in) )
      { if ( PL_get_char(in, &cin, FALSE) )
	  return PL_unify_char(out, char_conversion_table[cin], PL_CHAR);
	fail;
      }
      ctx = 0;
      break;
    }
    case FRG_REDO:
      ctx = (int)ForeignContextInt(h);
      break;
    case FRG_CUTTED:
    default:
      ctx = 0;				/* for compiler */
      succeed;
  }

  if ( !(fid = PL_open_foreign_frame()) )
    return FALSE;

  for( ; ctx < 256; ctx++)
  { if ( PL_unify_char(in, ctx, PL_CHAR) &&
	 PL_unify_char(out, char_conversion_table[ctx], PL_CHAR) )
      ForeignRedoInt(ctx+1);

    PL_rewind_foreign_frame(fid);
  }

  fail;
}


		 /*******************************
		 *	   TERM-READING		*
		 *******************************/

/* - - - - - - - - - - - - - - - - - - - - - - - - - - - - - - - - - - - - -
This module defines the Prolog parser.  Reading a term takes two passes:

	* Reading the term into memory, deleting multiple blanks, comments
	  etc.
	* Parsing this string into a Prolog term.

The separation has two reasons: we can call the  first  part  separately
and  insert  the  read  strings in the history and we can produce better
error messages as the parsed part of the source is available.

The raw reading pass is quite tricky as PCE requires  us  to  allow  for
callbacks  from  C  during  this  process  and the callback might invoke
another read.  Notable raw reading needs to be studied studied once more
as it  takes  about  30%  of  the  entire  compilation  time  and  looks
promissing  for  optimisations.   It  also  could  be  made  a  bit more
readable.

This module is considerably faster when compiled  with  GCC,  using  the
-finline-functions option.
- - - - - - - - - - - - - - - - - - - - - - - - - - - - - - - - - - - - - */

typedef struct variable
{ char *	name;		/* Name of the variable */
  size_t	namelen;	/* length of the name */
  term_t	variable;	/* Term-reference to the variable */
  int		times;		/* Number of occurences */
  word		signature;	/* Pseudo atom */
} *Variable;

typedef struct token
{ int type;			/* type of token */
  intptr_t start;		/* start-position */
  intptr_t end;			/* end-position */
  union
  { number	number;		/* int or float */
    atom_t	atom;		/* atom value */
    term_t	term;		/* term (list or string) */
    int		character;	/* a punctuation character (T_PUNCTUATION) */
    Variable	variable;	/* a variable record (T_VARIABLE) */
  } value;			/* value of token */
} *Token;


#define FASTBUFFERSIZE	256	/* read quickly upto this size */

struct read_buffer
{ int	size;			/* current size of read buffer */
  unsigned char *base;		/* base of read buffer */
  unsigned char *here;		/* current position in read buffer */
  unsigned char *end;		/* end of the valid buffer */
  IOSTREAM *stream;		/* stream we are reading from */
					/* Buffer its NOT cleared */
  unsigned char fast[FASTBUFFERSIZE];	/* Quick internal buffer */
};


struct var_table
{ tmp_buffer _var_name_buffer;	/* stores the names */
  tmp_buffer _var_buffer;	/* array of struct variables */
};


typedef struct term_stack
{ tmp_buffer terms;		/* Term handles */
  size_t     allocated;		/* #valid terms allocated */
  size_t     top;		/* #valid terms on the stack */
} term_stack;


typedef struct
{ union
  { atom_t atom;		/* Normal operator */
    term_t block;		/* [...] or {...} operator */
  } op;				/* Name of the operator */
  unsigned isblock : 1;		/* [...] or {...} operator */
  unsigned isterm : 1;		/* Union is a term */
  char	kind;			/* kind (prefix/postfix/infix) */
  short	left_pri;		/* priority at left-hand */
  short	right_pri;		/* priority at right hand */
  short	op_pri;			/* priority of operator */
  term_t tpos;			/* term-position */
  unsigned char *token_start;	/* start of the token for message */
} op_entry;


typedef struct
{ term_t tpos;			/* its term-position */
  int	 pri;			/* priority of the term */
} out_entry;


typedef struct
{ tmp_buffer	out_queue;	/* Queued `out' terms */
  tmp_buffer	side_queue;	/* Operators pushed `aside' */
} op_queues;


#define T_FUNCTOR	0	/* name of a functor (atom, followed by '(') */
#define T_NAME		1	/* ordinary name */
#define T_VARIABLE	2	/* variable name */
#define T_VOID		3	/* void variable */
#define T_NUMBER	4	/* integer or float */
#define T_STRING	5	/* "string" */
#define T_PUNCTUATION	6	/* punctuation character */
#define T_FULLSTOP	7	/* Prolog end of clause */
#define T_QQ_OPEN	8	/* "{|" of {|Syntax||Quotation|} stuff */
#define T_QQ_BAR	9	/* "||" of {|Syntax||Quotation|} stuff */

#define E_SILENT	0	/* Silently fail */
#define E_EXCEPTION	1	/* Generate an exception */
#define E_PRINT		2	/* Print to Serror */

/* - - - - - - - - - - - - - - - - - - - - - - - - - - - - - - - - - - - - -
Bundle all data required by the  various   passes  of read into a single
structure.  This  makes  read  truly  reentrant,  fixing  problems  with
interrupt and XPCE  call-backs  as   well  as  transparently  supporting
multi-threading.
- - - - - - - - - - - - - - - - - - - - - - - - - - - - - - - - - - - - - */

#define RD_MAGIC 0xefebe128

typedef struct
{ unsigned char *here;			/* current character */
  unsigned char *base;			/* base of clause */
  unsigned char *end;			/* end of the clause */
  unsigned char *token_start;		/* start of most recent read token */
  struct token  token;			/* current token */
  int	        _unget;			/* unget_token() */
  int		magic;			/* RD_MAGIC */

  source_location start_of_term;	/* Position of start of term */
  unsigned char *posp;			/* position pointer */
  size_t	posi;			/* position number */

  Module	module;			/* Current source module */
  unsigned int	flags;			/* Module syntax flags (M_*) */
  int		styleCheck;		/* style-checking mask */
  bool		backquoted_string;	/* Read `hello` as string */
  int	       *char_conversion_table;	/* active conversion table */

  atom_t	on_error;		/* Handling of syntax errors */
  int		has_exception;		/* exception is raised */

  term_t	exception;		/* raised exception */
  term_t	variables;		/* report variables */
  term_t	varnames;		/* Report variables+names */
  term_t	singles;		/* Report singleton variables */
  term_t	subtpos;		/* Report Subterm positions */
  term_t	comments;		/* Report comments */
#ifdef O_QUASIQUOTATIONS
  term_t	quasi_quotations;	/* User option quasi_quotations(QQ) */
  term_t	qq;			/* Quasi quoted list */
  term_t	qq_tail;		/* Tail of the quoted stuff */
#endif
  bool		cycles;			/* Re-establish cycles */
  int		strictness;		/* Strictness level */

  atom_t	locked;			/* atom that must be unlocked */
					/* NOT ZEROED BELOW HERE (_rb is first) */
  struct read_buffer	_rb;		/* keep read characters here */
  struct var_table	vt;		/* Data about variables */
  struct term_stack	term_stack;	/* Stack for creating output term */
  op_queues		op;		/* Operator handling */
} read_data, *ReadData;

#define	rdhere		  (_PL_rd->here)
#define	rdbase		  (_PL_rd->base)
#define	rdend		  (_PL_rd->end)
#define	last_token_start  (_PL_rd->token_start)
#define	cur_token	  (_PL_rd->token)
#define	unget		  (_PL_rd->_unget)
#define	rb		  (_PL_rd->_rb)

#define var_name_buffer	  (_PL_rd->vt._var_name_buffer)
#define var_buffer	  (_PL_rd->vt._var_buffer)

#ifndef offsetof
#define offsetof(structure, field) ((int) &(((structure *)NULL)->field))
#endif

static void	init_term_stack(ReadData _PL_rd);
static void	clear_term_stack(ReadData _PL_rd);


static void
init_read_data(ReadData _PL_rd, IOSTREAM *in ARG_LD)
{ memset(_PL_rd, 0, offsetof(read_data, _rb.fast));

  initBuffer(&var_name_buffer);
  initBuffer(&var_buffer);
  initBuffer(&_PL_rd->op.out_queue);
  initBuffer(&_PL_rd->op.side_queue);
  init_term_stack(_PL_rd);
  _PL_rd->exception = PL_new_term_ref();
  rb.stream = in;
  _PL_rd->magic = RD_MAGIC;
  _PL_rd->module = MODULE_parse;
  _PL_rd->flags  = _PL_rd->module->flags; /* change for options! */
  _PL_rd->styleCheck = debugstatus.styleCheck;
  _PL_rd->on_error = ATOM_error;
  _PL_rd->backquoted_string = truePrologFlag(PLFLAG_BACKQUOTED_STRING);
  if ( truePrologFlag(PLFLAG_CHARCONVERSION) )
    _PL_rd->char_conversion_table = char_conversion_table;
  else
    _PL_rd->char_conversion_table = NULL;
}


static void
free_read_data(ReadData _PL_rd)
{ if ( rdbase && rdbase != rb.fast )
    PL_free(rdbase);

  if ( _PL_rd->locked )
    PL_unregister_atom(_PL_rd->locked);

  discardBuffer(&var_name_buffer);
  discardBuffer(&var_buffer);
  discardBuffer(&_PL_rd->op.out_queue);
  discardBuffer(&_PL_rd->op.side_queue);
  clear_term_stack(_PL_rd);
}


#define NeedUnlock(a) need_unlock(a, _PL_rd)
#define Unlock(a) unlock(a, _PL_rd)

static void
need_unlock(atom_t a, ReadData _PL_rd)
{ _PL_rd->locked = a;
}


static void
unlock(atom_t a, ReadData _PL_rd)
{ if (  _PL_rd->locked == a )
  { _PL_rd->locked = 0;
    PL_unregister_atom(a);
  }
}


		/********************************
		*         ERROR HANDLING        *
		*********************************/

/* - - - - - - - - - - - - - - - - - - - - - - - - - - - - - - - - - - - - -
Syntax Error exceptions:

	end_of_clause
	end_of_clause_expected
	end_of_file
	end_of_file_in_atom
	end_of_file_in_block_comment
	end_of_file_in_string
	illegal_number
	long_atom
	long_string
	operator_clash
	operator_expected
	operator_balance
	quoted_punctuation
	list_rest

Error term:

	error(syntax_error(Id), file(Path, Line))
	error(syntax_error(Id), string(String, CharNo))
	error(syntax_error(Id), stream(Stream, Line, CharPos))
- - - - - - - - - - - - - - - - - - - - - - - - - - - - - - - - - - - - - */


#define syntaxError(what, rd) do { errorWarning(what, 0, rd); fail; } while(0)

const char *
str_number_error(strnumstat rc)
{ switch(rc)
  { case NUM_ERROR:      return "illegal_number";
    case NUM_OK:	 return "no_error";
    case NUM_FUNDERFLOW: return "float_underflow";
    case NUM_FOVERFLOW:  return "float_overflow";
    case NUM_IOVERFLOW:  return "integer_overflow";
  }

  return NULL;
}


extern IOFUNCTIONS Sstringfunctions;

static bool
isStringStream(IOSTREAM *s)
{ return s->functions == &Sstringfunctions;
}


static void
ptr_to_location(const unsigned char *here, source_location *pos, ReadData _PL_rd)
{ unsigned char const *s, *ll = NULL;
  int c;

  *pos = _PL_rd->start_of_term;

						/* update line number */
  for(s=rdbase; s<here; s = utf8_get_uchar(s, &c))
  { pos->position.charno++;

    if ( c == '\n' )
    { pos->position.lineno++;
      ll = s+1;
    }
  }
						/* update line position */
  if ( ll )
  { s = ll;
    pos->position.linepos = 0;
  } else
  { s = rdbase;
  }

  for(; s<here; s++)
  { switch(*s)
    { case '\b':
	if ( pos->position.linepos > 0 )
	  pos->position.linepos--;
      break;
    case '\t':
      pos->position.linepos |= 7;		/* TBD: set tab distance */
    default:
      pos->position.linepos++;
    }
  }

  pos->position.byteno = 0;			/* we do not know */
}



static int
unify_location(term_t loc, const source_location *pos, ReadData _PL_rd)
{ GET_LD
  int rc = TRUE;

  if ( pos->file )				/* reading a file */
  { rc = PL_unify_term(loc,
		       PL_FUNCTOR, FUNCTOR_file4,
			 PL_ATOM,  pos->file,
			 PL_INT,   pos->position.lineno,
			 PL_INT,   pos->position.linepos,
			 PL_INT64, pos->position.charno);
  } else if ( isStringStream(rb.stream) )
  { intptr_t charno;

    charno = pos->position.charno - _PL_rd->start_of_term.position.charno;

    rc = PL_unify_term(loc,
		       PL_FUNCTOR, FUNCTOR_string2,
			 PL_UTF8_STRING, rdbase,
			 PL_INTPTR,      charno);
  } else				/* any stream */
  { term_t stream;

    if ( !(stream=PL_new_term_ref()) ||
	 !PL_unify_stream_or_alias(stream, rb.stream) ||
	 !PL_unify_term(loc,
			PL_FUNCTOR, FUNCTOR_stream4,
			  PL_TERM,  stream,
			  PL_INT,   pos->position.lineno,
			  PL_INT,   pos->position.linepos,
			  PL_INT64, pos->position.charno) )
      rc = FALSE;
  }

  return rc;
}


static int
unify_ptr_location(term_t loc, const unsigned char *here, ReadData _PL_rd)
{ source_location pos;

  ptr_to_location(here, &pos, _PL_rd);

  return unify_location(loc, &pos, _PL_rd);
}


static term_t
makeErrorTerm(const char *id_str, const char *id_arg,
	      term_t id_term, ReadData _PL_rd)
{ GET_LD
  term_t ex, loc=0;			/* keep compiler happy */
  int rc = TRUE;

  if ( !(ex = PL_new_term_ref()) ||
       !(loc = PL_new_term_ref()) )
    rc = FALSE;

  if ( rc && !id_term )
  { if ( (id_term=PL_new_term_ref()) )
    { if ( id_arg )
      { rc = PL_unify_term(id_term,
			   PL_FUNCTOR_CHARS, id_str, 1,
			     PL_CHARS, id_arg);
      } else
      { rc = PL_put_atom_chars(id_term, id_str);
      }
    } else
    { rc = FALSE;
    }
  }

  if ( rc && (rc = PL_unify_term(ex,
				 PL_FUNCTOR, FUNCTOR_error2,
				   PL_FUNCTOR, FUNCTOR_syntax_error1,
				     PL_TERM, id_term,
				   PL_TERM, loc)) )
  { rc = unify_ptr_location(loc, last_token_start, _PL_rd);
  }

  return (rc ? ex : (term_t)0);
}


static bool
errorWarningA1(const char *id_str, const char *id_arg,
	       term_t id_term, ReadData _PL_rd)
{ GET_LD
  term_t ex;

  if ( Sferror(rb.stream) )		/* Stream error; will be reported */
    fail;				/* elsewhere */

  LD->exception.processing = TRUE;	/* allow using spare stack */

  ex = makeErrorTerm(id_str, id_arg, id_term, _PL_rd);

  if ( _PL_rd )
  { _PL_rd->has_exception = TRUE;
    if ( ex )
      PL_put_term(_PL_rd->exception, ex);
    else
      PL_put_term(_PL_rd->exception, exception_term);
  } else
  { if ( ex )
      PL_raise_exception(ex);
  }

  fail;
}


static bool
errorWarning(const char *id_str, term_t id_term, ReadData _PL_rd)
{ return errorWarningA1(id_str, NULL, id_term, _PL_rd);
}


static int
numberError(strnumstat rc, ReadData _PL_rd)
{ return errorWarning(str_number_error(rc), 0, _PL_rd);
}


static int
singletonWarning(const char *which, const char **vars, int nvars)
{ GET_LD
  fid_t fid;

  if ( (fid = PL_open_foreign_frame()) )
  { term_t l = PL_new_term_ref();
    term_t a = PL_copy_term_ref(l);
    term_t h = PL_new_term_ref();
    int n;

    for(n=0; n<nvars; n++)
    { if ( !PL_unify_list(a, h, a) ||
	   !PL_unify_chars(h, REP_UTF8|PL_ATOM, -1, vars[n]) )
	return FALSE;
    }
    if ( !PL_unify_nil(a) )
      return FALSE;

    printMessage(ATOM_warning,
		 PL_FUNCTOR_CHARS, which, 1,
		   PL_TERM, l);

    PL_discard_foreign_frame(fid);

    return TRUE;
  }

  return FALSE;
}


/* - - - - - - - - - - - - - - - - - - - - - - - - - - - - - - - - - - - - -
	FALSE	return false
	TRUE	redo
- - - - - - - - - - - - - - - - - - - - - - - - - - - - - - - - - - - - - */

static int
reportReadError(ReadData rd)
{ if ( rd->on_error == ATOM_error )
    return PL_raise_exception(rd->exception);
  if ( rd->on_error != ATOM_quiet )
    printMessage(ATOM_error, PL_TERM, rd->exception);
  PL_clear_exception();

  if ( rd->on_error == ATOM_dec10 )
    return TRUE;

  return FALSE;
}


		/********************************
		*           RAW READING         *
		*********************************/

static unsigned char *
backSkipUTF8(unsigned const char *start, unsigned const char *end, int *chr)
{ const unsigned char *s;

  for(s=end-1 ; s>start && *s&0x80; s--)
    ;
  utf8_get_char((char*)s, chr);

  return (unsigned char *)s;
}


static int
prev_code(unsigned const char *start, unsigned const char *s)
{ int c;

  backSkipUTF8(start, s, &c);
  return c;
}


/* - - - - - - - - - - - - - - - - - - - - - - - - - - - - - - - - - - - - -
Scan the input, give prompts when necessary and return a char *  holding
a  stripped  version of the next term.  Contiguous white space is mapped
on a single space, block and % ... \n comment  is  deleted.   Memory  is
claimed automatically en enlarged if necessary.

(char *) NULL is returned on a syntax error.
- - - - - - - - - - - - - - - - - - - - - - - - - - - - - - - - - - - - - */

static void
clearBuffer(ReadData _PL_rd)
{ if (rb.size == 0)
  { rb.base = rb.fast;
    rb.size = sizeof(rb.fast);
  }
  rb.end = rb.base + rb.size;
  rdbase = rb.here = rb.base;

  _PL_rd->posp = rdbase;
  _PL_rd->posi = 0;
}


static void
growToBuffer(int c, ReadData _PL_rd)
{ if ( rb.base == rb.fast )		/* long clause: jump to use malloc() */
  { rb.base = PL_malloc_atomic(FASTBUFFERSIZE * 2);
    memcpy(rb.base, rb.fast, FASTBUFFERSIZE);
  } else
    rb.base = PL_realloc(rb.base, rb.size*2);

  DEBUG(8, Sdprintf("Reallocated read buffer at %p\n", rb.base));
  _PL_rd->posp = rdbase = rb.base;
  rb.here = rb.base + rb.size;
  rb.size *= 2;
  rb.end  = rb.base + rb.size;
  _PL_rd->posi = 0;

  *rb.here++ = c;
}


static inline void
addByteToBuffer(int c, ReadData _PL_rd)
{ c &= 0xff;

  if ( rb.here >= rb.end )
    growToBuffer(c, _PL_rd);
  else
    *rb.here++ = c;
}


static void
addToBuffer(int c, ReadData _PL_rd)
{ if ( c <= 0x7f )
  { addByteToBuffer(c, _PL_rd);
  } else
  { char buf[10];
    char *s, *e;

    e = utf8_put_char(buf, c);
    for(s=buf; s<e; s++)
      addByteToBuffer(*s, _PL_rd);
  }
}


static void
setCurrentSourceLocation(ReadData _PL_rd ARG_LD)
{ atom_t a;
  IOSTREAM *s = rb.stream;

  if ( (a = fileNameStream(s)) )
    _PL_rd->start_of_term.file = a;
  else
    _PL_rd->start_of_term.file = NULL_ATOM;

  if ( s->position )
  { _PL_rd->start_of_term.position.lineno  = s->position->lineno;
    _PL_rd->start_of_term.position.linepos = s->position->linepos - 1;
    _PL_rd->start_of_term.position.charno  = s->position->charno - 1;
    /* byteno maintained get getchr__() */
  } else
  { _PL_rd->start_of_term.position.lineno  = -1;
    _PL_rd->start_of_term.position.linepos = -1;
    _PL_rd->start_of_term.position.charno  = 0;
    _PL_rd->start_of_term.position.byteno  = 0;
  }

  LD->read_source = _PL_rd->start_of_term;
}


static inline int
getchr__(ReadData _PL_rd)
{ int c;

  if ( rb.stream->position )
    _PL_rd->start_of_term.position.byteno = rb.stream->position->byteno;
  c = Sgetcode(rb.stream);
  if ( !_PL_rd->char_conversion_table || c < 0 || c >= 256 )
    return c;

  return _PL_rd->char_conversion_table[c];
}


#define getchr()  getchr__(_PL_rd)
#define getchrq() Sgetcode(rb.stream)

#define ensure_space(c) { if ( something_read && \
			       (c == '\n' || !isBlank(rb.here[-1])) ) \
			   addToBuffer(c, _PL_rd); \
		        }
#define set_start_line { if ( !something_read ) \
			 { setCurrentSourceLocation(_PL_rd PASS_LD); \
			   something_read++; \
			 } \
		       }

#define rawSyntaxError(what) { addToBuffer(EOS, _PL_rd); \
			       rdbase = rb.base, last_token_start = rb.here-1; \
			       syntaxError(what, _PL_rd); \
			     }

static int
raw_read_quoted(int q, ReadData _PL_rd)
{ int newlines = 0;
  int c;

  addToBuffer(q, _PL_rd);
  while((c=getchrq()) != EOF && c != q)
  {
  next:
    if ( c == '\\' && true(_PL_rd, M_CHARESCAPE) )
    { int base;

      addToBuffer(c, _PL_rd);

      switch( (c=getchrq()) )
      { case EOF:
	  goto eofinstr;
	case 'u':			/* \uXXXX */
	case 'U':			/* \UXXXXXXXX */
	  addToBuffer(c, _PL_rd);
	  continue;
	case 'x':			/* \xNN\ */
	  addToBuffer(c, _PL_rd);
	  c = getchrq();
	  if ( c == EOF )
	    goto eofinstr;
	  if ( digitValue(16, c) >= 0 )
	  { base = 16;
	    addToBuffer(c, _PL_rd);

	  xdigits:
	    c = getchrq();
	    while( digitValue(base, c) >= 0 )
	    { addToBuffer(c, _PL_rd);
	      c = getchrq();
	    }
	  }
	  if ( c == EOF )
	    goto eofinstr;
	  addToBuffer(c, _PL_rd);
	  if ( c == q )
	    return TRUE;
	  continue;
	case 'c':			/* \c<whitespace>* */
	  addToBuffer(c, _PL_rd);	/* 'c' */
	  c = getchrq();
	  while( PlBlankW(c) )
	  { addToBuffer(c, _PL_rd);
	    c = getchrq();
	  }
	  if ( c == EOF || c == q )
	    goto out;
	  goto next;
	default:
	  addToBuffer(c, _PL_rd);
	  if ( digitValue(8, c) >= 0 )	/* \NNN\ */
	  { base = 8;
	    goto xdigits;
	  } else if ( c == '\n' )	/* \<newline> */
	  { c = getchrq();
	    if ( c == EOF )
	      goto eofinstr;
	    addToBuffer(c, _PL_rd);
	    if ( c == q )
	      return TRUE;
	  }
	  continue;			/* \symbolic-control-char */
      }
    } else if (c == '\n' &&
	       newlines++ > MAXNEWLINES &&
	       (_PL_rd->styleCheck & LONGATOM_CHECK))
    { rawSyntaxError("long_string");
    }
    addToBuffer(c, _PL_rd);
  }

out:
  if (c == EOF)
  {
  eofinstr:
    if ( Sferror(rb.stream) )
      return FALSE;
    rawSyntaxError("end_of_file_in_string");
  }
  addToBuffer(c, _PL_rd);

  return TRUE;
}


#ifdef O_QUASIQUOTATIONS
static int
raw_read_quasi_quotation(int c, ReadData _PL_rd)
{ addToBuffer(c, _PL_rd);

  while((c=getchrq()) != EOF)
  { addToBuffer(c, _PL_rd);
    if ( c == '}' &&
	 rb.here[-2] == '|' )
      return TRUE;
  }

  rawSyntaxError("end_of_file_in_quasi_quotation");
}
#endif


static int
add_comment(Buffer b, IOPOS *pos, ReadData _PL_rd ARG_LD)
{ term_t head = PL_new_term_ref();

  assert(_PL_rd->comments);
  if ( !PL_unify_list(_PL_rd->comments, head, _PL_rd->comments) )
    return FALSE;
  if ( pos )
  { if ( !PL_unify_term(head,
			PL_FUNCTOR, FUNCTOR_minus2,
			  PL_FUNCTOR, FUNCTOR_stream_position4,
			    PL_INT64, pos->charno,
			    PL_INT, pos->lineno,
			    PL_INT, pos->linepos,
			    PL_INT, 0,
			  PL_UTF8_STRING, baseBuffer(b, char)) )
      return FALSE;
  } else
  { if ( !PL_unify_term(head,
			PL_FUNCTOR, FUNCTOR_minus2,
			  ATOM_minus,
			  PL_UTF8_STRING, baseBuffer(b, char)) )
      return FALSE;
  }

  PL_reset_term_refs(head);
  return TRUE;
}


static void
setErrorLocation(IOPOS *pos, ReadData _PL_rd)
{ if ( pos )
  { GET_LD

    LD->read_source.position = *pos;
  }
  rb.here = rb.base+1;			/* see rawSyntaxError() */
}


static unsigned char *
raw_read2(ReadData _PL_rd ARG_LD)
{ int c;
  bool something_read = FALSE;
  bool dotseen = FALSE;
  IOPOS pbuf;					/* comment start */
  IOPOS *pos;

  clearBuffer(_PL_rd);				/* clear input buffer */
  _PL_rd->strictness = truePrologFlag(PLFLAG_ISO);
  source_line_no = -1;

  for(;;)
  { c = getchr();

  handle_c:
    switch(c)
    { case EOF:
		if ( Sferror(rb.stream) )
		  return NULL;
		if ( isStringStream(rb.stream) ) /* do not require '. ' when */
		{ addToBuffer(' ', _PL_rd);     /* reading from a string */
		  addToBuffer('.', _PL_rd);
		  addToBuffer(' ', _PL_rd);
		  addToBuffer(EOS, _PL_rd);
		  return rb.base;
		}
		if (something_read)
		{ if ( dotseen )		/* term.<EOF> */
		  { if ( rb.here - rb.base == 1 )
		      rawSyntaxError("end_of_clause");
		    ensure_space(' ');
		    addToBuffer(EOS, _PL_rd);
		    return rb.base;
		  }
		  rawSyntaxError("end_of_file");
		}
		if ( Sfpasteof(rb.stream) )
		{ term_t stream;

		  LD->exception.processing = TRUE;
		  stream = PL_new_term_ref();
		  PL_unify_stream_or_alias(stream, rb.stream);
		  PL_error(NULL, 0, NULL, ERR_PERMISSION,
			   ATOM_input, ATOM_past_end_of_stream, stream);
		  return NULL;
		}
		set_start_line;
		strcpy((char *)rb.base, "end_of_file. ");
		rb.here = rb.base + 14;
		return rb.base;
      case '/': if ( rb.stream->position )
		{ pbuf = *rb.stream->position;
		  pbuf.charno--;
		  pbuf.linepos--;
		  pos = &pbuf;
		} else
		  pos = NULL;

	        c = getchr();
		if ( c == '*' )
		{ int last;
		  int level = 1;
		  tmp_buffer ctmpbuf;
		  Buffer cbuf;

		  if ( _PL_rd->comments )
		  { initBuffer(&ctmpbuf);
		    cbuf = (Buffer)&ctmpbuf;
		    addUTF8Buffer(cbuf, '/');
		    addUTF8Buffer(cbuf, '*');
		  } else
		  { cbuf = NULL;
		  }

		  if ((last = getchr()) == EOF)
		  { if ( cbuf )
		      discardBuffer(cbuf);
		    setErrorLocation(pos, _PL_rd);
		    if ( Sferror(rb.stream) )
		      return NULL;
		    rawSyntaxError("end_of_file_in_block_comment");
		  }
		  if ( cbuf )
		    addUTF8Buffer(cbuf, last);

		  if ( something_read )
		  { addToBuffer(' ', _PL_rd);	/* positions */
		    addToBuffer(' ', _PL_rd);
		    addToBuffer(last == '\n' ? last : ' ', _PL_rd);
		  }

		  for(;;)
		  { c = getchr();

		    if ( cbuf )
		      addUTF8Buffer(cbuf, c);

		    switch( c )
		    { case EOF:
			if ( cbuf )
			  discardBuffer(cbuf);
		        setErrorLocation(pos, _PL_rd);
			if ( Sferror(rb.stream) )
			  return NULL;
			rawSyntaxError("end_of_file_in_block_comment");
		      case '*':
			if ( last == '/' )
			  level++;
			break;
		      case '/':
			if ( last == '*' &&
			     (--level == 0 || _PL_rd->strictness) )
			{ if ( cbuf )
			  { addUTF8Buffer(cbuf, EOS);
			    if ( !add_comment(cbuf, pos, _PL_rd PASS_LD) )
			    { discardBuffer(cbuf);
			      return FALSE;
			    }
			    discardBuffer(cbuf);
			  }
			  c = ' ';
			  goto handle_c;
			}
			break;
		    }
		    if ( something_read )
		      addToBuffer(c == '\n' ? c : ' ', _PL_rd);
		    last = c;
		  }
		} else
		{ set_start_line;
		  addToBuffer('/', _PL_rd);
		  if ( isSymbolW(c) )
		  { while( c != EOF && isSymbolW(c) &&
			   !(c == '`' && _PL_rd->backquoted_string) )
		    { addToBuffer(c, _PL_rd);
		      c = getchr();
		    }
		  }
		  dotseen = FALSE;
		  goto handle_c;
		}
      case '%': if ( something_read )
		  addToBuffer(' ', _PL_rd);
		if ( _PL_rd->comments )
		{ tmp_buffer ctmpbuf;
		  Buffer cbuf;

		  if ( rb.stream->position )
		  { pbuf = *rb.stream->position;
		    pbuf.charno--;
		    pbuf.linepos--;
		    pos = &pbuf;
		  } else
		    pos = NULL;

		  initBuffer(&ctmpbuf);
		  cbuf = (Buffer)&ctmpbuf;
		  addUTF8Buffer(cbuf, '%');

		  for(;;)
		  { while((c=getchr()) != EOF && c != '\n')
		    { addUTF8Buffer(cbuf, c);
		      if ( something_read )		/* record positions */
			addToBuffer(' ', _PL_rd);
		    }
		    if ( c == '\n' )
		    { int c2 = Speekcode(rb.stream);

		      if ( c2 == '%' )
		      { if ( something_read )
			{ addToBuffer(c, _PL_rd);
			  addToBuffer(' ', _PL_rd);
			}
			addUTF8Buffer(cbuf, c);
			c = Sgetcode(rb.stream);
			assert(c==c2);
			addUTF8Buffer(cbuf, c);
			continue;
		      }
		    }
		    break;
		  }
		  addUTF8Buffer(cbuf, EOS);
		  if ( !add_comment(cbuf, pos, _PL_rd PASS_LD) )
		  { discardBuffer(cbuf);
		    return FALSE;
		  }
		  discardBuffer(cbuf);
		} else
		{ while((c=getchr()) != EOF && c != '\n')
		  { if ( something_read )		/* record positions */
		      addToBuffer(' ', _PL_rd);
		  }
		}
		goto handle_c;		/* is the newline */
     case '\'': if ( rb.here > rb.base && isDigit(rb.here[-1]) )
		{ cucharp bs = &rb.here[-1];

		  if ( bs > rb.base && isDigit(bs[-1]) )
		    bs--;

		  if ( bs == rb.base || !PlIdContW(prev_code(rb.base, bs)) )
		  { int base;

		    addToBuffer(0, _PL_rd); /* temp add trailing 0 */
		    rb.here--;
		    base = atoi((char*)bs);
		    if ( base <= 36 )
		    { if ( base == 0 )			/* 0'<c> */
		      { addToBuffer(c, _PL_rd);
			{ if ( (c=getchr()) != EOF )
			  { addToBuffer(c, _PL_rd);
			    if ( c == '\\' )		/* 0'\<c> */
			    { if ( (c=getchr()) != EOF )
				addToBuffer(c, _PL_rd);
			    } else if ( c == '\'' )	/* 0'' */
			    { if ( (c=getchr()) != EOF )
			      { if ( c == '\'' )
				  addToBuffer(c, _PL_rd);
				else
				  goto handle_c;
			      }
#ifdef O_QUASIQUOTATIONS
			    } else if ( c == '|' )	/* 0'|| */
			    { if ( (c=getchr()) != EOF )
			      { if ( c == '|' )
				  addToBuffer(c, _PL_rd);
				else
				  goto handle_c;
			      }
#endif
			    }
			    break;
			  }
			  rawSyntaxError("end_of_file");
			}
		      } else
		      { int c2 = Speekcode(rb.stream);

			if ( c2 != EOF )
			{ if ( digitValue(base, c2) >= 0 )
			  { addToBuffer(c, _PL_rd);
			    c = Sgetcode(rb.stream);
			    addToBuffer(c, _PL_rd);
			    dotseen = FALSE;
			    break;
			  }
			  goto sqatom;
			}
			rawSyntaxError("end_of_file");
		      }
		    }
		  }
		}

	      sqatom:
		set_start_line;
		if ( !raw_read_quoted(c, _PL_rd) )
		  fail;
		dotseen = FALSE;
		break;
      case '"':	set_start_line;
                if ( !raw_read_quoted(c, _PL_rd) )
		  fail;
		dotseen = FALSE;
		break;
      case '.': addToBuffer(c, _PL_rd);
		set_start_line;
		dotseen++;
		c = getchr();
		if ( isSymbolW(c) )
		{ while( c != EOF && isSymbolW(c) &&
			 !(c == '`' && _PL_rd->backquoted_string) )
		  { addToBuffer(c, _PL_rd);
		    c = getchr();
		  }
		  dotseen = FALSE;
		}
		goto handle_c;
      case '`': if ( _PL_rd->backquoted_string )
		{ set_start_line;
		  if ( !raw_read_quoted(c, _PL_rd) )
		    fail;
		  dotseen = FALSE;
		  break;
		}
	        /*FALLTHROUGH*/
      default:	if ( c < 0xff )
		{ switch(_PL_char_types[c])
		  { case SP:
		    blank:
		      if ( dotseen )
		      { if ( rb.here - rb.base == 1 )
			  rawSyntaxError("end_of_clause");
			ensure_space(c);
			addToBuffer(EOS, _PL_rd);
			return rb.base;
		      }
		      do
		      { if ( something_read ) /* positions, \0 --> ' ' */
			  addToBuffer(c ? c : ' ', _PL_rd);
			else
			  ensure_space(c);
			c = getchr();
		      } while( c != EOF && PlBlankW(c) );
		      goto handle_c;
		    case SY:
		      set_start_line;
		      do
		      { addToBuffer(c, _PL_rd);
			c = getchr();
			if ( c == '`' && _PL_rd->backquoted_string )
			  break;
		      } while( c != EOF && c <= 0xff && isSymbol(c) );
					/* TBD: wide symbols? */
		      dotseen = FALSE;
		      goto handle_c;
		    case LC:
		    case UC:
		      set_start_line;
		      do
		      { addToBuffer(c, _PL_rd);
			c = getchr();
		      } while( c != EOF && PlIdContW(c) );
		      dotseen = FALSE;
		      goto handle_c;
		    default:
#ifdef O_QUASIQUOTATIONS		/* detect || from {|Syntax||Quotation|} */
		      if ( c == '|' &&
			   rb.here - rb.base >= 1 &&
			   rb.here[-1] == '|' &&
			   truePrologFlag(PLFLAG_QUASI_QUOTES) )
		      { if ( !raw_read_quasi_quotation(c, _PL_rd) )
			  return FALSE;
			dotseen = FALSE;
			break;
		      }
#endif
		      addToBuffer(c, _PL_rd);
		      dotseen = FALSE;
		      set_start_line;
		  }
		} else			/* > 255 */
		{ if ( PlIdStartW(c) )
		  { set_start_line;
		    do
		    { addToBuffer(c, _PL_rd);
		      c = getchr();
		    } while( c != EOF && PlIdContW(c) );
		    dotseen = FALSE;
		    goto handle_c;
		  } else if ( PlBlankW(c) )
		  { goto blank;
		  } else
		  { addToBuffer(c, _PL_rd);
		    dotseen = FALSE;
		    set_start_line;
		  }
		}
    }
  }
}


/* - - - - - - - - - - - - - - - - - - - - - - - - - - - - - - - - - - - - -
Raw reading returns a string in  UTF-8   notation  of the a Prolog term.
Comment inside the term is  replaced  by   spaces  or  newline to ensure
proper reconstruction of source locations. Comment   before  the term is
skipped.
- - - - - - - - - - - - - - - - - - - - - - - - - - - - - - - - - - - - - */

static unsigned char *
raw_read(ReadData _PL_rd, unsigned char **endp ARG_LD)
{ unsigned char *s;

  if ( (rb.stream->flags & SIO_ISATTY) && Sfileno(rb.stream) >= 0 )
  { ttybuf tab;

    PushTty(rb.stream, &tab, TTY_SAVE);		/* make sure tty is sane */
    PopTty(rb.stream, &ttytab, FALSE);
    s = raw_read2(_PL_rd PASS_LD);
    PopTty(rb.stream, &tab, TRUE);
  } else
  { s = raw_read2(_PL_rd PASS_LD);
  }

  if ( endp )
    *endp = _PL_rd->_rb.here;

  return s;
}


		/*********************************
		*        VARIABLE DATABASE       *
		**********************************/

/* - - - - - - - - - - - - - - - - - - - - - - - - - - - - - - - - - - - - -
These functions manipulate the  variable-name  base   for  a  term. When
building the term on the global stack,  variables are represented a term
with tagex() TAG_VAR|STG_RESERVED, which is handled properly by GC.

The buffer `var_buffer' is a  list  of   pointers  to  a  stock of these
variable structures. This list is dynamically expanded if necessary. The
buffer var_name_buffer contains the  actual   strings.  They  are packed
together to avoid memory fragmentation. This   buffer too is reallocated
if necessary. In this  case,  the   pointers  of  the  existing variable
structures are relocated.

Note that the variables are kept  in   a  simple  array. This means that
reading terms with many named variables   result in quadratic behaviour.
Not sure whether it is worth the trouble to use a hash-table here.
- - - - - - - - - - - - - - - - - - - - - - - - - - - - - - - - - - - - - */

#define MAX_SINGLETONS 256		/* max singletons _reported_ */

#define for_vars(v, code) \
	{ Variable v   = baseBuffer(&var_buffer, struct variable); \
	  Variable _ev = topBuffer(&var_buffer, struct variable); \
	  for( ; v < _ev; v++ ) { code; } \
	}

#define isAnonVarName(n)       ((n)[0] == '_' && (n)[1] == EOS)
#define isAnonVarNameN(n, l)   ((n)[0] == '_' && (l) == 1)

static char *
save_var_name(const char *name, size_t len, ReadData _PL_rd)
{ char *nb, *ob = baseBuffer(&var_name_buffer, char);
  size_t e = entriesBuffer(&var_name_buffer, char);

  addMultipleBuffer(&var_name_buffer, name, len, char);
  addBuffer(&var_name_buffer, EOS, char);
  if ( (nb = baseBuffer(&var_name_buffer, char)) != ob )
  { ptrdiff_t shift = nb - ob;

    for_vars(v, v->name += shift);
  }

  return baseBuffer(&var_name_buffer, char) + e;
}

					/* use hash-key? */

static Variable
varInfo(word w, ReadData _PL_rd)
{ if ( tagex(w) == (TAG_VAR|STG_RESERVED) )
    return &baseBuffer(&var_buffer, struct variable)[w>>LMASK_BITS];

  return NULL;
}


static Variable
lookupVariable(const char *name, size_t len, ReadData _PL_rd)
{ struct variable next;
  Variable var;
  size_t nv;

  if ( !isAnonVarNameN(name, len) )		/* always add _ */
  { for_vars(v,
	     if ( len == v->namelen && strncmp(name, v->name, len) == 0 )
	     { v->times++;
	       return v;
	     })
  }

  nv = entriesBuffer(&var_buffer, struct variable);
  next.name      = save_var_name(name, len, _PL_rd);
  next.namelen   = len;
  next.times     = 1;
  next.variable  = 0;
  next.signature = (nv<<LMASK_BITS)|TAG_VAR|STG_RESERVED;
  addBuffer(&var_buffer, next, struct variable);
  var = topBuffer(&var_buffer, struct variable);

  return var-1;
}


static int
warn_singleton(const char *name)	/* Name in UTF-8 */
{ if ( name[0] != '_' )			/* not _*: always warn */
    return TRUE;
  if ( name[1] == '_' )			/* __*: never warn */
    return FALSE;
  if ( name[1] )			/* _a: warn */
  { int c;

    utf8_get_char(&name[1], &c);
    if ( !PlUpperW(c) )
      return TRUE;
  }
  return FALSE;
}


/* is_singleton() is true if var is a singleton.  As quasi quotations
   may insert the (named) variable into the quotation, we must scan
   the quasi quotation list and check that the variable does not appear
   in any of the terms.
*/

<<<<<<< HEAD
static int
is_singleton(Variable var, ReadData _PL_rd ARG_LD)
{ if ( var->times == 1 && warn_singleton(var->name) )
  {
#ifdef O_QUASIQUOTATIONS
    if ( _PL_rd->qq )
    { term_t tail = PL_copy_term_ref(_PL_rd->qq);
      term_t head = PL_new_term_ref();
      term_t result = PL_new_term_ref();

      while(PL_get_list(tail, head, tail))
      { if ( PL_get_arg(4, head, result) &&
	     PL_var_occurs_in(var->variable, result) )
	{ var->times++;			/* avoid a second scan */
	  return FALSE;
=======
#define IS_SINGLETON 0
#define IS_MULTITON  1

static int
is_singleton(Variable var, int type, ReadData _PL_rd ARG_LD)
{ if ( var->times == 1 )
  { if ( (type == IS_SINGLETON &&  warn_singleton(var->name)) ||
	 (type == IS_MULTITON  && !warn_singleton(var->name)) )
    {
#ifdef O_QUASIQUOTATIONS
      if ( _PL_rd->qq )
      { term_t tail = PL_copy_term_ref(_PL_rd->qq);
	term_t head = PL_new_term_ref();
	term_t result = PL_new_term_ref();

	while(PL_get_list(tail, head, tail))
	{ if ( PL_get_arg(4, head, result) &&
	       PL_var_occurs_in(var->variable, result) )
	  { var->times++;			/* avoid a second scan */
	    break;
	  }
>>>>>>> 6247016b
	}
      }
    }
#endif
<<<<<<< HEAD

    return TRUE;
  }

  return FALSE;
=======
  }

  if ( type == IS_SINGLETON )
    return var->times == 1 &&  warn_singleton(var->name);
  else
    return var->times  > 1 && !warn_singleton(var->name);
>>>>>>> 6247016b
}


static bool				/* TBD: new schema */
check_singletons(ReadData _PL_rd ARG_LD)
{ if ( _PL_rd->singles != TRUE )	/* returns <name> = var bindings */
  { term_t list = PL_copy_term_ref(_PL_rd->singles);
    term_t head = PL_new_term_ref();

    for_vars(var,
<<<<<<< HEAD
	     if ( is_singleton(var, _PL_rd PASS_LD) )
=======
	     if ( is_singleton(var, IS_SINGLETON, _PL_rd PASS_LD) )
>>>>>>> 6247016b
	     {	if ( !PL_unify_list(list, head, list) ||
		     !PL_unify_term(head,
				    PL_FUNCTOR,    FUNCTOR_equals2,
				    PL_UTF8_CHARS, var->name,
				    PL_TERM,       var->variable) )
		  fail;
	     });

    return PL_unify_nil(list);
  } else				/* just report */
  { const char *singletons[MAX_SINGLETONS];
    int i = 0;

					/* singletons */
    for_vars(var,
<<<<<<< HEAD
	     if ( is_singleton(var, _PL_rd PASS_LD) )
=======
	     if ( is_singleton(var, IS_SINGLETON, _PL_rd PASS_LD) )
>>>>>>> 6247016b
	     { if ( i < MAX_SINGLETONS )
		 singletons[i++] = var->name;
	     });

    if ( i > 0 )
    { if ( !singletonWarning("singletons", singletons, i) )
	return FALSE;
    }

<<<<<<< HEAD
    i = 0;				/* multiple _X* */
    for_vars(var,
	     if ( is_singleton(var, _PL_rd PASS_LD) )
	     { if ( i < MAX_SINGLETONS )
		 singletons[i++] = var->name;
	     });
=======
    if ( (_PL_rd->styleCheck&MULTITON_CHECK) )
    { i = 0;				/* multiple _X* */
      for_vars(var,
	       if ( is_singleton(var, IS_MULTITON, _PL_rd PASS_LD) )
	       { if ( i < MAX_SINGLETONS )
		   singletons[i++] = var->name;
	       });
>>>>>>> 6247016b

      if ( i > 0 )
      { if ( !singletonWarning("multitons", singletons, i) )
	  return FALSE;
      }
    }

    succeed;
  }
}


static bool
bind_variable_names(ReadData _PL_rd ARG_LD)
{ term_t list = PL_copy_term_ref(_PL_rd->varnames);
  term_t head = PL_new_term_ref();
  term_t a    = PL_new_term_ref();

  for_vars(var,
	   if ( !isAnonVarName(var->name) )
	   { PL_chars_t txt;

	     txt.text.t    = var->name;
	     txt.length    = strlen(var->name);
	     txt.storage   = PL_CHARS_HEAP;
	     txt.encoding  = ENC_UTF8;
	     txt.canonical = FALSE;

	     if ( !PL_unify_list(list, head, list) ||
		  !PL_unify_functor(head, FUNCTOR_equals2) ||
		  !PL_get_arg(1, head, a) ||
		  !PL_unify_text(a, 0, &txt, PL_ATOM) ||
		  !PL_get_arg(2, head, a) ||
		  !PL_unify(a, var->variable) )
	       fail;
	   });

  return PL_unify_nil(list);
}


static bool
bind_variables(ReadData _PL_rd ARG_LD)
{ term_t list = PL_copy_term_ref(_PL_rd->variables);
  term_t head = PL_new_term_ref();

  for_vars(var,
	   if ( !PL_unify_list(list, head, list) ||
		!PL_unify(head, var->variable) )
	     fail;
	   );

  return PL_unify_nil(list);
}


#ifdef O_QUASIQUOTATIONS
/** '$qq_open'(+QQRange, -Stream) is det.

Opens a quasi-quoted memory range.

@arg QQRange is a term '$quasi_quotation'(ReadData, Start, Length)
@arg Stream  is a UTF-8 encoded string, whose position indication
	     reflects the location in the real file.
*/

static
PRED_IMPL("$qq_open", 2, qq_open, 0)
{ PRED_LD

  if ( PL_is_functor(A1, FUNCTOR_dquasi_quotation3) )
  { void *ptr;
    size_t start, len;
    term_t arg = PL_new_term_ref();

    if ( PL_get_arg(1, A1, arg) && PL_get_pointer_ex(arg, &ptr) &&
	 PL_get_arg(2, A1, arg) && PL_get_size_ex(arg, &start) &&
	 PL_get_arg(3, A1, arg) && PL_get_size_ex(arg, &len) )
    { ReadData _PL_rd = ptr;

      if ( _PL_rd->magic == RD_MAGIC )
      { char *s_start = (char*)rdbase+start;
	IOSTREAM *s;

	if ( (s=Sopenmem(&s_start, &len, "r")) )
	{ source_location pos;

	  s->encoding = ENC_UTF8;
	  ptr_to_location((unsigned char*)s_start, &pos, _PL_rd);
	  if ( pos.file )
	    setFileNameStream(s, pos.file);
	  if ( pos.position.lineno > 0 )
	  { s->position = &s->posbuf;
	    *s->position = pos.position;
	  }

	  return PL_unify_stream(A2, s);
	}
      } else
	PL_existence_error("read_context", A1);
    }
  } else
    PL_type_error("read_context", A1);

  return FALSE;
}


static int
parse_quasi_quotations(ReadData _PL_rd ARG_LD)
{ if ( _PL_rd->qq_tail )
  { term_t av;
    int rc;

    if ( !PL_unify_nil(_PL_rd->qq_tail) )
      return FALSE;

    if ( !_PL_rd->quasi_quotations )
    { if ( (av = PL_new_term_refs(2)) &&
	   PL_put_term(av+0, _PL_rd->qq) &&
	   PL_put_atom(av+1, _PL_rd->module->name) &&
	   PL_cons_functor_v(av, FUNCTOR_dparse_quasi_quotations2, av) )
      { term_t ex;

	rc = callProlog(MODULE_system, av+0, PL_Q_CATCH_EXCEPTION, &ex);
	if ( rc )
	  return TRUE;
	_PL_rd->exception = ex;
	_PL_rd->has_exception = TRUE;
      }
      return FALSE;
    } else
      return TRUE;
  } else if ( _PL_rd->quasi_quotations )	/* user option, but no quotes */
  { return PL_unify_nil(_PL_rd->quasi_quotations);
  } else
    return TRUE;
}


static int
is_quasi_quotation_syntax(term_t type, ReadData _PL_rd)
{ GET_LD
  term_t plain = PL_new_term_ref();
  term_t ex;
  Module m = _PL_rd->module;
  atom_t name;
  int arity;

  PL_strip_module(type, &m, plain);

  if ( PL_get_name_arity(plain, &name, &arity) )
  { if ( _PL_rd->quasi_quotations )
    { return TRUE;
    } else
    { Procedure proc;

      if ( (proc=resolveProcedure(PL_new_functor(name, 4), m)) &&
	   true(proc->definition, P_QUASI_QUOTATION_SYNTAX) )
	return TRUE;

      if ( (ex = PL_new_term_ref()) &&
	   PL_unify_term(ex,
			 PL_FUNCTOR_CHARS, "unknown_quasi_quotation_syntax", 2,
			   PL_TERM, type,
			   PL_ATOM, m->name) )
	return errorWarning(NULL, ex, _PL_rd);
    }
  } else
  { if ( (ex = PL_new_term_ref()) &&
	 PL_unify_term(ex, PL_FUNCTOR_CHARS, "invalid_quasi_quotation_syntax", 1,
		       PL_TERM, type) )
      return errorWarning(NULL, ex, _PL_rd);
  }

  return FALSE;
}

#endif /*O_QUASIQUOTATIONS*/


		/********************************
		*           TOKENISER           *
		*********************************/

static inline int
void_allowed(ReadData _PL_rd)
{ int type, priority;

  if ( !_PL_rd->strictness &&
       currentOperator(_PL_rd->module, ATOM_void, OP_POSTFIX, &type, &priority) )
    return TRUE;

  return FALSE;
}


static inline ucharp
skipSpaces(cucharp in)
{ int chr;
  ucharp s;

  for( ; *in; in=s)
  { s = utf8_get_uchar(in, &chr);

    if ( !PlBlankW(chr) )
      return (ucharp)in;
  }

  return (ucharp)in;
}


static inline unsigned char *
SkipIdCont(unsigned char *in)
{ int chr;
  unsigned char *s;

  for( ; *in; in=s)
  { s = (unsigned char*)utf8_get_char((char*)in, &chr);

    if ( !PlIdContW(chr) )
      return in;
  }

  return in;
}


static unsigned char *
SkipSymbol(unsigned char *in, ReadData _PL_rd)
{ int chr;
  unsigned char *s;

  for( ; *in; in=s)
  { s = (unsigned char*)utf8_get_char((char*)in, &chr);

    if ( !PlSymbolW(chr) )
      return in;
    if ( chr == '`' && _PL_rd->backquoted_string )
      return in;
  }

  return in;
}


#define unget_token()	{ unget = TRUE; }


/* skip_digit_separator() skips a digit separator as defined by Ulrich
   Neumerkel in the SWI-Prolog mailinglist.  That is, for numbers that
   only include digits, this is _<blank>* or ' '; while for for other
   numbers (e.g., hexadecimal), it is only _<blank>*.
*/

static int
skip_digit_separator(cucharp *sp, int base, int *grouped)
{ cucharp s = *sp;

  if ( *s == '_' )
    s = skipSpaces(s+1);
  else if ( *s == ' ' && base <= 10 )
    s++;

  if ( digitValue(base, *s) >= 0 )
  { *sp = s;
    if ( grouped )
      *grouped = TRUE;
    return TRUE;
  }

  return FALSE;
}


static strnumstat
scan_decimal(cucharp *sp, int negative, Number n, int *grouped)
{ int64_t maxi = PLMAXINT/10;
  int maxlastdigit = PLMAXINT % 10;
  int64_t mini = PLMININT/10;
  int minlastdigit = PLMININT % 10;
  int64_t t = 0;
  cucharp s = *sp;
  int c = *s;

  if ( !isDigit(c) )
    return NUM_ERROR;

  *grouped = FALSE;

  do
  { for(c = *s; isDigit(c); c = *++s)
    { if (    (  negative && ( (t < mini) || (t == mini && '0' - c < minlastdigit) ))
           || ( !negative && ( (t > maxi) || (t == maxi && c - '0' > maxlastdigit) )) )
      {
#ifdef O_GMP
	n->value.i = t;
	n->type = V_INTEGER;
	promoteToMPZNumber(n);

	do
	{ for(c = *s; isDigit(c); c = *++s)
	  { mpz_mul_ui(n->value.mpz, n->value.mpz, 10);
            if (negative)
	      mpz_sub_ui(n->value.mpz, n->value.mpz, c - '0');
            else
              mpz_add_ui(n->value.mpz, n->value.mpz, c - '0');
	  }
	} while ( skip_digit_separator(&s, 10, grouped) );

	*sp = s;

	return NUM_OK;
#else
	double maxf =  MAXREAL / 10.0 - 10.0;
	double minf = -MAXREAL / 10.0 + 10.0;
	double tf = (double)t;
	do
        { for(c = *s; isDigit(c); c = *++s)
	  { if (negative)
            { if ( tf < minf )
	        fail;				/* number too large */
              tf = tf * 10.0 - (double)(c - '0');
            } else
            { if ( tf > maxf )
	        fail;				/* number too large */
              tf = tf * 10.0 + (double)(c - '0');
            }
	  }
	} while ( skip_digit_separator(&s, 10, grouped) );
	n->value.f = tf;
	n->type = V_FLOAT;
	*sp = s;
	return NUM_OK;
#endif
      } else
      { if (negative)
          t = t * 10 - c + '0';
        else
          t = t * 10 + c - '0';
      }
    }
  } while ( skip_digit_separator(&s, 10, grouped) );

  *sp = s;

  n->value.i = t;
  n->type = V_INTEGER;
  return NUM_OK;
}


static strnumstat
scan_number(cucharp *s, int negative, int b, Number n)
{ int d;
  int64_t maxi = PLMAXINT/b;		/* cache? */
  int maxlastdigit = PLMAXINT % b;
  int64_t mini = PLMININT/b;
  int minlastdigit = PLMININT % b;
  int64_t t = 0;
  cucharp q = *s;

  if ( (d = digitValue(b, *q)) < 0 )
    return NUM_ERROR;			/* syntax error */

  do
  { while((d = digitValue(b, *q)) >= 0)
    { if (    (  negative && ( (t < mini) || (t == mini && d > minlastdigit) ))
           || ( !negative && ( (t > maxi) || (t == maxi && d > maxlastdigit) )) )
      {
#ifdef O_GMP
	n->value.i = t;
	n->type = V_INTEGER;
	promoteToMPZNumber(n);

	do
	{ while((d = digitValue(b, *q)) >= 0)
	  { q++;
	    mpz_mul_ui(n->value.mpz, n->value.mpz, b);
            if (negative)
              mpz_sub_ui(n->value.mpz, n->value.mpz, d);
            else
              mpz_add_ui(n->value.mpz, n->value.mpz, d);
	  }
	} while ( skip_digit_separator(&q, b, NULL) );

	*s = q;

	return NUM_OK;
#else

	double maxf =  MAXREAL / (double) b - (double) b;
	double minf = -MAXREAL / (double) b + (double) b;
	double tf = (double)t;
	do
	{ while((d = digitValue(b, *q)) >= 0)
	  { q++;
            if (negative)
            { if ( tf < minf )
	        fail;				/* number too large */
	      tf = tf * (double)b - (double)d;
            } else
            { if ( tf > maxf )
	        fail;				/* number too large */
	      tf = tf * (double)b + (double)d;
            }
	  }
	} while ( skip_digit_separator(&q, b, NULL) );
	n->value.f = tf;
	n->type = V_FLOAT;
	*s = q;
	return NUM_OK;
#endif
      } else
      { q++;
        if (negative)
	  t = t * b - d;
        else
	  t = t * b + d;
      }
    }
  } while ( skip_digit_separator(&q, b, NULL) );

  n->value.i = t;
  n->type = V_INTEGER;
  *s = q;
  return NUM_OK;
}


/* - - - - - - - - - - - - - - - - - - - - - - - - - - - - - - - - - - - - -
escape_char() decodes a \<chr> specification that can appear either in a
quoted atom/string or as a  character   specification  such as 0'\n. The
return value is either a valid character   code,  ESC_EOS if there is no
more data or ESC_ERROR if there is an error.
- - - - - - - - - - - - - - - - - - - - - - - - - - - - - - - - - - - - - */

#define ESC_EOS	  (-1)
#define ESC_ERROR (-2)

static int
escape_char(cucharp in, ucharp *end, int quote, ReadData _PL_rd)
{ int base;
  int chr;
  int c;
  cucharp e;

#define OK(v) do { chr = (v); goto ok; } while(0)

again:
  in = utf8_get_uchar(in, &c);
  switch(c)
  { case 'a':
      OK(7);				/* 7 is ASCII BELL */
    case 'b':
      OK('\b');
    case 'c':				/* skip \c<blank>* */
      if ( _PL_rd )
      { in = skipSpaces(in);
	e = utf8_get_uchar(in, &c);
      skip_cont:
	in = e;
	if ( c == '\\' )
	  goto again;
	if ( c == quote )		/* \c ' --> no output */
	  OK(ESC_EOS);
	OK(c);
      }
      OK('c');
    case '\r':				/* \\\r\n is the same as \\\n */
    { int c2;
      cucharp in2 = utf8_get_uchar(in, &c2);
      if ( c2 == '\n' )
      { c = c2;
	in = in2;
      }
    }
    /*FALLTHROUGH*/
    case '\n':				/* \LF<blank>* */
      if ( _PL_rd )			/* quoted string, _not_ 0'\.. */
      { if ( !_PL_rd->strictness )
	{ unsigned char *errpos = (unsigned char *)in;
	  int skipped = 0;
	  e = in;
	  for( ; *in; in=e )
	  { e = utf8_get_uchar(in, &c);
	    if ( c == '\n' || !PlBlankW(c) )
	    { if ( skipped && (_PL_rd->styleCheck & LONGATOM_CHECK) )
	      { term_t ex;
		unsigned char *old_start = last_token_start;

		last_token_start = errpos;
		ex = makeErrorTerm("swi_backslash_newline", NULL, 0, _PL_rd);
		last_token_start = old_start;
		printMessage(ATOM_warning, PL_TERM, ex);
	      }
	      break;
	    }
	    skipped++;
	  }
	} else
	{ e = utf8_get_uchar(in, &c);
	}
	goto skip_cont;
      }
      OK('\n');
    case 'e':
      OK(27);				/* 27 is ESC (\e is a gcc extension) */
    case 'f':
      OK('\f');
    case '\\':
    case '\'':
    case '"':
    case '`':
      OK(c);
    case 'n':
      OK('\n');
    case 'r':
      OK('\r');
    case 't':
      OK('\t');
    case 's':				/* \s is space (NU-Prolog, Quintus) */
      OK(' ');
    case 'v':
      OK(11);				/* 11 is ASCII Vertical Tab */
    case 'u':				/* \uXXXX */
    case 'U':				/* \UXXXXXXXX */
    { int digits = (c == 'u' ? 4 : 8);
      cucharp errpos = in-1;
      chr = 0;

      while(digits-- > 0)
      { int dv;

	c = *in++;
	if ( (dv=digitValue(16, c)) >= 0 )
	{ chr = (chr<<4)+dv;
	} else
	{ if ( _PL_rd )
	  { last_token_start = (unsigned char*)errpos;
	    errorWarning("Illegal \\u or \\U sequence", 0, _PL_rd);
	  }
	  return ESC_ERROR;
	}
      }
      if ( chr > PLMAXWCHAR )
      { if ( _PL_rd )
	{ last_token_start = (unsigned char*)errpos;
	  errorWarning("Illegal character code", 0, _PL_rd);
	}
	return ESC_ERROR;
      }
      OK(chr);
    }
    case 'x':
      c = *in++;
      if ( digitValue(16, c) >= 0 )
      { base = 16;
	goto numchar;
      } else
      { in -= 2;
	c = *in++;
	goto undef;
      }
    default:
      if ( c >= '0' && c <= '7' )	/* octal number */
      { int dv;
	cucharp errpos;

	base = 8;

      numchar:
	errpos = in-1;
	chr = digitValue(base, c);
	c = *in++;
	while( (dv = digitValue(base, c)) >= 0 )
	{ chr = chr * base + dv;
	  c = *in++;
	  if ( chr > PLMAXWCHAR )
	  { if ( _PL_rd )
	    { last_token_start = (unsigned char*)errpos;
	      errorWarning("Illegal character code", 0, _PL_rd);
	    }
	    return ESC_ERROR;
	  }
	}
	if ( c != '\\' )
	  in--;
	OK(chr);
      } else if ( c == quote )
      { OK(c);
      } else
      { undef:
	if ( _PL_rd )
	{ char tmp[2];

	  tmp[0] = c;
	  tmp[1] = EOS;
	  last_token_start = (unsigned char*)(in-1);
	  errorWarningA1("undefined_char_escape", tmp, 0, _PL_rd);
	}
	return ESC_ERROR;
      }
  }

#undef OK

ok:
  if ( end )
    *end = (ucharp)in;
  return chr;
}


/* - - - - - - - - - - - - - - - - - - - - - - - - - - - - - - - - - - - - -
get_string() fills the argument buffer with  a UTF-8 representation of a
quoted string.
- - - - - - - - - - - - - - - - - - - - - - - - - - - - - - - - - - - - - */

static void
addUTF8Buffer(Buffer b, int c)
{ if ( c >= 0x80 )
  { char buf[6];
    char *p, *end;

    end = utf8_put_char(buf, c);
    for(p=buf; p<end; p++)
    { addBuffer(b, *p&0xff, char);
    }
  } else
  { addBuffer(b, c, char);
  }
}


static int
get_string(unsigned char *in, unsigned char *ein, unsigned char **end, Buffer buf,
	   ReadData _PL_rd)
{ int quote;
  int c;

  quote = *in++;

  for(;;)
  { c = *in++;

  next:
    if ( c == quote )
    { if ( *in == quote )
      { in++;
      } else
	break;
    } else if ( c == '\\' && true(_PL_rd, M_CHARESCAPE) )
    { c = escape_char(in, &in, quote, _PL_rd);
      if ( c >= 0 )
      { addUTF8Buffer(buf, c);

	continue;
      } else if ( c == ESC_ERROR )
      { return FALSE;
      } else
      { break;
      }
    } else if ( c >= 0x80 )		/* copy UTF-8 sequence */
    { do
      { addBuffer(buf, c, char);
	c = *in++;
      } while( c > 0x80 );

      goto next;
    } else if ( in > ein )
    { errorWarning("end_of_file_in_string", 0, _PL_rd);
      return FALSE;
    }

    addBuffer(buf, c, char);
  }

  if ( end )
    *end = in;

  return TRUE;
}


#ifdef O_QUASIQUOTATIONS
static int
get_quasi_quotation(term_t t, unsigned char **here, unsigned char *ein,
		    ReadData _PL_rd)
{ unsigned char *in, *start = *here;

  for(in=start; in <= ein; in++)
  { if ( in[0] == '}' &&
	 in[-1] == '|' )
    { *here = in+1;			/* after } */
      in--;				/* Before | */

      if ( _PL_rd->quasi_quotations )	/* option; must return strings */
      { PL_chars_t txt;
	int rc;

	txt.text.t    = (char*)start;
	txt.length    = in-start;
	txt.storage   = PL_CHARS_HEAP;
	txt.encoding  = ENC_UTF8;
	txt.canonical = FALSE;

	rc = PL_unify_text(t, 0, &txt, PL_CODE_LIST);
	PL_free_text(&txt);

	return rc;
      } else
      { return PL_unify_term(t, PL_FUNCTOR, FUNCTOR_dquasi_quotation3,
			          PL_POINTER, _PL_rd,
				  PL_INTPTR, (intptr_t)(start-rdbase),
			          PL_INTPTR, (intptr_t)(in-start));
      }
    }
  }

  return errorWarning("end_of_file_in_quasi_quotation", 0, _PL_rd);
}
#endif /*O_QUASIQUOTATIONS*/


strnumstat
str_number(cucharp in, ucharp *end, Number value, int escape)
{ int negative = FALSE;
  cucharp start = in;
  strnumstat rc;
  int grouped;

  if ( *in == '-' )			/* skip optional sign */
  { negative = TRUE;
    in++;
  } else if ( *in == '+' )
    in++;

  if ( *in == '0' )
  { int base = 0;

    switch(in[1])
    { case '\'':			/* 0'<char> */
      { int chr;

	if ( escape && in[2] == '\\' )	/* 0'\n, etc */
	{ chr = escape_char(in+3, end, '\'', NULL);
	  if ( chr < 0 )
	    return NUM_ERROR;
	} else
	{ *end = utf8_get_uchar(in+2, &chr);
	  if ( chr == '\'' && **end == '\'' ) /* handle 0''' as 0'' */
	    (*end)++;
	}

	value->value.i = (int64_t)chr;
	if ( negative )			/* -0'a is a bit dubious! */
	  value->value.i = -value->value.i;
	value->type = V_INTEGER;

	succeed;
      }
      case 'b':
	base = 2;
        break;
      case 'x':
	base = 16;
        break;
      case 'o':
	base = 8;
        break;
    }

    if ( base )				/* 0b<binary>, 0x<hex>, 0o<oct> */
    { in += 2;

      if ( (rc = scan_number(&in, negative, base, value)) != NUM_OK )
	return rc;
      *end = (ucharp)in;

      return NUM_OK;
    }
  }

  if ( (rc=scan_decimal(&in, negative, value, &grouped)) != NUM_OK )
    return rc;				/* too large? */
  if ( grouped )
  { *end = (ucharp)in;
    return NUM_OK;
  }
					/* base'value number */
  if ( *in == '\'' &&
       value->type == V_INTEGER &&
       value->value.i <= 36 &&
       value->value.i > 1 &&
       digitValue((int)value->value.i, in[1]) >= 0 )
  { in++;

    if ( !(rc=scan_number(&in, negative, (int)value->value.i, value)) )
      return rc;			/* number too large */

    *end = (ucharp)in;

    return NUM_OK;
  }
					/* floating point numbers */
  if ( *in == '.' && isDigit(in[1]) )
  { clearNumber(value);
    value->type = V_FLOAT;

    in++;
    while( isDigit(*in) )
      in++;
  }

  if ( (*in == 'e' || *in == 'E') &&
       ((isSign(in[1]) && isDigit(in[2])) || isDigit(in[1])) )
  { clearNumber(value);
    value->type = V_FLOAT;

    in++;
    if ( isSign(*in) )
      in++;
    while( isDigit(*in) )
      in++;
  }

  if ( value->type == V_FLOAT )
  { char *e;

    errno = 0;
    value->value.f = strtod((char*)start, &e);
    if ( e != (char*)in && !(*in == '.' && (char*)in+1 == e) )
      return NUM_ERROR;
    if ( errno == ERANGE && fabs(value->value.f) > 1.0 )
      return NUM_FOVERFLOW;

    *end = (ucharp)in;

    return NUM_OK;
  }

  *end = (ucharp)in;

  return NUM_OK;
}


static void
checkASCII(unsigned char *name, size_t len, const char *type)
{ size_t i;

  for(i=0; i<len; i++)
  { if ( (name[i]) >= 128 )
    { printMessage(ATOM_warning,
		   PL_FUNCTOR_CHARS, "non_ascii", 2,
                   PL_NCHARS, len, (char const *)name,
		     PL_CHARS, type);
      return;
    }
  }
}


/* - - - - - - - - - - - - - - - - - - - - - - - - - - - - - - - - - - - - -
ptr_to_pos(p, context) gets the code index of   a pointer in the buffer,
considering the fact that the buffer is  in UTF-8. It remembers the last
returned value, so it doesn't have to start all over again each time.
- - - - - - - - - - - - - - - - - - - - - - - - - - - - - - - - - - - - - */

static size_t
ptr_to_pos(const unsigned char *p, ReadData _PL_rd)
{ size_t i;

  if ( p == NULL || p < _PL_rd->posp )
  { _PL_rd->posp = rdbase;
    _PL_rd->posi = 0;
  }

  i = utf8_strlen((const char*) _PL_rd->posp, p-_PL_rd->posp);
  _PL_rd->posp = (unsigned char*)p;
  _PL_rd->posi += i;

  return _PL_rd->posi;
}


static Token
get_token__LD(bool must_be_op, ReadData _PL_rd ARG_LD)
{ int c;
  unsigned char *start;

  if ( unget )
  { unget = FALSE;
    return &cur_token;
  }

  rdhere = skipSpaces(rdhere);
  start = last_token_start = rdhere;
  cur_token.start = source_char_no + ptr_to_pos(last_token_start, _PL_rd);
					/* TBD: quadratic due to ptr_to_pos()? */

  rdhere = (unsigned char*)utf8_get_char((char *)rdhere, &c);
  if ( c > 0xff )
  { if ( PlIdStartW(c) )
    { if ( PlUpperW(c) )
	goto upper;
      goto lower;
    }
    if ( PlSymbolW(c) )
      goto case_symbol;
    if ( PlInvalidW(c) )
      syntaxError("illegal_character", _PL_rd);
    goto case_solo;
  }

  switch(_PL_char_types[c])
  { case LC:
    lower:
		{ PL_chars_t txt;

		  rdhere = SkipIdCont(rdhere);
		symbol:
		  if ( _PL_rd->styleCheck & CHARSET_CHECK )
		    checkASCII(start, rdhere-start, "atom");

		functor:
		  txt.text.t    = (char *)start;
		  txt.length    = rdhere-start;
		  txt.storage   = PL_CHARS_HEAP;
		  txt.encoding  = ENC_UTF8;
		  txt.canonical = FALSE;
		  cur_token.value.atom = textToAtom(&txt);
		  NeedUnlock(cur_token.value.atom);
		  PL_free_text(&txt);

		  if ( *rdhere == '(' )
		  { cur_token.type = T_FUNCTOR;
		  } else
		  { cur_token.type = T_NAME;
		  }

		  DEBUG(9, Sdprintf("%s: %s\n",
				    cur_token.type == T_FUNCTOR ? "FUNC" : "NAME",
				    stringAtom(cur_token.value.atom)));

		  break;
		}
    case UC:
    upper:
		{ rdhere = SkipIdCont(rdhere);
		  if ( _PL_rd->styleCheck & CHARSET_CHECK )
		    checkASCII(start, rdhere-start, "variable");
		  if ( *rdhere == '(' && truePrologFlag(ALLOW_VARNAME_FUNCTOR) )
		    goto functor;
		  if ( start[0] == '_' &&
		       rdhere == start + 1 &&
		       !_PL_rd->variables ) /* report them */
		  { DEBUG(9, Sdprintf("VOID\n"));
		    cur_token.type = T_VOID;
		  } else
		  { cur_token.value.variable = lookupVariable((char *)start,
							      rdhere-start,
							      _PL_rd);
		    DEBUG(9, Sdprintf("VAR: %s\n",
				      cur_token.value.variable->name));
		    cur_token.type = T_VARIABLE;
		  }

		  break;
		}
    case_digit:
    case DI:	{ number value;
		  strnumstat rc;

		  if ( (rc=str_number(&rdhere[-1], &rdhere, &value,
				      true(_PL_rd, M_CHARESCAPE))) == NUM_OK )
		  { cur_token.value.number = value;
		    cur_token.type = T_NUMBER;
		    break;
		  } else
		  { numberError(rc, _PL_rd);
		    return NULL;
		  }
		}
    case_solo:
    case SO:	{ cur_token.value.atom = codeToAtom(c);		/* not registered */
		  cur_token.type = (*rdhere == '(' ? T_FUNCTOR : T_NAME);
		  DEBUG(9, Sdprintf("%s: %s\n",
				  *rdhere == '(' ? "FUNC" : "NAME",
				  stringAtom(cur_token.value.atom)));

		  break;
		}
    case_symbol:
    case SY:	if ( c == '`' && _PL_rd->backquoted_string )
		  goto case_bq;

	        rdhere = SkipSymbol(rdhere, _PL_rd);
		if ( rdhere == start+1 )
		{ if ( (c == '+' || c == '-') &&	/* +- number */
		       !must_be_op &&
		       isDigit(*rdhere) )
		  { goto case_digit;
		  }
		  if ( c == '.' && *rdhere )
		  { int c2;

		    utf8_get_uchar(rdhere, &c2);
		    if ( PlBlankW(c2) )			/* .<blank> */
		    { cur_token.type = T_FULLSTOP;
		      break;
		    }
		  }
		}

		goto symbol;
    case PU:	{ switch(c)
		  { case '{':
#ifdef O_QUASIQUOTATIONS
		      if ( rdhere[0] == '|' &&
			   truePrologFlag(PLFLAG_QUASI_QUOTES) )
		      { rdhere++;
			cur_token.type = T_QQ_OPEN;
			goto out;
		      }
		    /*FALLTHROUGH*/
#endif
		    case '(':
		    case '[':
		      rdhere = skipSpaces(rdhere);
		      if (rdhere[0] == matchingBracket(c))
		      { rdhere++;
			switch(c)
			{ case '{': cur_token.value.atom = ATOM_curl; break;
			  case '[': cur_token.value.atom = ATOM_nil;  break;
			  case '(':
			    if ( void_allowed(_PL_rd) )
			      cur_token.value.atom = ATOM_void;
			    else
			      syntaxError("void_not_allowed", _PL_rd);
			    break;
			}
			cur_token.type = rdhere[0] == '(' ? T_FUNCTOR : T_NAME;
			DEBUG(9, Sdprintf("NAME: %s\n",
					  stringAtom(cur_token.value.atom)));
			goto out;
		      }
#ifdef O_QUASIQUOTATIONS
		    case '|':
		      if ( rdhere[0] == '|' &&
			   truePrologFlag(PLFLAG_QUASI_QUOTES) )
		      { rdhere++;
			cur_token.type = T_QQ_BAR;
			goto out;
		      }
#endif
		  }
		  cur_token.value.character = c;
		  cur_token.type = T_PUNCTUATION;
		  DEBUG(9, Sdprintf("PUNCT: %c\n", cur_token.value.character));

		  break;
		}
    case SQ:	{ tmp_buffer b;
		  PL_chars_t txt;

		  initBuffer(&b);
		  if ( !get_string(rdhere-1, rdend, &rdhere, (Buffer)&b, _PL_rd) )
		    fail;
		  txt.text.t    = baseBuffer(&b, char);
		  txt.length    = entriesBuffer(&b, char);
		  txt.storage   = PL_CHARS_HEAP;
		  txt.encoding  = ENC_UTF8;
		  txt.canonical = FALSE;
		  cur_token.value.atom = textToAtom(&txt);
		  NeedUnlock(cur_token.value.atom);
		  PL_free_text(&txt);
		  cur_token.type = (rdhere[0] == '(' ? T_FUNCTOR : T_NAME);
		  discardBuffer(&b);
		  break;
		}
    case DQ:	{ tmp_buffer b;
		  term_t t = PL_new_term_ref();
		  PL_chars_t txt;
		  int type;

		  initBuffer(&b);
		  if ( !get_string(rdhere-1, rdend, &rdhere, (Buffer)&b, _PL_rd) )
		    fail;
		  txt.text.t    = baseBuffer(&b, char);
		  txt.length    = entriesBuffer(&b, char);
		  txt.storage   = PL_CHARS_HEAP;
		  txt.encoding  = ENC_UTF8;
		  txt.canonical = FALSE;
#if O_STRING
		  if ( true(_PL_rd, DBLQ_STRING) )
		    type = PL_STRING;
		  else
#endif
		  if ( true(_PL_rd, DBLQ_ATOM) )
		    type = PL_ATOM;
		  else if ( true(_PL_rd, DBLQ_CHARS) )
		    type = PL_CHAR_LIST;
		  else
		    type = PL_CODE_LIST;

		  if ( !PL_unify_text(t, 0, &txt, type) )
		  { PL_free_text(&txt);
		    return FALSE;
		  }
		  PL_free_text(&txt);
		  cur_token.value.term = t;
		  cur_token.type = T_STRING;
		  discardBuffer(&b);
		  break;
		}
#ifdef O_STRING
    case BQ:
    case_bq:    { tmp_buffer b;
		  term_t t = PL_new_term_ref();
		  PL_chars_t txt;

		  initBuffer(&b);
		  if ( !get_string(rdhere-1, rdend, &rdhere, (Buffer)&b, _PL_rd) )
		    fail;
		  txt.text.t    = baseBuffer(&b, char);
		  txt.length    = entriesBuffer(&b, char);
		  txt.storage   = PL_CHARS_HEAP;
		  txt.encoding  = ENC_UTF8;
		  txt.canonical = FALSE;
		  if ( !PL_unify_text(t, 0, &txt, PL_STRING) )
		  { PL_free_text(&txt);
		    return FALSE;
		  }
		  PL_free_text(&txt);
		  cur_token.value.term = t;
		  cur_token.type = T_STRING;
		  discardBuffer(&b);
		  break;
		}
#endif
    case CT:
		syntaxError("illegal_character", _PL_rd);
    default:
		{ sysError("read/1: tokeniser internal error");
		  break;		/* make lint happy */
		}
  }

out:
  cur_token.end = source_char_no + ptr_to_pos(rdhere, _PL_rd);

  return &cur_token;
}

#define get_token(must_be_op, rd) get_token__LD(must_be_op, rd PASS_LD)


		 /*******************************
		 *	     TERM STACK		*
		 *******************************/

/* - - - - - - - - - - - - - - - - - - - - - - - - - - - - - - - - - - - - -
alloc_term() allocates a new term in the

- - - - - - - - - - - - - - - - - - - - - - - - - - - - - - - - - - - - - */

static void
init_term_stack(ReadData _PL_rd)
{ initBuffer(&_PL_rd->term_stack.terms);
  _PL_rd->term_stack.allocated = 0;
  _PL_rd->term_stack.top = 0;
}


static void
clear_term_stack(ReadData _PL_rd)
{ discardBuffer(&_PL_rd->term_stack.terms);
}


static term_t
alloc_term(ReadData _PL_rd ARG_LD)
{ term_stack *ts = &_PL_rd->term_stack;
  term_t t;

  if ( ts->top < ts->allocated )
  { t = baseBuffer(&ts->terms, term_t)[ts->top++];
    PL_put_variable(t);
  } else
  { t = PL_new_term_ref();
    addBuffer(&ts->terms, t, term_t);
    ts->top = ++ts->allocated;
  }
  return t;
}


/* Called as e.g. term_av(-2, _PL_rd) to get the top-most 2 terms
*/

static inline term_t *
term_av(int n, ReadData _PL_rd)
{ term_stack *ts = &_PL_rd->term_stack;

  return &baseBuffer(&ts->terms, term_t)[ts->top+n];
}


static inline void
truncate_term_stack(term_t *top, ReadData _PL_rd)
{ term_stack *ts = &_PL_rd->term_stack;

  ts->top = top - baseBuffer(&ts->terms, term_t);
}


		 /*******************************
		 *	   TERM-BUILDING	*
		 *******************************/

/* - - - - - - - - - - - - - - - - - - - - - - - - - - - - - - - - - - - - -
Build a term on the global stack,  given   the  atom of the functor, the
arity and a vector of  arguments.   The  argument vector either contains
nonvar terms or a variable block. The latter looks like an atom (to make
a possible invocation of the   garbage-collector or stack-shifter happy)
and is recognised by  the  value   of  its  character-pointer,  which is
statically allocated and thus unique.
- - - - - - - - - - - - - - - - - - - - - - - - - - - - - - - - - - - - - */

#define setHandle(h, w)		(*valTermRef(h) = (w))

static inline void
readValHandle(term_t term, Word argp, ReadData _PL_rd ARG_LD)
{ word w = *valTermRef(term);
  Variable var;

  if ( (var = varInfo(w, _PL_rd)) )
  { DEBUG(9, Sdprintf("readValHandle(): var at 0x%x\n", var));

    if ( !var->variable )		/* new variable */
    { var->variable = PL_new_term_ref_noshift();
      assert(var->variable);
      setVar(*argp);
      *valTermRef(var->variable) = makeRef(argp);
    } else				/* reference to existing var */
    { *argp = *valTermRef(var->variable);
    }
  } else
    *argp = w;				/* plain value */

  setVar(*valTermRef(term));
}


static int
ensureSpaceForTermRefs(size_t n ARG_LD)
{ size_t bytes = n*sizeof(word);

  if ( addPointer(lTop, bytes) > (void*)lMax )
  { int rc;

    rc = ensureLocalSpace(bytes, ALLOW_SHIFT);
    if ( rc != TRUE )
      return rc;
  }

  return TRUE;
}


/* build_term(name, arity) builds a term from the top arity terms
   on the term-stack and pushes the result back to the term-stack
*/

static int
build_term(atom_t atom, int arity, ReadData _PL_rd ARG_LD)
{ functor_t functor = lookupFunctorDef(atom, arity);
  term_t *av, *argv = term_av(-arity, _PL_rd);
  word w;
  Word argp;
  int rc;

  if ( !hasGlobalSpace(arity+1) &&
       (rc=ensureGlobalSpace(arity+1, ALLOW_GC|ALLOW_SHIFT)) != TRUE )
    return rc;
  if ( (rc=ensureSpaceForTermRefs(arity PASS_LD)) != TRUE )
    return rc;

  DEBUG(9, Sdprintf("Building term %s/%d ... ", stringAtom(atom), arity));
  argp = gTop;
  w = consPtr(argp, TAG_COMPOUND|STG_GLOBAL);
  gTop += 1+arity;
  *argp++ = functor;

  for(av=argv; arity-- > 0; av++, argp++)
    readValHandle(*av, argp, _PL_rd PASS_LD);

  setHandle(argv[0], w);
  truncate_term_stack(&argv[1], _PL_rd);

  DEBUG(9, Sdprintf("result: "); pl_write(argv[0]); Sdprintf("\n") );
  return TRUE;
}


		 /*******************************
		 *	  OPERATOR QUEUES	*
		 *******************************/

/* The side-queue is for pushing operators to the side the cannot yet
   be reduced
*/

static inline void
queue_side_op(op_entry *new, ReadData _PL_rd)
{ addBuffer(&_PL_rd->op.side_queue, *new, op_entry);
}

static inline op_entry *
side_op(int i, ReadData _PL_rd)
{ return &baseBuffer(&_PL_rd->op.side_queue, op_entry)[i];
}

static inline void
pop_side_op(ReadData _PL_rd)
{ _PL_rd->op.side_queue.top -= sizeof(op_entry);
}

static inline int
side_p0(ReadData _PL_rd)
{ return (int)entriesBuffer(&_PL_rd->op.side_queue, op_entry) - 1;
}

/* The out-queue is used for pushing operands.  If an operator can be
   reduced, it pops 1 or 2 arguments from the out-queue and pushes the
   result.  Note that the terms themselves live on the term-stack.
*/

static void
queue_out_op(short pri, term_t tpos, ReadData _PL_rd)
{ out_entry e;

  e.tpos = tpos;
  e.pri  = pri;

  addBuffer(&_PL_rd->op.out_queue, e, out_entry);
}

static inline out_entry *
out_op(int i, ReadData _PL_rd)
{ return &((out_entry*)_PL_rd->op.out_queue.top)[i];
}

static inline void
pop_out_op(ReadData _PL_rd)
{ _PL_rd->op.out_queue.top -= sizeof(out_entry);
}

#define PopOut() \
	pop_out_op(_PL_rd); \
        out_n--;

static intptr_t
get_int_arg(term_t t, int n ARG_LD)
{ Word p = valTermRef(t);

  deRef(p);

  return valInt(argTerm(*p, n-1));
}


static term_t
opPos(op_entry *op, out_entry *args ARG_LD)
{ if ( op->tpos )
  { intptr_t fs = get_int_arg(op->tpos, 1 PASS_LD);
    intptr_t fe = get_int_arg(op->tpos, 2 PASS_LD);
    term_t r;

    if ( !(r=PL_new_term_ref()) )
      return 0;

    if ( op->kind == OP_INFIX )
    { intptr_t s = get_int_arg(args[0].tpos, 1 PASS_LD);
      intptr_t e = get_int_arg(args[1].tpos, 2 PASS_LD);

      if ( !op->isblock )
      { if ( !PL_unify_term(r,
			    PL_FUNCTOR,	FUNCTOR_term_position5,
			    PL_INTPTR, s,
			    PL_INTPTR, e,
			    PL_INTPTR, fs,
			    PL_INTPTR, fe,
			    PL_LIST, 2, PL_TERM, args[0].tpos,
					PL_TERM, args[1].tpos) )
	  return (term_t)0;
      } else
      { if ( !PL_unify_term(r,
			    PL_FUNCTOR,	FUNCTOR_term_position5,
			    PL_INTPTR, s,
			    PL_INTPTR, e,
			    PL_INT, 0,
			    PL_INT, 0,
			    PL_LIST, 3, PL_TERM, op->tpos,
					PL_TERM, args[0].tpos,
					PL_TERM, args[1].tpos) )
	  return (term_t)0;
      }
    } else
    { intptr_t s, e;

      if ( op->kind == OP_PREFIX )
      { s = fs;
	e = get_int_arg(args[0].tpos, 2 PASS_LD);
      } else
      { s = get_int_arg(args[0].tpos, 1 PASS_LD);
	e = fe;
      }

      if ( !op->isblock )
      { if ( !PL_unify_term(r,
			    PL_FUNCTOR,	FUNCTOR_term_position5,
			    PL_INTPTR, s,
			    PL_INTPTR, e,
			    PL_INTPTR, fs,
			    PL_INTPTR, fe,
			      PL_LIST, 1, PL_TERM, args[0].tpos) )
	  return (term_t)0;
      } else
      { if ( !PL_unify_term(r,
			    PL_FUNCTOR,	FUNCTOR_term_position5,
			    PL_INTPTR, s,
			    PL_INTPTR, e,
			    PL_INT, 0,
			    PL_INT, 0,
			      PL_LIST, 2, PL_TERM, op->tpos,
					  PL_TERM, args[0].tpos) )
	  return (term_t)0;
      }
    }

    return r;
  }

  return 0;
}


static inline atom_t
op_name(op_entry *e)
{ if ( !e->isterm )
  { return e->op.atom;
  } else
  { atom_t name;

    if ( PL_get_name_arity(e->op.block, &name, NULL) )
    { if ( name == ATOM_dot )
	name = ATOM_nil;
    } else
    { assert(0);
      name = ATOM_nil;
    }

    return name;
  }
}


static int
build_op_term(op_entry *op, ReadData _PL_rd ARG_LD)
{ term_t tmp;
  out_entry *e;
  int arity = (op->kind == OP_INFIX ? 2 : 1);
  int rc;

  if ( !(tmp = PL_new_term_ref()) )
    return FALSE;

  e = out_op(-arity, _PL_rd);
  if ( !op->isblock )
  { if ( (rc = build_term(op->op.atom, arity, _PL_rd PASS_LD)) != TRUE )
      return rc;
  } else
  { term_t term = alloc_term(_PL_rd PASS_LD);
    term_t *av = term_av(-(arity+1), _PL_rd);
    int i;

    for(i=arity; i>0; i--)
      av[i] = av[i-1];
    av[0] = term;
    PL_put_term(term, op->op.block);

    if ( (rc = build_term(op_name(op), arity+1, _PL_rd PASS_LD)) != TRUE )
      return rc;
  }

  e->pri  = op->op_pri;
  e->tpos = opPos(op, e PASS_LD);

  _PL_rd->op.out_queue.top = (char*)(e+1);

  return rc;
}


		/********************************
		*             PARSER            *
		*********************************/

#define priorityClash { syntaxError("operator_clash"); }

/* - - - - - - - - - - - - - - - - - - - - - - - - - - - - - - - - - - - - -
This part of the parser actually constructs  the  term.   It  calls  the
tokeniser  to  find  the next token and assumes the tokeniser implements
one-token pushback efficiently.  It consists  of  two  mutual  recursive
functions:  complex_term()  which is involved with operator handling and
simple_term() which reads everything, except for operators.
- - - - - - - - - - - - - - - - - - - - - - - - - - - - - - - - - - - - - */

static int simple_term(Token token, term_t positions, ReadData _PL_rd ARG_LD);


static bool
isOp(op_entry *e, int kind, ReadData _PL_rd)
{ int pri;
  int type;

  if ( !currentOperator(_PL_rd->module, op_name(e), kind, &type, &pri) )
    fail;
  e->kind   = kind;
  e->op_pri = pri;

  switch(type)
  { case OP_FX:		e->left_pri = 0;     e->right_pri = pri-1; break;
    case OP_FY:		e->left_pri = 0;     e->right_pri = pri;   break;
    case OP_XF:		e->left_pri = pri-1; e->right_pri = 0;     break;
    case OP_YF:		e->left_pri = pri;   e->right_pri = 0;     break;
    case OP_XFX:	e->left_pri = pri-1; e->right_pri = pri-1; break;
    case OP_XFY:	e->left_pri = pri-1; e->right_pri = pri;   break;
    case OP_YFX:	e->left_pri = pri;   e->right_pri = pri-1; break;
  }

  succeed;
}


#define stringOp(e) \
	stringAtom(op_name(e))
#define PushOp() \
	queue_side_op(&in_op, _PL_rd); \
	side_n++, side_p++;
#define PopOp() \
	pop_side_op(_PL_rd); \
	side_n--, side_p--;
#define SideOp(i) \
	side_op(i, _PL_rd)

#define Modify(cpri) \
	if ( side_n > 0 && rmo == 0 && cpri > SideOp(side_p)->right_pri ) \
	{ op_entry *op = SideOp(side_p); \
	  if ( op->kind == OP_PREFIX && !op->isblock ) \
	  { term_t tmp; \
	    DEBUG(9, Sdprintf("Prefix %s to atom\n", \
			      stringOp(op))); \
	    rmo++; \
	    if ( !(tmp = alloc_term(_PL_rd PASS_LD)) ) return FALSE; \
	    PL_put_atom(tmp, op->op.atom); \
	    queue_out_op(0, op->tpos, _PL_rd); \
	    out_n++; \
	    PopOp(); \
	  } else if ( op->kind == OP_INFIX && out_n > 0 && \
		      isOp(op, OP_POSTFIX, _PL_rd) ) \
	  { int rc; \
	    DEBUG(9, Sdprintf("Infix %s to postfix\n", \
			      stringOp(op))); \
	    rmo++; \
	    rc = build_op_term(op, _PL_rd PASS_LD); \
	    if ( rc != TRUE ) return rc; \
	    PopOp(); \
	  } \
	}


static int
bad_operator(out_entry *out, op_entry *op, ReadData _PL_rd)
{ /*term_t t;*/
  char *opname = stringOp(op);

  last_token_start = op->token_start;

  switch(op->kind)
  { case OP_INFIX:
      if ( op->left_pri < out[0].pri )
      { /*t = out[0].term;*/
	;
      } else
      { last_token_start += strlen(opname);
	/*t = out[1].term;*/
      }
      break;
    case OP_PREFIX:
      last_token_start += strlen(opname);
      /*FALL THROUGH*/
    default:
      /*t = out[0].term;*/
      ;
  }

/* might use this to improve the error message!?
  if ( PL_get_name_arity(t, &name, &arity) )
  { Ssprintf(buf, "Operator `%s' conflicts with `%s'",
	     opname, stringAtom(name));
  }
*/

  syntaxError("operator_clash", _PL_rd);
}


/* can_reduce() returns

	TRUE  if operator can be reduced;
        FALSE if operator can not be reduced;
        -1    if attempting is a syntax error
*/

static int
can_reduce(op_entry *op, short cpri, int out_n, ReadData _PL_rd)
{ int rc;
  int arity = op->kind == OP_INFIX ? 2 : 1;
  out_entry *e = out_op(-arity, _PL_rd);

  if ( arity <= out_n )
  { switch(op->kind)
    { case OP_PREFIX:
	rc = op->right_pri >= e[0].pri;
        break;
      case OP_POSTFIX:
	rc = op->left_pri >= e[0].pri;
	break;
      case OP_INFIX:
	rc = op->left_pri  >= e[0].pri &&
	     op->right_pri >= e[1].pri;
	break;
      default:
	assert(0);
	rc = FALSE;
    }
  } else
    return FALSE;

  if ( rc == FALSE && (cpri) == (OP_MAXPRIORITY+1) )
  { bad_operator(e, op, _PL_rd);
    return -1;
  }

  DEBUG(9, if ( rc ) Sdprintf("Reducing %s/%d\n",
			      stringOp(op), arity));

  return rc;
}


#define Reduce(cpri) \
	while( out_n > 0 && side_n > 0 && (cpri) >= SideOp(side_p)->op_pri ) \
	{ int rc; \
	  rc = can_reduce(SideOp(side_p), cpri, out_n, _PL_rd); \
	  if ( rc == FALSE ) break; \
	  if ( rc < 0 ) return FALSE; \
	  rc = build_op_term(SideOp(side_p), _PL_rd PASS_LD); \
	  if ( rc != TRUE ) return rc; \
	  if ( SideOp(side_p)->kind == OP_INFIX ) out_n--; \
	  PopOp(); \
	}


static int
is_name_token(Token token, int must_be_op, ReadData _PL_rd)
{ switch(token->type)
  { case T_NAME:
      return TRUE;
    case T_FUNCTOR:
      return must_be_op;
    case T_PUNCTUATION:
    { switch(token->value.character)
      { case '[':
	case '{':
	  return TRUE;
	case '(':
	  return FALSE;
	case ')':
	case '}':
	case ']':
	  errorWarning("cannot_start_term", 0, _PL_rd);
	  return -1;
	case '|':
	  if ( !must_be_op )
	  { errorWarning("quoted_punctuation", 0, _PL_rd);
	    return -1;
	  }
	  return TRUE;
	case ',':
	  if ( !must_be_op && _PL_rd->strictness > 0 )
	  { errorWarning("quoted_punctuation", 0, _PL_rd);
	    return -1;
	  }
	default:
	  return TRUE;
      }
    }
    default:
      return FALSE;
  }
}


static inline atom_t
name_token(Token token, op_entry *e, ReadData _PL_rd)
{ switch(token->type)
  { case T_PUNCTUATION:
      need_unlock(0, _PL_rd);
      switch(token->value.character)
      { case '[':
	  if ( e )
	    e->isblock = TRUE;
	  return ATOM_nil;
	case '{':
	  if ( e )
	    e->isblock = TRUE;
	  return ATOM_curl;
	default:
	  return codeToAtom(token->value.character);
      }
    case T_FULLSTOP:
      need_unlock(0, _PL_rd);
      return ATOM_dot;
    default:
      return token->value.atom;
  }
}


static int
unify_atomic_position(term_t positions, Token token)
{ if ( positions )
  { return PL_unify_term(positions,
			 PL_FUNCTOR, FUNCTOR_minus2,
			   PL_INTPTR, token->start,
			   PL_INTPTR, token->end);
  } else
    return TRUE;
}


static int
unify_string_position(term_t positions, Token token)
{ if ( positions )
  { return PL_unify_term(positions,
			 PL_FUNCTOR, FUNCTOR_string_position2,
			   PL_INTPTR, token->start,
			   PL_INTPTR, token->end);
  } else
    return TRUE;
}


static int
complex_term(const char *stop, short maxpri, term_t positions,
	     ReadData _PL_rd ARG_LD)
{ op_entry  in_op;
  int out_n = 0, side_n = 0;
  int rmo = 0;				/* Rands more than operators */
  int side_p = side_p0(_PL_rd);
  term_t pin;
  Token token;

  if ( _PL_rd->strictness == 0 )
    maxpri = OP_MAXPRIORITY+1;

  in_op.left_pri = 0;
  in_op.right_pri = 0;

  for(;;)
  { int rc;

    if ( positions )
      pin = PL_new_term_ref();
    else
      pin = 0;

    if ( !(token = get_token(rmo == 1, _PL_rd)) )
      return FALSE;

    if ( out_n != 0 || side_n != 0 )	/* Check for end of term */
    { switch(token->type)
      { case T_FULLSTOP:
	  if ( stop == NULL )
	    goto exit;			/* exit for-loop */
	  break;
	case T_PUNCTUATION:
	  if ( stop != NULL && strchr(stop, token->value.character) )
	    goto exit;
	  break;
#ifdef O_QUASIQUOTATIONS
        case T_QQ_BAR:
	  if ( stop != NULL && stop[0] == '|' )
	    goto exit;
	  break;
#endif
      }
    }

    if ( (rc=is_name_token(token, rmo == 1, _PL_rd)) == TRUE )
    { in_op.isblock     = FALSE;
      in_op.isterm      = FALSE;
      in_op.op.atom     = name_token(token, &in_op, _PL_rd);
      in_op.tpos        = pin;
      in_op.token_start = last_token_start;

      DEBUG(9, Sdprintf("name %s, rmo = %d\n", stringOp(&in_op), rmo));

      if ( rmo == 0 && isOp(&in_op, OP_PREFIX, _PL_rd) )
      { DEBUG(9, Sdprintf("Prefix op: %s\n", stringOp(&in_op)));

      push_op:
	Unlock(in_op.op.atom);		/* ok; part of an operator */
	if ( in_op.isblock )
	{ term_t *top;

	  if ( (rc = simple_term(token, pin, _PL_rd PASS_LD)) != TRUE )
	    return rc;			/* TBD: need cleanup? */
	  top = term_av(-1, _PL_rd);
	  in_op.op.block = PL_new_term_ref();
	  in_op.isterm = TRUE;
	  PL_put_term(in_op.op.block, *top);
	  truncate_term_stack(top, _PL_rd);
	} else
	{ if ( !unify_atomic_position(pin, token) )
	    return FALSE;
	}
	PushOp();

	continue;
      }
      if ( isOp(&in_op, OP_INFIX, _PL_rd) )
      { DEBUG(9, Sdprintf("Infix op: %s\n", stringOp(&in_op)));

	Modify(in_op.left_pri);
	if ( rmo == 1 )
	{ Reduce(in_op.left_pri);
	  rmo--;
	  goto push_op;
	}
      }
      if ( isOp(&in_op, OP_POSTFIX, _PL_rd) )
      { DEBUG(9, Sdprintf("Postfix op: %s\n", stringOp(&in_op)));

	Modify(in_op.left_pri);
	if ( rmo == 1 )
	{ Reduce(in_op.left_pri);
	  goto push_op;
	}
      }
    } else if ( rc < 0 )
      return FALSE;

    if ( rmo == 1 )
      syntaxError("operator_expected", _PL_rd);

					/* Read `simple' term */
    rc = simple_term(token, pin, _PL_rd PASS_LD);
    if ( rc != TRUE )
      return rc;

    if ( rmo != 0 )
      syntaxError("operator_expected", _PL_rd);
    rmo++;
    queue_out_op(0, pin, _PL_rd);
    out_n++;
  }

exit:
  unget_token();			/* the full-stop or punctuation */
  Modify(maxpri);
  Reduce(maxpri);

  if ( out_n == 1 && side_n == 0 )	/* simple term */
  { out_entry *e = out_op(-1, _PL_rd);
    int rc;

    if ( positions && (rc=PL_unify(positions, e->tpos)) != TRUE )
      return rc;
    PopOut();

    return TRUE;
  }

  if ( out_n == 0 && side_n == 1 )	/* single operator */
  { op_entry *op = SideOp(side_p);
    term_t term = alloc_term(_PL_rd PASS_LD);
    int rc;

    if ( !op->isblock )
      PL_put_atom(term, op->op.atom);
    else
      PL_put_term(term, op->op.block);

    if ( positions && (rc=PL_unify(positions, op->tpos)) != TRUE )
      return rc;

    PopOp();

    return TRUE;
  }

  if ( side_n == 1 && !SideOp(0)->isblock &&
       ( SideOp(0)->op.atom == ATOM_comma ||
	 SideOp(0)->op.atom == ATOM_semicolon
       ))
  { term_t ex;

    LD->exception.processing = TRUE;

    if ( (ex = PL_new_term_ref()) &&
	 PL_unify_term(ex,
		       PL_FUNCTOR, FUNCTOR_punct2,
		         PL_ATOM, SideOp(side_p)->op.atom,
		         PL_ATOM, name_token(token, NULL, _PL_rd)) )
      return errorWarning(NULL, ex, _PL_rd);

    return FALSE;
  }

  syntaxError("operator_balance", _PL_rd);
}


static void
set_range_position(term_t positions, intptr_t start, intptr_t end ARG_LD)
{ Word p = valTermRef(positions);

  deRef(p);
  p = argTermP(*p, 0);
  if ( start >= 0 ) p[0] = consInt(start);
  if ( end   >= 0 ) p[1] = consInt(end);
}


static void
swap_functor_position(term_t positions, intptr_t *sp, intptr_t *ep ARG_LD)
{ Word p = valTermRef(positions);
  intptr_t s, e;

  deRef(p);
  p = argTermP(*p, 0);
  s = valInt(p[2]);
  e = valInt(p[3]);
  p[2] = consInt(*sp);
  p[3] = consInt(*ep);
  *sp = s;
  *ep = e;
}



/* - - - - - - - - - - - - - - - - - - - - - - - - - - - - - - - - - - - - -
read_list(-positions)  reads  a  list  and  places    the  list  on  the
term-stack. Token is the [-token. The idea was that moving this function
out of simple_term() would reduce the  stack-usage of simple_term() when
not reading a list, but  this   assumption  appears wrong: when inlined,
simple_term() uses less stack. Why is that?  Nevertheless, this is a lot
more readable and makes selecting between inlining and not trivial.
- - - - - - - - - - - - - - - - - - - - - - - - - - - - - - - - - - - - - */

static inline int
read_list(Token token, term_t positions, ReadData _PL_rd ARG_LD)
{ term_t term, tail, *tmp;
  term_t pv;

#define P_ELEM (pv+0)			/* pos of element */
#define P_LIST (pv+1)			/* position list */
#define P_TAIL (pv+2)			/* position of tail */

  if ( !(tail = PL_new_term_ref()) )
    return FALSE;

  if ( positions )
  { if ( !(pv = PL_new_term_refs(3)) ||
	 !PL_unify_term(positions,
			PL_FUNCTOR, FUNCTOR_list_position4,
			PL_INTPTR, token->start,
			PL_VARIABLE,
			PL_TERM, P_LIST,
			PL_TERM, P_TAIL) )
      return FALSE;
  } else
    pv = 0;

/* - - - - - - - - - - - - - - - - - - - - - - - - - - - - - - - - - - - - -
Reading a list. Tmp is used to  read   the  next element. Tail is a very
special term-ref. It is always a reference   to the place where the next
term is to be written.
- - - - - - - - - - - - - - - - - - - - - - - - - - - - - - - - - - - - - */

  term = alloc_term(_PL_rd PASS_LD);
  PL_put_term(tail, term);

  for(;;)
  { int rc;
    Word argp;

    if ( positions )
    { if ( !PL_unify_list(P_LIST, P_ELEM, P_LIST) )
	return FALSE;
    }

    rc = complex_term(",|]", 999, P_ELEM, _PL_rd PASS_LD);
    if ( rc != TRUE )
      return rc;
    if ( (rc=ensureSpaceForTermRefs(2 PASS_LD)) != TRUE )
      return rc;
    if ( !hasGlobalSpace(3) &&
         (rc=ensureGlobalSpace(3, ALLOW_GC)) != TRUE )
      return rc;
    argp = gTop;
    gTop += 3;
    *unRef(*valTermRef(tail)) = consPtr(argp,
					TAG_COMPOUND|STG_GLOBAL);
    *argp++ = FUNCTOR_dot2;
    setVar(argp[0]);
    setVar(argp[1]);
    tmp = term_av(-1, _PL_rd);
    readValHandle(tmp[0], argp++, _PL_rd PASS_LD);
    truncate_term_stack(tmp, _PL_rd);
    setHandle(tail, makeRef(argp));

    token = get_token(FALSE, _PL_rd);

    switch(token->value.character)
    { case ']':
	{ if ( positions )
	  { set_range_position(positions, -1, token->end PASS_LD);
	    if ( !PL_unify_nil(P_LIST) ||
		 !PL_unify_atom(P_TAIL, ATOM_none) )
	      return FALSE;
	  }
	  return PL_unify_nil(tail);
	}
      case '|':
	{ int rc;
	  term_t pt = (pv ? P_TAIL : 0);

	  if ( (rc=complex_term(",|]", 999, pt, _PL_rd PASS_LD)) != TRUE )
	    return rc;
	  argp = unRef(*valTermRef(tail));
	  tmp = term_av(-1, _PL_rd);
	  readValHandle(tmp[0], argp, _PL_rd PASS_LD);
	  truncate_term_stack(tmp, _PL_rd);
	  token = get_token(FALSE, _PL_rd); /* discard ']' */
	  switch(token->value.character)
	  { case ',':
	    case '|':
	      syntaxError("list_rest", _PL_rd);
	  }
	  if ( positions )
	  { set_range_position(positions, -1, token->end PASS_LD);
	    if ( !PL_unify_nil(P_LIST) )
	      return FALSE;
	  }
	  succeed;
	}
      case ',':
	continue;
    }
  }
#undef P_ELEM
#undef P_LIST
#undef P_TAIL
}


static inline int				/* read {...} */
read_brace_term(Token token, term_t positions, ReadData _PL_rd ARG_LD)
{ int rc;
  term_t pa;

  if ( positions )
  { if ( !(pa = PL_new_term_ref()) ||
	 !PL_unify_term(positions,
			PL_FUNCTOR, FUNCTOR_brace_term_position3,
			PL_INTPTR, token->start,
			PL_VARIABLE,
			PL_TERM, pa) )
      return FALSE;
  } else
    pa = 0;

  if ( (rc=complex_term("}", OP_MAXPRIORITY+1, pa, _PL_rd PASS_LD)) != TRUE )
    return rc;
  token = get_token(FALSE, _PL_rd);
  if ( positions )
    set_range_position(positions, -1, token->end PASS_LD);

  return build_term(ATOM_curl, 1, _PL_rd PASS_LD);
}


static inline int				/* read (...) */
read_embraced_term(Token token, term_t positions, ReadData _PL_rd ARG_LD)
{ int rc;

  rc = complex_term(")", OP_MAXPRIORITY+1, positions, _PL_rd PASS_LD);
  if ( rc != TRUE )
    return rc;
  token = get_token(FALSE, _PL_rd);	/* skip ')' */

  succeed;
}


static inline int				/* read f(a1, ...) */
read_compound(Token token, term_t positions, ReadData _PL_rd ARG_LD)
{ int arity = 0;
  atom_t functor;
  term_t pv;
  int unlock;
  int rc;

#define P_HEAD (pv+0)
#define P_ARG  (pv+1)

  if ( positions )
  { if ( !(pv = PL_new_term_refs(2)) ||
	 !PL_unify_term(positions,
			PL_FUNCTOR, FUNCTOR_term_position5,
			PL_INTPTR, token->start,
			PL_VARIABLE,
			PL_INTPTR, token->start,
			PL_INTPTR, token->end,
			PL_TERM, P_ARG) )
      return FALSE;
  } else
    pv = 0;

  functor = token->value.atom;
  unlock = (_PL_rd->locked == functor);
  _PL_rd->locked = 0;

  if ( (token=get_token(FALSE, _PL_rd)) &&
       token->type == T_NAME &&
       token->value.atom == ATOM_void )
  { term_t term;

    if ( positions )
    { intptr_t fs = token->start, fe = token->end;

      set_range_position(positions, -1, token->end PASS_LD);
      swap_functor_position(positions, &fs, &fe PASS_LD);
      if ( !PL_unify_term(P_ARG, PL_LIST, 1,
			  PL_FUNCTOR, FUNCTOR_minus2,
			    PL_INTPTR, fs,
			    PL_INTPTR, fe) )
	return FALSE;
    }

    term = alloc_term(_PL_rd PASS_LD);
    PL_put_atom(term, functor);
    rc = build_term(ATOM_void, 1, _PL_rd PASS_LD);
    if ( unlock )
      PL_unregister_atom(functor);

    return rc;
  }

  do
  { if ( positions )
    { if ( !PL_unify_list(P_ARG, P_HEAD, P_ARG) )
	return FALSE;
    }
    if ( (rc=complex_term(",)", 999, P_HEAD, _PL_rd PASS_LD)) != TRUE )
    { if ( unlock )
	PL_unregister_atom(functor);
      return rc;
    }
    arity++;
    token = get_token(FALSE, _PL_rd);	/* `,' or `)' */
  } while(token->value.character == ',');

  if ( positions )
  { set_range_position(positions, -1, token->end PASS_LD);
    if ( !PL_unify_nil(P_ARG) )
      return FALSE;
  }

#undef P_HEAD
#undef P_ARG

  rc = build_term(functor, arity, _PL_rd PASS_LD);
  if ( rc != TRUE )
    return rc;
  if ( unlock )
    PL_unregister_atom(functor);

  succeed;
}


/* simple_term() reads a term and leaves it on the top of the term-stack

Token is the first token of the term.
*/

static int
simple_term(Token token, term_t positions, ReadData _PL_rd ARG_LD)
{ switch(token->type)
  { case T_FULLSTOP:
      syntaxError("end_of_clause", _PL_rd);
    case T_VOID:
      alloc_term(_PL_rd PASS_LD);
      /* nothing to do; term is already a variable */
      return unify_atomic_position(positions, token);
    case T_VARIABLE:
    { term_t term = alloc_term(_PL_rd PASS_LD);
      setHandle(term, token->value.variable->signature);
      DEBUG(9, Sdprintf("Pushed var at 0x%x\n", token->value.variable));
      return unify_atomic_position(positions, token);
    }
    case T_NAME:
    { term_t term = alloc_term(_PL_rd PASS_LD);
      PL_put_atom(term, token->value.atom);
      Unlock(token->value.atom);
      return unify_atomic_position(positions, token);
    }
    case T_NUMBER:
    { term_t term = alloc_term(_PL_rd PASS_LD);
      if ( !_PL_put_number(term, &token->value.number) )
	return FALSE;
      clearNumber(&token->value.number);
      return unify_atomic_position(positions, token);
    }
    case T_STRING:
    { term_t term = alloc_term(_PL_rd PASS_LD);
      PL_put_term(term, token->value.term);
      return unify_string_position(positions, token);
    }
    case T_FUNCTOR:
      return read_compound(token, positions, _PL_rd PASS_LD);
    case T_PUNCTUATION:
    { switch(token->value.character)
      { case '(':
	  return read_embraced_term(token, positions, _PL_rd PASS_LD);
	case '{':
	  return read_brace_term(token, positions, _PL_rd PASS_LD);
	case '[':
	  return read_list(token, positions, _PL_rd PASS_LD);
	default:
	{ term_t term = alloc_term(_PL_rd PASS_LD);
	  PL_put_atom(term, codeToAtom(token->value.character));
	  return unify_atomic_position(positions, token);
	}
      }
    }
#ifdef O_QUASIQUOTATIONS
/* - - - - - - - - - - - - - - - - - - - - - - - - - - - - - - - - - - - - -
subterm_positions = quasi_quotation_position(From, To, TypePos, ContentPos)
- - - - - - - - - - - - - - - - - - - - - - - - - - - - - - - - - - - - - */
    case T_QQ_OPEN:
    { int rc;
      term_t result, t, *argv, pv, av;

      result = alloc_term(_PL_rd PASS_LD);

				/* prepare (if we are the first in term) */
      if ( !_PL_rd->varnames )
	_PL_rd->varnames = PL_new_term_ref();
      if ( !_PL_rd->qq )
      { if ( _PL_rd->quasi_quotations )
	{ _PL_rd->qq = _PL_rd->quasi_quotations;
	} else
	{ if ( !(_PL_rd->qq = PL_new_term_ref()) )
	    return FALSE;
	}

	if ( !(_PL_rd->qq_tail = PL_copy_term_ref(_PL_rd->qq)) )
	  return FALSE;
      }

					/* allocate for quasi_quotation/4 */
      if ( !(av=PL_new_term_refs(4)) )
	return FALSE;

      if ( positions )
      { if ( !(pv = PL_new_term_refs(3)) ||
	     !PL_unify_term(positions,
			    PL_FUNCTOR, FUNCTOR_quasi_quotation_position5,
			      PL_INTPTR, token->start,
			      PL_VARIABLE,
			      PL_TERM, pv+0,
			      PL_TERM, pv+1,
			      PL_TERM, pv+2) )
	  return FALSE;
      } else
	pv = 0;
						/* push type */
      rc = complex_term("|", OP_MAXPRIORITY+1,
			positions ? pv+1 : 0,
			_PL_rd PASS_LD);
      if ( rc != TRUE )
	return rc;
      token = get_token(FALSE, _PL_rd);		/* get the '|' */
      if ( token->type != T_QQ_BAR )
	syntaxError("double_bar_expected", _PL_rd);

      argv = term_av(-1, _PL_rd);
      PL_put_term(av+0, argv[0]);		/* Arg 0: the type */
      truncate_term_stack(argv, _PL_rd);
      if ( !is_quasi_quotation_syntax(av, _PL_rd) )
	return FALSE;
						/* Arg 1: the content */
      if ( !get_quasi_quotation(av+1, &rdhere, rdend, _PL_rd) )
	return FALSE;

      if ( positions )
      { intptr_t qqend = source_char_no + ptr_to_pos(rdhere, _PL_rd);

	if ( !PL_unify(pv+0, av+0) )
	  return FALSE;
	set_range_position(positions, -1, qqend PASS_LD);
	if ( !PL_unify_term(pv+2,
			    PL_FUNCTOR, FUNCTOR_minus2,
			      PL_INTPTR, token->end,	/* end of | token */
			      PL_INTPTR, qqend-2) )     /* end minus "|}" */
	  return FALSE;
      }

      PL_put_term(av+2, _PL_rd->varnames);	/* Arg 2: the var dictionary */
      if ( !PL_unify(av+3, result) )		/* Arg 3: the result */
        return FALSE;

      if ( !PL_cons_functor_v(av+0, FUNCTOR_quasi_quotation4, av) )
        return FALSE;

      if ( !(t = PL_new_term_ref()) ||
	   !PL_unify_list(_PL_rd->qq_tail, t, _PL_rd->qq_tail) ||
	   !PL_unify(t, av+0) )
	return FALSE;

      return TRUE;
    }
    case T_QQ_BAR:
      syntaxError("double_bar_outside_quasiquotation", _PL_rd);
#endif
    default:;
      sysError("read/1: Illegal token type (%d)", token->type);
      /*NOTREACHED*/
      fail;
  }
}


/* - - - - - - - - - - - - - - - - - - - - - - - - - - - - - - - - - - - - -
instantiate_template(-Term, +AtTerm)
- - - - - - - - - - - - - - - - - - - - - - - - - - - - - - - - - - - - - */

static int
instantiate_template(term_t term, term_t at_term ARG_LD)
{ term_t template, substitutions, head, var, value;

  if ( !(template = PL_new_term_ref()) ||
       !(substitutions = PL_new_term_ref()) ||
       !(head = PL_new_term_ref()) ||
       !(var = PL_new_term_ref()) ||
       !(value = PL_new_term_ref()) )
    return FALSE;

  _PL_get_arg(1, at_term, template);
  _PL_get_arg(2, at_term, substitutions);
  if ( !PL_unify(term, template) )
    return FALSE;
  if ( !PL_is_list(substitutions) )
    return PL_error(NULL, 0, "invalid template",
		    ERR_TYPE, ATOM_list, substitutions);
  while( PL_get_list(substitutions, head, substitutions) )
  { if ( PL_is_functor(head, FUNCTOR_equals2) )
    { _PL_get_arg(1, head, var);
      _PL_get_arg(2, head, value);
      if ( !PL_unify(var, value) )
	return FALSE;
    } else
    { return PL_error(NULL, 0, "invalid template",
		      ERR_TYPE, ATOM_equal, head);
    }
  }

  return TRUE;
}


/* - - - - - - - - - - - - - - - - - - - - - - - - - - - - - - - - - - - - -
read_term(?term, ReadData rd)
    Common part of all read variations.
- - - - - - - - - - - - - - - - - - - - - - - - - - - - - - - - - - - - - */

static bool
read_term(term_t term, ReadData rd ARG_LD)
{ int rc2, rc = FALSE;
  term_t *result;
  Token token;
  Word p;
  fid_t fid;

  if ( !(rd->base = raw_read(rd, &rd->end PASS_LD)) )
    fail;

  if ( !(fid=PL_open_foreign_frame()) )
    return FALSE;

  rd->here = rd->base;
  rd->strictness = truePrologFlag(PLFLAG_ISO);
  if ( (rc2=complex_term(NULL, OP_MAXPRIORITY+1,
			 rd->subtpos, rd PASS_LD)) != TRUE )
  { rc = raiseStackOverflow(rc2);
    goto out;
  }
  assert(rd->term_stack.top == 1);
  result = term_av(-1, rd);
  p = valTermRef(result[0]);
  if ( varInfo(*p, rd) )		/* reading a single variable */
  { if ( (rc2=ensureSpaceForTermRefs(1 PASS_LD)) != TRUE )
    { rc = raiseStackOverflow(rc2);
      goto out;
    }
    p = valTermRef(result[0]);		/* may be shifted */
    readValHandle(result[0], p, rd PASS_LD);
  }

  if ( !(token = get_token(FALSE, rd)) )
    goto out;
  if ( token->type != T_FULLSTOP )
  { errorWarning("end_of_clause_expected", 0, rd);
    goto out;
  }

  if ( rd->cycles && PL_is_functor(result[0], FUNCTOR_xpceref2) )
    rc = instantiate_template(term, result[0] PASS_LD);
  else
    rc = PL_unify(term, result[0]);

  truncate_term_stack(result, rd);
  if ( !rc )
    goto out;
  if ( rd->varnames && !(rc=bind_variable_names(rd PASS_LD)) )
    goto out;
#ifdef O_QUASIQUOTATIONS
  if ( !(rc=parse_quasi_quotations(rd PASS_LD)) )
    goto out;
#endif
  if ( rd->variables && !(rc=bind_variables(rd PASS_LD)) )
    goto out;
  if ( rd->singles && !(rc=check_singletons(rd PASS_LD)) )
    goto out;

  rc = TRUE;

out:
  PL_close_foreign_frame(fid);

  return rc;
}

		/********************************
		*       PROLOG CONNECTION       *
		*********************************/

static unsigned char *
backSkipBlanks(const unsigned char *start, const unsigned char *end)
{ const unsigned char *s;

  for( ; end > start; end = s)
  { unsigned char *e;
    int chr;

    for(s=end-1 ; s>start && ISUTF8_CB(*s); s--)
      ;
    e = (unsigned char*)utf8_get_char((char*)s, &chr);
    assert(e == end);
    if ( !PlBlankW(chr) )
      return (unsigned char*)end;
  }

  return (unsigned char *)start;
}


word
pl_raw_read2(term_t from, term_t term)
{ GET_LD
  unsigned char *s, *e, *t2, *top;
  read_data rd;
  word rval;
  IOSTREAM *in;
  int chr;
  PL_chars_t txt;

  if ( !getTextInputStream(from, &in) )
    fail;

  init_read_data(&rd, in PASS_LD);
  if ( !(s = raw_read(&rd, &e PASS_LD)) )
  { if ( Sferror(in) )
    { rval = streamStatus(in);
    } else
    { rval = PL_raise_exception(rd.exception);
      PL_release_stream(in);
    }

    free_read_data(&rd);

    return rval;
  } else
  { PL_release_stream(in);
  }

					/* strip the input from blanks */
  top = backSkipBlanks(s, e-1);
  t2 = backSkipUTF8(s, top, &chr);
  if ( chr == '.' )
    top = backSkipBlanks(s, t2);
					/* watch for "0' ." */
  if ( top < e && top-2 >= s && top[-1] == '\'' && top[-2] == '0' )
    top++;
  *top = EOS;
  s = skipSpaces(s);

  txt.text.t    = (char*)s;
  txt.length    = top-s;
  txt.storage   = PL_CHARS_HEAP;
  txt.encoding  = ENC_UTF8;
  txt.canonical = FALSE;

  rval = PL_unify_text(term, 0, &txt, PL_ATOM);
  free_read_data(&rd);

  return rval;
}


word
pl_raw_read(term_t term)
{ return pl_raw_read2(0, term);
}


word
pl_read2(term_t from, term_t term)
{ GET_LD
  read_data rd;
  int rval;
  IOSTREAM *s;

  if ( !getTextInputStream(from, &s) )
    fail;

  init_read_data(&rd, s PASS_LD);
  rval = read_term(term, &rd PASS_LD);
  if ( rd.has_exception )
    rval = PL_raise_exception(rd.exception);
  free_read_data(&rd);

  if ( Sferror(s) )
    return streamStatus(s);
  else
    PL_release_stream(s);

  return rval;
}


word
pl_read(term_t term)
{ return pl_read2(0, term);
}


static int
unify_read_term_position(term_t tpos ARG_LD)
{ if ( tpos && source_line_no > 0 )
  { return PL_unify_term(tpos,
			 PL_FUNCTOR, FUNCTOR_stream_position4,
			   PL_INT64, source_char_no,
			   PL_INT, source_line_no,
			   PL_INT, source_line_pos,
			   PL_INT64, source_byte_no);
  } else
  { return TRUE;
  }
}


/** read_clause(+Stream, -Clause, +Options)

Options:
	* variable_names(-Names)
	* process_comment(+Boolean)
        * comments(-List)
	* syntax_errors(+Atom)
	* term_position(-Position)
	* subterm_positions(-Layout)
*/

static const opt_spec read_clause_options[] =
{ { ATOM_variable_names,    OPT_TERM },
  { ATOM_term_position,	    OPT_TERM },
  { ATOM_subterm_positions, OPT_TERM },
  { ATOM_process_comment,   OPT_BOOL },
  { ATOM_comments,	    OPT_TERM },
  { ATOM_syntax_errors,     OPT_ATOM },
  { NULL_ATOM,		    0 }
};


static void
callCommentHook(predicate_t comment_hook,
		term_t comments, term_t tpos, term_t term)
{ GET_LD
  fid_t fid;
  term_t av;

  if ( (fid = PL_open_foreign_frame()) &&
       (av = PL_new_term_refs(3)) )
  { qid_t qid;

    PL_put_term(av+0, comments);
    PL_put_term(av+1, tpos);
    PL_put_term(av+2, term);

    if ( (qid = PL_open_query(NULL, PL_Q_NODEBUG|PL_Q_CATCH_EXCEPTION,
			      comment_hook, av)) )
    { term_t ex;

      if ( !PL_next_solution(qid) && (ex=PL_exception(qid)) )
	printMessage(ATOM_error, PL_TERM, ex);

      PL_close_query(qid);
    }

    PL_discard_foreign_frame(fid);
  }
}


int
read_clause(IOSTREAM *s, term_t term, term_t options ARG_LD)
{ read_data rd;
  int rval;
  fid_t fid;
  term_t tpos = 0;
  term_t comments = 0;
  term_t opt_comments = 0;
  int process_comment;
  atom_t syntax_errors = ATOM_dec10;
  predicate_t comment_hook;

  comment_hook = _PL_predicate("comment_hook", 3, "prolog",
			       &GD->procedures.comment_hook3);
  process_comment = (comment_hook->definition->impl.any != NULL);

  if ( !(fid=PL_open_foreign_frame()) )
    return FALSE;

retry:
  init_read_data(&rd, s PASS_LD);

  if ( options &&
       !scan_options(options, 0, ATOM_read_option, read_clause_options,
		     &rd.varnames,
		     &tpos,
		     &rd.subtpos,
		     &process_comment,
		     &opt_comments,
		     &syntax_errors) )
  { PL_close_foreign_frame(fid);
    return FALSE;
  }

  if ( opt_comments )
  { comments = PL_new_term_ref();
  } else if ( process_comment )
  { if ( !tpos )
      tpos = PL_new_term_ref();
    comments = PL_new_term_ref();
  }

  rd.module = LD->modules.source;
  if ( comments )
    rd.comments = PL_copy_term_ref(comments);
  rd.on_error = syntax_errors;
  rd.singles = rd.styleCheck & SINGLETON_CHECK ? TRUE : FALSE;
  if ( (rval=read_term(term, &rd PASS_LD)) &&
       (!tpos || (rval=unify_read_term_position(tpos PASS_LD))) )
  { if ( rd.comments &&
	 (rval = PL_unify_nil(rd.comments)) )
    { if ( opt_comments )
	rval = PL_unify(opt_comments, comments);
      else if ( !PL_get_nil(comments) )
	callCommentHook(comment_hook, comments, tpos, term);
    }
  } else
  { if ( rd.has_exception && reportReadError(&rd) )
    { PL_rewind_foreign_frame(fid);
      free_read_data(&rd);
      goto retry;
    }
  }
  free_read_data(&rd);

  return rval;
}


static
PRED_IMPL("read_clause", 3, read_clause, 0)
{ PRED_LD
  int rc;
  IOSTREAM *s;

  if ( !getTextInputStream(A1, &s) )
    return FALSE;
  rc = read_clause(s, A2, A3 PASS_LD);
  if ( Sferror(s) )
    return streamStatus(s);
  else
    PL_release_stream(s);

  return rc;
}


static const opt_spec read_term_options[] =
{ { ATOM_variable_names,    OPT_TERM },
  { ATOM_variables,         OPT_TERM },
  { ATOM_singletons,        OPT_TERM },
  { ATOM_term_position,     OPT_TERM },
  { ATOM_subterm_positions, OPT_TERM },
  { ATOM_character_escapes, OPT_BOOL },
  { ATOM_double_quotes,	    OPT_ATOM },
  { ATOM_module,	    OPT_ATOM },
  { ATOM_syntax_errors,     OPT_ATOM },
  { ATOM_backquoted_string, OPT_BOOL },
  { ATOM_comments,	    OPT_TERM },
#ifdef O_QUASIQUOTATIONS
  { ATOM_quasi_quotations,  OPT_TERM },
#endif
  { ATOM_cycles,	    OPT_BOOL },
  { NULL_ATOM,		    0 }
};


static foreign_t
read_term_from_stream(IOSTREAM *s, term_t term, term_t options ARG_LD)
{ term_t tpos = 0;
  term_t tcomments = 0;
  int rval;
  atom_t w;
  read_data rd;
  bool charescapes = -1;
  atom_t dq = NULL_ATOM;
  atom_t mname = NULL_ATOM;
  fid_t fid = PL_open_foreign_frame();

retry:
  init_read_data(&rd, s PASS_LD);

  if ( !scan_options(options, 0, ATOM_read_option, read_term_options,
		     &rd.varnames,
		     &rd.variables,
		     &rd.singles,
		     &tpos,
		     &rd.subtpos,
		     &charescapes,
		     &dq,
		     &mname,
		     &rd.on_error,
		     &rd.backquoted_string,
		     &tcomments,
#ifdef O_QUASIQUOTATIONS
		     &rd.quasi_quotations,
#endif
		     &rd.cycles) )
    return FALSE;

  if ( mname )
  { rd.module = lookupModule(mname);
    rd.flags  = rd.module->flags;
  }

  if ( charescapes != -1 )
  { if ( charescapes )
      set(&rd, M_CHARESCAPE);
    else
      clear(&rd, M_CHARESCAPE);
  }
  if ( dq )
  { if ( !setDoubleQuotes(dq, &rd.flags) )
      return FALSE;
  }
  if ( rd.singles && PL_get_atom(rd.singles, &w) && w == ATOM_warning )
    rd.singles = TRUE;
  if ( tcomments )
    rd.comments = PL_copy_term_ref(tcomments);

  rval = read_term(term, &rd PASS_LD);
  if ( Sferror(s) )
    return FALSE;

  if ( rval )
  { if ( tpos )
      rval = unify_read_term_position(tpos PASS_LD);
    if ( rval && tcomments )
    { if ( !PL_unify_nil(rd.comments) )
	rval = FALSE;
    }
  } else
  { if ( rd.has_exception && reportReadError(&rd) )
    { PL_rewind_foreign_frame(fid);
      free_read_data(&rd);
      goto retry;
    }
  }

  free_read_data(&rd);

  return rval;
}


/** read_term(+Stream, -Term, +Options) is det.
*/

static
PRED_IMPL("read_term", 3, read_term, PL_FA_ISO)
{ PRED_LD
  IOSTREAM *s;

  if ( getTextInputStream(A1, &s) )
  { if ( read_term_from_stream(s, A2, A3 PASS_LD) )
      return PL_release_stream(s);
    if ( Sferror(s) )
      return streamStatus(s);
    PL_release_stream(s);
    return FALSE;
  }

  return FALSE;
}


/** read_term(-Term, +Options) is det.
*/

static
PRED_IMPL("read_term", 2, read_term, PL_FA_ISO)
{ PRED_LD
  IOSTREAM *s;

  if ( getTextInputStream(0, &s) )
  { if ( read_term_from_stream(s, A1, A2 PASS_LD) )
      return PL_release_stream(s);
    if ( Sferror(s) )
      return streamStatus(s);
    PL_release_stream(s);
    return FALSE;
  }

  return FALSE;
}


		 /*******************************
		 *	   TERM <->ATOM		*
		 *******************************/

/** read_term_from_atom(+Atom, -Term, +Options) is det.

Read a term from Atom using read_term/3.
*/

static
PRED_IMPL("read_term_from_atom", 3, read_term_from_atom, 0)
{ PRED_LD
  PL_chars_t txt;

  if ( PL_get_text(A1, &txt, CVT_ATOM|CVT_STRING|CVT_EXCEPTION) )
  { int rc;
    IOSTREAM *stream;
    source_location oldsrc = LD->read_source;

    if ( (stream = Sopen_text(&txt, "r")) )
    { rc = read_term_from_stream(stream, A2, A3 PASS_LD);
      Sclose(stream);
    } else
      rc = FALSE;

    LD->read_source = oldsrc;

    return rc;
  }

  return FALSE;
}


static int
atom_to_term(term_t atom, term_t term, term_t bindings)
{ GET_LD
  PL_chars_t txt;

  if ( !bindings && PL_is_variable(atom) ) /* term_to_atom(+, -) */
  { char buf[1024];
    size_t bufsize = sizeof(buf);
    int rval;
    char *s = buf;
    IOSTREAM *stream;
    PL_chars_t txt;

    stream = Sopenmem(&s, &bufsize, "w");
    stream->encoding = ENC_UTF8;
    rval = PL_write_term(stream, term, 1200, PL_WRT_QUOTED);
    if (rval)
    { Sflush(stream);

      txt.text.t = s;
      txt.length = bufsize;
      txt.storage = PL_CHARS_HEAP;
      txt.encoding = ENC_UTF8;
      txt.canonical = FALSE;
      rval = PL_unify_text(atom, 0, &txt, PL_ATOM);
    }

    Sclose(stream);
    if ( s != buf )
      Sfree(s);

    return rval;
  }

  if ( PL_get_text(atom, &txt, CVT_ALL|CVT_EXCEPTION) )
  { GET_LD
    read_data rd;
    int rval;
    IOSTREAM *stream;
    source_location oldsrc = LD->read_source;

    stream = Sopen_text(&txt, "r");

    init_read_data(&rd, stream PASS_LD);
    if ( bindings && (PL_is_variable(bindings) || PL_is_list(bindings)) )
      rd.varnames = bindings;
    else if ( bindings )
      return PL_error(NULL, 0, NULL, ERR_TYPE, ATOM_list, bindings);

    if ( !(rval = read_term(term, &rd PASS_LD)) && rd.has_exception )
      rval = PL_raise_exception(rd.exception);
    free_read_data(&rd);
    Sclose(stream);
    LD->read_source = oldsrc;

    return rval;
  }

  fail;
}


static
PRED_IMPL("atom_to_term", 3, atom_to_term, 0)
{ return atom_to_term(A1, A2, A3);
}


static
PRED_IMPL("term_to_atom", 2, term_to_atom, 0)
{ return atom_to_term(A2, A1, 0);
}


int
PL_chars_to_term(const char *s, term_t t)
{ GET_LD
  read_data rd;
  int rval;
  IOSTREAM *stream = Sopen_string(NULL, (char *)s, -1, "r");
  source_location oldsrc = LD->read_source;

  init_read_data(&rd, stream PASS_LD);
  PL_put_variable(t);
  if ( !(rval = read_term(t, &rd PASS_LD)) && rd.has_exception )
    PL_put_term(t, rd.exception);
  free_read_data(&rd);
  Sclose(stream);
  LD->read_source = oldsrc;

  return rval;
}


int
PL_wchars_to_term(const wchar_t *s, term_t t)
{ GET_LD
  int rc;
  IOSTREAM *stream;
  PL_chars_t text;

  text.text.w    = (pl_wchar_t *)s;
  text.encoding  = ENC_WCHAR;
  text.storage   = PL_CHARS_HEAP;
  text.length    = wcslen(s);
  text.canonical = FALSE;

  if ( (stream = Sopen_text(&text, "r")) )
  { read_data rd;

    source_location oldsrc = LD->read_source;
    init_read_data(&rd, stream PASS_LD);
    PL_put_variable(t);
    if ( !(rc = read_term(t, &rd PASS_LD)) && rd.has_exception )
      PL_put_term(t, rd.exception);
    free_read_data(&rd);
    Sclose(stream);
    LD->read_source = oldsrc;
  } else
    rc = FALSE;

  PL_free_text(&text);

  return rc;
}


		 /*******************************
		 *	     CODE TYPE		*
		 *******************************/

/* '$code_class'(+Code, +Category) is semidet.

True if Code is a member of Category.   This predicate is added to allow
for inspection of the chararacter categories   used for parsing. Defined
categories are:

    * layout
    * graphic
    These are the glueing symbol characters
    * solo
    These are the non-glueing symbol characters
    * punct
    These are the Prolog characters with reserved meaning
    * id_start
    Start of an unquoted atom or variable
    * id_continue
    Continue an unquoted atom or variable
    * upper
    If the id_start char fits, this is a variable.
    * invalid
    Character may not appear outside comments or quoted strings
*/

static
PRED_IMPL("$code_class", 2, code_class, 0)
{ PRED_LD
  int code, rc;
  atom_t class;
  const char *c;

  if ( !PL_get_char_ex(A1, &code, FALSE) ||
       !PL_get_atom_ex(A2, &class) )
    return FALSE;

  if ( code > 0x10ffff )
    PL_error(NULL, 0, NULL, ERR_TYPE, ATOM_character, A1);

  c = PL_atom_chars(class);
  if ( streq(c, "layout") )
    rc = PlBlankW(code);
  else if ( streq(c, "graphic") )
    rc = PlSymbolW(code);
  else if ( streq(c, "solo") )
    rc = PlSoloW(code);
  else if ( streq(c, "punct") )
    rc = PlPunctW(code);
  else if ( streq(c, "upper") )
    rc = PlUpperW(code);
  else if ( streq(c, "id_start") )
    rc = PlIdStartW(code);
  else if ( streq(c, "id_continue") )
    rc = PlIdContW(code);
  else if ( streq(c, "invalid") )
    rc = PlInvalidW(code);
  else
    return PL_error(NULL, 0, NULL, ERR_DOMAIN, ATOM_category, A2);

  return rc ? TRUE : FALSE;
}


		 /*******************************
		 *      PUBLISH PREDICATES	*
		 *******************************/

BeginPredDefs(read)
  PRED_DEF("read_term",		  3, read_term,		  PL_FA_ISO)
  PRED_DEF("read_term",		  2, read_term,		  PL_FA_ISO)
  PRED_DEF("read_clause",	  3, read_clause,	  0)
  PRED_DEF("read_term_from_atom", 3, read_term_from_atom, 0)
  PRED_DEF("atom_to_term",	  3, atom_to_term,	  0)
  PRED_DEF("term_to_atom",	  2, term_to_atom,	  0)
  PRED_DEF("$code_class",	  2, code_class,	  0)
#ifdef O_QUASIQUOTATIONS
  PRED_DEF("$qq_open",            2, qq_open,             0)
#endif
EndPredDefs<|MERGE_RESOLUTION|>--- conflicted
+++ resolved
@@ -1539,23 +1539,6 @@
    in any of the terms.
 */
 
-<<<<<<< HEAD
-static int
-is_singleton(Variable var, ReadData _PL_rd ARG_LD)
-{ if ( var->times == 1 && warn_singleton(var->name) )
-  {
-#ifdef O_QUASIQUOTATIONS
-    if ( _PL_rd->qq )
-    { term_t tail = PL_copy_term_ref(_PL_rd->qq);
-      term_t head = PL_new_term_ref();
-      term_t result = PL_new_term_ref();
-
-      while(PL_get_list(tail, head, tail))
-      { if ( PL_get_arg(4, head, result) &&
-	     PL_var_occurs_in(var->variable, result) )
-	{ var->times++;			/* avoid a second scan */
-	  return FALSE;
-=======
 #define IS_SINGLETON 0
 #define IS_MULTITON  1
 
@@ -1577,25 +1560,16 @@
 	  { var->times++;			/* avoid a second scan */
 	    break;
 	  }
->>>>>>> 6247016b
 	}
       }
     }
 #endif
-<<<<<<< HEAD
-
-    return TRUE;
-  }
-
-  return FALSE;
-=======
   }
 
   if ( type == IS_SINGLETON )
     return var->times == 1 &&  warn_singleton(var->name);
   else
     return var->times  > 1 && !warn_singleton(var->name);
->>>>>>> 6247016b
 }
 
 
@@ -1606,11 +1580,7 @@
     term_t head = PL_new_term_ref();
 
     for_vars(var,
-<<<<<<< HEAD
-	     if ( is_singleton(var, _PL_rd PASS_LD) )
-=======
 	     if ( is_singleton(var, IS_SINGLETON, _PL_rd PASS_LD) )
->>>>>>> 6247016b
 	     {	if ( !PL_unify_list(list, head, list) ||
 		     !PL_unify_term(head,
 				    PL_FUNCTOR,    FUNCTOR_equals2,
@@ -1626,11 +1596,7 @@
 
 					/* singletons */
     for_vars(var,
-<<<<<<< HEAD
-	     if ( is_singleton(var, _PL_rd PASS_LD) )
-=======
 	     if ( is_singleton(var, IS_SINGLETON, _PL_rd PASS_LD) )
->>>>>>> 6247016b
 	     { if ( i < MAX_SINGLETONS )
 		 singletons[i++] = var->name;
 	     });
@@ -1640,14 +1606,6 @@
 	return FALSE;
     }
 
-<<<<<<< HEAD
-    i = 0;				/* multiple _X* */
-    for_vars(var,
-	     if ( is_singleton(var, _PL_rd PASS_LD) )
-	     { if ( i < MAX_SINGLETONS )
-		 singletons[i++] = var->name;
-	     });
-=======
     if ( (_PL_rd->styleCheck&MULTITON_CHECK) )
     { i = 0;				/* multiple _X* */
       for_vars(var,
@@ -1655,7 +1613,6 @@
 	       { if ( i < MAX_SINGLETONS )
 		   singletons[i++] = var->name;
 	       });
->>>>>>> 6247016b
 
       if ( i > 0 )
       { if ( !singletonWarning("multitons", singletons, i) )
