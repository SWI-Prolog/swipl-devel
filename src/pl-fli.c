--- conflicted
+++ resolved
@@ -923,11 +923,7 @@
 PL_cvt_i_ulong(term_t p, unsigned long *c)
 {
 #if SIZEOF_LONG == 8
-<<<<<<< HEAD
-  return PL_cvt_i_uint64(p, c);
-=======
   return PL_cvt_i_uint64(p, (uint64_t *)c);
->>>>>>> 88812e34
 #else
   return PL_cvt_i_uint(p, (unsigned int*)c);
 #endif
@@ -1568,10 +1564,7 @@
     succeed;
   }
 #endif
-<<<<<<< HEAD
-=======
 #ifndef O_GMP
->>>>>>> 88812e34
   if ( isFloat(w) )
   { double f = valFloat(w);
     int l;
@@ -4370,23 +4363,15 @@
 
   Sdprintf("Thread %d (%Ws): foreign predicate %s did not clear exception: \n\t",
 	   tid, name, predicateName(fr->predicate));
-<<<<<<< HEAD
-=======
 #if O_DEBUG
   print_backtrace_named("exception");
 #endif
->>>>>>> 88812e34
 }
 #else
   Sdprintf("Foreign predicate %s did not clear exception: ",
 	   predicateName(fr->predicate));
 #endif
-<<<<<<< HEAD
-  PL_write_term(Serror, ex, 1200, 0);
-  Sdprintf("\n");
-=======
   PL_write_term(Serror, ex, 1200, PL_WRT_NEWLINE);
->>>>>>> 88812e34
 
   PL_clear_exception();
 }
