--- conflicted
+++ resolved
@@ -350,20 +350,11 @@
 endif()
 
 # build swipl
-<<<<<<< HEAD
-add_executable(swipl ${SWIPL_SRC})
-target_link_libraries(swipl ${SWIPL_LIBRARIES} libswipl)
-target_c_stack(swipl 4000000)
-if(MINGW_ROOT)
-  message("Adding -municode")
-  target_link_options(swipl PRIVATE -municode)
-=======
 add_executable(swipl${PGO_SUFFIX} ${SWIPL_SRC})
 target_link_libraries(swipl${PGO_SUFFIX} ${SWIPL_LIBRARIES} libswipl${PGO_SUFFIX})
 target_c_stack(swipl${PGO_SUFFIX} 4000000)
 if(MINGW_ROOT)
   target_link_options(swipl${PGO_SUFFIX} PRIVATE -municode)
->>>>>>> f6e856bd
 endif()
 
 # build the library
@@ -507,11 +498,7 @@
     COMMAND ${PROG_SWIPL} -f none --no-packs -q ${CMAKE_CURRENT_SOURCE_DIR}/test.pl)
 
 set(SWIPL_TEST_DIRS unprotected core attvar debug tabling library
-<<<<<<< HEAD
-    charset eclipse clp GC save files
-=======
     compile charset eclipse clp GC save files transaction
->>>>>>> f6e856bd
     xsb/basic_tests xsb/ai_tests xsb/ptq xsb/neg_tests xsb/delay_tests
     xsb/wfs_tests xsb/table_tests xsb/incremental_tests xsb/nonmt_tests
     xsb/sub_tests)
