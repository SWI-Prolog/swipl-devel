cmake_minimum_required(VERSION 3.5)
project(swipl)

set(CMAKE_MODULE_PATH ${CMAKE_MODULE_PATH} "${CMAKE_CURRENT_SOURCE_DIR}/../cmake")

include(Version)
include(Utils)
include(CStack)
include(LibIndex)

include(CheckIncludeFile)
include(CheckLibraryExists)
include(CheckFunctionExists)
include(CheckSymbolExists)
include(CheckTypeSize)
include(AlignOf)
include(CheckStructHasMember)
include(CheckCCompilerFlag)
<<<<<<< HEAD

find_package(ZLIB REQUIRED)
if(USE_GMP)
  find_package(GMP)
endif()
if(UNIX AND NOT EMSCRIPTEN)
  find_package(Curses)
endif()

=======
include(Dependencies)
>>>>>>> 8dbdb770
include(Config)
include(GCCBuiltins)
include(TestSignalType)
include(TestSCNProcessors)
include(TestHeaderTime)

# FIXME: Is this still needed?
if(CMAKE_C_COMPILER_ID STREQUAL "GNU")
  add_compile_options(-fno-strict-aliasing)
endif()

# Source locations
get_filename_component(SWIPL_ROOT "${CMAKE_CURRENT_SOURCE_DIR}/.." ABSOLUTE)
set(SWIPL_LIBRARY_ROOT ${SWIPL_ROOT}/library)
set(SWIPL_BOOT_ROOT ${SWIPL_ROOT}/boot)

# Tools (swipl-ld)
string(REPLACE "." "" SO_EXT ${CMAKE_SHARED_MODULE_SUFFIX})

# Installation
include(Install)

################
# C files
################

set(SRC_OS pl-buffer.c pl-ctype.c pl-file.c pl-files.c pl-glob.c pl-os.c
    pl-stream.c pl-string.c pl-table.c pl-text.c pl-utf8.c pl-fmt.c
    pl-dtoa.c pl-option.c pl-cstack.c pl-codelist.c pl-prologflag.c pl-tai.c
    pl-locale.c)
prepend(SRC_OS os/ ${SRC_OS})


set(SRC_TAI caltime_utc caltime_tai leapsecs_sub leapsecs_add
    caldate_fmjd caldate_mjd leapsecs_init leapsecs_read tai_pack
    tai_unpack)
prepend(SRC_TAI libtai/ ${SRC_TAI})

set(SRC_MINIZIP zip.c unzip.c ioapi.c)
prepend(SRC_MINIZIP minizip/ ${SRC_MINIZIP})

set(SRC_CORE pl-atom.c pl-wam.c pl-arith.c pl-bag.c pl-error.c
    pl-comp.c pl-zip.c pl-dwim.c pl-ext.c pl-flag.c
    pl-funct.c pl-gc.c pl-privitf.c pl-list.c pl-string.c
    pl-load.c pl-modul.c pl-op.c pl-prims.c pl-pro.c
    pl-proc.c pl-prof.c pl-read.c pl-rec.c pl-setup.c
    pl-sys.c pl-trace.c pl-util.c pl-wic.c pl-write.c
    pl-term.c pl-thread.c pl-xterm.c pl-srcfile.c
    pl-beos.c pl-attvar.c pl-gvar.c pl-btree.c
    pl-init.c pl-gmp.c pl-segstack.c pl-hash.c
    pl-version.c pl-codetable.c pl-supervisor.c
    pl-dbref.c pl-termhash.c pl-variant.c pl-assert.c
    pl-copyterm.c pl-debug.c pl-cont.c pl-ressymbol.c pl-dict.c
    pl-trie.c pl-indirect.c pl-tabling.c pl-rsort.c pl-mutex.c
    pl-allocpool.c pl-wrap.c pl-event.c)

set(LIBSWIPL_SRC
    ${SRC_CORE}
    ${SRC_OS}
    ${SRC_OS_SPECIFIC}
    ${SRC_TAI}
    ${SRC_MINIZIP})
set(SWIPL_SRC pl-main.c)

set(SRC_SWIPL_LD swipl-ld.c)
if(WIN32)
  set(SRC_SWIPL_LD ${SRC_SWIPL_LD} os/windows/uxnt.c)
endif()

set(POSIX_SHELL "/bin/sh" CACHE STRING "Full path to a POSIX compliant shell")

################
# Prolog data files
################

set(SWIPL_DATA_INDEXED_DIRS
    library library/clp library/dcg library/unicode library/lynx)
set(SWIPL_DATA_DIRS
    boot
    ${SWIPL_DATA_INDEXED_DIRS}
    library/dialect library/dialect/swi library/dialect/eclipse
    library/dialect/hprolog library/dialect/sicstus library/dialect/iso
    library/dialect/yap library/dialect/xsb library/theme
    demo)

set(SWIPL_DATA_boot init.pl syspred.pl toplevel.pl license.pl bags.pl apply.pl
    expand.pl dcg.pl history.pl attvar.pl packs.pl dwim.pl rc.pl predopts.pl
    autoload.pl qlf.pl topvars.pl messages.pl load.pl dicts.pl gc.pl
    engines.pl iri.pl tabling.pl)
if(WIN32)
  set(SWIPL_DATA_boot ${SWIPL_DATA_boot} menu.pl)
endif()
prepend(SWIPL_BOOT_FILES ${SWIPL_BUILD_HOME}/boot/ ${SWIPL_DATA_boot})

set(SWIPL_DATA_library explain.pl sort.pl prolog_config.pl
    qsave.pl shlib.pl statistics.pl system.pl error.pl
    backcomp.pl gensym.pl listing.pl debug.pl vm.pl
    quintus.pl edinburgh.pl ctypes.pl files.pl modules.pl
    edit.pl shell.pl check.pl heaps.pl console_input.pl
    tty.pl readln.pl readutil.pl make.pl hotfix.pl option.pl
    oset.pl ordsets.pl occurs.pl lists.pl pprint.pl atom.pl
    www_browser.pl url.pl utf8.pl main.pl assoc.pl nb_set.pl
    threadutil.pl qpforeign.pl dif.pl when.pl ugraphs.pl
    checklast.pl checkselect.pl operators.pl date.pl
    prolog_stack.pl prolog_clause.pl prolog_xref.pl prolog_source.pl
    broadcast.pl pairs.pl base64.pl record.pl rbtrees.pl settings.pl
    thread.pl dialect.pl apply_macros.pl apply.pl nb_rbtrees.pl
    aggregate.pl pure_input.pl pio.pl thread_pool.pl terms.pl
    charsio.pl portray_text.pl csv.pl persistency.pl fastrw.pl
    coinduction.pl ansi_term.pl base32.pl prolog_history.pl
    optparse.pl arithmetic.pl writef.pl predicate_options.pl
    random.pl prolog_breakpoints.pl prolog_autoload.pl
    prolog_colour.pl varnumbers.pl codesio.pl prolog_codewalk.pl
    prolog_pack.pl git.pl prolog_metainference.pl quasi_quotations.pl
    sandbox.pl prolog_format.pl prolog_install.pl check_installation.pl
    solution_sequences.pl iostream.pl dicts.pl yall.pl tabling.pl
    lazy_lists.pl prolog_jiti.pl zip.pl obfuscate.pl wfs.pl
    prolog_wrap.pl prolog_trace.pl prolog_code.pl intercept.pl
    prolog_deps.pl tables.pl)
if(INSTALL_DOCUMENTATION)
  set(SWIPL_DATA_library ${SWIPL_DATA_library} help.pl)
endif()
if(WIN32)
  set(SWIPL_DATA_library ${SWIPL_DATA_library}
      dde.pl win_menu.pl progman.pl)
else()
  has_package(swipl-win HAVE_SWIPL_WIN)
  if(HAVE_SWIPL_WIN)
    set(SWIPL_DATA_library ${SWIPL_DATA_library} win_menu.pl)
  endif()
endif()

set(SWIPL_DATA_library_lynx format.pl html_style.pl html_text.pl
    pldoc_style.pl)

set(SWIPL_DATA_library_theme auto.pl dark.pl)

set(SWIPL_DATA_library_clp bounds.pl clp_events.pl clp_distinct.pl
    clpfd.pl clpb.pl)
if(GMP_FOUND)
  set(SWIPL_DATA_library_clp ${SWIPL_DATA_library_clp} simplex.pl)
endif()

set(SWIPL_DATA_library_dcg basics.pl high_order.pl)

set(SWIPL_DATA_library_unicode blocks.pl unicode_data.pl)

set(SWIPL_DATA_library_dialect bim.pl commons.pl hprolog.pl ifprolog.pl
    sicstus.pl yap.pl xsb.pl)

set(SWIPL_DATA_library_dialect_swi syspred_options.pl)
set(SWIPL_DATA_library_dialect_eclipse test_util_iso.pl)
set(SWIPL_DATA_library_dialect_hprolog format.pl)
set(SWIPL_DATA_library_dialect_sicstus arrays.pl block.pl lists.pl
    README.TXT sockets.pl swipl-lfr.pl system.pl terms.pl timeout.pl)
set(SWIPL_DATA_library_dialect_iso iso_predicates.pl)
set(SWIPL_DATA_library_dialect_yap README.TXT)
set(SWIPL_DATA_library_dialect_xsb README.md source.pl basics.pl machine.pl
    storage.pl ordsets.pl intern.pl string.pl setof.pl consult.pl
    increval.pl curr_sym.pl error_handler.pl lists.pl timed_call.pl
    standard.pl gpp.pl thread.pl gensym.pl)

set(SWIPL_DATA_demo likes.pl README.md)
<<<<<<< HEAD

# ${PL_LIB_FILES_ALL} holds all files from the library that are indexed
# ${PL_LIB_INDEX} holds the index file

set(PL_LIB_FILES_ALL)
foreach(d ${SWIPL_DATA_INDEXED_DIRS})
    string(REGEX REPLACE "/" "_" filevar ${d})
    prepend(files ${SWIPL_ROOT}/${d} ${SWIPL_DATA_${filevar}})
    set(PL_LIB_FILES_ALL ${PL_LIB_FILES_ALL} ${files})
endforeach()
set(PL_LIB_INDEX ${SWIPL_BUILD_LIBRARY}/INDEX.pl)
=======
>>>>>>> 8dbdb770

################
# Custom targets and commands
################

# build helpers
if(NOT CMAKE_CROSSCOMPILING)
  add_executable(mkvmi mkvmi.c)
  add_executable(defatom defatom.c)
  set(PROG_MKVMI mkvmi)
  set(PROG_DEFATOM defatom)
else()
  set(PROG_MKVMI
      ${CMAKE_CURRENT_BINARY_DIR}/mkvmi${CMAKE_HOST_EXECUTABLE_SUFFIX})
  set(PROG_DEFATOM
      ${CMAKE_CURRENT_BINARY_DIR}/defatom${CMAKE_HOST_EXECUTABLE_SUFFIX})

  add_custom_command(
      OUTPUT  ${PROG_DEFATOM}
      COMMAND ${CMAKE_HOST_CC} -o ${PROG_DEFATOM}
	      ${CMAKE_CURRENT_SOURCE_DIR}/defatom.c
      DEPENDS ${CMAKE_CURRENT_SOURCE_DIR}/defatom.c
  )

  add_custom_command(
      OUTPUT  ${PROG_MKVMI}
      COMMAND ${CMAKE_HOST_CC} -o ${PROG_MKVMI}
              ${CMAKE_CURRENT_SOURCE_DIR}/mkvmi.c
      DEPENDS ${CMAKE_CURRENT_SOURCE_DIR}/mkvmi.c
  )
endif()

# FIXME: we should create these in the build directory
add_custom_target(
    vmi-metadata
    COMMAND ${PROG_MKVMI} ${CMAKE_CURRENT_SOURCE_DIR}
    BYPRODUCTS pl-vmi.h pl-codetable.ic pl-jumptable.ic
    DEPENDS ${PROG_MKVMI} pl-vmi.c
    COMMENT "Generating VMI metadata"
)

add_custom_target(
    core-constants
    COMMAND ${PROG_DEFATOM} ${CMAKE_CURRENT_SOURCE_DIR}
    BYPRODUCTS pl-atom.ih pl-funct.ih
    DEPENDS ${PROG_DEFATOM} ATOMS
    COMMENT "Generating static atoms and functors"
)

set(USE_GIT_VERSION_H 1)
add_custom_target(
    git-version
    COMMAND ${CMAKE_CURRENT_SOURCE_DIR}/mkversion.sh ${CMAKE_CURRENT_SOURCE_DIR}
    COMMENT "Checking (git) version"
)

add_custom_command(
    OUTPUT  ${SWIPL_BOOT_FILE}
    COMMAND ${CMAKE_COMMAND} -E remove -f ${SWIPL_BOOT_FILE}
    COMMAND ${PROG_SWIPL_FOR_BOOT} -q -O -o ${SWIPL_BOOT_FILE}
				   -b ${SWIPL_BUILD_HOME}/boot/init.pl
    DEPENDS swipl ${SWIPL_BOOT_FILES}
)

add_custom_target(library_index)

library_index(${SWIPL_DATA_INDEXED_DIRS})

add_custom_target(core ALL
    DEPENDS ${SWIPL_BOOT_FILE}
)

# Precompile some popular larger libraries to .QLF
set(SWIPL_QLF_BASE ${SWIPL_BUILD_HOME}/library)
add_qcompile_target(prolog_colour)
add_qcompile_target(prolog_xref)

# The C config file
configure_file(config.h.cmake config.h)

# Configure some data files.  Uses a function because these
# files use old-style variable names and we want to avoid these
# leaking into the cmake environment.
function(config_data_files)
  set(PL swipl)
  set(PLBASE ${CMAKE_INSTALL_PREFIX}/${SWIPL_INSTALL_DIR})
  set(PLVERSION ${SWIPL_VERSION_STRING})
  set(INSTALL_PLARCH ${SWIPL_ARCH})
  set(prefix ${CMAKE_INSTALL_PREFIX})

  configure_file(swipl.1.in swipl.1 @ONLY)
  configure_file(swipl.pc.in swipl.pc @ONLY)
endfunction()

config_data_files()

# Set swipl.home above binaries to a relative path to the root
file(WRITE "${CMAKE_BINARY_DIR}/swipl.home" "home\n")
file(WRITE "${CMAKE_BINARY_DIR}/src/swipl.home" "../home\n")
file(WRITE "${CMAKE_BINARY_DIR}/packages/swipl.home" "../home\n")
symlink(${SWIPL_BOOT_ROOT}/build_home.pl ${CMAKE_BINARY_DIR}/home/swipl.rc)
symlink(${SWIPL_BOOT_ROOT}/build_home.pl ${CMAKE_BINARY_DIR}/home/swipl-win.rc)
# Final swipl.home for installed system
file(WRITE "${CMAKE_CURRENT_BINARY_DIR}/dot.txt" ".\n")
file(WRITE "${CMAKE_CURRENT_BINARY_DIR}/dotdot.txt" "..\n")

# Establish libraries
if(CURSES_FOUND)
  set(LIBSWIPL_LIBRARIES ${LIBSWIPL_LIBRARIES} ${CURSES_LIBRARIES})
endif()
if(GMP_FOUND)
  set(LIBSWIPL_LIBRARIES ${LIBSWIPL_LIBRARIES} ${GMP_LIBRARIES})
  set(LIBSWIPL_INCLUDES ${LIBSWIPL_INCLUDES} ${GMP_INCLUDE_DIRS})
endif()
set(LIBSWIPL_LIBRARIES
    ${LIBSWIPL_LIBRARIES}
    ${ZLIB_LIBRARIES}
    ${CMAKE_THREAD_LIBS_INIT})
if(HAVE_LIBDL)
  set(LIBSWIPL_LIBRARIES ${LIBSWIPL_LIBRARIES} dl)
endif()
if(HAVE_LIBM)
  set(LIBSWIPL_LIBRARIES ${LIBSWIPL_LIBRARIES} m)
endif()
if(HAVE_LIBRT)
  set(LIBSWIPL_LIBRARIES ${LIBSWIPL_LIBRARIES} rt)
endif()
if(HAVE_LIBATOMIC)
  set(LIBSWIPL_LIBRARIES ${LIBSWIPL_LIBRARIES} atomic)
endif()
if(LIBTCMALLOC_LIBRARIES)
  set(SWIPL_LIBRARIES ${LIBTCMALLOC_LIBRARIES} ${SWIPL_LIBRARIES})
endif()

# build swipl
add_executable(swipl ${SWIPL_SRC})
target_link_libraries(swipl ${SWIPL_LIBRARIES} libswipl)
target_c_stack(swipl 4000000)

# build the library
if(SWIPL_SHARED_LIB)
  set(LIBSWIPL_TYPE SHARED)
else()
  set(LIBSWIPL_TYPE STATIC)
endif()

if(MSVC AND NOT SWIPL_SHARED_LIB)
  # MSVC does not automatically prepend 'lib' to the library name
  # Furthermore it would generate swipl.lib in the same directory as swipl.exe, causing a
  # linking failure:
  # "LNK1114 cannot overwrite the original file 'build/src/Debug/swipl.lib'; error code 5"
  set(LIBSWIPL_NAME libswipl)
else()
  set(LIBSWIPL_NAME swipl)
endif()

add_library(libswipl ${LIBSWIPL_TYPE} ${LIBSWIPL_SRC})
add_dependencies(libswipl git-version vmi-metadata core-constants)
set_target_properties(libswipl PROPERTIES
		      OUTPUT_NAME ${LIBSWIPL_NAME}
		      VERSION ${SWIPL_VERSION_STRING}
		      SOVERSION ${SWIPL_VERSION_MAJOR}
		      GNUtoMS ON)
target_include_directories(libswipl BEFORE PRIVATE
			   ${CMAKE_CURRENT_BINARY_DIR}
			   ${CMAKE_CURRENT_SOURCE_DIR}
			   ${ZLIB_INCLUDE_DIRS}
			   ${LIBSWIPL_INCLUDES})
target_include_directories(libswipl INTERFACE
  $<BUILD_INTERFACE:${CMAKE_CURRENT_SOURCE_DIR}>
  $<BUILD_INTERFACE:${CMAKE_CURRENT_SOURCE_DIR}/os>
  $<INSTALL_INTERFACE:${SWIPL_INSTALL_INCLUDE}>)
target_link_libraries(libswipl PRIVATE ${LIBSWIPL_LIBRARIES})

if(BUILD_SWIPL_LD)
  add_executable(swipl-ld ${SRC_SWIPL_LD})
  target_include_directories(swipl-ld BEFORE PRIVATE
			     ${CMAKE_CURRENT_BINARY_DIR}
			     ${CMAKE_CURRENT_SOURCE_DIR}
			     ${LIBSWIPL_INCLUDES})
  add_dependencies(swipl-ld vmi-metadata core-constants)
endif()

if(WIN32)
  set(SWIPL_PROGRAM libswipl.dll)
else()
  set(SWIPL_PROGRAM swipl)
endif()

if(WIN32)
  include(WindowsTargets)
elseif(EMSCRIPTEN)
  include(EmscriptenTargets)
elseif(ANDROID)
  include(AndroidTargets)
endif()

################
# PGO (profile guided optimization)

set(PGO_PROGRAM ${CMAKE_SOURCE_DIR}/bench/run.pl
    CACHE STRING
    "Program to use for Profile Guided Optimization")

set(PROFILE_GUIDED_OPTIMIZATION OFF
    CACHE STRING
    "Profile guided optimization mode")

set(PGO_DIR ${CMAKE_BINARY_DIR}/PGO-data)

<<<<<<< HEAD
check_c_compiler_flag(-fprofile-dir=${PGO_DIR} HAVE_FPROFILE_DIR)
check_c_compiler_flag(-Wno-maybe-uninitialized HAVE_WNO_MAYBE_UNINITIALIZED)

set(PGO_CFLAGS_EXTRA)
if(HAVE_FPROFILE_DIR)
  list(APPEND PGO_CFLAGS_EXTRA "-fprofile-dir=${PGO_DIR}")
endif()
if(HAVE_WNO_MAYBE_UNINITIALIZED)
  list(APPEND PGO_CFLAGS_EXTRA -Wno-maybe-uninitialized)
endif()

set(PGO_GENERATE_FLAGS -fprofile-generate ${PGO_CFLAGS_EXTRA})
set(PGO_USE_FLAGS      -fprofile-use      ${PGO_CFLAGS_EXTRA})
=======
if(CMAKE_C_COMPILER_ID MATCHES "Clang")
  set(PGO_GENERATE_FLAGS -fprofile-generate=${PGO_DIR})
  set(PGO_USE_FLAGS      -fprofile-use=${PGO_DIR}/swipl.profdata)
  get_filename_component(CMAKE_C_COMPILER_DIR ${CMAKE_C_COMPILER} DIRECTORY)
  find_program(LLVM_PROFDATA llvm-profdata
	       HINTS ${CMAKE_C_COMPILER_DIR})
  add_custom_target(pgo_data
		    ${LLVM_PROFDATA} merge -output=${PGO_DIR}/swipl.profdata ${PGO_DIR}/*.profraw)
else()
  set(PGO_CFLAGS_EXTRA   -Wno-maybe-uninitialized "-fprofile-dir=${PGO_DIR}")
  set(PGO_GENERATE_FLAGS -fprofile-generate ${PGO_CFLAGS_EXTRA})
  set(PGO_USE_FLAGS      -fprofile-use ${PGO_CFLAGS_EXTRA})
  add_custom_target(pgo_data)
endif()
>>>>>>> 8dbdb770

set(PGO_TARGETS swipl libswipl)

if(PROFILE_GUIDED_OPTIMIZATION)
  if(PROFILE_GUIDED_OPTIMIZATION STREQUAL "GENERATE")
    message("-- PGO: setup for data collection")
    foreach(t ${PGO_TARGETS})
      target_compile_options(${t} PRIVATE ${PGO_GENERATE_FLAGS})
      string(REPLACE ";" " " gen_flags "${PGO_GENERATE_FLAGS}")
      set_target_properties(${t} PROPERTIES LINK_FLAGS "${gen_flags}")
#     requires cmake 3.13
#     target_link_options(${t} PRIVATE ${PGO_GENERATE_FLAGS})
    endforeach()
  elseif(PROFILE_GUIDED_OPTIMIZATION STREQUAL "USE")
    message("-- PGO: setup for compiling final version")
    foreach(t ${PGO_TARGETS})
      target_compile_options(${t} PRIVATE ${PGO_USE_FLAGS})
      string(REPLACE ";" " " gen_flags "${PGO_USE_FLAGS}")
      set_target_properties(${t} PROPERTIES LINK_FLAGS "${gen_flags}")
#     target_link_options(${t} PRIVATE ${PGO_USE_FLAGS})
    endforeach()
  endif()
endif()

if(0)
# Does not work.  Please use scripts/pgo-compile.sh
add_custom_target(
    pgo

    COMMAND ${CMAKE_COMMAND} -DPROFILE_GUIDED_OPTIMIZATION=GENERATE -G Ninja ..
    COMMAND ninja -t clean libswipl
    COMMAND ${CMAKE_COMMAND} -E echo "PGO: Compiling instrumented version"
    COMMAND ninja core
    COMMAND ${CMAKE_COMMAND} -E echo "PGO: Running program"
    COMMAND ${CMAKE_COMMAND} -E remove_directory ${PGO_DIR}
    # cannot use the target `swipl` as that causes a build before we run
    COMMAND src/swipl ${PGO_PROGRAM}
    COMMAND ${CMAKE_COMMAND} -DPROFILE_GUIDED_OPTIMIZATION=USE -G Ninja ..
    COMMAND ninja -t clean libswipl
    COMMAND ${CMAKE_COMMAND} -E echo "PGO: Compiling optimized version"
    COMMAND ninja core

    WORKING_DIRECTORY ${CMAKE_BINARY_DIR})
set_property(TARGET pgo PROPERTY
	     JOB_POOL_COMPILE console)
endif(0)

################
# Testing

add_custom_target(check
    COMMAND ${PROG_SWIPL} -f none --no-packs -q ${CMAKE_CURRENT_SOURCE_DIR}/test.pl)

set(SWIPL_TEST_DIRS unprotected core attvar debug tabling library
    charset eclipse clp GC save
    xsb/basic_tests xsb/ai_tests xsb/ptq xsb/neg_tests xsb/delay_tests
    xsb/wfs_tests xsb/table_tests xsb/incremental_tests xsb/nonmt_tests
    xsb/sub_tests)
if(MULTI_THREADED)
  set(SWIPL_TEST_DIRS ${SWIPL_TEST_DIRS} thread)
endif()

add_test(NAME swipl:basic
	 COMMAND ${PROG_SWIPL} -f none --no-packs -q ${CMAKE_CURRENT_SOURCE_DIR}/test.pl --no-subdirs)
foreach(test ${SWIPL_TEST_DIRS})
  add_test(NAME swipl:${test}
	   COMMAND ${PROG_SWIPL} -f none --no-packs -q ${CMAKE_CURRENT_SOURCE_DIR}/test.pl --no-core ${test})
endforeach()

# Use a function to scope CMAKE_INSTALL_DEFAULT_COMPONENT_NAME
function(install_tests)
   set(CMAKE_INSTALL_DEFAULT_COMPONENT_NAME Tests)
   install(DIRECTORY   ${CMAKE_CURRENT_SOURCE_DIR}/Tests
           DESTINATION ${INSTALL_TESTS_DIR})
   install(FILES       ${CMAKE_CURRENT_SOURCE_DIR}/test.pl
           DESTINATION ${INSTALL_TESTS_DIR}/)
endfunction()

if(INSTALL_TESTS)
install_tests()
endif()

# Populate parms.h, making the compilation environment known to Prolog
include(Params)
configure_file(parms.h.cmake parms.h)

# Provide ninja etags
file(GLOB_RECURSE etags_sources RELATIVE ${CMAKE_CURRENT_SOURCE_DIR} "*.[ch]")
add_custom_target(
    etags
    etags ${etags_sources}
    WORKING_DIRECTORY ${CMAKE_CURRENT_SOURCE_DIR}
    COMMENT "Create TAGS file for main sources")

# Create cmake config files
include(CMakePackageConfigHelpers)
write_basic_package_version_file(SWIPLConfigVersion.cmake
  VERSION "${SWIPL_VERSION_STRING}"
  COMPATIBILITY SameMajorVersion)
configure_package_config_file(
  "${CMAKE_SOURCE_DIR}/cmake/SWIPLConfig.cmake.in"
  SWIPLConfig.cmake
  PATH_VARS SWIPL_INSTALL_ARCH_EXE
  INSTALL_DESTINATION "${SWIPL_INSTALL_CMAKE_CONFIG_DIR}"
  NO_SET_AND_CHECK_MACRO
  NO_CHECK_REQUIRED_COMPONENTS_MACRO)

################
# Installation
################

if(SWIPL_INSTALL_IN_LIB)
  set(LIBSWIPL_DIR ${CMAKE_INSTALL_PREFIX}/lib)
else()
  set(LIBSWIPL_DIR ${SWIPL_INSTALL_ARCH_LIB})
endif()

# Make sure tmp directory exists
#
# This is used on Android, where there  is normally no TMP directory and
# the choosen location is not shared  with   any  other  users, since on
# Android every application is its own user.

if(NOT IS_DIRECTORY ${SWIPL_TMP_DIR} AND ANDROID)
 install(DIRECTORY DESTINATION ${SWIPL_TMP_DIR})
endif()

install(TARGETS swipl libswipl EXPORT SWIPL_EXPORT
	RUNTIME DESTINATION ${SWIPL_INSTALL_ARCH_EXE}
        LIBRARY DESTINATION ${LIBSWIPL_DIR}
        ARCHIVE DESTINATION ${LIBSWIPL_DIR}
)
install(FILES ${SWIPL_BOOT_FILE}
	DESTINATION ${SWIPL_INSTALL_PREFIX}
)

foreach(d ${SWIPL_DATA_DIRS})
    string(REGEX REPLACE "/" "_" filevar ${d})
    prepend(files ${SWIPL_ROOT}/${d} ${SWIPL_DATA_${filevar}})
    install_src(core_${filevar}
		FILES ${files}
		DESTINATION ${SWIPL_INSTALL_PREFIX}/${d})
endforeach()
install_src(core_headers
	    FILES
	    ${CMAKE_CURRENT_SOURCE_DIR}/SWI-Prolog.h
	    ${CMAKE_CURRENT_SOURCE_DIR}/os/SWI-Stream.h
	    DESTINATION ${SWIPL_INSTALL_INCLUDE})
install_src(core_compat_sicstus
	    FILES
	    ${CMAKE_CURRENT_SOURCE_DIR}/compat/sicstus.h
	    DESTINATION ${SWIPL_INSTALL_INCLUDE}/sicstus)
install_src(core_compat_yap
	    FILES
	    ${CMAKE_CURRENT_SOURCE_DIR}/compat/YapInterface.h
	    DESTINATION ${SWIPL_INSTALL_INCLUDE}/Yap)
install(FILES ${CMAKE_CURRENT_BINARY_DIR}/dot.txt
	DESTINATION ${SWIPL_INSTALL_PREFIX}
	RENAME "swipl.home")
install(FILES ${CMAKE_CURRENT_BINARY_DIR}/dotdot.txt
	DESTINATION ${SWIPL_INSTALL_PREFIX}/bin
	RENAME "swipl.home")

# Install cmake config files
install(EXPORT SWIPL_EXPORT
  FILE SWIPLTargets.cmake
  NAMESPACE "${SWIPL_CMAKE_NAMESPACE}"
  DESTINATION "${SWIPL_INSTALL_CMAKE_CONFIG_DIR}")
install(FILES "${CMAKE_CURRENT_BINARY_DIR}/SWIPLConfig.cmake"
              "${CMAKE_CURRENT_BINARY_DIR}/SWIPLConfigVersion.cmake"
        DESTINATION "${SWIPL_INSTALL_CMAKE_CONFIG_DIR}")

if(SWIPL_INSTALL_PKGCONFIG)
install(FILES ${CMAKE_CURRENT_BINARY_DIR}/swipl.pc
	DESTINATION ${SWIPL_INSTALL_PKGCONFIG})
endif()
if(SWIPL_INSTALL_MANPAGES)
install(FILES ${CMAKE_CURRENT_BINARY_DIR}/swipl.1
	DESTINATION ${SWIPL_INSTALL_MANPAGES})
install(FILES swipl-ld.1
	DESTINATION ${SWIPL_INSTALL_MANPAGES})
endif()

if(BUILD_SWIPL_LD)
install(TARGETS swipl-ld
	RUNTIME DESTINATION ${SWIPL_INSTALL_ARCH_EXE}
)
endif()

if(WIN32)
install(TARGETS swipl-win
	RUNTIME DESTINATION ${SWIPL_INSTALL_ARCH_EXE}
        LIBRARY DESTINATION ${SWIPL_INSTALL_ARCH_LIB}
)
prepend(WIN32_DLL_FILES ${CMAKE_CURRENT_BINARY_DIR}/ ${WIN32_DLLS})
install(FILES ${WIN32_DLL_FILES} DESTINATION ${SWIPL_INSTALL_ARCH_EXE})
install_src(core_swipl_ico
	    FILES ${CMAKE_CURRENT_SOURCE_DIR}/swipl.ico
	    DESTINATION ${SWIPL_INSTALL_PREFIX})

else(WIN32)

if(NOT BUILD_MACOS_BUNDLE)
# Create symbolic link from public installation dir to executables
install(DIRECTORY DESTINATION bin)
ilink(${CMAKE_INSTALL_PREFIX}/${SWIPL_INSTALL_ARCH_EXE}/swipl
      ${CMAKE_INSTALL_PREFIX}/bin/swipl)
ilink(${CMAKE_INSTALL_PREFIX}/${SWIPL_INSTALL_ARCH_EXE}/swipl-ld
      ${CMAKE_INSTALL_PREFIX}/bin/swipl-ld)
endif()

endif(WIN32)
<|MERGE_RESOLUTION|>--- conflicted
+++ resolved
@@ -16,19 +16,7 @@
 include(AlignOf)
 include(CheckStructHasMember)
 include(CheckCCompilerFlag)
-<<<<<<< HEAD
-
-find_package(ZLIB REQUIRED)
-if(USE_GMP)
-  find_package(GMP)
-endif()
-if(UNIX AND NOT EMSCRIPTEN)
-  find_package(Curses)
-endif()
-
-=======
 include(Dependencies)
->>>>>>> 8dbdb770
 include(Config)
 include(GCCBuiltins)
 include(TestSignalType)
@@ -192,20 +180,6 @@
     standard.pl gpp.pl thread.pl gensym.pl)
 
 set(SWIPL_DATA_demo likes.pl README.md)
-<<<<<<< HEAD
-
-# ${PL_LIB_FILES_ALL} holds all files from the library that are indexed
-# ${PL_LIB_INDEX} holds the index file
-
-set(PL_LIB_FILES_ALL)
-foreach(d ${SWIPL_DATA_INDEXED_DIRS})
-    string(REGEX REPLACE "/" "_" filevar ${d})
-    prepend(files ${SWIPL_ROOT}/${d} ${SWIPL_DATA_${filevar}})
-    set(PL_LIB_FILES_ALL ${PL_LIB_FILES_ALL} ${files})
-endforeach()
-set(PL_LIB_INDEX ${SWIPL_BUILD_LIBRARY}/INDEX.pl)
-=======
->>>>>>> 8dbdb770
 
 ################
 # Custom targets and commands
@@ -416,21 +390,6 @@
 
 set(PGO_DIR ${CMAKE_BINARY_DIR}/PGO-data)
 
-<<<<<<< HEAD
-check_c_compiler_flag(-fprofile-dir=${PGO_DIR} HAVE_FPROFILE_DIR)
-check_c_compiler_flag(-Wno-maybe-uninitialized HAVE_WNO_MAYBE_UNINITIALIZED)
-
-set(PGO_CFLAGS_EXTRA)
-if(HAVE_FPROFILE_DIR)
-  list(APPEND PGO_CFLAGS_EXTRA "-fprofile-dir=${PGO_DIR}")
-endif()
-if(HAVE_WNO_MAYBE_UNINITIALIZED)
-  list(APPEND PGO_CFLAGS_EXTRA -Wno-maybe-uninitialized)
-endif()
-
-set(PGO_GENERATE_FLAGS -fprofile-generate ${PGO_CFLAGS_EXTRA})
-set(PGO_USE_FLAGS      -fprofile-use      ${PGO_CFLAGS_EXTRA})
-=======
 if(CMAKE_C_COMPILER_ID MATCHES "Clang")
   set(PGO_GENERATE_FLAGS -fprofile-generate=${PGO_DIR})
   set(PGO_USE_FLAGS      -fprofile-use=${PGO_DIR}/swipl.profdata)
@@ -445,7 +404,6 @@
   set(PGO_USE_FLAGS      -fprofile-use ${PGO_CFLAGS_EXTRA})
   add_custom_target(pgo_data)
 endif()
->>>>>>> 8dbdb770
 
 set(PGO_TARGETS swipl libswipl)
 
