/*  Part of SWI-Prolog

    Author:        Jan Wielemaker
    E-mail:        J.Wielemaker@vu.nl
    WWW:           http://www.swi-prolog.org
    Copyright (c)  2008-2022, University of Amsterdam
                              VU University Amsterdam
			      CWI, Amsterdam
			      SWI-Prolog Solutions b.v.
    All rights reserved.

    Redistribution and use in source and binary forms, with or without
    modification, are permitted provided that the following conditions
    are met:

    1. Redistributions of source code must retain the above copyright
       notice, this list of conditions and the following disclaimer.

    2. Redistributions in binary form must reproduce the above copyright
       notice, this list of conditions and the following disclaimer in
       the documentation and/or other materials provided with the
       distribution.

    THIS SOFTWARE IS PROVIDED BY THE COPYRIGHT HOLDERS AND CONTRIBUTORS
    "AS IS" AND ANY EXPRESS OR IMPLIED WARRANTIES, INCLUDING, BUT NOT
    LIMITED TO, THE IMPLIED WARRANTIES OF MERCHANTABILITY AND FITNESS
    FOR A PARTICULAR PURPOSE ARE DISCLAIMED. IN NO EVENT SHALL THE
    COPYRIGHT OWNER OR CONTRIBUTORS BE LIABLE FOR ANY DIRECT, INDIRECT,
    INCIDENTAL, SPECIAL, EXEMPLARY, OR CONSEQUENTIAL DAMAGES (INCLUDING,
    BUT NOT LIMITED TO, PROCUREMENT OF SUBSTITUTE GOODS OR SERVICES;
    LOSS OF USE, DATA, OR PROFITS; OR BUSINESS INTERRUPTION) HOWEVER
    CAUSED AND ON ANY THEORY OF LIABILITY, WHETHER IN CONTRACT, STRICT
    LIABILITY, OR TORT (INCLUDING NEGLIGENCE OR OTHERWISE) ARISING IN
    ANY WAY OUT OF THE USE OF THIS SOFTWARE, EVEN IF ADVISED OF THE
    POSSIBILITY OF SUCH DAMAGE.
*/

/* - - - - - - - - - - - - - - - - - - - - - - - - - - - - - - - - - - - - -
Implementation of the Virtual Machine Instructions (VMI).

Each VMI has the structure below. Using this structure we are completely
flexible in how we implement the instruction   and  we can easily create
the derived tables, which is done by the program mkvmi.c.

	VMI(Name, Flags, #Args, (ArgType, ...))
	{
	}
	END_VMI

There are also, for shared code, "helper instructions". These take a similar
form to literal instructions, with the form:

	VMH(Name, #Args, (ArgType, ...), (ArgName, ...))
	{
	}
	END_VMH

These allow function-style calls from other instructions, but only in a goto
(i.e. tailcall-like) usage.

Within the scope of this file,   the following virtual machine variables
are available.

	* FR
	Current environment frame

	* NFR
	Next frame (used to share in various calling instructions)

	* BFR
	Backtrack frame: current choicepoint

	* PC
	Program Counter

	* ARGP
	Argument pointer

	* CL
	Running clause (= FR->clause)

	* DEF
	Running definition

Virtual machine instructions can return with one of:

	* NEXT_INSTRUCTION
	Proceed

	* SOLUTION_RETURN(value)
	Return the given value from PL_next_solution().

	* CLAUSE_FAILED
	Failed unifying the head: backtrack to next clause

	* BODY_FAILED
	Failure of in-body instructions (I_FAIL, B_UNIFY_EXIT, ...)

	* FRAME_FAILED
	Other failures: deep backtracking.

	* VMI_GOTO(VMI)
	Continue executing another virtual instruction.  Note this is
	called GOTO as it is a jump rather than a call.

	* VMH_GOTO(VMH, arg...)
	Continue executing a "helper instruction", using the given arguments.

	* TRACE_RETRY		(only when O_DEBUGGER)
	Retry the current goal.

	* ATTVAR_WAKEUP		(only when O_ATTVAR)
	Wakeup for attributed variable handling.

Virtual machine instruction names.  Prefixes:

  I_	General instructions
  B_	Body specific version
  H_	Head specific versin
  A_	Arithmetic compilation specific
  C_	Control (compilation of ;/2, etc.)
  S_    Supervisor instructions.  See pl-supervisor.c
- - - - - - - - - - - - - - - - - - - - - - - - - - - - - - - - - - - - - */

#define FASTCOND_FAILED \
	{ if ( !LD->fast_condition )   \
	  { BODY_FAILED;	       \
	  } else		       \
	  { PC = LD->fast_condition;   \
	    LD->fast_condition = NULL; \
	    NEXT_INSTRUCTION;          \
	  }                            \
	}

		 /*******************************
		 *	 LOCAL ALLOCATION	*
		 *******************************/

/* Note that lTop can be >= lMax when calling ENSURE_LOCAL_SPACE() */

#define ENSURE_LOCAL_SPACE(bytes, ifnot) \
	if ( unlikely(addPointer(lTop, (bytes)) > (void*)lMax) ) \
        { int rc; \
	  SAVE_REGISTERS(QID); \
	  rc = growLocalSpace(bytes, ALLOW_SHIFT); \
	  LOAD_REGISTERS(QID); \
	  if ( rc != TRUE ) \
	  { rc = raiseStackOverflow(rc); \
	    ifnot; \
	  } \
	}

#define IF_WRITE_MODE_GOTO(label) \
	if ( UMODE == uwrite ) VMI_GOTO(label)

#define TRUST_CLAUSE(cref) \
	UMODE = uread; \
	CL    = cref; \
	lTop  = (LocalFrame)(ARGP + cref->value.clause->variables); \
	ENSURE_LOCAL_SPACE(LOCAL_MARGIN, THROW_EXCEPTION); \
	if ( debugstatus.debugging ) \
	  newChoice(CHP_DEBUG, FR); \
	PC    = cref->value.clause->codes; \
	NEXT_INSTRUCTION;
#define TRY_CLAUSE(cref, cond, altpc) \
	UMODE = uread; \
	CL    = cref; \
	lTop  = (LocalFrame)(ARGP + cref->value.clause->variables); \
	ENSURE_LOCAL_SPACE(LOCAL_MARGIN, THROW_EXCEPTION); \
	if ( cond ) \
	{ Choice ch = newChoice(CHP_JUMP, FR); \
	  ch->value.pc = altpc; \
	} else if ( debugstatus.debugging ) \
	{ newChoice(CHP_DEBUG, FR); \
	} \
	PC    = cref->value.clause->codes; \
	NEXT_INSTRUCTION;

		 /*******************************
		 *	 ATTRIBUTED VARS	*
		 *******************************/

#ifdef O_ATTVAR
#define CHECK_WAKEUP \
	if ( unlikely(LD->alerted & ALERT_WAKEUP) ) \
	{ LD->alerted &= ~ALERT_WAKEUP; \
	  if ( *valTermRef(LD->attvar.head) ) \
	    ATTVAR_WAKEUP; \
	}

/* - - - - - - - - - - - - - - - - - - - - - - - - - - - - - - - - - - - - -
Attributed variable handling, originally from pl-wam.c
- - - - - - - - - - - - - - - - - - - - - - - - - - - - - - - - - - - - - */

VMH(wakeup, 0, (), ())
{ DEBUG(1, Sdprintf("Activating wakeup\n"));
  NFR = lTop;
  setNextFrameFlags(NFR, FR);
  SAVE_REGISTERS(QID);
  DEF = GD->procedures.dwakeup1->definition;
  LOAD_REGISTERS(QID);
  ARGP = argFrameP(NFR, 0);
  ARGP[0] = *valTermRef(LD->attvar.head);
  setVar(*valTermRef(LD->attvar.head));
  setVar(*valTermRef(LD->attvar.tail));

  VMH_GOTO(normal_call);
}
END_VMH

#else
#define CHECK_WAKEUP (void)0
#endif


		 /*******************************
		 *	MAKE STACK SPACE	*
		 *******************************/

#define ENSURE_GLOBAL_SPACE(cells, onchange) \
	ENSURE_STACK_SPACE(cells, 0, onchange)
#define ENSURE_STACK_SPACE(g, t, onchange) \
	if ( !hasStackSpace(g, t) )			\
	{ int __rc;					\
	  SAVE_REGISTERS(QID);				\
	  __rc = ensureStackSpace(g, t);		\
	  LOAD_REGISTERS(QID);				\
	  if ( __rc != TRUE )				\
	  { raiseStackOverflow(__rc);			\
	    THROW_EXCEPTION;				\
	  }						\
	  onchange;					\
	}

/* Can be used for debugging to always force GC at a place */
#define FAKE_GC(onchange) \
	{ int __rc;					\
	  static int __cnt = 0;				\
	  Sdprintf("Forcing GC at %s:%d (cnt=%d)\n",	\
		   __FILE__, __LINE__, ++__cnt);	\
	  if ( __cnt == 131 ) trap_gdb();		\
	  SAVE_REGISTERS(QID);				\
	  __rc = garbageCollect(GC_GLOBAL_OVERFLOW);	\
	  LOAD_REGISTERS(QID);				\
	  if ( __rc != TRUE )				\
	  { raiseStackOverflow(__rc);			\
	    THROW_EXCEPTION;				\
	  }						\
	  onchange;					\
	}

#define globaliseVar(p)               \
	do { Word __v = gTop++;       \
	     setVar(*__v);            \
	     Trail(p, makeRefG(__v)); \
	   } while(0)

#define globaliseFirstVar(p)          \
	do { Word __v = gTop++;       \
	     setVar(*__v);            \
	     *p = makeRefG(__v);      \
	   } while(0)


		 /*******************************
		 *	    DEBUGGING		*
		 *******************************/

/* - - - - - - - - - - - - - - - - - - - - - - - - - - - - - - - - - - - - -
D_BREAK implements break-points in the  code.   A  break-point is set by
replacing  an  instruction  by  a   D_BREAK  instruction.  The  original
instruction is saved in a table. replacedBreak() fetches it.

We simply switch to trace-mode, which will   trap the tracer on the next
breakable instruction (which is what D_BREAK is supposed to replace).
- - - - - - - - - - - - - - - - - - - - - - - - - - - - - - - - - - - - - */

VMI(D_BREAK, 0, 0, ())
{ code c = replacedBreak(PC-1);
  break_action a;
  int pop;				/* arithmetic stack to pop */

  if (LD->fast_condition != NULL)
  { /* Upgrade fast choicepoint to real one in case the D_BREAK involves
       replacing the current instruction with something that fails but
       is not itself a fast condition
    */
    Choice ch;

    if ( addPointer(lTop, sizeof(struct choice)) > (void*)lMax )
    { int rc;

      SAVE_REGISTERS(QID);
      rc = growLocalSpace(sizeof(*ch), ALLOW_SHIFT);
      LOAD_REGISTERS(QID);
      if ( rc != TRUE )
      { raiseStackOverflow(rc);
        THROW_EXCEPTION;
      }
    }

    ch = newChoice(CHP_JUMP, FR);
    ch->value.pc = LD->fast_condition;
    ARGP = argFrameP(lTop, 0);
    LD->fast_condition = NULL;
  }


  switch(c)
  { case I_ENTER:
      ARGP = argFrameP(lTop, 0);	/* enter body mode */
      break;
  }

  DEBUG(CHK_SECURE, checkStacks(NULL));

  LD->query->next_environment = lTop;
  SAVE_REGISTERS(QID);
  setLTopInBody();
  DEBUG(0, memset(lTop, 0xbf, sizeof(word)*100));
  DEBUG(CHK_SECURE, checkStacks(NULL));
  a = callBreakHook(FR, BFR, PC-1, decode(c), &pop);
  switch ( a )
  { case BRK_TRACE:
      tracemode(TRUE, NULL);
      break;
    case BRK_DEBUG:
      debugmode(TRUE, NULL);
      break;
    default:
      break;
  }
  LOAD_REGISTERS(QID);
  lTop = LD->query->next_environment;
  LD->query->next_environment = NULL;
  DEBUG(CHK_SECURE, checkStacks(NULL));

  switch ( a )
  { case BRK_ERROR:
    case BRK_TRACE:
    case BRK_DEBUG:
    case BRK_CONTINUE:
      break;
    case BRK_CALL:
      if ( pop )			/* reset arithmetic stack */
      { popArgvArithStack(pop);
	AR_END();
      }
      if ( decode(c) == I_ENTER )
      { Clause cl = FR->clause->value.clause;
					/* I_ENTER replaces the entire body */
        PC = &cl->codes[cl->code_size-1];
      } else
      { PC = stepPC(PC-1);		/* skip the old calling instruction */
      }
      updateAlerted(LD);
      VMI_GOTO(I_USERCALL0);
  }
  updateAlerted(LD);
  if ( a == BRK_ERROR )
    VMH_GOTO(b_throw);

  VMI_GOTO_CODE(c);
}
END_VMI

/* - - - - - - - - - - - - - - - - - - - - - - - - - - - - - - - - - - - - -
			TRACER RETRY ACTION

By default, retries the  current  frame.  If   another  frame  is  to be
retried, place the frame-reference, which  should   be  a  parent of the
current frame, in debugstatus.retryFrame and jump to this label. This is
implemented by returning retry(Frame) of the prolog_trace_interception/3
hook.

First, the system will leave any parent  frames. Next, it will undo back
to the call-port and finally, restart the clause.

(*) We use FINISH_EXTERNAL_EXCEPT_UNDO to ensure we undo all marks
    created after the frame.
- - - - - - - - - - - - - - - - - - - - - - - - - - - - - - - - - - - - - */

#if O_DEBUGGER
VMH(retry, 0, (), ())
{ LocalFrame rframe0, rframe;
  Choice ch;
					MARK(RETRY);
  if ( debugstatus.retryFrame )
    rframe = (LocalFrame)valTermRef(debugstatus.retryFrame);
  else
    rframe = FR;
  debugstatus.retryFrame = 0;
  rframe0 = rframe;

  /* Find a frame with a choicepoint at the start */
  for( ; rframe; rframe = rframe->parent )
  { if ( (ch = findStartChoice(rframe, BFR)) )
      break;
  }

  if ( rframe )
  { term_t rframe_ref = consTermRef(rframe);

    if ( rframe0 != rframe )
    { DEBUG(MSG_TRACE,
	    Sdprintf("[No retry-information for requested frame]\n"));
    }

    DEBUG(MSG_TRACE,
	  Sdprintf("[Retrying frame %d running %s]\n",
		   (Word)rframe - (Word)lBase,
		   predicateName(rframe->predicate)));

    SAVE_REGISTERS(QID);
    discardChoicesAfter(rframe, FINISH_EXTERNAL_EXCEPT_UNDO); /* See (*) */
    LOAD_REGISTERS(QID);
    rframe = (LocalFrame)valTermRef(rframe_ref);

    rframe->clause = NULL;
    environment_frame = FR = rframe;
    DEF = FR->predicate;
    clear(FR, FR_SKIPPED);
    exception_term = 0;

    VMH_GOTO(depart_or_retry_continue);
  } else
  { Sdprintf("[Could not find retry-point]\n");
    SAVE_REGISTERS(QID);
    abortProlog();				/* What else? */
    LOAD_REGISTERS(QID);
    THROW_EXCEPTION;
  }
}
END_VMH
#endif /*O_DEBUGGER*/

/* - - - - - - - - - - - - - - - - - - - - - - - - - - - - - - - - - - - - -
I_NOP
- - - - - - - - - - - - - - - - - - - - - - - - - - - - - - - - - - - - - */

VMI(I_NOP, 0, 0, ())
{ NEXT_INSTRUCTION;
}
END_VMI

		 /*******************************
		 *	     HEAD UNIFY		*
		 *******************************/

/* - - - - - - - - - - - - - - - - - - - - - - - - - - - - - - - - - - - - -
H_ATOM is used for an atom in the head of the clause. ARGP points to the
current argument to be matched. ARGP is   derefenced  and unified with a
constant argument. This is the same as   H_SMALLINT, except that we must
mark atoms if AGC is in progress because the AGC marker may already have
visited our stack.
- - - - - - - - - - - - - - - - - - - - - - - - - - - - - - - - - - - - - */

VMI(H_ATOM, 0, 1, (CA1_DATA))
{ word c;
  IF_WRITE_MODE_GOTO(B_ATOM);

  c = (word)*PC++;
  pushVolatileAtom(c);
  VMH_GOTO(h_const, c);
}
END_VMI


/* - - - - - - - - - - - - - - - - - - - - - - - - - - - - - - - - - - - - -
H_SMALLINT is used for  small integer  in the head  of the clause.  ARGP
points to the current argument to  be   matched.  ARGP is derefenced and
unified with a constant argument.
- - - - - - - - - - - - - - - - - - - - - - - - - - - - - - - - - - - - - */

VMI(H_SMALLINT, 0, 1, (CA1_DATA))
{ IF_WRITE_MODE_GOTO(B_SMALLINT);

  VMH_GOTO(h_const, (word)*PC++);
}
END_VMI

VMH(h_const, 1, (word), (c))
{ Word k;
  deRef2(ARGP, k);
  if ( *k == c )
  { ARGP++;
    NEXT_INSTRUCTION;
  }
  if ( canBind(*k) )
  { ENSURE_GLOBAL_SPACE(0, deRef2(ARGP, k));
    bindConst(k, c);
    ARGP++;
    NEXT_INSTRUCTION;
  }
  CLAUSE_FAILED;
}
END_VMH


/* - - - - - - - - - - - - - - - - - - - - - - - - - - - - - - - - - - - - -
H_NIL is used for [] in the head.  See H_ATOM for details.
- - - - - - - - - - - - - - - - - - - - - - - - - - - - - - - - - - - - - */

VMI(H_NIL, 0, 0, ())
{ word c;
  Word k;

  IF_WRITE_MODE_GOTO(B_NIL);

  c = ATOM_nil;
  deRef2(ARGP, k);
  if ( *k == c )
  { ARGP++;
    NEXT_INSTRUCTION;
  }
  if ( canBind(*k) )
  { ENSURE_GLOBAL_SPACE(0, deRef2(ARGP, k));
    bindConst(k, c);
    ARGP++;
    NEXT_INSTRUCTION;
  }
  CLAUSE_FAILED;
}
END_VMI


/* - - - - - - - - - - - - - - - - - - - - - - - - - - - - - - - - - - - - -
H_INTEGER: Long integer in  the  head.   Note  that  small  integers are
handled through H_SMALLINT. Copy to the  global stack if the argument is
variable, compare the numbers otherwise.
- - - - - - - - - - - - - - - - - - - - - - - - - - - - - - - - - - - - - */

VMI(H_INTEGER, 0, 1, (CA1_INTEGER))
{ Word k;

  IF_WRITE_MODE_GOTO(B_INTEGER);

  deRef2(ARGP, k);
  if ( canBind(*k) )
  { Word p;
    word c;
    union
    { int64_t val;
      word w[WORDS_PER_INT64];
    } cvt;
    Word vp = cvt.w;

    ENSURE_GLOBAL_SPACE(2+WORDS_PER_INT64, deRef2(ARGP, k));

    p = gTop;
    gTop += 2+WORDS_PER_INT64;
    c = consPtr(p, TAG_INTEGER|STG_GLOBAL);

    cvt.val = (int64_t)(intptr_t)*PC++;
    *p++ = mkIndHdr(WORDS_PER_INT64, TAG_INTEGER);
    cpInt64Data(p, vp);
    *p = mkIndHdr(WORDS_PER_INT64, TAG_INTEGER);

    bindConst(k, c);
    ARGP++;
    NEXT_INSTRUCTION;
  } else if ( isBignum(*k) && valBignum(*k) == (intptr_t)*PC++ )
  { ARGP++;
    NEXT_INSTRUCTION;
  }

  CLAUSE_FAILED;
}
END_VMI


/* - - - - - - - - - - - - - - - - - - - - - - - - - - - - - - - - - - - - -
H_INT64: 64-bit integer in the head. Only applicable for 32-bit hardware
as this is the same as H_INTEGER on 64-bit hardware.

TBD: Compile conditionally
- - - - - - - - - - - - - - - - - - - - - - - - - - - - - - - - - - - - - */

VMI(H_INT64, 0, WORDS_PER_INT64, (CA1_INT64))
{ Word k;

  IF_WRITE_MODE_GOTO(B_INT64);

  deRef2(ARGP, k);
  if ( canBind(*k) )
  { Word p;
    word c;

    ENSURE_GLOBAL_SPACE(2+WORDS_PER_INT64, deRef2(ARGP, k));

    p = gTop;
    gTop += 2+WORDS_PER_INT64;
    c = consPtr(p, TAG_INTEGER|STG_GLOBAL);

    *p++ = mkIndHdr(WORDS_PER_INT64, TAG_INTEGER);
    cpInt64Data(p, PC);
    *p = mkIndHdr(WORDS_PER_INT64, TAG_INTEGER);

    bindConst(k, c);
    ARGP++;
    NEXT_INSTRUCTION;
  } else if ( isBignum(*k) )
  { Word vk = valIndirectP(*k);
    size_t i;

    for(i=0; i<WORDS_PER_INT64; i++)
    { if ( *vk++ != (word)*PC++ )
	CLAUSE_FAILED;
    }
    ARGP++;
    NEXT_INSTRUCTION;
  }

  CLAUSE_FAILED;
}
END_VMI


/* - - - - - - - - - - - - - - - - - - - - - - - - - - - - - - - - - - - - -
H_FLOAT: Float in the head. The  float   follows  the instruction and is
represented as a native C-double.
- - - - - - - - - - - - - - - - - - - - - - - - - - - - - - - - - - - - - */

VMI(H_FLOAT, 0, WORDS_PER_DOUBLE, (CA1_FLOAT))
{ Word k;

  IF_WRITE_MODE_GOTO(B_FLOAT);

  deRef2(ARGP, k);
  if ( canBind(*k) )
  { Word p;
    word c;

    ENSURE_GLOBAL_SPACE(2+WORDS_PER_DOUBLE, deRef2(ARGP, k));

    p = gTop;
    gTop += 2+WORDS_PER_DOUBLE;
    c = consPtr(p, TAG_FLOAT|STG_GLOBAL);

    *p++ = mkIndHdr(WORDS_PER_DOUBLE, TAG_FLOAT);
    cpDoubleData(p, PC);
    *p++ = mkIndHdr(WORDS_PER_DOUBLE, TAG_FLOAT);

    bindConst(k, c);
    ARGP++;
    NEXT_INSTRUCTION;
  } else if ( isFloat(*k) )
  { Word p = valIndirectP(*k);

    switch(WORDS_PER_DOUBLE) /* depend on compiler to clean up */
    { case 2:
	if ( *p++ != *PC++ )
	  CLAUSE_FAILED;
      case 1:
	if ( *p++ == *PC++ )
	{ ARGP++;
	  NEXT_INSTRUCTION;
	}
	CLAUSE_FAILED;
      default:
	assert(0);
    }
  }

  CLAUSE_FAILED;
}
END_VMI


/* - - - - - - - - - - - - - - - - - - - - - - - - - - - - - - - - - - - - -
H_MPZ and H_STRING are used for an mpz   number  and string in the head.
They are both implemented using the generic  code for indirects, but the
decompiler must be able to recognise  the   instruction  which is why we
have two instructions.

TBD:	Deal with multiple identical instructions
- - - - - - - - - - - - - - - - - - - - - - - - - - - - - - - - - - - - - */

VMI(H_MPZ, 0, VM_DYNARGC, (CA1_MPZ))
{ SEPARATE_VMI1;
  VMI_GOTO(H_STRING);
}
END_VMI

VMI(H_MPQ, 0, VM_DYNARGC, (CA1_MPQ))
{ SEPARATE_VMI2;
  VMI_GOTO(H_STRING);
}
END_VMI

VMI(H_STRING, 0, VM_DYNARGC, (CA1_STRING))
{ Word k;

  IF_WRITE_MODE_GOTO(B_STRING);

  deRef2(ARGP, k);
  if ( canBind(*k) )
  { size_t sz = gsizeIndirectFromCode(PC);

    ENSURE_GLOBAL_SPACE(sz, deRef2(ARGP, k));
    struct word_and_Code retval = VM_globalIndirectFromCode(PC);
    PC = retval.code;
    bindConst(k, retval.word);
    ARGP++;
    NEXT_INSTRUCTION;
  }
  if ( isIndirect(*k) )
  { struct word_and_Code retval = VM_equalIndirectFromCode(*k, PC);
    if ( retval.word )
    { PC = retval.code;
      ARGP++;
      NEXT_INSTRUCTION;
    }
  }
  CLAUSE_FAILED;
}
END_VMI


/* - - - - - - - - - - - - - - - - - - - - - - - - - - - - - - - - - - - - -
H_VOID: A singleton variable in the   head.  Just increment the argument
pointer. Also generated for non-singleton   variables appearing on their
own in the head and  encountered  for   the  first  time.  Note that the
compiler suppresses H_VOID when there are   no other instructions before
I_ENTER or I_EXIT.
- - - - - - - - - - - - - - - - - - - - - - - - - - - - - - - - - - - - - */

VMI(H_VOID, 0, 0, ())
{ ARGP++;
  NEXT_INSTRUCTION;
}
END_VMI


VMI(H_VOID_N, 0, 1, (CA1_INTEGER))
{ ARGP += (int)*PC++;
  NEXT_INSTRUCTION;
}
END_VMI


/* - - - - - - - - - - - - - - - - - - - - - - - - - - - - - - - - - - - - -
H_VAR: A variable in the head which is   not an anonymous one and is not
used for the first time. Invoke general unification between the argument
pointer and the variable, whose offset is given relative to the frame.

When in write-mode, ARGP points  to   uninitialised  data  on the global
stack that must be treated as a variable.
- - - - - - - - - - - - - - - - - - - - - - - - - - - - - - - - - - - - - */

VMI(H_VAR, 0, 1, (CA1_VAR))
{ Word k = varFrameP(FR, (int)*PC++);
  int rc;

  if ( UMODE == uwrite )
  { if ( LD->prolog_flag.occurs_check == OCCURS_CHECK_FALSE )
    { deRef(k);
      if ( isVar(*k) )
      { if ( k > ARGP )			/* k on local stack */
	{ if ( tTop+1 > tMax )
	  { int rc;

	    SAVE_REGISTERS(QID);
	    rc = ensureTrailSpace(1);
	    LOAD_REGISTERS(QID);
	    if ( rc != TRUE )
	    { raiseStackOverflow(rc);
	      THROW_EXCEPTION;
	    }
	    k = varFrameP(FR, (int)PC[-1]);
	    deRef(k);
	  }
	  setVar(*ARGP);
	  Trail(k, makeRefG(ARGP));
	} else
	{ *ARGP = makeRefG(k);		/* ARGP on global, so k also */
	}
      } else if ( isAttVar(*k) )
      { *ARGP = makeRefG(k);
      } else
      { *ARGP = *k;
      }

      ARGP++;
      NEXT_INSTRUCTION;
    } else
    { setVar(*ARGP);
    }
  }

  SAVE_REGISTERS(QID);
  rc = unify_ptrs(k, ARGP, ALLOW_GC|ALLOW_SHIFT);
  LOAD_REGISTERS(QID);
  if ( rc )
  { ARGP++;
    NEXT_INSTRUCTION;
  }
  if ( exception_term )
    THROW_EXCEPTION;
  CLAUSE_FAILED;
}
END_VMI


/* - - - - - - - - - - - - - - - - - - - - - - - - - - - - - - - - - - - - -
H_FIRSTVAR: A variable  in  the  head,   which  is  not  anonymous,  but
encountered for the first time. So we know  that the variable is still a
variable. Copy or make a reference.  Trailing   is  not needed as we are
writing in this frame.  ARGP is walking the argument list, but is always
in some compound term as H_FIRSTVAR is not generated for plain variables
in the head.
- - - - - - - - - - - - - - - - - - - - - - - - - - - - - - - - - - - - - */

VMI(H_FIRSTVAR, 0, 1, (CA1_FVAR))
{ if ( UMODE == uwrite )
  { setVar(*ARGP);
    varFrame(FR, *PC++) = makeRefG(ARGP);
  } else
  { varFrame(FR, *PC++) = (needsRef(*ARGP) ? makeRefG(ARGP) : *ARGP);
  }
  ARGP++;
  NEXT_INSTRUCTION;
}
END_VMI


/* - - - - - - - - - - - - - - - - - - - - - - - - - - - - - - - - - - - - -
H_FUNCTOR: A functor in the head. If  the current argument is a variable
we instantiate it with a  new  term,   all  whose  arguments  are set to
variables. Otherwise we check the functor  definition. In both case ARGP
is pushed on the  argument  stack  and   set  to  point  to the leftmost
argument of the  term.  Note  that   the  instantiation  is  trailed  as
dereferencing might have caused we are now pointing in a parent frame or
the global stack (should we check? Saves trail! How often?).

H_RFUNCTOR: Right-most functor.  Achieves right-argument optimization of
the argument stack.
- - - - - - - - - - - - - - - - - - - - - - - - - - - - - - - - - - - - - */

VMI(H_FUNCTOR, 0, 1, (CA1_FUNC))
{ pushArgumentStack((Word)((intptr_t)(ARGP + 1)|UMODE));
  VMI_GOTO(H_RFUNCTOR);
}
END_VMI

VMI(H_RFUNCTOR, 0, 1, (CA1_FUNC))
{ functor_t f;
  Word p;

  IF_WRITE_MODE_GOTO(B_RFUNCTOR);

  f = (functor_t) *PC++;
  deRef2(ARGP, p);
  if ( canBind(*p) )
  { size_t arity = arityFunctor(f);
    Word ap;
    word c;

    ENSURE_GLOBAL_SPACE(1+arity, deRef2(ARGP, p));
    ap = gTop;
    gTop += 1+arity;
    c = consPtr(ap, TAG_COMPOUND|STG_GLOBAL);
    *ap++ = f;
    ARGP = ap;
    while(arity-->0)			/* must clear if we want to do GC */
      setVar(*ap++);
    bindConst(p, c);
    UMODE = uwrite;
    NEXT_INSTRUCTION;
  }
  if ( hasFunctor(*p, f) )
  { ARGP = argTermP(*p, 0);
    NEXT_INSTRUCTION;
  }
  CLAUSE_FAILED;
}
END_VMI


/* - - - - - - - - - - - - - - - - - - - - - - - - - - - - - - - - - - - - -
H_LIST:  As H_FUNCTOR, but using ./2 as predefined functor.
- - - - - - - - - - - - - - - - - - - - - - - - - - - - - - - - - - - - - */

VMI(H_LIST, 0, 0, ())
{ pushArgumentStack((Word)((intptr_t)(ARGP + 1)|UMODE));

  VMI_GOTO(H_RLIST);
}
END_VMI


VMI(H_RLIST, 0, 0, ())
{ Word p;
  word w;

  IF_WRITE_MODE_GOTO(B_RLIST);

  deRef2(ARGP, p);
  w = *p;

  switch(tag(w))
  { case TAG_COMPOUND:
      if ( valueTerm(w)->definition == FUNCTOR_dot2 )
      { ARGP = argTermP(w, 0);
	NEXT_INSTRUCTION;
      }
      CLAUSE_FAILED;
    case TAG_VAR:
    case TAG_ATTVAR:
    { Word ap;
      word c;

      ENSURE_GLOBAL_SPACE(3, deRef2(ARGP, p));
      ap = gTop;
      gTop += 3;
      c = consPtr(ap, TAG_COMPOUND|STG_GLOBAL);
      *ap++ = FUNCTOR_dot2;
      setVar(ap[0]);			/* must clear for GC */
      setVar(ap[1]);
      bindConst(p, c);
      ARGP = ap;
      UMODE = uwrite;
      NEXT_INSTRUCTION;
    }
    default:
      CLAUSE_FAILED;
  }
}
END_VMI


/* - - - - - - - - - - - - - - - - - - - - - - - - - - - - - - - - - - - - -
H_POP: Pop the saved argument pointer pushed by H_FUNCTOR and H_LIST.
- - - - - - - - - - - - - - - - - - - - - - - - - - - - - - - - - - - - - */

VMI(H_POP, 0, 0, ())
{ ARGP = *--aTop;
  UMODE = ((int)(uintptr_t)ARGP & uwrite);
  ARGP = (Word)((intptr_t)ARGP&~uwrite);
  NEXT_INSTRUCTION;
}
END_VMI


/* - - - - - - - - - - - - - - - - - - - - - - - - - - - - - - - - - - - - -
H_LIST_FF: [Var1|Var2] in the head where both   Var1 and Var2 appear for
the  first  time.  This  appears    quite  commonly  in  list-processing
predicates:

	pred([], ...).
	pred([H|T], ...) :-
- - - - - - - - - - - - - - - - - - - - - - - - - - - - - - - - - - - - - */

VMI(H_LIST_FF, 0, 2, (CA1_FVAR,CA1_FVAR))
{ Word p;

  if ( UMODE == uwrite )
  { p = ARGP;
    goto write;
  } else
  { deRef2(ARGP, p);

    if ( isList(*p) )
    { p = argTermP(*p, 0);
      varFrame(FR, *PC++) = (needsRef(*p) ? makeRefG(p) : *p);
      p++;
      varFrame(FR, *PC++) = (needsRef(*p) ? makeRefG(p) : *p);
    } else if ( canBind(*p) )
    { word c;
      Word ap;

    write:
      ENSURE_GLOBAL_SPACE(3,
			  { if ( UMODE == uwrite )
			      p = ARGP;
			    else
			      deRef2(ARGP, p);
			  });
      ap = gTop;
      gTop = ap+3;
      c = consPtr(ap, TAG_COMPOUND|STG_GLOBAL);
      *ap++ = FUNCTOR_dot2;
      setVar(*ap); varFrame(FR, *PC++) = makeRefG(ap); ap++;
      setVar(*ap); varFrame(FR, *PC++) = makeRefG(ap);
      if ( UMODE == uwrite )
	*p = c;
      else
	bindConst(p, c);
    } else
    { CLAUSE_FAILED;
    }
  }

  ARGP++;
  NEXT_INSTRUCTION;
}
END_VMI


		 /*******************************
		 *	 BODY UNIFICATION	*
		 *******************************/

/* - - - - - - - - - - - - - - - - - - - - - - - - - - - - - - - - - - - - -
B_ATOM, B_SMALLINT, B_NIL: An atomic constant in the body of a clause. We
know that ARGP is pointing to a not yet instantiated argument of the next
frame and therefore can just fill the argument. Trailing is not needed as
this is above the stack anyway.
- - - - - - - - - - - - - - - - - - - - - - - - - - - - - - - - - - - - - */

VMI(B_ATOM, VIF_LCO, 1, (CA1_DATA))
{ word c = (word)*PC++;
  pushVolatileAtom(c);
  *ARGP++ = c;
  NEXT_INSTRUCTION;
}
END_VMI

VMI(B_SMALLINT, VIF_LCO, 1, (CA1_DATA))
{ *ARGP++ = (word)*PC++;
  NEXT_INSTRUCTION;
}
END_VMI

VMI(B_NIL, VIF_LCO, 0, ())
{ *ARGP++ = ATOM_nil;
  NEXT_INSTRUCTION;
}
END_VMI


/* - - - - - - - - - - - - - - - - - - - - - - - - - - - - - - - - - - - - -
B_INTEGER: Long following PC for integers   that  cannot be expressed as
tagged integer.

TBD:	Merge the code writing longs to the stack
- - - - - - - - - - - - - - - - - - - - - - - - - - - - - - - - - - - - - */

VMI(B_INTEGER, 0, 1, (CA1_INTEGER))
{ Word p;
  union
  { int64_t val;
    word w[WORDS_PER_INT64];
  } cvt;
  Word vp = cvt.w;

  ENSURE_GLOBAL_SPACE(2+WORDS_PER_INT64, (void)0);
  p = gTop;
  gTop += 2+WORDS_PER_INT64;

  cvt.val = (int64_t)(intptr_t)*PC++;
  *ARGP++ = consPtr(p, TAG_INTEGER|STG_GLOBAL);
  *p++ = mkIndHdr(WORDS_PER_INT64, TAG_INTEGER);
  cpInt64Data(p, vp);
  *p++ = mkIndHdr(WORDS_PER_INT64, TAG_INTEGER);
  NEXT_INSTRUCTION;
}
END_VMI


/* - - - - - - - - - - - - - - - - - - - - - - - - - - - - - - - - - - - - -
B_INT64: 64-bit (int64_t) in the body.  See H_INT64
- - - - - - - - - - - - - - - - - - - - - - - - - - - - - - - - - - - - - */

VMI(B_INT64, 0, WORDS_PER_INT64, (CA1_INT64))
{ Word p;
  size_t i;

  ENSURE_GLOBAL_SPACE(2+WORDS_PER_INT64, (void)0);
  p = gTop;
  gTop += 2+WORDS_PER_INT64;

  *ARGP++ = consPtr(p, TAG_INTEGER|STG_GLOBAL);
  *p++ = mkIndHdr(WORDS_PER_INT64, TAG_INTEGER);
  for(i=0; i<WORDS_PER_INT64; i++)
    *p++ = (word)*PC++;
  *p++ = mkIndHdr(WORDS_PER_INT64, TAG_INTEGER);

  NEXT_INSTRUCTION;
}
END_VMI


/* - - - - - - - - - - - - - - - - - - - - - - - - - - - - - - - - - - - - -
B_FLOAT: Float in the  body.  PC  is   followed  by  a  double in native
representation.
- - - - - - - - - - - - - - - - - - - - - - - - - - - - - - - - - - - - - */

VMI(B_FLOAT, 0, WORDS_PER_DOUBLE, (CA1_FLOAT))
{ Word p;

  ENSURE_GLOBAL_SPACE(2+WORDS_PER_DOUBLE, (void)0);
  p = gTop;
  gTop += 2+WORDS_PER_DOUBLE;

  *ARGP++ = consPtr(p, TAG_FLOAT|STG_GLOBAL);
  *p++ = mkIndHdr(WORDS_PER_DOUBLE, TAG_FLOAT);
  cpDoubleData(p, PC);
  *p++ = mkIndHdr(WORDS_PER_DOUBLE, TAG_FLOAT);
  NEXT_INSTRUCTION;
}
END_VMI


/* - - - - - - - - - - - - - - - - - - - - - - - - - - - - - - - - - - - - -
B_MPZ: MPZ number in body
B_STRING: string in body

Both copy following indirect to the  global   stack.  See also H_MPZ and
H_STRING.
- - - - - - - - - - - - - - - - - - - - - - - - - - - - - - - - - - - - - */

VMI(B_MPZ, 0, VM_DYNARGC, (CA1_MPZ))
{ SEPARATE_VMI1;
  VMI_GOTO(B_STRING);
}
END_VMI

VMI(B_MPQ, 0, VM_DYNARGC, (CA1_MPQ))
{ SEPARATE_VMI2;
  VMI_GOTO(B_STRING);
}
END_VMI

VMI(B_STRING, 0, VM_DYNARGC, (CA1_STRING))
{ size_t sz = gsizeIndirectFromCode(PC);

  ENSURE_GLOBAL_SPACE(sz, (void)0);
  struct word_and_Code retval = VM_globalIndirectFromCode(PC);
  PC = retval.code;
  *ARGP++ = retval.word;
  NEXT_INSTRUCTION;
}
END_VMI


/* - - - - - - - - - - - - - - - - - - - - - - - - - - - - - - - - - - - - -
B_ARGVAR: A variable in the body which is   not an anonymous one, is not
used for the first time and is nested in a term (with B_FUNCTOR). We now
know that *ARGP is a variable, so  we   either  copy the value or make a
reference. The difference between this one and B_VAR is the direction of
the reference link in case *k turns out to be variable.

ARGP is pointing into the term on the global stack we are creating.
- - - - - - - - - - - - - - - - - - - - - - - - - - - - - - - - - - - - - */

VMI(B_ARGVAR, 0, 1, (CA1_VAR))
{ Word k = varFrameP(FR, *PC++);

  deRef(k);
  if ( isVar(*k) )
  { if ( ARGP < k )
    { if ( tTop+1 > tMax )
      { int rc;

	SAVE_REGISTERS(QID);
	rc = ensureTrailSpace(1);
	LOAD_REGISTERS(QID);
	if ( rc != TRUE )
	{ raiseStackOverflow(rc);
	  assert(exception_term);
	  THROW_EXCEPTION;
	}
	k = varFrameP(FR, (int)PC[-1]);
	deRef(k);
      }
      setVar(*ARGP);
      Trail(k, makeRefG(ARGP++));
      NEXT_INSTRUCTION;
    }
    *ARGP++ = makeRefG(k);	/* both on global stack! */
#ifdef O_ATTVAR
  } else if ( isAttVar(*k) )
  { *ARGP++ = makeRefG(k);
#endif
  } else
  { *ARGP++ = *k;
  }

  NEXT_INSTRUCTION;
}
END_VMI


/* - - - - - - - - - - - - - - - - - - - - - - - - - - - - - - - - - - - - -
B_VAR, B_VAR<N>: A variable in the body   which  is not an anonymous one
and is not used for  the  first  time.   We  now  know  that  *ARGP is a
variable, so we either copy the value   or make a reference. Trailing is
not needed as we are writing above the stack.
- - - - - - - - - - - - - - - - - - - - - - - - - - - - - - - - - - - - - */

VMI(B_VAR0, VIF_LCO, 0, ())
{ VMH_GOTO(bvar_cont, VAROFFSET(0));
}
END_VMI

VMI(B_VAR1, VIF_LCO, 0, ())
{ VMH_GOTO(bvar_cont, VAROFFSET(1));
}
END_VMI

VMI(B_VAR2, VIF_LCO, 0, ())
{ VMH_GOTO(bvar_cont, VAROFFSET(2));
}
END_VMI

VMI(B_VAR, VIF_LCO, 1, (CA1_VAR))
{ VMH_GOTO(bvar_cont, (int)*PC++);
}
END_VMI

VMH(bvar_cont, 1, (int), (voffset))
{ Word p;
  p = varFrameP(FR, voffset);
  if ( isVar(*p) )
  { ENSURE_GLOBAL_SPACE(1, p = varFrameP(FR, voffset));
    globaliseVar(p);
    *ARGP++ = *p;
  } else
  { *ARGP++ = linkValI(p);
  }
  NEXT_INSTRUCTION;
}
END_VMH

#ifdef O_COMPILE_IS
/* - - - - - - - - - - - - - - - - - - - - - - - - - - - - - - - - - - - - -
B_UNIFY_VAR, B_UNIFY_EXIT: Unification in the body. We compile A = Term
into one of the following:

    Normal:			    A is firstvar:
	B_UNIFY_VAR <A>			B_UNIFY_FIRSTVAR <A>
	<head unify instructions>	<body unify instructions>
	B_UNIFY_EXIT			B_UNIFY_EXIT

We  need  B_UNIFY_FIRSTVAR  for   the   debugger    as   well   as   for
clearUninitialisedVarsFrame() in pl-gc.c. When in   debug mode we simply
create a frame for =/2 and call it. Note that the `slow unify' mode must
be consistently applied in B_UNIFY_VAR and B_UNIFY_EXIT, which is why we
copy the global value into a local variable.

TBD: B_UNIFY_CONST <var>, <const>
     B_UNIFY_VAR <var1>, <var2>

Note  that  the  B_UNIFY_FIRSTVAR  assumes  write   mode,  but  this  is
unimportant because the compiler generates write (B_*) instructions.
- - - - - - - - - - - - - - - - - - - - - - - - - - - - - - - - - - - - - */

VMI(B_UNIFY_FIRSTVAR, VIF_BREAK, 1, (CA1_FVAR))
{ ARGP = varFrameP(FR, (int)*PC++);
  setVar(*ARGP);			/* needed for GC */
  VMH_GOTO(unify_var_cont);
}
END_VMI


VMI(B_UNIFY_VAR, VIF_BREAK, 1, (CA1_VAR))
{ ARGP = varFrameP(FR, (int)*PC++);
  VMH_GOTO(unify_var_cont);
}
END_VMI

VMH(unify_var_cont, 0, (), ())
{ if ( (SLOW_UNIFY=LD->slow_unify) )
  { Word k = ARGP;

    if ( isVar(*k) )
    { ENSURE_GLOBAL_SPACE(1, k = ARGP);
      globaliseVar(k);
    }

    ARGP = argFrameP(lTop, 0);
    *ARGP++ = *k;
    setVar(*ARGP);
    UMODE = uwrite;			/* must write for GC to work */
    NEXT_INSTRUCTION;
  }

  UMODE = uread;			/* needed? */
  NEXT_INSTRUCTION;
}
END_VMH


VMI(B_UNIFY_EXIT, 0, 0, ())
{ ARGP = argFrameP(lTop, 0);
  if ( SLOW_UNIFY )
  { NFR = lTop;
    DEF = GD->procedures.equals2->definition;
    setNextFrameFlags(NFR, FR);
    VMH_GOTO(normal_call);
  }

  CHECK_WAKEUP;				/* only for non-first-var */
  NEXT_INSTRUCTION;
}
END_VMI


/* - - - - - - - - - - - - - - - - - - - - - - - - - - - - - - - - - - - - -
	B_UNIFY_[FV][FV] VAR1 VAR2
Unify two variables.  F stands for a first-var; V for any other var
- - - - - - - - - - - - - - - - - - - - - - - - - - - - - - - - - - - - - */

VMI(B_UNIFY_FF, VIF_BREAK, 2, (CA1_FVAR,CA1_FVAR))
{ ENSURE_GLOBAL_SPACE(2, (void)0);
  Word v1 = varFrameP(FR, (int)*PC++);
  Word v2 = varFrameP(FR, (int)*PC++);
  Word v  = gTop++;

  setVar(*v);
  *v1 = makeRefG(v);

  if ( LD->slow_unify )
  { v = gTop++;
    setVar(*v);
    *v2 = makeRefG(v);

    ARGP = argFrameP(lTop, 0);
    *ARGP++ = *v1;
    *ARGP++ = *v2;
    VMH_GOTO(debug_equals2);
  } else
  { *v2 = *v1;
  }

  NEXT_INSTRUCTION;
}
END_VMI


/* B_UNIFY_VF is the same as B_UNIFY_FV, but the arguments
 * are swapped by the compiler.  The distinction is needed
 * to allow the decompiler return the correct argument order.
 * Having swapped V1=V2 is hard to compensate for in the
 * GUI tracer.
 */

VMI(B_UNIFY_VF, VIF_BREAK, 2, (CA1_FVAR,CA1_VAR))
{ SEPARATE_VMI1;
  VMI_GOTO(B_UNIFY_FV);
}
END_VMI


VMI(B_UNIFY_FV, VIF_BREAK, 2, (CA1_FVAR,CA1_VAR))
{ ENSURE_GLOBAL_SPACE(2, (void)0);
  Word f = varFrameP(FR, (int)*PC++);
  Word v = varFrameP(FR, (int)*PC++);

  if ( isVar(*v) )
    globaliseVar(v);

  if ( LD->slow_unify )
  { globaliseFirstVar(f);
    ARGP = argFrameP(lTop, 0);
    *ARGP++ = *f;
    *ARGP++ = *v;
    VMH_GOTO(debug_equals2);
  }

  *f = linkValI(v);

  NEXT_INSTRUCTION;
}
END_VMI


VMI(B_UNIFY_VV, VIF_BREAK, 2, (CA1_VAR,CA1_VAR))
{ int rc;
  Word v1 = varFrameP(FR, (int)*PC++);
  Word v2 = varFrameP(FR, (int)*PC++);

  if ( LD->slow_unify )
  { if ( isVar(*v1) || isVar(*v2) )
    { ENSURE_GLOBAL_SPACE(2, { v1 = varFrameP(FR, PC[-2]);
			       v2 = varFrameP(FR, PC[-1]);
			     });
      if ( isVar(*v1) )
	globaliseVar(v1);
      if ( isVar(*v2) )
	globaliseVar(v2);
    }

    ARGP = argFrameP(lTop, 0);
    *ARGP++ = *v1;
    *ARGP++ = *v2;
    VMH_GOTO(debug_equals2);
  }

  SAVE_REGISTERS(QID);
  rc = unify_ptrs(v1, v2, ALLOW_GC|ALLOW_SHIFT);
  LOAD_REGISTERS(QID);
  if ( rc )
  { CHECK_WAKEUP;
    NEXT_INSTRUCTION;
  }
  if ( exception_term )
    THROW_EXCEPTION;

  BODY_FAILED;
}
END_VMI

VMH(debug_equals2, 0, (), ())
{ NFR = lTop;
  DEF = GD->procedures.equals2->definition;
  setNextFrameFlags(NFR, FR);
  VMH_GOTO(normal_call);
}
END_VMH

/* - - - - - - - - - - - - - - - - - - - - - - - - - - - - - - - - - - - - -
B_UNIFY_FC: Unify first variable with a constant.  Always succeeds, no
need for wakeup.
- - - - - - - - - - - - - - - - - - - - - - - - - - - - - - - - - - - - - */

VMI(B_UNIFY_FC, VIF_BREAK, 2, (CA1_FVAR, CA1_DATA))
{ Word f = varFrameP(FR, (int)*PC++);
  word c = (word)*PC++;

  if ( LD->slow_unify )
  { ENSURE_GLOBAL_SPACE(1, f = varFrameP(FR, PC[-2]));
    globaliseFirstVar(f);
    ARGP = argFrameP(lTop, 0);
    *ARGP++ = *f;
    *ARGP++ = c;
    VMH_GOTO(debug_equals2);
  }

  *f = c;
  NEXT_INSTRUCTION;
}
END_VMI


/* - - - - - - - - - - - - - - - - - - - - - - - - - - - - - - - - - - - - -
B_UNIFY_VC: Unify a variable (not first) with a constant in the body.
- - - - - - - - - - - - - - - - - - - - - - - - - - - - - - - - - - - - - */

VMI(B_UNIFY_VC, VIF_BREAK, 2, (CA1_VAR, CA1_DATA))
{ Word k = varFrameP(FR, (int)*PC++);
  word c = (word)*PC++;

  if ( LD->slow_unify )
  { if ( isVar(*k) )
    { ENSURE_GLOBAL_SPACE(1, k = varFrameP(FR, (int)PC[-2]));
      globaliseVar(k);
    }
    ARGP = argFrameP(lTop, 0);
    *ARGP++ = *k;
    *ARGP++ = c;
    VMH_GOTO(debug_equals2);
  }

  deRef(k);
  if ( *k == c )
    NEXT_INSTRUCTION;
  if ( canBind(*k) )
  { ENSURE_GLOBAL_SPACE(0,
			{ k = varFrameP(FR, (int)PC[-2]);
			  deRef(k);
			});
    bindConst(k, c);
    CHECK_WAKEUP;
    NEXT_INSTRUCTION;
  }
  CLAUSE_FAILED;
}
END_VMI


/* - - - - - - - - - - - - - - - - - - - - - - - - - - - - - - - - - - - - -
B_EQ_VV: translation of	Var1 == Var2
- - - - - - - - - - - - - - - - - - - - - - - - - - - - - - - - - - - - - */

VMI(B_EQ_VV, VIF_BREAK, 2, (CA1_VAR,CA1_VAR))
{ Word v1 = varFrameP(FR, (int)*PC++);
  Word v2 = varFrameP(FR, (int)*PC++);
  int rc;

#ifdef O_DEBUGGER
  if ( unlikely(!truePrologFlag(PLFLAG_VMI_BUILTIN)) )
  { if ( isVar(*v1) || isVar(*v2) )
    { ENSURE_GLOBAL_SPACE(2, { v1 = varFrameP(FR, (int)PC[-2]);
			       v2 = varFrameP(FR, (int)PC[-1]);
			     });
      if ( isVar(*v1) ) globaliseVar(v1);
      if ( isVar(*v2) ) globaliseVar(v2);
    }
    ARGP = argFrameP(lTop, 0);
    *ARGP++ = *v1;
    *ARGP++ = *v2;
    VMH_GOTO(debug_eq_vv);
  }
#endif

  if ( (rc=compareStandard(v1, v2, TRUE)) == 0 )
    NEXT_INSTRUCTION;
  if ( rc == CMP_ERROR )
    THROW_EXCEPTION;

  FASTCOND_FAILED;
}
END_VMI

VMH(debug_eq_vv, 0, (), ())
{ NFR = lTop;
  DEF = GD->procedures.strict_equal2->definition;
  setNextFrameFlags(NFR, FR);
  VMH_GOTO(normal_call);
}
END_VMH

/* - - - - - - - - - - - - - - - - - - - - - - - - - - - - - - - - - - - - -
B_EQ_VC Var == constant
- - - - - - - - - - - - - - - - - - - - - - - - - - - - - - - - - - - - - */

VMI(B_EQ_VC, VIF_BREAK, 2, (CA1_VAR,CA1_DATA))
{ Word v1 = varFrameP(FR, (int)*PC++);
  word c  = (word)*PC++;

#ifdef O_DEBUGGER
  if ( unlikely(!truePrologFlag(PLFLAG_VMI_BUILTIN)) )
  { if ( isVar(*v1) )
    { ENSURE_GLOBAL_SPACE(1, v1 = varFrameP(FR, (int)PC[-2]));
      globaliseVar(v1);
    }

    ARGP = argFrameP(lTop, 0);
    *ARGP++ = *v1;
    *ARGP++ = c;
    VMH_GOTO(debug_eq_vv);
  }
#endif

  deRef(v1);
  if ( *v1 == c )
    NEXT_INSTRUCTION;

  FASTCOND_FAILED;
}
END_VMI


/* - - - - - - - - - - - - - - - - - - - - - - - - - - - - - - - - - - - - -
B_NEQ_VV: translation of Var1 \== Var2
- - - - - - - - - - - - - - - - - - - - - - - - - - - - - - - - - - - - - */

VMI(B_NEQ_VV, VIF_BREAK, 2, (CA1_VAR,CA1_VAR))
{ Word v1 = varFrameP(FR, (int)*PC++);
  Word v2 = varFrameP(FR, (int)*PC++);
  int rc;

#ifdef O_DEBUGGER
  if ( unlikely(!truePrologFlag(PLFLAG_VMI_BUILTIN)) )
  { if ( isVar(*v1) || isVar(*v2) )
    { ENSURE_GLOBAL_SPACE(2, { v1 = varFrameP(FR, (int)PC[-2]);
			       v2 = varFrameP(FR, (int)PC[-1]);
			     });
      if ( isVar(*v1) )
	globaliseVar(v1);
      if ( isVar(*v2) )
	globaliseVar(v2);
    }

    ARGP = argFrameP(lTop, 0);
    *ARGP++ = linkValI(v1);
    *ARGP++ = linkValI(v2);
    VMH_GOTO(debug_neq_vv);
  }
#endif

  if ( (rc=compareStandard(v1, v2, TRUE)) == 0 )
    FASTCOND_FAILED;
  if ( rc == CMP_ERROR )
    THROW_EXCEPTION;

  NEXT_INSTRUCTION;
}
END_VMI

VMH(debug_neq_vv, 0, (), ())
{ NFR = lTop;
  DEF = GD->procedures.not_strict_equal2->definition;
  setNextFrameFlags(NFR, FR);
  VMH_GOTO(normal_call);
}
END_VMH

/* - - - - - - - - - - - - - - - - - - - - - - - - - - - - - - - - - - - - -
B_NEQ_VC Var == constant
- - - - - - - - - - - - - - - - - - - - - - - - - - - - - - - - - - - - - */

VMI(B_NEQ_VC, VIF_BREAK, 2, (CA1_VAR,CA1_DATA))
{ Word v1 = varFrameP(FR, (int)*PC++);
  word c  = (word)*PC++;

#ifdef O_DEBUGGER
  if ( unlikely(!truePrologFlag(PLFLAG_VMI_BUILTIN)) )
  { if ( isVar(*v1) )
    { ENSURE_GLOBAL_SPACE(1, v1 = varFrameP(FR, (int)PC[-2]));
      globaliseVar(v1);
    }

    ARGP = argFrameP(lTop, 0);
    *ARGP++ = linkValI(v1);
    *ARGP++ = c;
    VMH_GOTO(debug_neq_vv);
  }
#endif

  deRef(v1);
  if ( *v1 != c )
    NEXT_INSTRUCTION;

  FASTCOND_FAILED;
}
END_VMI


/* - - - - - - - - - - - - - - - - - - - - - - - - - - - - - - - - - - - - -
arg/3 special cases
- - - - - - - - - - - - - - - - - - - - - - - - - - - - - - - - - - - - - */


VMI(B_ARG_CF, VIF_BREAK, 3, (CA1_DATA,CA1_VAR,CA1_FVAR))
{ ENSURE_GLOBAL_SPACE(2, (void)0);

  PC += 3;
  VMH_GOTO(arg3_fast,
	   (Word)PC-3,
	   valInt((word)PC[-3]),
	   varFrameP(FR, (int)PC[-2]),
	   varFrameP(FR, (int)PC[-1]));
}
END_VMI

VMH(arg3_fast, 4, (Word, intptr_t, Word, Word), (aidx, ai, aterm, aarg))
{ if ( isVar(*aterm) )
  { globaliseVar(aterm);
  } else
  { deRef(aterm);
    if ( isTerm(*aterm) && likely(truePrologFlag(PLFLAG_VMI_BUILTIN)) )
    { size_t arity = arityTerm(*aterm);
      if ( ai > 0 && ai <= arity )
      { *aarg = linkValI(argTermP(*aterm, ai-1));
	NEXT_INSTRUCTION;
      }
    }
  }
  VMH_GOTO(arg3_slow, aidx, aterm, aarg);
}
END_VMH

VMH(arg3_slow, 3, (Word, Word, Word), (aidx, aterm, aarg))
{ globaliseFirstVar(aarg);
  ARGP = argFrameP(lTop, 0);
  *ARGP++ = *aidx;
  *ARGP++ = *aterm;
  *ARGP++ = *aarg;

  NFR = lTop;
  DEF = GD->procedures.arg3->definition;
  setNextFrameFlags(NFR, FR);
  VMH_GOTO(normal_call);
}
END_VMH

VMI(B_ARG_VF, VIF_BREAK, 3, (CA1_VAR,CA1_VAR,CA1_FVAR))
{ Word aidx, aidx0, aterm, aarg;

  ENSURE_GLOBAL_SPACE(3, (void)0);

  aidx0 = varFrameP(FR, (int)*PC++);
  aterm = varFrameP(FR, (int)*PC++);
  aarg  = varFrameP(FR, (int)*PC++);

  if ( isVar(*aidx0) ) globaliseVar(aidx0);
  if ( isVar(*aterm) ) globaliseVar(aterm);

  deRef2(aidx0, aidx);
  if ( isTaggedInt(*aidx) )
  { VMH_GOTO(arg3_fast, aidx, valInt(*aidx), aterm, aarg);
  }

  aidx = aidx0;
  VMH_GOTO(arg3_slow, aidx, aterm, aarg);
}
END_VMI

#endif /*O_COMPILE_IS*/


/* - - - - - - - - - - - - - - - - - - - - - - - - - - - - - - - - - - - - -
B_ARGFIRSTVAR: A variable in the body nested  in a term, encountered for
the first time. We now know both   *ARGP and the variable are variables.
ARGP points to the argument of a term on the global stack. The reference
should therefore go from k to ARGP.
- - - - - - - - - - - - - - - - - - - - - - - - - - - - - - - - - - - - - */

VMI(B_ARGFIRSTVAR, 0, 1, (CA1_FVAR))
{ setVar(*ARGP);
  varFrame(FR, *PC++) = makeRefG(ARGP++);
  NEXT_INSTRUCTION;
}
END_VMI


/* - - - - - - - - - - - - - - - - - - - - - - - - - - - - - - - - - - - - -
B_FIRSTVAR: A variable in the body, encountered   for the first time. We
now know both *ARGP and the variable  are variables. We set the variable
to be a variable (it is uninitialised   memory) and make a reference. No
trailing needed as we are writing in this and the next frame.
- - - - - - - - - - - - - - - - - - - - - - - - - - - - - - - - - - - - - */

VMI(B_FIRSTVAR, 0, 1, (CA1_FVAR))
{ Word k = varFrameP(FR, *PC++);
  Word v;
  word w;

  ENSURE_GLOBAL_SPACE(1, k = varFrameP(FR, PC[-1]));
  v = gTop++;
  setVar(*v);
  w = makeRefG(v);
  *k = w;
  *ARGP++ = w;
  NEXT_INSTRUCTION;
}
END_VMI


/* - - - - - - - - - - - - - - - - - - - - - - - - - - - - - - - - - - - - -
B_VOID: A singleton variable in  the  body.   Ensure  the  argument is a
variable.
- - - - - - - - - - - - - - - - - - - - - - - - - - - - - - - - - - - - - */

VMI(B_VOID, VIF_LCO, 0, ())
{ setVar(*ARGP++);
  NEXT_INSTRUCTION;
}
END_VMI


/* - - - - - - - - - - - - - - - - - - - - - - - - - - - - - - - - - - - - -
B_FUNCTOR: A functor in the body. As we   don't  expect ARGP to point to
initialised memory while in body mode  we   just  allocate the term, but
don't initialise the arguments to variables. Allocation is done in place
to avoid a function call.

B_RFUNCTOR: right-argument recursive version of B_FUNCTOR
- - - - - - - - - - - - - - - - - - - - - - - - - - - - - - - - - - - - - */

VMI(B_FUNCTOR, 0, 1, (CA1_FUNC))
{ pushArgumentStack(ARGP+1);
  VMI_GOTO(B_RFUNCTOR);
}
END_VMI


VMI(B_RFUNCTOR, 0, 1, (CA1_FUNC))
{ functor_t f = (functor_t) *PC++;
  size_t arity = arityFunctor(f);
  Word ap;

  ENSURE_GLOBAL_SPACE(1+arity, (void)0);
  *ARGP = consPtr(gTop, TAG_COMPOUND|STG_GLOBAL);
  ARGP = gTop;
  *ARGP++ = f;
  for(ap=ARGP; arity-->0;)		/* must clear if we want to do GC */
    setVar(*ap++);
  gTop = ap;

  NEXT_INSTRUCTION;
}
END_VMI


/* - - - - - - - - - - - - - - - - - - - - - - - - - - - - - - - - - - - - -
B_LIST: Same as B_FUNCTOR for ./2
B_RLIST: Right-argument recursive B_LIST
- - - - - - - - - - - - - - - - - - - - - - - - - - - - - - - - - - - - - */

VMI(B_LIST, 0, 0, ())
{ pushArgumentStack(ARGP+1);
  VMI_GOTO(B_RLIST);
}
END_VMI


VMI(B_RLIST, 0, 0, ())
{ ENSURE_GLOBAL_SPACE(3, (void)0);
  *ARGP = consPtr(gTop, TAG_COMPOUND|STG_GLOBAL);
  ARGP = gTop;
  *ARGP++ = FUNCTOR_dot2;
  setVar(ARGP[0]);
  setVar(ARGP[1]);
  gTop = ARGP+2;

  NEXT_INSTRUCTION;
}
END_VMI


/* - - - - - - - - - - - - - - - - - - - - - - - - - - - - - - - - - - - - -
B_POP: Pop the argument pointer pushed by B_FUNCTOR.
- - - - - - - - - - - - - - - - - - - - - - - - - - - - - - - - - - - - - */

VMI(B_POP, 0, 0, ())
{ ARGP = *--aTop;
  NEXT_INSTRUCTION;
}
END_VMI


		 /*******************************
		 *   SINGLE SIDED UNIFICATION	*
		 *******************************/

/* - - - - - - - - - - - - - - - - - - - - - - - - - - - - - - - - - - - - -
Translation of Picat like rule matching.  Handles

  - Head ?=> Body
    Head is matched against the goal without further unifying Goal.
    On match, non-deterministically select this clause.
  - Head => Body
    Head is matched against the goal without further unifying Goal.
    On match, deterministically select this clause.

The clause must start with I_CHP, so there   is surely a choice point at
the start of the predicate and we can   check  the trail stack to verify
the match was made without unification.
- - - - - - - - - - - - - - - - - - - - - - - - - - - - - - - - - - - - - */

VMI(I_CHP, 0, 0, ())
{ if ( BFR->frame != FR )
    newChoice(CHP_DEBUG, FR);
  NEXT_INSTRUCTION;
}
END_VMI

VMI(I_SSU_CHOICE, 0, 0, ())
{ if ( tTop > BFR->mark.trailtop )
    CLAUSE_FAILED;

  VMI_GOTO(I_ENTER);
}
END_VMI

VMI(I_SSU_COMMIT, 0, 0, ())
{ if ( tTop > BFR->mark.trailtop )
    CLAUSE_FAILED;

  clear(FR, FR_SSU_DET);

  if ( !debugstatus.debugging )
  { lTop = (LocalFrame)BFR;
    BFR = BFR->parent;
  } else
  { BFR->type = CHP_DEBUG;
  }

  VMI_GOTO(I_ENTER);
}
END_VMI

		 /*******************************
		 *	       ENTER		*
		 *******************************/

/* - - - - - - - - - - - - - - - - - - - - - - - - - - - - - - - - - - - - -
I_ENTER: Enter the body of the clause.   This instruction is left out if
the clause has no body. The basic task   of  this instruction is to move
ARGP from the argument part of this frame  into the argument part of the
child frame to be built. `BFR' (the last frame with alternatives) is set
to  this  frame  if  this  frame  has  alternatives,  otherwise  to  the
backtrackFrame of this frame.

If this frame has no alternatives it is possible to  put  the  backtrack
frame  immediately  on  the backtrack frame of this frame.  This however
makes debugging much more  difficult  as  the  system  will  do  a  deep
backtrack without showing the fail ports explicitely.
- - - - - - - - - - - - - - - - - - - - - - - - - - - - - - - - - - - - - */

VMI(I_ENTER, VIF_BREAK, 0, ())
{ ARGP = argFrameP(lTop, 0);

  if ( unlikely(LD->alerted) )
  {
#if O_DEBUGGER
    if ( debugstatus.debugging )
    { int action;

      SAVE_REGISTERS(QID);
      clearUninitialisedVarsFrame(FR, PC);
      action = tracePort(FR, BFR, UNIFY_PORT, PC);
      LOAD_REGISTERS(QID);

      switch( action )
      { case ACTION_RETRY:
	  TRACE_RETRY;
	case ACTION_FAIL:
	  FRAME_FAILED;
	case ACTION_ABORT:
	  THROW_EXCEPTION;
      }
    }
#endif /*O_DEBUGGER*/

    Coverage(FR, UNIFY_PORT);

    CHECK_WAKEUP;
  }
  NEXT_INSTRUCTION;
}
END_VMI

/* - - - - - - - - - - - - - - - - - - - - - - - - - - - - - - - - - - - - -
I_CONTEXT is used by  non-meta  predicates   that  are  compiled  into a
different  module  using  <module>:<head>  :-    <body>.  The  I_CONTEXT
instruction immediately follows the I_ENTER. The argument is the module.
- - - - - - - - - - - - - - - - - - - - - - - - - - - - - - - - - - - - - */

VMI(I_CONTEXT, 0, 1, (CA1_MODULE))
{ Module m = (Module)*PC++;

  setContextModule(FR, m);

  NEXT_INSTRUCTION;
}
END_VMI

		 /*******************************
		 *	       CALLING		*
		 *******************************/

/* - - - - - - - - - - - - - - - - - - - - - - - - - - - - - - - - - - - - -
I_CALL forms the normal  code  generated   by  the  compiler for calling
predicates. The arguments are already written   in the frame starting at
`lTop'.

The task of I_CALL is to  save  necessary  information  in  the  current
frame,  fill  the next frame and initialise the machine registers.  Then
execution can continue at `next_instruction'
- - - - - - - - - - - - - - - - - - - - - - - - - - - - - - - - - - - - - */

VMI(I_CALL, VIF_BREAK, 1, (CA1_PROC))
{ Procedure proc = (Procedure) *PC++;

  NFR = lTop;
  setNextFrameFlags(NFR, FR);
  DEF = proc->definition;
  VMH_GOTO(normal_call);
}
END_VMI

/* - - - - - - - - - - - - - - - - - - - - - - - - - - - - - - - - - - - - -
This is the common part of the call variations.  By now the following is
true:

  - NFR			Points to new frame
  - arguments		filled
  - DEF			filled with predicate to call
- - - - - - - - - - - - - - - - - - - - - - - - - - - - - - - - - - - - - */

VMH(normal_call, 0, (), ())

/* - - - - - - - - - - - - - - - - - - - - - - - - - - - - - - - - - - - - -
Initialise those slots of the frame that are common to Prolog predicates
and foreign ones.  There might be some possibilities for optimisation by
delaying these initialisations till they are really  needed  or  because
the information they are calculated from is destroyed.  This probably is
not worthwile.

Note: we are working above `lTop' here!!   We restore this as quickly as
possible to be able to call-back to Prolog.

(*) If we do not resolve here,  the handleSignals() may resolve the same
procedure and deallocate our temporary version if threading is not used.
- - - - - - - - - - - - - - - - - - - - - - - - - - - - - - - - - - - - - */
{ NFR->parent         = FR;
  setFramePredicate(NFR, DEF);		/* TBD */
  NFR->programPointer = PC;		/* save PC in child */
  NFR->clause         = NULL;		/* for save atom-gc */
  environment_frame = FR = NFR;		/* open the frame */

  if ( unlikely(addPointer(lTop, LOCAL_MARGIN) > (void*)lMax) )
  { int rc;

    lTop = (LocalFrame) argFrameP(FR, DEF->functor->arity);
    SAVE_REGISTERS(QID);
    rc = growLocalSpace(LOCAL_MARGIN, ALLOW_SHIFT);
    LOAD_REGISTERS(QID);
    if ( rc != TRUE )
    { rc = raiseStackOverflow(rc);
      THROW_EXCEPTION;
    }
  }

  VMH_GOTO(depart_or_retry_continue);
}
END_VMH

VMH(depart_or_retry_continue, 0, (), ())
{
  setGenerationFrame(FR);
#ifdef O_PROFILE
  FR->prof_node = NULL;
#endif
  LD->statistics.inferences++;

#ifdef O_DEBUGLOCAL
{ Word ap = argFrameP(FR, DEF->functor->arity);
  int n;

  for(n=50; --n; )
    *ap++ = (word)(((char*)ATOM_nil) + 1);
}
#endif

  if ( unlikely(LD->alerted) )
  {					/* play safe */
    lTop = (LocalFrame) argFrameP(FR, DEF->functor->arity);
    PC = DEF->codes;

					/* we need the autoloader and get back */
    if ( DEF->codes[0] == encode(S_VIRGIN) &&
	 !DEF->impl.any.defined && false(DEF, PROC_DEFINED) )
    { PC = DEF->codes;
      NEXT_INSTRUCTION;
    }

    if ( is_signalled() )
    { SAVE_REGISTERS(QID);
      DEF = getProcDefinedDefinition(DEF); /* see (*) above */
      LOAD_REGISTERS(QID);
      if ( FR->predicate != DEF )		/* auto imported/loaded */
      { setFramePredicate(FR, DEF);
	setGenerationFrame(FR);
      }
      if ( false(DEF, P_SIG_ATOMIC) )
      { SAVE_REGISTERS(QID);
	handleSignals();
	LOAD_REGISTERS(QID);
<<<<<<< HEAD

	if ( exception_term )
	{ CL = NULL;

	  enterDefinition(DEF);
					  /* The catch is not yet installed, */
					  /* so we ignore it */
	  if ( FR->predicate == PROCEDURE_catch3->definition )
	    set(FR, FR_CATCHED);

=======

	if ( exception_term )
	{ CL = NULL;

	  enterDefinition(DEF);
					  /* The catch is not yet installed, */
					  /* so we ignore it */
	  if ( FR->predicate == PROCEDURE_catch3->definition )
	    set(FR, FR_CATCHED);

>>>>>>> fc610f2e
	  THROW_EXCEPTION;
	}
      }
    }
    if ( UNDO_SCHEDULED(LD) )
    { int rc;

      SAVE_REGISTERS(QID);
      rc = run_undo_hooks();
      LOAD_REGISTERS(QID);
      if ( !rc )
	THROW_EXCEPTION;
    }

    Profile(FR->prof_node = profCall(DEF));
    Coverage(FR, CALL_PORT);

#ifdef O_LIMIT_DEPTH
    { size_t depth = levelFrame(FR);

      if ( depth > LD->depth_info.reached )
	LD->depth_info.reached = depth;
      if ( depth > LD->depth_info.limit )
      { DEBUG(2, Sdprintf("depth-limit\n"));

	if ( debugstatus.debugging )
	  newChoice(CHP_DEBUG, FR);
	FRAME_FAILED;
      }
    }
#endif

#ifdef O_INFERENCE_LIMIT
    if ( LD->statistics.inferences >= LD->inference_limit.limit )
    { lTop = (LocalFrame) argFrameP(FR, DEF->functor->arity);
      SAVE_REGISTERS(QID);
      raiseInferenceLimitException();
      LOAD_REGISTERS(QID);
      if ( exception_term )
	THROW_EXCEPTION;
    }
#endif

#if O_DEBUGGER
    if ( debugstatus.debugging )
    { int rc;

      lTop = (LocalFrame) argFrameP(FR, DEF->functor->arity);
      SAVE_REGISTERS(QID);
      DEF = getProcDefinedDefinition(DEF);
      LOAD_REGISTERS(QID);
      if ( FR->predicate != DEF )		/* auto imported/loaded */
      { setFramePredicate(FR, DEF);
	setGenerationFrame(FR);
#ifdef O_PROFILE
        if ( FR->prof_node )
	  profSetHandle(FR->prof_node, DEF);
#endif
        VMH_GOTO(depart_or_retry_continue);
      }
      set(FR, FR_INBOX);

      SAVE_REGISTERS(QID);
      rc = tracePort(FR, BFR, CALL_PORT, NULL);
      LOAD_REGISTERS(QID);
      switch( rc )
      { case ACTION_FAIL:   FRAME_FAILED;
	case ACTION_IGNORE: VMI_GOTO(I_EXIT);
	case ACTION_ABORT:  THROW_EXCEPTION;
	case ACTION_RETRY:
	  if ( debugstatus.retryFrame )
	    TRACE_RETRY;			/* otherwise retrying the call-port */
					/* is a no-op */
      }
    }
#endif /*O_DEBUGGER*/
  }

  PC = DEF->codes;
  NEXT_INSTRUCTION;
}
END_VMH


/* - - - - - - - - - - - - - - - - - - - - - - - - - - - - - - - - - - - - -
I_DEPART: implies it is the last subclause   of  the clause. This is the
entry point for last call optimisation.

(*) Handling undefined predicates here is very tricky because we need to
destroy de clause pointer before   leaveDefinition() to get asynchronous
atom-gc ok, but this destroys  the  environment   for  normal  GC if the
undefined predicate trapping code starts a GC. Therefore, undefined code
runs normal I_CALL. This isn't too  bad,   as  it only affects the first
call.
- - - - - - - - - - - - - - - - - - - - - - - - - - - - - - - - - - - - - */

VMI(I_DEPART, VIF_BREAK, 1, (CA1_PROC))
{ Procedure proc = (Procedure) *PC++;

  if ( (void *)BFR <= (void *)FR &&
       truePrologFlag(PLFLAG_LASTCALL) &&
       ( proc->definition->impl.any.defined ||
	 true(proc->definition, PROC_DEFINED)) )
  { if ( true(FR, FR_WATCHED) )
    { LD->query->next_environment = lTop;
      lTop = (LocalFrame)ARGP;		/* just pushed arguments, so top */
      SAVE_REGISTERS(QID);
      frameFinished(FR, FINISH_EXIT);
      LOAD_REGISTERS(QID);
      lTop = LD->query->next_environment;
      LD->query->next_environment = NULL;
      if ( exception_term )
	THROW_EXCEPTION;
    }

    FR->clause = NULL;			/* for save atom-gc */
    leaveDefinition(DEF);
    DEF = proc->definition;
    if ( true(DEF, P_TRANSPARENT) )
    { FR->context = contextModule(FR);
      FR->level++;
      clear(FR, FR_CLEAR_NEXT);
      set(FR, FR_CONTEXT);
    } else
    { lcoSetNextFrameFlags(FR);
    }
    if ( true(DEF, HIDE_CHILDS) )
      set(FR, FR_HIDE_CHILDS);

    setFramePredicate(FR, DEF);
    copyFrameArguments(lTop, FR, DEF->functor->arity);

    END_PROF();
    START_PROF(DEPART_CONTINUE, "DEPART_CONTINUE");
    VMH_GOTO(depart_or_retry_continue);
  }

  NFR = lTop;
  lcoSetNextFrameFlags2(NFR, FR);
  DEF = proc->definition;
  VMH_GOTO(normal_call);
}
END_VMI


#ifdef O_CALL_AT_MODULE
/* - - - - - - - - - - - - - - - - - - - - - - - - - - - - - - - - - - - - -
I_DEPARTATM: procedure-module, context-module, procedure
See I_CALLATM for details.
- - - - - - - - - - - - - - - - - - - - - - - - - - - - - - - - - - - - - */
VMI(I_DEPARTATM, VIF_BREAK, 3, (CA1_MODULE, CA1_MODULE, CA1_PROC))
{ PC++;						/* Ignore :-qualifier */
  VMI_GOTO(I_DEPARTM);
}
END_VMI
#endif


VMI(I_DEPARTM, VIF_BREAK, 2, (CA1_MODULE, CA1_PROC))
{ if ( (void *)BFR > (void *)FR || !truePrologFlag(PLFLAG_LASTCALL) )
  { VMI_GOTO(I_CALLM);
  } else
  { Module m = (Module)*PC++;

    setContextModule(FR, m);
    VMI_GOTO(I_DEPART);
  }
}
END_VMI


		 /*******************************
		 *	       EXIT		*
		 *******************************/

/* - - - - - - - - - - - - - - - - - - - - - - - - - - - - - - - - - - - - -
Leave the clause:

  - update reference of current clause
    If there are no alternatives left and BFR  <=  frame  we  will
    never  return  at  this clause and can decrease the reference count.
    If BFR > frame the backtrack frame is a child of  this  frame,
    so  this frame can become active again and we might need to continue
    this clause.

  - update BFR
    `BFR' will become the backtrack frame of other childs  of  the
    parent  frame  in which we are going to continue.  If this frame has
    alternatives and is newer than the old backFrame `BFR'  should
    become this frame.

    If there are no alternatives and  the  BFR  is  this  one  the
    BFR can become this frame's backtrackframe.

  - Update `lTop'.
    lTop can be set to this frame if there are no alternatives  in  this
    frame  and  BFR  is  older  than this frame (e.g. there are no
    frames with alternatives that are newer).

  - restore machine registers from parent frame
- - - - - - - - - - - - - - - - - - - - - - - - - - - - - - - - - - - - - */

/* - - - - - - - - - - - - - - - - - - - - - - - - - - - - - - - - - - - - -
I_EXIT: End of clauses for normal Prolog clauses.

TBD: Insert a layer in between, so   this  never has to handle call-back
from C.
- - - - - - - - - - - - - - - - - - - - - - - - - - - - - - - - - - - - - */

VMI(I_EXIT, VIF_BREAK, 0, ())
{ LocalFrame leave;

  if ( unlikely(LD->alerted) )
  { if ( (LD->alerted&ALERT_BUFFER) )
    { LD->alerted &= ~ALERT_BUFFER;
      release_string_buffers_from_frame(FR);
    }

#if O_DEBUGGER
    if ( debugstatus.debugging )
    { int action;

      SAVE_REGISTERS(QID);
      action = tracePort(FR, BFR, EXIT_PORT, PC);
      LOAD_REGISTERS(QID);

      switch( action )
      { case ACTION_RETRY:
	  TRACE_RETRY;
	case ACTION_FAIL:
	  discardChoicesAfter(FR, FINISH_CUT);
	  FRAME_FAILED;
	case ACTION_ABORT:
	  THROW_EXCEPTION;
      }

      if ( BFR && BFR->type == CHP_DEBUG && BFR->frame == FR )
	BFR = BFR->parent;
    }
#endif /*O_DEBUGGER*/
  }

  Coverage(FR, EXIT_PORT);

  if ( (void *)BFR <= (void *)FR )	/* deterministic */
  { leave = true(FR, FR_WATCHED) ? FR : NULL;
    FR->clause = NULL;			/* leaveDefinition() destroys clause */
    leaveDefinition(DEF);		/* dynamic pred only */
    lTop = FR;
    DEBUG(3, Sdprintf("Deterministic exit of %s, lTop = #%ld\n",
		      predicateName(FR->predicate), loffset(lTop)));
  } else
  { leave = NULL;
    clear(FR, FR_INBOX);
    if ( true(FR, FR_DET|FR_DETGUARD) )
    { SAVE_REGISTERS(QID);
      determinism_error(FR, BFR, ATOM_nondet);
      LOAD_REGISTERS(QID);
      if ( exception_term )
	THROW_EXCEPTION;
    }
  }

  PC = FR->programPointer;
  environment_frame = FR = FR->parent;
  DEF = FR->predicate;
  ARGP = argFrameP(lTop, 0);
  Profile(profResumeParent(FR->prof_node));
  if ( leave )
  { SAVE_REGISTERS(QID);
    frameFinished(leave, FINISH_EXIT);
    LOAD_REGISTERS(QID);
    if ( exception_term )
      THROW_EXCEPTION;
  }

  NEXT_INSTRUCTION;
}
END_VMI


/* - - - - - - - - - - - - - - - - - - - - - - - - - - - - - - - - - - - - -
I_EXITFACT: generated to close a fact. The   reason for not generating a
plain I_EXIT is first of all that the actual sequence should be I_ENTER,
I_EXIT,  and  just  optimising   to    I_EXIT   looses   the  unify-port
interception. Second, there should be some room for optimisation here.

The exit_checking_wakeup is referenced from I_FEXITNDET.   If there is a
wakeup and our current goal is  deterministic,   we  first pop it (i.e.,
some sort of last-call optimization).
- - - - - - - - - - - - - - - - - - - - - - - - - - - - - - - - - - - - - */

VMI(I_EXITFACT, 0, 0, ())
{ if ( unlikely(LD->alerted) )
  {
#if O_DEBUGGER
    if ( debugstatus.debugging )
    { int action;

      SAVE_REGISTERS(QID);
      action = tracePort(FR, BFR, UNIFY_PORT, PC);
      LOAD_REGISTERS(QID);

      switch( action )
      { case ACTION_RETRY:
	  TRACE_RETRY;
	case ACTION_ABORT:
	  THROW_EXCEPTION;
      }
    }
#endif /*O_DEBUGGER*/
    Coverage(FR, UNIFY_PORT);
  }
  VMH_GOTO(exit_checking_wakeup);
}
END_VMI

VMH(exit_checking_wakeup, 0, (), ())
{
#ifdef O_ATTVAR
  if ( LD->alerted & ALERT_WAKEUP )
  { LD->alerted &= ~ALERT_WAKEUP;

    if ( *valTermRef(LD->attvar.head) )
    { PC = SUPERVISOR(exit);
      ATTVAR_WAKEUP;
    }
  } else
#endif
  if ( LD->yield.frequency )
  { uint64_t itrunc = LD->statistics.inferences&(~(uint64_t)0xf);

    if ( itrunc % LD->yield.frequency == 0 &&
	 LD->yield.fired != itrunc &&
	 GD->procedures.heartbeat0->definition->impl.clauses.first_clause &&
	 !exception_term )
    { LD->yield.fired = itrunc;
      PC = SUPERVISOR(exit);		/* See VMH(wakeup) */
      NFR = lTop;
      setNextFrameFlags(NFR, FR);
      SAVE_REGISTERS(QID);
      DEF = GD->procedures.heartbeat0->definition;
      LOAD_REGISTERS(QID);
      ARGP = argFrameP(NFR, 0);

      VMH_GOTO(normal_call);
    }
  }

  VMI_GOTO(I_EXIT);
}
END_VMH


/* - - - - - - - - - - - - - - - - - - - - - - - - - - - - - - - - - - - - -
Created for the return of the toplevel query.
- - - - - - - - - - - - - - - - - - - - - - - - - - - - - - - - - - - - - */

VMI(I_EXITQUERY, 0, 0, ())
{ assert(!FR->parent);

  QF = QueryFromQid(QID);		/* may be shifted: recompute */
  QF->solutions++;

  assert(FR == &QF->top_frame);

  if ( BFR == &QF->choice )		/* No alternatives */
  { set(QF, PL_Q_DETERMINISTIC);
    lTop = (LocalFrame)argFrameP(FR, DEF->functor->arity);
    FR->clause = NULL;

    if ( true(FR, FR_WATCHED) )
    { SAVE_REGISTERS(QID);
      frameFinished(FR, FINISH_EXIT);
      LOAD_REGISTERS(QID);
    }
  }

#ifdef O_PROFILE
  if ( LD->profile.active )
  { LocalFrame parent = parentFrame(FR);

    if ( parent )
      profResumeParent(parent->prof_node);
    else
      profResumeParent(NULL);
  }
#endif

  QF->foreign_frame = PL_open_foreign_frame();
#if !O_VMI_FUNCTIONS
  assert(LD->exception.throw_environment == &THROW_ENV);
  LD->exception.throw_environment = THROW_ENV.parent;
#endif

#define DET_EXIT (PL_Q_DETERMINISTIC|PL_Q_EXT_STATUS)
  SOLUTION_RETURN((QF->flags&DET_EXIT)==DET_EXIT ? PL_S_LAST : TRUE);
}
END_VMI

/* - - - - - - - - - - - - - - - - - - - - - - - - - - - - - - - - - - - - -
I_YIELD: Yield control from this engine. This  VMI fetches the first and
second argument. The second must be an integer. PL_next_solution() exits
with code, providing Term through PL_yielded. Calling PL_next_solution()
again resumes the VM.

'$engine_yield'(Term, Code) :-
	'$yield'.

'$yield' translates to I_YIELD
- - - - - - - - - - - - - - - - - - - - - - - - - - - - - - - - - - - - - */

VMI(I_YIELD, VIF_BREAK, 0, ())
{ Word p;

  QF = QueryFromQid(QID);
  if ( !(QF->flags&PL_Q_ALLOW_YIELD) )
  { PL_error(NULL, 0, "not an engine", ERR_PERMISSION_VMI, "I_YIELD");
    THROW_EXCEPTION;
  }
  if ( (void*)BFR < (void*)FR )
    lTop = (LocalFrame)argFrameP(FR, DEF->functor->arity);
  ARGP = argFrameP(lTop, 0);
  SAVE_REGISTERS(QID);
  DEBUG(CHK_SECURE, checkStacks(NULL));

  QF->foreign_frame = PL_open_foreign_frame();
  QF->yield.term = PL_new_term_ref();
  p = argFrameP(FR, 0);
  if ( isVar(*p) )
  { ENSURE_GLOBAL_SPACE(1, p = argFrameP(FR, 0));
    QF = QueryFromQid(QID);
    globaliseVar(p);
  }
  *valTermRef(QF->yield.term) = linkValI(p);
  DEBUG(CHK_SECURE, checkStacks(NULL));

  p = argFrameP(FR, 1);
  deRef(p);

  if ( isTaggedInt(*p) )
  {
#if !O_VMI_FUNCTIONS
    assert(LD->exception.throw_environment == &THROW_ENV);
    LD->exception.throw_environment = THROW_ENV.parent;
#endif

    SOLUTION_RETURN(valInt(*p));
  } else
  { PL_error(NULL, 0, NULL, ERR_TYPE,
	     ATOM_integer, pushWordAsTermRef(argFrameP(FR, 1)));
    popTermRef();
    THROW_EXCEPTION;
  }
}
END_VMI

		 /*******************************
		 *	      LCO CALLS		*
		 *******************************/

/* - - - - - - - - - - - - - - - - - - - - - - - - - - - - - - - - - - - - -
Last call optimization instructions. Such a block is defined as follows:

    L_NOLCO Ln
    L_VAR t,f
    ...
    I_TCALL (or I_LCALL proc)
Ln: <normal sequence>
    I_DEPART proc
- - - - - - - - - - - - - - - - - - - - - - - - - - - - - - - - - - - - - */

VMI(L_NOLCO, 0, 1, (CA1_JUMP))
{ size_t jmp = *PC++;

  if ( (void *)BFR <= (void *)FR && truePrologFlag(PLFLAG_LASTCALL) )
    NEXT_INSTRUCTION;

  PC += jmp;
  NEXT_INSTRUCTION;
}
END_VMI


/* - - - - - - - - - - - - - - - - - - - - - - - - - - - - - - - - - - - - -
L_VAR(to,from)  moves  a  variable  in  the  current  frame.  Note  that
variables either have a value, are 0 (B_VOID)  or are a reference to the
global stack. We want to dereference to keep the reference chains short,
but we must not create a reference to   the B_VOID 0-variable. This is a
simplified version of linkVal().
- - - - - - - - - - - - - - - - - - - - - - - - - - - - - - - - - - - - - */

VMI(L_VAR, 0, 2, (CA1_FVAR,CA1_VAR))
{ Word v1 = varFrameP(FR, (int)*PC++);
  Word v2 = varFrameP(FR, (int)*PC++);
  word w = *v2;

  while(isRef(w))
  { v2 = unRef(w);
    if ( needsRef(*v2) )
      break;
    w = *v2;
  }

  *v1 = w;
  NEXT_INSTRUCTION;
}
END_VMI

VMI(L_VOID, 0, 1, (CA1_FVAR))
{ Word v1 = varFrameP(FR, (int)*PC++);

  setVar(*v1);
  NEXT_INSTRUCTION;
}
END_VMI

VMI(L_ATOM, 0, 2, (CA1_FVAR,CA1_DATA))
{ Word v1 = varFrameP(FR, (int)*PC++);
  word  c = (word)*PC++;
  pushVolatileAtom(c);
  *v1 = c;
  NEXT_INSTRUCTION;
}
END_VMI

VMI(L_NIL, 0, 1, (CA1_FVAR))
{ Word v1 = varFrameP(FR, (int)*PC++);

  *v1 = ATOM_nil;
  NEXT_INSTRUCTION;
}
END_VMI

VMI(L_SMALLINT, 0, 2, (CA1_FVAR,CA1_DATA))
{ Word v1 = varFrameP(FR, (int)*PC++);
  word  c = (word)*PC++;
  *v1 = c;
  NEXT_INSTRUCTION;
}
END_VMI

/* - - - - - - - - - - - - - - - - - - - - - - - - - - - - - - - - - - - - -
Actual tail call. The arguments for the   new predicate have been set by
now. The number of arguments may be  both   more  and  less than for the
running frame. As we may need to perform   callbacks  this is a bit of a
problem.

  - If we perform the callbacks giving the current GC context we go
    wrong if the new predicate has more arguments than the current
    clause has `prolog_vars`.
  - If we first change the context to the new predicate we can perform
    the callbacks, but we still need to fix the calling context.

- - - - - - - - - - - - - - - - - - - - - - - - - - - - - - - - - - - - - */

VMI(I_LCALL, 0, 1, (CA1_PROC))
{ Procedure proc = (Procedure)*PC++;
  Module ctx0 = contextModule(FR);

  leaveDefinition(DEF);
  FR->clause = NULL;
  DEF = proc->definition;
  setFramePredicate(FR, DEF);
  lTop = (LocalFrame)argFrameP(FR, DEF->functor->arity);

  if ( true(FR, FR_WATCHED) )
  { SAVE_REGISTERS(QID);
    frameFinished(FR, FINISH_EXIT);
    LOAD_REGISTERS(QID);
    if ( exception_term )
      THROW_EXCEPTION;
  }

  if ( !DEF->impl.any.defined && false(DEF, PROC_DEFINED) )
  { SAVE_REGISTERS(QID);
    DEF = getProcDefinedDefinition(DEF);
    LOAD_REGISTERS(QID);
  }

  if ( true(DEF, P_TRANSPARENT) )
  { FR->context = ctx0;
    FR->level++;
    clear(FR, FR_CLEAR_NEXT);
    set(FR, FR_CONTEXT);
  } else
  { lcoSetNextFrameFlags(FR);
  }
  if ( true(DEF, HIDE_CHILDS) )
    set(FR, FR_HIDE_CHILDS);

  setFramePredicate(FR, DEF);
  VMH_GOTO(depart_or_retry_continue);
}
END_VMI

VMI(I_TCALL, 0, 0, ())
{ if ( true(FR, FR_WATCHED) )
  { SAVE_REGISTERS(QID);
    frameFinished(FR, FINISH_EXIT);
    LOAD_REGISTERS(QID);
    if ( exception_term )
      THROW_EXCEPTION;
  }

  tcallSetNextFrameFlags(FR);
  FR->clause = NULL;
  if ( true(DEF, HIDE_CHILDS) )
    set(FR, FR_HIDE_CHILDS);

  VMH_GOTO(depart_or_retry_continue);
}
END_VMI

		 /*******************************
		 *	      CONTROL		*
		 *******************************/

/* - - - - - - - - - - - - - - - - - - - - - - - - - - - - - - - - - - - - -
I_DET sets the determinism guard for  this predicate, implying that this
predicate shall succeed deterministically.  It is bound to '$'.
- - - - - - - - - - - - - - - - - - - - - - - - - - - - - - - - - - - - - */

VMI(I_DET, VIF_BREAK, 0, ())
{ set(FR, FR_DETGUARD|FR_DETGUARD_SET);

  VMI_GOTO(I_CUT);
}
END_VMI

/* - - - - - - - - - - - - - - - - - - - - - - - - - - - - - - - - - - - - -
I_CUT: !. Task is to detroy  all   choicepoints  newer  then the current
frame. If we are in  debug-mode  we   create  a  new  CHP_DEBUG frame to
provide proper debugger output.
- - - - - - - - - - - - - - - - - - - - - - - - - - - - - - - - - - - - - */

VMI(I_CUT, VIF_BREAK, 0, ())
{ clear(FR, FR_SSU_DET);

  if ( (LocalFrame)BFR <= FR )
    NEXT_INSTRUCTION;

#ifdef O_DEBUGGER
  if ( debugstatus.debugging )
  { int rc;
    Choice ch;
    mark m;

    SAVE_REGISTERS(QID);
    rc = tracePort(FR, BFR, CUT_CALL_PORT, PC);
    LOAD_REGISTERS(QID);
    switch( rc )
    { case ACTION_RETRY:
	TRACE_RETRY;
      case ACTION_FAIL:
	FRAME_FAILED;
      case ACTION_ABORT:
	THROW_EXCEPTION;
    }

    if ( (ch = findStartChoice(FR, BFR)) )
    { m = ch->mark;
      SAVE_REGISTERS(QID);
      dbg_discardChoicesAfter(FR, FINISH_CUT);
      LOAD_REGISTERS(QID);
      lTop = (LocalFrame) argFrameP(FR, CL->value.clause->variables);
      ch = newChoice(CHP_DEBUG, FR);
      ch->mark = m;
    } else
    { dbg_discardChoicesAfter(FR, FINISH_CUT);
      lTop = (LocalFrame) argFrameP(FR, CL->value.clause->variables);
    }
    ARGP = argFrameP(lTop, 0);
    if ( exception_term )
      THROW_EXCEPTION;

    SAVE_REGISTERS(QID);
    rc = tracePort(FR, BFR, CUT_EXIT_PORT, PC);
    LOAD_REGISTERS(QID);
    switch( rc )
    { case ACTION_RETRY:
	TRACE_RETRY;
      case ACTION_FAIL:
	FRAME_FAILED;
      case ACTION_ABORT:
	THROW_EXCEPTION;
    }
  } else
#endif
  { SAVE_REGISTERS(QID);
    discardChoicesAfter(FR, FINISH_CUT);
    LOAD_REGISTERS(QID);
    lTop = (LocalFrame) argFrameP(FR, CL->value.clause->variables);
    ARGP = argFrameP(lTop, 0);
    if ( exception_term )
      THROW_EXCEPTION;
  }

  NEXT_INSTRUCTION;
}
END_VMI


/* - - - - - - - - - - - - - - - - - - - - - - - - - - - - - - - - - - - - -
C_JMP skips the amount stated in the pointed argument. The PC++ could be
compiled out, but this is a bit more neath.
- - - - - - - - - - - - - - - - - - - - - - - - - - - - - - - - - - - - - */

VMI(C_JMP, 0, 1, (CA1_JUMP))
{ PC += *PC;
  PC++;

  NEXT_INSTRUCTION;
}
END_VMI


/* - - - - - - - - - - - - - - - - - - - - - - - - - - - - - - - - - - - - -
C_OR: Create choice-point in the clause.  Argument is the amount to skip
if the choice-point needs to be activated.
- - - - - - - - - - - - - - - - - - - - - - - - - - - - - - - - - - - - - */

VMI(C_OR, 0, 1, (CA1_JUMP))
{ size_t skip = *PC++;
  Choice ch;

  if ( addPointer(lTop, sizeof(struct choice)) > (void*)lMax )
  { int rc;

    SAVE_REGISTERS(QID);
    rc = growLocalSpace(sizeof(*ch), ALLOW_SHIFT);
    LOAD_REGISTERS(QID);
    if ( rc != TRUE )
    { raiseStackOverflow(rc);
      THROW_EXCEPTION;
    }
  }

  ch = newChoice(CHP_JUMP, FR);
  ch->value.pc = PC+skip;
  ARGP = argFrameP(lTop, 0);

  NEXT_INSTRUCTION;
}
END_VMI


/* - - - - - - - - - - - - - - - - - - - - - - - - - - - - - - - - - - - - -
C_IFTHEN saves the value of BFR (current   backtrack frame) into a local
frame slot reserved by the compiler. Note  that the variable to hold the
local-frame pointer is  *not*  reserved   in  clause->variables,  so the
garbage collector won't see it. We use  a term-reference because using a
relative address simplifies the stack-shifter.
- - - - - - - - - - - - - - - - - - - - - - - - - - - - - - - - - - - - - */

VMI(C_SOFTIFTHEN, 0, 1, (CA1_CHP))
{ SEPARATE_VMI1;
  VMI_GOTO(C_IFTHEN);
}
END_VMI

VMI(C_IFTHEN, 0, 1, (CA1_CHP))
{ varFrame(FR, *PC++) = consTermRef(BFR);

  NEXT_INSTRUCTION;
}
END_VMI

/* - - - - - - - - - - - - - - - - - - - - - - - - - - - - - - - - - - - - -
C_DET  is  like  C_NOT,  starting  a  block   that  is  asserted  to  be
deterministic.
- - - - - - - - - - - - - - - - - - - - - - - - - - - - - - - - - - - - - */

VMI(C_DET, 0, 2, (CA1_CHP,CA1_JUMP))
{ SEPARATE_VMI1;
  VMI_GOTO(C_IFTHENELSE);
}
END_VMI

VMI(C_DETTRUE, 0, 1, (CA1_CHP))
{ Choice och = (Choice) valTermRef(varFrame(FR, *PC));
  Choice ch = BFR;

  if ( ch->parent == och )
  { DEBUG(0, assert(ch->type == CHP_JUMP));
    BFR = och;
    DEBUG(0, assert(PC[1] == encode(C_JMP)));
    PC += PC[2];
    PC += 3;
    NEXT_INSTRUCTION;
  }

  SAVE_REGISTERS(QID);
  det_goal_error(FR, PC-1, ATOM_nondet);
  LOAD_REGISTERS(QID);
  if ( exception_term )
    THROW_EXCEPTION;

  VMI_GOTO(C_CUT);
}
END_VMI

VMI(C_DETFALSE, 0, 0, ())
{ SAVE_REGISTERS(QID);
  det_goal_error(FR, PC-1, ATOM_fail);
  LOAD_REGISTERS(QID);
  if ( exception_term )
    THROW_EXCEPTION;

  BODY_FAILED;
}
END_VMI


/* - - - - - - - - - - - - - - - - - - - - - - - - - - - - - - - - - - - - -
C_IFTHENELSE: contraction of C_IFTHEN and C_OR.  This contraction has been
made to help the decompiler distinguis between (a ; b) -> c and a -> b ;
c,  which  would  otherwise  only  be    possible  to  distinguis  using
look-ahead.
- - - - - - - - - - - - - - - - - - - - - - - - - - - - - - - - - - - - - */

VMI(C_NOT, 0, 2, (CA1_CHP,CA1_JUMP))
{ SEPARATE_VMI2;
  VMI_GOTO(C_IFTHENELSE);
}
END_VMI


VMI(C_IFTHENELSE, 0, 2, (CA1_CHP,CA1_JUMP))
{ varFrame(FR, *PC++) = consTermRef(BFR); /* == C_IFTHEN */

  VMI_GOTO(C_OR);
}
END_VMI

VMI(C_FASTCOND, 0, 2, (CA1_CHP,CA1_JUMP))
{ size_t skip;

#ifdef O_DEBUGGER
  if ( unlikely(!truePrologFlag(PLFLAG_VMI_BUILTIN)) )
    VMI_GOTO(C_IFTHENELSE);
#endif

  varFrame(FR, *PC++) = consTermRef(BFR); /* == C_IFTHEN */
  skip = *PC++;
  LD->fast_condition = PC+skip;
  NEXT_INSTRUCTION;
}
END_VMI

/* - - - - - - - - - - - - - - - - - - - - - - - - - - - - - - - - - - - - -
Commit the fast cut. This is normally   a  no-op, unless C_FASTCOND or a
D_BREAK  turned  this  into  a  normal    choice  point.  In  that  case
LD->fast_condition is NULL.
- - - - - - - - - - - - - - - - - - - - - - - - - - - - - - - - - - - - - */

VMI(C_FASTCUT, 0, 1, (CA1_CHP))
{ if ( LD->fast_condition == NULL )
    VMI_GOTO(C_CUT);

  PC++;
  LD->fast_condition = NULL;
  NEXT_INSTRUCTION;
}
END_VMI


/* - - - - - - - - - - - - - - - - - - - - - - - - - - - - - - - - - - - - -
C_VAR is generated by the compiler to ensure the  instantiation  pattern
of  the  variables  is  the  same after finishing both paths of the `or'
wired in the clause.  Its task is to make the n-th variable slot of  the
current frame to be a variable.
- - - - - - - - - - - - - - - - - - - - - - - - - - - - - - - - - - - - - */

VMI(C_VAR, 0, 1, (CA1_FVAR))
{ setVar(varFrame(FR, *PC++));

  NEXT_INSTRUCTION;
}
END_VMI


VMI(C_VAR_N, 0, 2, (CA1_FVAR,CA1_INTEGER))
{ Word vp = varFrameP(FR, *PC++);
  size_t count = *PC++;

  while(count--)
    setVar(*vp++);

  NEXT_INSTRUCTION;
}
END_VMI


/* - - - - - - - - - - - - - - - - - - - - - - - - - - - - - - - - - - - - -
C_CUT  destroys  all  backtrack  points    created  after  the  C_IFTHEN
instruction in this clause. It assumes the  value of BFR has been stored
in the nth-variable slot of the current local frame.

We can dereference all frames that are older that the old backtrackframe
and older than this frame.

All frames created since what becomes now the  backtrack  point  can  be
discarded.

C_LCUT  results  from  !'s  encountered  in    the   condition  part  of
if->then;else and \+ (which  is  (g->fail;true)).   It  should  cut  all
choices created since the mark, but not   the mark itself. The test-case
is  a  :-  \+  (b,  !,  fail),    which   should  succeed.  The  current
implementation  walks  twice  over  the    choice-points,  but  cuts  in
conditions should be rare (I hope :-).

C_LSCUT does the same for the condition   part  of soft-cut (*->). Here,
the choice argument is the new choice  created by the disjunction, so we
must cut its parent.
- - - - - - - - - - - - - - - - - - - - - - - - - - - - - - - - - - - - - */

VMI(C_LSCUT, 0, 1, (CA1_CHP))
{ word chref = varFrame(FR, *PC++);
  Choice ch;

  if ( (intptr_t)chref < 0 )
    chref = (word)-(intptr_t)chref;

  ch = (Choice)valTermRef(chref);
  VMH_GOTO(c_lcut_cont, ch->parent);
}
END_VMI

VMI(C_LCUT, 0, 1, (CA1_CHP))
{ VMH_GOTO(c_lcut_cont, (Choice) valTermRef(varFrame(FR, *PC++)));
}
END_VMI

VMH(c_lcut_cont, 1, (Choice), (och))
{ Choice ch;

  for(ch=BFR; ch; ch = ch->parent)
  { if ( ch->parent == och )
    { VMH_GOTO(c_cut, ch);
    }
  }
  assert(BFR == och);			/* no choicepoint yet */
  NEXT_INSTRUCTION;
}
END_VMH


/* - - - - - - - - - - - - - - - - - - - - - - - - - - - - - - - - - - - - -
I_CUTCHP cuts all  choice-points  after   the  specified  argument. This
instruction is generated for $cut(Var), used by prolog_cut_to(Choice).
- - - - - - - - - - - - - - - - - - - - - - - - - - - - - - - - - - - - - */

VMI(I_CUTCHP, 0, 0, ())
{ Word a = argFrameP(FR, 0);
  Choice och;

  deRef(a);
  if ( isInteger(*a) && storage(*a) == STG_INLINE )
  { intptr_t i = valInt(*a);
    och = ((Choice)((Word)lBase + i));

    if ( !existingChoice(och) )
    { PL_error(NULL, 0, NULL, ERR_EXISTENCE, ATOM_choice, consTermRef(a));
      THROW_EXCEPTION;
    }

    DEBUG(MSG_CUT, Sdprintf("prolog_cut_to/1 for %s on [%d] %s\n",
			    chp_chars(och),
			    levelFrame(FR), predicateName(FR->predicate)));

    VMH_GOTO(c_cut, och);
  } else
  { PL_error(NULL, 0, NULL, ERR_TYPE, ATOM_choice, consTermRef(a));
    THROW_EXCEPTION;
  }
}
END_VMI


VMI(C_SCUT, 0, 0, ())
{ NEXT_INSTRUCTION;
}
END_VMI

VMI(C_LCUTIFTHEN, 0, 1, (CA1_CHP))
{ SEPARATE_VMI1;
  VMI_GOTO(C_CUT);
}
END_VMI


/* - - - - - - - - - - - - - - - - - - - - - - - - - - - - - - - - - - - - -
This code deals with ->, *-> and prolog_cut_to/1 (I_CUTCHP)

(*) Normally, committing destroys frames created   after  a choice point
that is related to the running frame. In that case we can simply destroy
all frames that are  more  recent  that   the  choice  point.  With  the
ancestral however, it is possible that  we   must  keep  frames. We must
destroy all frames that are not  reachable   by  the continuation of the
current frame, nor one of the older choice points.

Using in_continuation() seems a bit slower, but the test is rather quick
and avoids some decisions as well. Timing   on a few syntatic cases show
no significant performance difference and even   a  small gain using the
implementation below.

TBD: Merge with dbgDiscardChoicesAfter()
- - - - - - - - - - - - - - - - - - - - - - - - - - - - - - - - - - - - - */

VMI(C_CUT, 0, 1, (CA1_CHP))
{ Choice och = (Choice) valTermRef(varFrame(FR, *PC));
  PC++;					/* cannot be in macro! */
  VMH_GOTO(c_cut, och);
}
END_VMI

VMH(c_cut, 1, (Choice), (och))
{ Choice ch;

  assert(BFR>=och);
  for(ch=BFR; ch > och; ch = ch->parent)
  { LocalFrame fr2;

    DEBUG(MSG_CUT, Sdprintf("Discarding choice %s for %s\n",
			    chp_chars(ch), predicateName(ch->frame->predicate)));

    for(fr2 = ch->frame;
	!in_continuation(fr2, FR, ch->parent);	/* See (*) */
	fr2 = fr2->parent)
    { DEBUG(MSG_CUT, Sdprintf("Discarding [%d] %s\n",
			      levelFrame(fr2), predicateName(fr2->predicate)));

      assert(fr2->clause || true(fr2->predicate, P_FOREIGN));

      if ( true(fr2, FR_WATCHED) )
      { char *lSave = (char*)lBase;

	BFR = ch;
	SAVE_REGISTERS(QID);
	frameFinished(fr2, FINISH_CUT);
	LOAD_REGISTERS(QID);
	if ( lSave != (char*)lBase )	/* shifted */
	{ intptr_t offset = (char*)lBase - lSave;

	  fr2 = addPointer(fr2, offset);
	  ch  = addPointer(ch,  offset);
	  assert(ch == BFR);
	  och = addPointer(och, offset);
	}
	if ( exception_term )
	  THROW_EXCEPTION;
      }

      discardFrame(fr2);
      killFrame(fr2);				/* kill for markPredicates() */
    }

    if ( ch->parent == och )
      DiscardMark(ch->mark);
  }
  assert(och == ch);
  BFR = ch;

  if ( (void *)och > (void *)FR )
  { lTop = (LocalFrame)(och+1);
  } else
  { int nvar = (true(FR->predicate, P_FOREIGN)
			? (int)FR->predicate->functor->arity
			: FR->clause->value.clause->variables);
    lTop = (LocalFrame) argFrameP(FR, nvar);
  }

  ARGP = argFrameP(lTop, 0);

  DEBUG(MSG_CUT, Sdprintf(" --> BFR = #%ld, lTop = #%ld\n",
			  loffset(BFR), loffset(lTop)));
  NEXT_INSTRUCTION;
}
END_VMH


/* - - - - - - - - - - - - - - - - - - - - - - - - - - - - - - - - - - - - -
C_SOFTIF: A *-> B ; C is translated to C_SOFIF <A> C_SOFTCUT <B> C_JMP
end <C>.

C_SOFTIF <choice-var> <skip> is  the  same   as  C_OR  <skip>, storing a
reference to the choice-point in <choice-var>

See pl-comp.c and C_SOFTCUT implementation for details.
- - - - - - - - - - - - - - - - - - - - - - - - - - - - - - - - - - - - - */
VMI(C_SOFTIF, 0, 2, (CA1_CHP,CA1_JUMP))
{ varFrame(FR, *PC++) = consTermRef(lTop);	/* see C_SOFTCUT */

  DEBUG(MSG_CUT, Sdprintf("Creating *-> choice at %p (%d)\n",
			  lTop, loffset(lTop)));
  VMI_GOTO(C_OR);
}
END_VMI


/* - - - - - - - - - - - - - - - - - - - - - - - - - - - - - - - - - - - - -
C_SOFTCUT: Handle the commit-to of A *->   B;  C. We must invalidate the
choice point, but note that C_SOFTCUT is  executed multiple times if the
condition succeeds multiple times. Also, C_LSCUT   must find this choice
point to know how far to cut,  so   we  cannot  simply delete the choice
point. Instead, a positive term reference implies we did not yet execute
the soft cut. In this case we  delete   the  choice  and make the slot a
negative term reference to the parent.   A second execution of C_SOFTCUT
with a negative term reference is simply ignored.
- - - - - - - - - - - - - - - - - - - - - - - - - - - - - - - - - - - - - */

VMI(C_SOFTCUT, 0, 1, (CA1_CHP))
{ Word chref = varFrameP(FR, *PC++);

  if ( (intptr_t)*chref > 0 )
  { Choice ch = (Choice)valTermRef((term_t)*chref);
    Choice bfr = BFR;

    DEBUG(MSG_SOFTCUT,
	  Sdprintf("Killing choice %s from %s\n",
		   chp_chars(ch), print_addr(chref, NULL)));

    if ( bfr == ch )
    { BFR = bfr->parent;
      *chref = (word)-(intptr_t)consTermRef(BFR);
    } else
    { for(; bfr >= ch; bfr=bfr->parent)
      { if ( bfr->parent == ch )
	{ bfr->parent = ch->parent;
	  *chref = (word)-(intptr_t)consTermRef(ch->parent);
	  break;
	}
      }
    }
  } else
  { DEBUG(MSG_SOFTCUT,
	  Sdprintf("Already killed at %s\n", print_addr(chref, NULL)));
  }

  NEXT_INSTRUCTION;
}
END_VMI


/* - - - - - - - - - - - - - - - - - - - - - - - - - - - - - - - - - - - - -
C_END is a dummy instruction to help the decompiler to find the end of A
-> B. (Note that a :- (b ->  c),  d  ==   a  :-  (b  ->  c, d) as far as
semantics. They are different terms however.
- - - - - - - - - - - - - - - - - - - - - - - - - - - - - - - - - - - - - */

VMI(C_END, 0, 0, ())
{ NEXT_INSTRUCTION;
}
END_VMI


/* - - - - - - - - - - - - - - - - - - - - - - - - - - - - - - - - - - - - -
C_FAIL is equivalent to fail/0. Used to implement \+/1.
- - - - - - - - - - - - - - - - - - - - - - - - - - - - - - - - - - - - - */

VMI(C_FAIL, 0, 0, ())
{ BODY_FAILED;
}
END_VMI


/* - - - - - - - - - - - - - - - - - - - - - - - - - - - - - - - - - - - - -
I_FAIL: Translation of fail/0. Same as C_FAIL, but we make a normal call
when in debug-mode, so we can trace the call.
- - - - - - - - - - - - - - - - - - - - - - - - - - - - - - - - - - - - - */

VMI(I_FAIL, VIF_BREAK, 0, ())
{
#ifdef O_DEBUGGER
  if ( unlikely(!truePrologFlag(PLFLAG_VMI_BUILTIN)) )
  { NFR = lTop;
    setNextFrameFlags(NFR, FR);
    DEF = lookupDefinition(FUNCTOR_fail0, MODULE_system);

    VMH_GOTO(normal_call);
  }
#endif
  BODY_FAILED;
}
END_VMI


/* - - - - - - - - - - - - - - - - - - - - - - - - - - - - - - - - - - - - -
I_TRUE: Translation of true/0.  See also I_FAIL.
- - - - - - - - - - - - - - - - - - - - - - - - - - - - - - - - - - - - - */

VMI(I_TRUE, VIF_BREAK, 0, ())
{
#ifdef O_DEBUGGER
  if ( unlikely(!truePrologFlag(PLFLAG_VMI_BUILTIN)) )
  { NFR = lTop;
    setNextFrameFlags(NFR, FR);
    DEF = lookupDefinition(FUNCTOR_true0, MODULE_system);

    VMH_GOTO(normal_call);
  }
#endif
  NEXT_INSTRUCTION;
}
END_VMI



/** var(@Term)
*/

VMI(I_VAR, VIF_BREAK, 1, (CA1_VAR))
{ Word p = varFrameP(FR, (int)*PC++);

#ifdef O_DEBUGGER
  if ( unlikely(!truePrologFlag(PLFLAG_VMI_BUILTIN)) )
  { VMH_GOTO(debug_pred1, FUNCTOR_var1, p);
  }
#endif

  deRef(p);
  if ( canBind(*p) )
    NEXT_INSTRUCTION;
  FASTCOND_FAILED;
}
END_VMI

VMH(debug_pred1, 2, (functor_t, Word), (fpred, p))
{ if ( isVar(*p) )
  { ENSURE_GLOBAL_SPACE(1, p = varFrameP(FR, (int)PC[-1]));
    globaliseVar(p);
  }

  NFR = lTop;
  setNextFrameFlags(NFR, FR);
  DEF  = lookupDefinition(fpred, MODULE_system);
  ARGP = argFrameP(NFR, 0);
  *ARGP++ = *p;

  VMH_GOTO(normal_call);
}
END_VMH

/** nonvar(@Term)
*/

VMI(I_NONVAR, VIF_BREAK, 1, (CA1_VAR))
{ Word p = varFrameP(FR, (int)*PC++);

#ifdef O_DEBUGGER
  if ( unlikely(!truePrologFlag(PLFLAG_VMI_BUILTIN)) )
  { VMH_GOTO(debug_pred1, FUNCTOR_nonvar1, p);
  }
#endif

  deRef(p);
  if ( !canBind(*p) )
    NEXT_INSTRUCTION;
  FASTCOND_FAILED;
}
END_VMI

/** integer(@Term), atom(@Term), etc.
*/

#ifndef O_DEBUGGER
#define TYPE_TEST(functor, test)           \
	Word p = varFrameP(FR, (int)*PC++);\
	deRef(p);                          \
        if ( test(*p) )			   \
          NEXT_INSTRUCTION;                \
	FASTCOND_FAILED;
#else
#define TYPE_TEST(functor, test)		\
	Word p = varFrameP(FR, (int)*PC++);	\
	if ( unlikely(!truePrologFlag(PLFLAG_VMI_BUILTIN)) )	\
        { VMH_GOTO(debug_pred1, functor, p);	\
	}					\
	deRef(p);				\
        if ( test(*p) )				\
          NEXT_INSTRUCTION;			\
	FASTCOND_FAILED;
#endif

VMI(I_INTEGER, VIF_BREAK, 1, (CA1_VAR))
{ TYPE_TEST(FUNCTOR_integer1, isInteger);
}
END_VMI

VMI(I_RATIONAL, VIF_BREAK, 1, (CA1_VAR))
{ TYPE_TEST(FUNCTOR_rational1, isRational);
}
END_VMI

VMI(I_FLOAT, VIF_BREAK, 1, (CA1_VAR))
{ TYPE_TEST(FUNCTOR_float1, isFloat);
}
END_VMI

VMI(I_NUMBER, VIF_BREAK, 1, (CA1_VAR))
{ TYPE_TEST(FUNCTOR_number1, isNumber);
}
END_VMI

VMI(I_ATOMIC, VIF_BREAK, 1, (CA1_VAR))
{ TYPE_TEST(FUNCTOR_atomic1, isAtomic);
}
END_VMI

VMI(I_ATOM, VIF_BREAK, 1, (CA1_VAR))
{ TYPE_TEST(FUNCTOR_atom1, isTextAtom);
}
END_VMI

VMI(I_STRING, VIF_BREAK, 1, (CA1_VAR))
{ TYPE_TEST(FUNCTOR_string1, isString);
}
END_VMI

VMI(I_COMPOUND, VIF_BREAK, 1, (CA1_VAR))
{ TYPE_TEST(FUNCTOR_compound1, isTerm);
}
END_VMI

VMI(I_CALLABLE, VIF_BREAK, 1, (CA1_VAR))
{ TYPE_TEST(FUNCTOR_callable1, isCallable);
}
END_VMI


		 /*******************************
		 *	    SUPERVISORS		*
		 *******************************/

/* - - - - - - - - - - - - - - - - - - - - - - - - - - - - - - - - - - - - -
S_VIRGIN: Fresh, unused predicate. Any new   predicate  is created using
this supervisor (see resetProcedure()). The task of this is to

	* Resolve the definition (i.e. auto-import or auto-load if
	not defined).
	* Check the indexing opportunities and install the proper
        supervisor (see pl-index.c).
- - - - - - - - - - - - - - - - - - - - - - - - - - - - - - - - - - - - - */

VMI(S_VIRGIN, 0, 0, ())
{ lTop = (LocalFrame)argFrameP(FR, FR->predicate->functor->arity);

  if ( !DEF->impl.any.defined && false(DEF, PROC_DEFINED) )
  { SAVE_REGISTERS(QID);
    DEF = getProcDefinedDefinition(DEF);
    LOAD_REGISTERS(QID);

    setFramePredicate(FR, DEF);
    setGenerationFrame(FR);
#ifdef O_PROFILE
    if ( FR->prof_node )
      profSetHandle(FR->prof_node, DEF);
#endif
    if ( DEF->impl.any.defined )
      VMH_GOTO(depart_or_retry_continue);
#ifdef O_PLMT
  } else if ( true(DEF, P_THREAD_LOCAL) )
  { DEF = getLocalProcDefinition(DEF);
    setFramePredicate(FR, DEF);
    setGenerationFrame(FR);
#endif
  }

  if ( setDefaultSupervisor(DEF) )
  { PC = DEF->codes;
    NEXT_INSTRUCTION;
  } else				/* TBD: temporary */
  { assert(0);
    FRAME_FAILED;			/* avoid compiler warning */
  }
}
END_VMI


/* - - - - - - - - - - - - - - - - - - - - - - - - - - - - - - - - - - - - -
S_UNDEF: Undefined predicate. We could make   two  instructions, one for
trapping and one not, but the disadvantage of that is that switching the
unknown flag of the module has no   immediate consequences. Hence we use
one instruction and dynamic checking.
- - - - - - - - - - - - - - - - - - - - - - - - - - - - - - - - - - - - - */

VMI(S_UNDEF, 0, 0, ())
{ switch( getUnknownModule(DEF->module) )
  { case UNKNOWN_ERROR:
    { fid_t fid;
      Definition caller;

      if ( FR->parent )
	caller = FR->parent->predicate;
      else
	caller = NULL;

      lTop = (LocalFrame)argFrameP(FR, DEF->functor->arity);
      newChoice(CHP_DEBUG, FR);

      SAVE_REGISTERS(QID);
      if ( (fid = PL_open_foreign_frame()) )
      { PL_error(NULL, 0, NULL, ERR_UNDEFINED_PROC, DEF, caller);
	PL_close_foreign_frame(fid);
      }
      LOAD_REGISTERS(QID);

      enterDefinition(DEF);		/* will be left in exception code */

      THROW_EXCEPTION;
    }
    case UNKNOWN_WARNING:
    { fid_t fid;

      lTop = (LocalFrame)argFrameP(FR, DEF->functor->arity);
      SAVE_REGISTERS(QID);
      if ( (fid = PL_open_foreign_frame()) )
      { term_t pred;
	int rc;

	rc = ( (pred=PL_new_term_ref()) &&
	       unify_definition(MODULE_user, pred, DEF, 0, GP_NAMEARITY) &&
	       printMessage(ATOM_warning,
			    PL_FUNCTOR, FUNCTOR_error2,
			      PL_FUNCTOR, FUNCTOR_existence_error2,
			        PL_ATOM, ATOM_procedure,
			        PL_TERM, pred,
			      PL_VARIABLE) );
	(void)rc;			/* checking for exception term below */
	PL_close_foreign_frame(fid);
      }
      if ( exception_term )
	THROW_EXCEPTION;
      /*FALLTHROUGH*/
    }
    case UNKNOWN_FAIL:
    default:
      if ( debugstatus.debugging )
	newChoice(CHP_DEBUG, FR);
      FRAME_FAILED;
  }
}
END_VMI


/* - - - - - - - - - - - - - - - - - - - - - - - - - - - - - - - - - - - - -
Generic calling code.  This needs to be specialised.

Note that FR->clause is still NULL. We need to keep that while doing the
possible stack-expansion in ENSURE_LOCAL_SPACE(), which   is  why we use
the temporary variable `cl' for storing the clause.
- - - - - - - - - - - - - - - - - - - - - - - - - - - - - - - - - - - - - */

VMI(S_STATIC, 0, 0, ())
{ ClauseRef cl;
  struct clause_choice chp;

  ARGP = argFrameP(FR, 0);
  lTop = (LocalFrame)ARGP+DEF->functor->arity;

  DEBUG(9, Sdprintf("Searching clause ... "));

  if ( !(cl = firstClause(ARGP, FR, DEF, &chp)) )
  { DEBUG(9, Sdprintf("No clause matching index.\n"));
    if ( debugstatus.debugging )
      newChoice(CHP_DEBUG, FR);

    FRAME_FAILED;
  }
  DEBUG(9, Sdprintf("Clauses found.\n"));

  PC = cl->value.clause->codes;
  ENSURE_LOCAL_SPACE(LOCAL_MARGIN+cl->value.clause->variables*sizeof(word),
		     THROW_EXCEPTION);
  lTop = (LocalFrame)(ARGP + cl->value.clause->variables);
  CL = cl;

  if ( chp.cref )
  { Choice ch = newChoice(CHP_CLAUSE, FR);
    ch->value.clause = chp;
  } else if ( debugstatus.debugging )
    newChoice(CHP_DEBUG, FR);

  DEBUG(CHK_SECURE,
	{ int argc; int n;
	  argc = DEF->functor->arity;
	  for(n=0; n<argc; n++)
	    checkData(argFrameP(FR, n));
	});

  UMODE = uread;
  NEXT_INSTRUCTION;
}
END_VMI


/* - - - - - - - - - - - - - - - - - - - - - - - - - - - - - - - - - - - - -
S_DYNAMIC: Dynamic predicate. Dynamic predicates   must  use the dynamic
indexing and need to lock the predicate. This VMI can also handle static
code.
- - - - - - - - - - - - - - - - - - - - - - - - - - - - - - - - - - - - - */

VMI(S_DYNAMIC, 0, 0, ())
{ enterDefinition(DEF);

  SEPARATE_VMI1;
  VMI_GOTO(S_STATIC);
}
END_VMI


/* - - - - - - - - - - - - - - - - - - - - - - - - - - - - - - - - - - - - -
S_THREAD_LOCAL: Get thread-local definition
- - - - - - - - - - - - - - - - - - - - - - - - - - - - - - - - - - - - - */

VMI(S_THREAD_LOCAL, 0, 0, ())
{ DEF = getLocalProcDefinition(DEF);
  setFramePredicate(FR, DEF);
  setGenerationFrame(FR);

  assert(DEF->codes);
  PC = DEF->codes;
  NEXT_INSTRUCTION;
}
END_VMI


/* - - - - - - - - - - - - - - - - - - - - - - - - - - - - - - - - - - - - -
Supervisor for an  incremental  dynamic  predicate.   Must  call  the  C
equivalent   of   '$idg_add_dyncall'/1.   We   must    create   a   term
M:<functor>(var  ...)  for  abstract  dynamic  or  M:<functor>(arg  ...)
otherwise.

TBD: If we really want  to  go   for  performance  we could consider not
creating the term and follow the trie   nodes  directly. Most likely not
worth the trouble.
- - - - - - - - - - - - - - - - - - - - - - - - - - - - - - - - - - - - - */

VMI(S_INCR_DYNAMIC, 0, 0, ())
{ enterDefinition(DEF);
  atom_t current = *valTermRef(LD->tabling.idg_current);
  trie *ctrie;

  if ( current &&
       (ctrie = symbol_trie(current)) &&
       ctrie->data.IDG )
  { fid_t fid;

    lTop = (LocalFrame)argFrameP(FR, DEF->functor->arity);
    SAVE_REGISTERS(QID);
    if ( (fid = PL_open_foreign_frame()) )
    { Word ap;
      word w;
      term_t t = PL_new_term_ref();

      if ( !(ap = allocGlobal(4+DEF->functor->arity)) )
	THROW_EXCEPTION;

      w = consPtr(ap, TAG_COMPOUND|STG_GLOBAL);
      ap[0] = FUNCTOR_colon2;
      ap[1] = DEF->module->name;
      ap[2] = consPtr(&ap[3], TAG_COMPOUND|STG_GLOBAL);
      ap[3] = DEF->functor->functor;
      ap += 4;

      if ( DEF->tabling && DEF->tabling->abstract != (size_t)-1 )
      { size_t i;

	if ( DEF->tabling->abstract != 0 )
	  Sdprintf("% WARNING: Only abstract(0) is supported\n");
	for(i=0; i<DEF->functor->arity; i++)
	  setVar(ap[i]);
      } else
      { size_t i;
	Word fp;

	LOAD_REGISTERS(QID);
	SAVE_REGISTERS(QID);
	fp = argFrameP(FR, 0);

	for(i=0; i<DEF->functor->arity; i++, fp++)
	{ Word fa;

	  deRef2(fp, fa);
	  if ( isVar(*fa) && onStack(local, fa) )
	  { setVar(ap[i]);
	    LTrail(fa);
	    *fa = makeRefG(&ap[i]);
	  } else
	  { ap[i] = needsRef(*fa) ? makeRefG(fa) : *fa;
	  }
	}
      }

      *valTermRef(t) = w;

      idg_add_dyncall(DEF, ctrie, t);
      PL_close_foreign_frame(fid);
    }
    LOAD_REGISTERS(QID);
    if ( exception_term )
      THROW_EXCEPTION;
  }

  VMI_GOTO(S_STATIC);
}
END_VMI


/* - - - - - - - - - - - - - - - - - - - - - - - - - - - - - - - - - - - - -
S_WRAP: Call a wrapped predicate from a closure.
- - - - - - - - - - - - - - - - - - - - - - - - - - - - - - - - - - - - - */

VMI(S_WRAP, 0, 0, ())
{ Code codes = DEF->impl.wrapped.supervisor;

  if ( codes[0] == encode(S_VIRGIN) )
  { PL_LOCK(L_PREDICATE);
    codes = createSupervisor(DEF->impl.wrapped.predicate);
    MEMORY_BARRIER();
    DEF->impl.wrapped.supervisor = codes;
    PL_UNLOCK(L_PREDICATE);
  }

  DEF = DEF->impl.wrapped.predicate;
  setFramePredicate(FR, DEF);
  setGenerationFrame(FR);

  PC = codes;
  NEXT_INSTRUCTION;
}
END_VMI


/* - - - - - - - - - - - - - - - - - - - - - - - - - - - - - - - - - - - - -
S_MULTIFILE: Multifile predicate.  These need to be aware of new
clauses that can be added at runtime.
- - - - - - - - - - - - - - - - - - - - - - - - - - - - - - - - - - - - - */

VMI(S_MULTIFILE, 0, 0, ())
{ SEPARATE_VMI2;
  VMI_GOTO(S_STATIC);
}
END_VMI


/* - - - - - - - - - - - - - - - - - - - - - - - - - - - - - - - - - - - - -
S_TRUSTME: Trust this clause. Generated   for  single-clause supervisors
and for the last one of a disjunction.

TBD: get rid of clause-references
- - - - - - - - - - - - - - - - - - - - - - - - - - - - - - - - - - - - - */

VMI(S_TRUSTME, 0, 1, (CA1_CLAUSEREF))
{ ClauseRef cref = (ClauseRef)*PC++;

  ARGP = argFrameP(FR, 0);
  TRUST_CLAUSE(cref);
}
END_VMI


/* - - - - - - - - - - - - - - - - - - - - - - - - - - - - - - - - - - - - -
S_CALLWRAPPER: Trust the wrapper clause.  The implementation is the same
as S_TRUSTME, but we use a different instruction to find the wrapper and
add additional information.  Arguments:

  - 0: The clause to call (in a wrapper predicate $wrap$P)
  - 1: The closure blob
  - 2: Name of the wrapper (an atom)

Note that we actually execute the  wrapper   predicate  and  we must set
`DEF` and `FR->predicate` to the wrapper predicate to make sure GC works
properly.  If  not,  wrapping   a    foreign   predicate   will  confuse
setStartOfVMI().
- - - - - - - - - - - - - - - - - - - - - - - - - - - - - - - - - - - - - */

VMI(S_CALLWRAPPER, 0, 3, (CA1_CLAUSEREF,CA1_DATA,CA1_DATA))
{ ClauseRef cref = (ClauseRef)*PC;

  PC += 3;
  ARGP = argFrameP(FR, 0);
  FR->predicate = DEF = cref->value.clause->predicate;
  TRUST_CLAUSE(cref);
}
END_VMI


/* - - - - - - - - - - - - - - - - - - - - - - - - - - - - - - - - - - - - -
S_ALLCLAUSES: Simply try the clauses one-by-one. This works for all code
and is the ultimate fallback of the indexing code.  The supervisor code
is

	S_ALLCLAUSES
	S_NEXTCLAUSE
- - - - - - - - - - - - - - - - - - - - - - - - - - - - - - - - - - - - - */


VMI(S_ALLCLAUSES, 0, 0, ())		/* Uses CHP_JUMP */
{ VMH_GOTO(next_clause, DEF->impl.clauses.first_clause);
}
END_VMI

VMH(next_clause, 1, (ClauseRef), (cref))
{ ARGP = argFrameP(FR, 0);
  for(; cref; cref = cref->next)
  { if ( visibleClauseCNT(cref->value.clause, generationFrame(FR)) )
    { TRY_CLAUSE(cref, cref->next, PC);
    }
  }

  FRAME_FAILED;
}
END_VMH


VMI(S_NEXTCLAUSE, 0, 0, ())
{ ClauseRef cref = CL->next;

  if ( debugstatus.debugging && !debugstatus.suspendTrace )
  { ARGP = argFrameP(FR, 0);
    lTop = (LocalFrame)ARGP + FR->predicate->functor->arity;

    for(; cref; cref = cref->next)
    { if ( visibleClauseCNT(cref->value.clause, generationFrame(FR)) )
      {	LocalFrame fr;
	CL = cref;

	if ( (fr = dbgRedoFrame(FR, CHP_CLAUSE)) )
	{ int action;

	  SAVE_REGISTERS(QID);
	  action = tracePort(fr, BFR, REDO_PORT, NULL);
	  LOAD_REGISTERS(QID);

	  switch( action )
	  { case ACTION_FAIL:
	      FRAME_FAILED;
	    case ACTION_IGNORE:
	      VMI_GOTO(I_EXIT);
	    case ACTION_RETRY:
	      VMH_GOTO(depart_or_retry_continue);
	    case ACTION_ABORT:
	      THROW_EXCEPTION;
	  }
	}

        break;
      }
    }
  }

  PC--;
  VMH_GOTO(next_clause, cref);
}
END_VMI


/* - - - - - - - - - - - - - - - - - - - - - - - - - - - - - - - - - - - - -
S_LIST: Predicate consisting of two clauses, one of them using [] and
the other [_|_].
- - - - - - - - - - - - - - - - - - - - - - - - - - - - - - - - - - - - - */

VMI(S_LIST, 0, 2, (CA1_CLAUSEREF, CA1_CLAUSEREF))
{ ClauseRef cref;
  Word k;

  ARGP = argFrameP(FR, 0);
  deRef2(ARGP, k);
  if ( isList(*k) )
    cref = (ClauseRef)PC[1];
  else if ( isNil(*k) )
    cref = (ClauseRef)PC[0];
  else if ( canBind(*k) )
  { PC = SUPERVISOR(staticp) + 1;
    VMI_GOTO(S_STATIC);
  } else
    FRAME_FAILED;

  PC += 2;

  TRUST_CLAUSE(cref);
}
END_VMI


/* - - - - - - - - - - - - - - - - - - - - - - - - - - - - - - - - - - - - -
Meta-predicate  argument  qualification.  S_MQUAL    qualifies  the  Nth
argument. S_LMQUAL does the same and resets   the  context module of the
frame to be definition module of   the  predicate, such that unqualified
calls refer again to  the  definition   module.  This  sequence  must be
processed as part of the supervisor,   notably before creating the first
choicepoint.
- - - - - - - - - - - - - - - - - - - - - - - - - - - - - - - - - - - - - */

VMI(S_MQUAL, 0, 1, (CA1_VAR))
{ int arg = (int)*PC++;
  int rc;

  SAVE_REGISTERS(QID);
  rc = m_qualify_argument(FR, arg);
  LOAD_REGISTERS(QID);
  if ( rc != TRUE )
  { if ( rc != FALSE )
      raiseStackOverflow(rc);
    THROW_EXCEPTION;
  }

  NEXT_INSTRUCTION;
}
END_VMI


VMI(S_LMQUAL, 0, 1, (CA1_VAR))
{ int arg = (int)*PC++;
  int rc;

  SAVE_REGISTERS(QID);
  rc = m_qualify_argument(FR, arg);
  LOAD_REGISTERS(QID);
  if ( rc != TRUE )
  { if ( rc != FALSE )
      raiseStackOverflow(rc);
    THROW_EXCEPTION;
  }
  setContextModule(FR, FR->predicate->module);

  NEXT_INSTRUCTION;
}
END_VMI


VMI(S_SSU_DET, 0, 0, ())
{ set(FR, FR_SSU_DET);
  NEXT_INSTRUCTION;
}
END_VMI

VMI(S_DET, 0, 0, ())
{ set(FR, FR_DET);
  NEXT_INSTRUCTION;
}
END_VMI

		 /*******************************
		 *	    ARITHMETIC		*
		 *******************************/

/* - - - - - - - - - - - - - - - - - - - - - - - - - - - - - - - - - - - - -
Arithmic is compiled using a  stack  machine.    ARGP  is  used as stack
pointer and the arithmic stack is allocated   on top of the local stack,
starting at the argument field of the next slot of the stack (where ARGP
points to when processing the body anyway).

Arguments to functions are pushed on the stack  starting  at  the  left,
thus `add1(X, Y) :- Y is X + 1' translates to:

  I_ENTER	% enter body
  B_VAR1	% push Y via ARGP
  A_ENTER	% align the stack to prepare for writing doubles
  A_VAR0	% evaluate X and push numeric result
  A_INTEGER 1	% Push 1 as numeric value
  A_FUNC2 0	% Add top-two of the stack and push result
  A_IS		% unify Y with numeric result
  I_EXIT	% leave the clause

  a_func0:	% executes arithmic function without arguments, pushing
	        % its value on the stack
  a_func1:	% unary function. Changes the top of the stack.
  a_func2:	% binary function. Pops two values and pushes one.

Note that we do not call `ar_func0(*PC++, &ARGP)' as ARGP is a register
variable.  Also, for compilers that do register allocation it is unwise
to give the compiler a hint to put ARGP not into a register.
- - - - - - - - - - - - - - - - - - - - - - - - - - - - - - - - - - - - - */

#define AR_THROW_EXCEPTION		\
	do { resetArithStack(); \
	     AR_CLEANUP();		\
	     THROW_EXCEPTION;		\
	   } while(0)

/* - - - - - - - - - - - - - - - - - - - - - - - - - - - - - - - - - - - - -
A_ENTER: Prepare for arithmetic operations.
- - - - - - - - - - - - - - - - - - - - - - - - - - - - - - - - - - - - - */

VMI(A_ENTER, 0, 0, ())
{ AR_BEGIN();
  NEXT_INSTRUCTION;
}
END_VMI

/* - - - - - - - - - - - - - - - - - - - - - - - - - - - - - - - - - - - - -
A_INTEGER: Push long integer following PC
- - - - - - - - - - - - - - - - - - - - - - - - - - - - - - - - - - - - - */

VMI(A_INTEGER, 0, 1, (CA1_INTEGER))
{ Number n = allocArithStack();

  n->value.i = (intptr_t) *PC++;
  n->type    = V_INTEGER;
  NEXT_INSTRUCTION;
}
END_VMI


/* - - - - - - - - - - - - - - - - - - - - - - - - - - - - - - - - - - - - -
A_INT64: Push int64_t following PC
- - - - - - - - - - - - - - - - - - - - - - - - - - - - - - - - - - - - - */

VMI(A_INT64, 0, WORDS_PER_INT64, (CA1_INT64))
{ Number n = allocArithStack();
  Word p = &n->value.w[0];

  cpInt64Data(p, PC);
  n->type    = V_INTEGER;
  NEXT_INSTRUCTION;
}
END_VMI


/* - - - - - - - - - - - - - - - - - - - - - - - - - - - - - - - - - - - - -
A_MPZ: Push mpz integer following PC
- - - - - - - - - - - - - - - - - - - - - - - - - - - - - - - - - - - - - */

VMI(A_MPZ, 0, VM_DYNARGC, (CA1_MPZ))
{
#ifdef O_GMP
  Number n = allocArithStack();
  Word p = (Word)PC+1;				/* skip indirect header */
  size_t limpsize;
  int size = mpz_stack_size(*p++);

  n->type = V_MPZ;
  n->value.mpz->_mp_size  = size;
  n->value.mpz->_mp_alloc = 0;	/* avoid de-allocating */
  limpsize = sizeof(mp_limb_t) * abs(size);
  n->value.mpz->_mp_d = (void*)p;

  p += (limpsize+sizeof(word)-1)/sizeof(word);
  PC = (Code)p;
#endif
  NEXT_INSTRUCTION;
}
END_VMI

/* - - - - - - - - - - - - - - - - - - - - - - - - - - - - - - - - - - - - -
A_MPQ: Push mpq integer following PC
- - - - - - - - - - - - - - - - - - - - - - - - - - - - - - - - - - - - - */

VMI(A_MPQ, 0, VM_DYNARGC, (CA1_MPQ))
{
#ifdef O_GMP
  Number n = allocArithStack();
  Word p = (Word)PC+1;				/* skip indirect header */
  size_t limpsize;
  int num_size = mpq_stack_size(*p++);
  int den_size = mpq_stack_size(*p++);

  n->type = V_MPQ;
  mpq_numref(n->value.mpq)->_mp_size  = num_size;
  mpq_numref(n->value.mpq)->_mp_alloc = 0;	/* avoid de-allocating */
  limpsize = sizeof(mp_limb_t) * abs(num_size);
  mpq_numref(n->value.mpq)->_mp_d = (void*)p;
  p += (limpsize+sizeof(word)-1)/sizeof(word);

  mpq_denref(n->value.mpq)->_mp_size  = den_size;
  mpq_denref(n->value.mpq)->_mp_alloc = 0;	/* avoid de-allocating */
  limpsize = sizeof(mp_limb_t) * abs(den_size);
  mpq_denref(n->value.mpq)->_mp_d = (void*)p;
  p += (limpsize+sizeof(word)-1)/sizeof(word);

  PC = (Code)p;
#endif
  NEXT_INSTRUCTION;
}
END_VMI


/* - - - - - - - - - - - - - - - - - - - - - - - - - - - - - - - - - - - - -
A_DOUBLE: Push double following PC
- - - - - - - - - - - - - - - - - - - - - - - - - - - - - - - - - - - - - */

VMI(A_DOUBLE, 0, WORDS_PER_DOUBLE, (CA1_FLOAT))
{ Number n = allocArithStack();
  Word p = &n->value.w[0];

  cpDoubleData(p, PC);
  n->type       = V_FLOAT;
  NEXT_INSTRUCTION;
}
END_VMI


/* - - - - - - - - - - - - - - - - - - - - - - - - - - - - - - - - - - - - -
A_VAR: Push a variable.  This can be any term
- - - - - - - - - - - - - - - - - - - - - - - - - - - - - - - - - - - - - */


VMI(A_VAR, 0, 1, (CA1_VAR))
{ VMH_GOTO(a_var_n, (int)*PC++);
}
END_VMI

VMH(a_var_n, 1, (int), (offset))
{ Number n;
  Word p, p2;
  p = varFrameP(FR, offset);
  deRef2(p, p2);

					/* speedup common case a bit */
  if ( tagex(*p2) == (TAG_INTEGER|STG_INLINE) )
  { n = allocArithStack();
    n->value.i = valInt(*p2);
    n->type = V_INTEGER;
    NEXT_INSTRUCTION;
    /*NOTREACHED*/
  }

  switch(tag(*p2))
  { case TAG_INTEGER:
      n = allocArithStack();
      get_rational(*p2, n);
      NEXT_INSTRUCTION;
    case TAG_FLOAT:
      n = allocArithStack();
      n->value.f = valFloat(*p2);
      n->type = V_FLOAT;
      NEXT_INSTRUCTION;
    default:
    { intptr_t lsafe = (char*)lTop - (char*)lBase;
      fid_t fid;
      number result;
      int rc;

      SAVE_REGISTERS(QID);
      lTop = (LocalFrame)argFrameP(lTop, 1); /* for is/2.  See below */
      if ( (fid = PL_open_foreign_frame()) )
      { rc = valueExpression(consTermRef(p), &result);
	PL_close_foreign_frame(fid);
      } else
      { rc = FALSE;
      }
      lTop = addPointer(lBase, lsafe);
      LOAD_REGISTERS(QID);

      if ( rc )
      { pushArithStack(&result);
	NEXT_INSTRUCTION;
      } else
      { AR_THROW_EXCEPTION;
      }
    }
  }
}
END_VMH

VMI(A_VAR0, 0, 0, ())
{ VMH_GOTO(a_var_n, VAROFFSET(0));
}
END_VMI

VMI(A_VAR1, 0, 0, ())
{ VMH_GOTO(a_var_n, VAROFFSET(1));
}
END_VMI

VMI(A_VAR2, 0, 0, ())
{ VMH_GOTO(a_var_n, VAROFFSET(2));
}
END_VMI



/* - - - - - - - - - - - - - - - - - - - - - - - - - - - - - - - - - - - - -
A_FUNC, function, #args
A_FUNC0, function
A_FUNC1, function
A_FUNC2, function

TBD: Keep knowledge on #argument in function!
- - - - - - - - - - - - - - - - - - - - - - - - - - - - - - - - - - - - - */


VMI(A_FUNC0, 0, 1, (CA1_AFUNC))
{ VMH_GOTO(common_an, *PC++, 0);
}
END_VMI

VMI(A_FUNC1, 0, 1, (CA1_AFUNC))
{ VMH_GOTO(common_an, *PC++, 1);
}
END_VMI

VMI(A_FUNC2, 0, 1, (CA1_AFUNC))
{ VMH_GOTO(common_an, *PC++, 2);
}
END_VMI

VMI(A_FUNC, 0, 2, (CA1_AFUNC, CA1_INTEGER))
{ PC += 2;
  VMH_GOTO(common_an, PC[-2], (int)PC[-1]);
}
END_VMI

VMH(common_an, 2, (code, int), (fn, an))
{ int rc;
  SAVE_REGISTERS(QID);
  rc = ar_func_n((int)fn, an);
  LOAD_REGISTERS(QID);
  if ( !rc )
    AR_THROW_EXCEPTION;

  NEXT_INSTRUCTION;
}
END_VMH

VMI(A_ROUNDTOWARDS_A, 0, 1, (CA1_INTEGER))
{ int mode = (int)*PC++;
  Number n = allocArithStack();

  __PL_ar_ctx.femode = n->value.i = fegetround();
  n->type = V_INTEGER;
  set_rounding(mode);

  NEXT_INSTRUCTION;
}
END_VMI


VMI(A_ROUNDTOWARDS_V, 0, 1, (CA1_VAR))
{ Word p = varFrameP(FR, (size_t)*PC++);
  int rm;

  deRef(p);
  if ( isAtom(*p) && atom_to_rounding(*p, &rm) )
  { Number n = allocArithStack();

    __PL_ar_ctx.femode = n->value.i = fegetround();
    n->type = V_INTEGER;
    set_rounding(rm);
    NEXT_INSTRUCTION;
  } else
  { resetArithStack();
    THROW_EXCEPTION;
  }
}
END_VMI


/* - - - - - - - - - - - - - - - - - - - - - - - - - - - - - - - - - - - - -
A_ADD: Shorthand for A_FUNC2 pl_ar_add()
- - - - - - - - - - - - - - - - - - - - - - - - - - - - - - - - - - - - - */

VMI(A_ADD, 0, 0, ())
{ Number argv = argvArithStack(2);
  int rc;
  number r;

  SAVE_REGISTERS(QID);
  rc = pl_ar_add(argv+1, argv, &r);
  LOAD_REGISTERS(QID);
  popArgvArithStack(2);
  if ( rc )
  { pushArithStack(&r);
    NEXT_INSTRUCTION;
  }

  AR_THROW_EXCEPTION;
}
END_VMI


/* - - - - - - - - - - - - - - - - - - - - - - - - - - - - - - - - - - - - -
A_MUL: Shorthand for A_FUNC2 ar_mul()
- - - - - - - - - - - - - - - - - - - - - - - - - - - - - - - - - - - - - */

VMI(A_MUL, 0, 0, ())
{ Number argv = argvArithStack(2);
  int rc;
  number r;

  SAVE_REGISTERS(QID);
  rc = ar_mul(argv+1, argv, &r);
  LOAD_REGISTERS(QID);
  popArgvArithStack(2);
  if ( rc )
  { pushArithStack(&r);
    NEXT_INSTRUCTION;
  }

  AR_THROW_EXCEPTION;
}
END_VMI


/* - - - - - - - - - - - - - - - - - - - - - - - - - - - - - - - - - - - - -
A_ADD_FC: Simple case A is B + <int>, where   A is a firstvar and B is a
normal variable. This case is very   common,  especially with relatively
small integers.
- - - - - - - - - - - - - - - - - - - - - - - - - - - - - - - - - - - - - */

VMI(A_ADD_FC, VIF_BREAK, 3, (CA1_FVAR, CA1_VAR, CA1_INTEGER))
{ Word rp  = varFrameP(FR, *PC++);	/* A = */
  Word np  = varFrameP(FR, *PC++);	/* B + */
  intptr_t add = (intptr_t)*PC++;	/* <int> */

  deRef(np);

#ifdef O_DEBUGGER
  if ( unlikely(!truePrologFlag(PLFLAG_VMI_BUILTIN)) )
  { Word expr;

    ENSURE_GLOBAL_SPACE(4,
			{ np = varFrameP(FR, PC[-2]);
			  rp = varFrameP(FR, PC[-3]);
			});
    expr = gTop;
    gTop += 3;
    expr[0] = FUNCTOR_plus2;
    bArgVar(&expr[1], np);
    expr[2] = consInt(add);

    ARGP = argFrameP(lTop, 0);
    globaliseFirstVar(rp);
    *ARGP++ = *rp;
    *ARGP++ = consPtr(expr, TAG_COMPOUND|STG_GLOBAL);
    NFR = lTop;
    DEF = GD->procedures.is2->definition;
    setNextFrameFlags(NFR, FR);
    VMH_GOTO(normal_call);
  }
#endif

  if ( tagex(*np) == (TAG_INTEGER|STG_INLINE) )
  { intptr_t v = valInt(*np);
    int64_t r = v+add;			/* tagged ints never overflow */
    word w = consInt(r);

    if ( valInt(w) == r )
    { *rp = w;
    } else				/* but their sum might not fit */
    { int rc;

      SAVE_REGISTERS(QID);
      rc = put_int64(&w, r, ALLOW_GC|ALLOW_SHIFT);
      LOAD_REGISTERS(QID);
      if ( rc != TRUE )
	THROW_EXCEPTION;
      *rp = w;
    }
    NEXT_INSTRUCTION;
  } else
  { number n;
    word w;
    fid_t fid;
    int rc;

    SAVE_REGISTERS(QID);
    if ( (fid = PL_open_foreign_frame()) )	/* Still needed? */
    { rc = valueExpression(pushWordAsTermRef(np), &n);
      popTermRef();
      if ( rc )
      { ensureWritableNumber(&n);
	if ( (rc=ar_add_si(&n, add)) )
	{ if ( (rc=put_number(&w, &n, ALLOW_GC)) != TRUE )
	    rc = raiseStackOverflow(rc);
	}
	clearNumber(&n);
      }
      PL_close_foreign_frame(fid);
    } else
      rc = FALSE;
    LOAD_REGISTERS(QID);
    if ( !rc )
      THROW_EXCEPTION;

    rp = varFrameP(FR, PC[-3]);		/* may have shifted */
    *rp = w;

    NEXT_INSTRUCTION;
  }
}
END_VMI


/* - - - - - - - - - - - - - - - - - - - - - - - - - - - - - - - - - - - - -
Translation of the arithmic comparison predicates (<, >, =<,  >=,  =:=).
Both sides are pushed on the stack, so we just compare the two values on
the  top  of  this  stack  and  backtrack  if  they  do  not suffice the
condition.  Example translation: `a(Y) :- b(X), X > Y'

	I_ENTER
	B_FIRSTVAR 1	% Link X from B's frame to a new var in A's frame
	I_CALL b/1	% call b/1
	A_ENTER		% Enter arithmetic mode
	A_VAR 1		% Push X
	A_VAR 0		% Push Y
	A_GT		% compare
	EXIT
- - - - - - - - - - - - - - - - - - - - - - - - - - - - - - - - - - - - - */


#define CMP_FAST(op) \
  Number n1 = argvArithStack(2); \
  Number n2 = n1 + 1; \
  if ( n1->type == n2->type ) \
  { switch(n1->type) \
    { case V_INTEGER: \
	VMH_GOTO(a_cmp_out, n1->value.i op n2->value.i); \
      case V_FLOAT: \
	VMH_GOTO(a_cmp_out, n1->value.f op n2->value.f); \
      default: \
	; \
    } \
  }
#define CMP(opname) \
  CMP_FAST(opname ## _C); \
  VMH_GOTO(a_cmp_out, ar_compare(n1, n2, opname))


VMI(A_LT, VIF_BREAK, 0, ())		/* A < B */
{ CMP(LT);
}
END_VMI

VMH(a_cmp_out, 1, (int), (rc))
{ popArgvArithStack(2);
  AR_END();
  if ( rc )
    NEXT_INSTRUCTION;
  FASTCOND_FAILED;
}
END_VMH

VMI(A_LE, VIF_BREAK, 0, ())		/* A =< B */
{ CMP(LE);
}
END_VMI

VMI(A_GT, VIF_BREAK, 0, ())		/* A > B */
{ CMP(GT);
}
END_VMI

VMI(A_GE, VIF_BREAK, 0, ())		/* A >= B */
{ CMP(GE);
}
END_VMI

VMI(A_EQ, VIF_BREAK, 0, ())		/* A =:= B */
{ CMP(EQ);
}
END_VMI

VMI(A_NE, VIF_BREAK, 0, ())		/* A \=:= B */
{ CMP(NE);
}
END_VMI


/* - - - - - - - - - - - - - - - - - - - - - - - - - - - - - - - - - - - - -
A_IS: Translation of is/2. The stack has two pushed values: the variable
for the result (a word) and the number holding the result. For example:

   a(X) :- X is sin(3).

  I_ENTER
  B_VAR 0		push left argument of is/2
  A_INTEGER 3		push integer as number
  A_FUNC <sin>		run function on it
  A_IS			bind value
  I_EXIT
- - - - - - - - - - - - - - - - - - - - - - - - - - - - - - - - - - - - - */

VMI(A_IS, VIF_BREAK, 0, ())		/* A is B */
{ Number n = argvArithStack(1);
  Word k;

  ARGP = argFrameP(lTop, 0);	/* 1-st argument */
  deRef2(ARGP, k);

  if ( canBind(*k) )
  { word c;
    int rc;

    if ( n->type == V_INTEGER )		/* Speedup the 99% case a bit */
    { c = consInt(n->value.i);
      if ( valInt(c) == n->value.i &&
	   hasGlobalSpace(0) )
      { rc = TRUE;
	bindConst(k, c);
	goto a_is_ok;
      }
    }

    ARGP++;				/* new_args must become 1 in */
    SAVE_REGISTERS(QID);		/* get_vmi_state() */
    rc = put_number(&c, n, ALLOW_GC);
    LOAD_REGISTERS(QID);
    ARGP--;

    if ( rc == TRUE )
    { deRef2(ARGP, k);			/* may be shifted */
      if ( !isTerm(c) )
      { bindConst(k, c);
      } else
      { SAVE_REGISTERS(QID);
	rc = unify_ptrs(k, &c, ALLOW_GC|ALLOW_SHIFT);
	LOAD_REGISTERS(QID);
	if ( rc == FALSE )
	{ popArgvArithStack(1);
	  AR_END();
	  if ( exception_term )
	    THROW_EXCEPTION;
	  BODY_FAILED;
	}
      }
    } else
    { raiseStackOverflow(rc);
      popArgvArithStack(1);
      AR_END();
      THROW_EXCEPTION;
    }

  a_is_ok:
    popArgvArithStack(1);
    AR_END();

    CHECK_WAKEUP;
    NEXT_INSTRUCTION;
  } else
  { int rc;

    if ( isRational(*k) && ratNumber(n) )
    { number left;

      get_rational(*k, &left);
      rc = (cmpNumbers(&left, n) == CMP_EQUAL);
      clearNumber(&left);
    } else if ( isFloat(*k) && floatNumber(n) )
    { Word ak = valIndirectP(*k);

      rc = memcmp((char*)&n->value.f, ak, sizeof(n->value.f)) == 0;
    } else
    { rc = FALSE;
    }

    popArgvArithStack(1);
    AR_END();
    if ( rc )
      NEXT_INSTRUCTION;
  }

  BODY_FAILED;
}
END_VMI


/* - - - - - - - - - - - - - - - - - - - - - - - - - - - - - - - - - - - - -
A_FIRSTVAR_IS: Deal with the very common case that the local variable is
a firstvar of the current frame. There   are numerous advantages to this
case: we know the left-side is a var, we  do not need to trail and we do
not need to check for attvar wakeup.

TBD: link with following B_VAR? How  frequent?   Likely  very: we are in
body mode and in many cases the result is used only once.
- - - - - - - - - - - - - - - - - - - - - - - - - - - - - - - - - - - - - */

VMI(A_FIRSTVAR_IS, VIF_BREAK, 1, (CA1_FVAR)) /* A is B */
{ Number n = argvArithStack(1);
  word w;
  int rc;

  SAVE_REGISTERS(QID);
  if ( (rc = put_number(&w, n, ALLOW_GC)) != TRUE )
    rc = raiseStackOverflow(rc);
  LOAD_REGISTERS(QID);

  popArgvArithStack(1);
  AR_END();

  if ( rc )
  { *varFrameP(FR, *PC++) = w;
    NEXT_INSTRUCTION;
  } else
    THROW_EXCEPTION;
}
END_VMI


		 /*******************************
		 *	     FOREIGN		*
		 *******************************/

/* - - - - - - - - - - - - - - - - - - - - - - - - - - - - - - - - - - - - -
	I_FOPEN
	I_FCALLDET0-10 f/n
	I_FEXITDET
- - - - - - - - - - - - - - - - - - - - - - - - - - - - - - - - - - - - - */

#ifdef O_PROF_PENTIUM
#define PROF_FOREIGN \
	{ END_PROF(); \
	  START_PROF(DEF->prof_index, DEF->prof_name); \
	}
#else
#define PROF_FOREIGN (void)0
#endif


VMI(I_FOPEN, 0, 0, ())
{ FliFrame ffr;

#ifdef O_DEBUGGER
  if ( debugstatus.debugging )
  { lTop = (LocalFrame)argFrameP(FR, DEF->functor->arity);
    BFR = newChoice(CHP_DEBUG, FR);
    ffr = (FliFrame)lTop;
  } else
#endif
  { ffr = (FliFrame)argFrameP(FR, DEF->functor->arity);
  }

#if O_DEBUG
  if ( exception_term )
  { Sdprintf("Exception at entry of %s\n",  predicateName(DEF));
    PL_write_term(Serror, exception_term, 1200, PL_WRT_NEWLINE);
  }
#endif

  assert(DEF->functor->arity < 100);

  lTop = (LocalFrame)(ffr+1);
  ffr->size = 0;
  NoMark(ffr->mark);
  ffr->parent = fli_context;
  ffr->magic = FLI_MAGIC;
  fli_context = ffr;
  FFR_ID = consTermRef(ffr);
  SAVE_REGISTERS(QID);

  NEXT_INSTRUCTION;
}
END_VMI


/* - - - - - - - - - - - - - - - - - - - - - - - - - - - - - - - - - - - - -
I_FCALLDETVA:  Call  deterministic  foreign    function  using  P_VARARG
conventions.
- - - - - - - - - - - - - - - - - - - - - - - - - - - - - - - - - - - - - */

VMI(I_FCALLDETVA, 0, 1, (CA1_FOREIGN))
{ typedef foreign_t (*va_func)(term_t av, int ac, control_t ctx);
  va_func f = (va_func)*PC++;
  struct foreign_context context;
  term_t h0 = argFrameP(FR, 0) - (Word)lBase;

  context.context   = 0L;
  context.engine    = LD;
  context.control   = FRG_FIRST_CALL;
  context.predicate = DEF;

  PROF_FOREIGN;
  VMH_GOTO_AS_VMI(I_FEXITDET, (*f)(h0, DEF->functor->arity, &context));
}
END_VMI


/* - - - - - - - - - - - - - - - - - - - - - - - - - - - - - - - - - - - - -
I_FCALLDET0 .. I_FCALLDET10: Call deterministic   foreign function using
a1, a2, ... calling conventions.
- - - - - - - - - - - - - - - - - - - - - - - - - - - - - - - - - - - - - */

VMI(I_FCALLDET0, 0, 1, (CA1_FOREIGN))
{ Func0 f = (Func0)*PC++;

  PROF_FOREIGN;
  VMH_GOTO_AS_VMI(I_FEXITDET, (*f)());
}
END_VMI

#define FCALL_DETN(ac, h0_args...) \
  Func##ac f = (Func##ac)*PC++; \
  term_t h0 = argFrameP(FR, 0) - (Word)lBase;\
  PROF_FOREIGN; \
  VMH_GOTO_AS_VMI(I_FEXITDET, (*f)(h0_args));

VMI(I_FCALLDET1, 0, 1, (CA1_FOREIGN))
{ FCALL_DETN(1, h0);
}
END_VMI


VMI(I_FCALLDET2, 0, 1, (CA1_FOREIGN))
{ FCALL_DETN(2, h0, h0+1);
}
END_VMI


VMI(I_FCALLDET3, 0, 1, (CA1_FOREIGN))
{ FCALL_DETN(3, h0, h0+1, h0+2);
}
END_VMI


VMI(I_FCALLDET4, 0, 1, (CA1_FOREIGN))
{ FCALL_DETN(4, h0, h0+1, h0+2, h0+3);
}
END_VMI


VMI(I_FCALLDET5, 0, 1, (CA1_FOREIGN))
{ FCALL_DETN(5, h0, h0+1, h0+2, h0+3, h0+4);
}
END_VMI


VMI(I_FCALLDET6, 0, 1, (CA1_FOREIGN))
{ FCALL_DETN(6, h0, h0+1, h0+2, h0+3, h0+4, h0+5);
}
END_VMI


VMI(I_FCALLDET7, 0, 1, (CA1_FOREIGN))
{ FCALL_DETN(7, h0, h0+1, h0+2, h0+3, h0+4, h0+5, h0+6);
}
END_VMI


VMI(I_FCALLDET8, 0, 1, (CA1_FOREIGN))
{ FCALL_DETN(8, h0, h0+1, h0+2, h0+3, h0+4, h0+5, h0+6, h0+7);
}
END_VMI


VMI(I_FCALLDET9, 0, 1, (CA1_FOREIGN))
{ FCALL_DETN(9, h0, h0+1, h0+2, h0+3, h0+4, h0+5, h0+6, h0+7, h0+8);
}
END_VMI


VMI(I_FCALLDET10, 0, 1, (CA1_FOREIGN))
{ FCALL_DETN(10, h0, h0+1, h0+2, h0+3, h0+4, h0+5, h0+6, h0+7, h0+8, h0+9);
}
END_VMI


VMI(I_FEXITDET, 0, 0, ())
{ THROW_EXCEPTION; /* probably should never happen?? */
}
END_VMI

VMH(I_FEXITDET, 1, (word), (rc))
{ FliFrame ffr = (FliFrame)valTermRef(FFR_ID);

  LOAD_REGISTERS(QID);
  PC += 3;
  DEBUG(CHK_SECURE, assert(PC[-1] == encode(I_FEXITDET)));
  fli_context = ffr->parent;

  switch(rc)
  { case TRUE:
      if ( exception_term )		/* false alarm */
	PL_clear_foreign_exception(FR);
      VMH_GOTO(exit_checking_wakeup);
    case FALSE:
      if ( exception_term )
	THROW_EXCEPTION;
      FRAME_FAILED;
    default:
    { fid_t fid = PL_open_foreign_frame();
      term_t ex = PL_new_term_ref();

      PL_put_intptr(ex, rc);
      PL_error(NULL, 0, NULL, ERR_DOMAIN,
	       ATOM_foreign_return_value, ex);
      PL_close_foreign_frame(fid);
      THROW_EXCEPTION;
    }
  }
}
END_VMH

/* - - - - - - - - - - - - - - - - - - - - - - - - - - - - - - - - - - - - -
Non-deterministic foreign calls. This  is   compiled  into the following
supervisor code:

	I_FOPENNDET
	I_FCALLNDETVA func
	I_FEXITNDET
	I_FREDO

On determistic success or failure I_FEXITNDET ends the clause. Otherwise
it writes the context in CL  and   creates  a jump-choicepoint that will
take it to I_FREDO. I_FREDO updates the context structure and jumps back
to the I_FCALLNDETVA (PC -= 4);
- - - - - - - - - - - - - - - - - - - - - - - - - - - - - - - - - - - - - */

VMI(I_FOPENNDET, 0, 0, ())
{ FNDET_CONTEXT.context   = 0L;
  FNDET_CONTEXT.engine    = LD;
  FNDET_CONTEXT.control   = FRG_FIRST_CALL;
  FNDET_CONTEXT.predicate = DEF;

  VMH_GOTO(foreign_redo);
}
END_VMI

VMH(foreign_redo, 0, (), ())
{ Choice ch;
  FliFrame ffr;

  lTop = (LocalFrame)argFrameP(FR, DEF->functor->arity);
  ch = newChoice(CHP_JUMP, FR);
  ch->value.pc = PC+3;

  ffr = (FliFrame)(ch+1);
  lTop = (LocalFrame)(ffr+1);
  ffr->size = 0;
  NoMark(ffr->mark);
  ffr->parent = fli_context;
  ffr->magic = FLI_MAGIC;
  fli_context = ffr;
  FFR_ID = consTermRef(ffr);
  SAVE_REGISTERS(QID);

  NEXT_INSTRUCTION;
}
END_VMH


VMI(I_FCALLNDETVA, 0, 1, (CA1_FOREIGN))
{ typedef foreign_t (*ndet_func)(term_t h0, size_t arity, struct foreign_context*);
  ndet_func f = (ndet_func)*PC++;
  term_t h0 = argFrameP(FR, 0) - (Word)lBase;

  PROF_FOREIGN;
  VMH_GOTO_AS_VMI(I_FEXITNDET, (*f)(h0, DEF->functor->arity, &FNDET_CONTEXT));
}
END_VMI


VMI(I_FCALLNDET0, 0, 1, (CA1_FOREIGN))
{ NdetFunc0 f = (NdetFunc0)*PC++;

  PROF_FOREIGN;
  VMH_GOTO_AS_VMI(I_FEXITNDET, (*f)(&FNDET_CONTEXT));
}
END_VMI

#define FCALL_NDETN(ac, h0_args...) \
  NdetFunc##ac f = (NdetFunc##ac)*PC++; \
  term_t h0 = argFrameP(FR, 0) - (Word)lBase;\
  PROF_FOREIGN; \
  VMH_GOTO_AS_VMI(I_FEXITNDET, (*f)(h0_args, &FNDET_CONTEXT));


VMI(I_FCALLNDET1, 0, 1, (CA1_FOREIGN))
{ FCALL_NDETN(1, h0);
}
END_VMI


VMI(I_FCALLNDET2, 0, 1, (CA1_FOREIGN))
{ FCALL_NDETN(2, h0, h0+1);
}
END_VMI


VMI(I_FCALLNDET3, 0, 1, (CA1_FOREIGN))
{ FCALL_NDETN(3, h0, h0+1, h0+2);
}
END_VMI


VMI(I_FCALLNDET4, 0, 1, (CA1_FOREIGN))
{ FCALL_NDETN(4, h0, h0+1, h0+2, h0+3);
}
END_VMI


VMI(I_FCALLNDET5, 0, 1, (CA1_FOREIGN))
{ FCALL_NDETN(5, h0, h0+1, h0+2, h0+3, h0+4);
}
END_VMI


VMI(I_FCALLNDET6, 0, 1, (CA1_FOREIGN))
{ FCALL_NDETN(6, h0, h0+1, h0+2, h0+3, h0+4, h0+5);
}
END_VMI


VMI(I_FCALLNDET7, 0, 1, (CA1_FOREIGN))
{ FCALL_NDETN(7, h0, h0+1, h0+2, h0+3, h0+4, h0+5, h0+6);
}
END_VMI


VMI(I_FCALLNDET8, 0, 1, (CA1_FOREIGN))
{ FCALL_NDETN(8, h0, h0+1, h0+2, h0+3, h0+4, h0+5, h0+6, h0+7);
}
END_VMI


VMI(I_FCALLNDET9, 0, 1, (CA1_FOREIGN))
{ FCALL_NDETN(9, h0, h0+1, h0+2, h0+3, h0+4, h0+5, h0+6, h0+7, h0+8);
}
END_VMI


VMI(I_FCALLNDET10, 0, 1, (CA1_FOREIGN))
{ FCALL_NDETN(10, h0, h0+1, h0+2, h0+3, h0+4, h0+5, h0+6, h0+7, h0+8, h0+9);
}
END_VMI


VMI(I_FEXITNDET, 0, 0, ())
{ THROW_EXCEPTION;
}
END_VMI

VMH(I_FEXITNDET, 1, (foreign_t), (rc))
{ FliFrame ffr;

  LOAD_REGISTERS(QID);
  PC += 3;				/* saved at in I_FOPENNDET */

  switch(rc)
  { case TRUE:
      ffr = (FliFrame) valTermRef(FFR_ID);
      fli_context = ffr->parent;
      if ( exception_term )		/* false alarm */
	PL_clear_foreign_exception(FR);
      DEBUG(CHK_SECURE, assert(BFR->value.pc == PC));
#ifdef O_DEBUGGER
      if ( unlikely(debugstatus.debugging) )
	BFR->type = CHP_DEBUG;
      else
#endif
	BFR = BFR->parent;
      FR->clause = NULL;
      VMH_GOTO(exit_checking_wakeup);
    case FALSE:
      ffr = (FliFrame) valTermRef(FFR_ID);
      fli_context = ffr->parent;
      FR->clause = NULL;
      if ( exception_term )
	THROW_EXCEPTION;
      DEBUG(CHK_SECURE, assert(BFR->value.pc == PC));
#ifdef O_DEBUGGER
      if ( unlikely(debugstatus.debugging) )
	BFR->type = CHP_DEBUG;
      else
#endif
	BFR = BFR->parent;
      FRAME_FAILED;
    default:
    { /* TBD: call debugger */
      if ( exception_term )		/* false alarm */
	PL_clear_foreign_exception(FR);

      CL = (ClauseRef)rc;

      if ( (rc&YIELD_PTR) )
      { fid_t fid;

	ffr = (FliFrame) valTermRef(FFR_ID);
	fli_context = ffr->parent;
	lTop = (LocalFrame)(BFR+1);
	BFR = BFR->parent;
	fid = PL_open_foreign_frame();

	if ( !fid )
	  THROW_EXCEPTION;

	QF = QueryFromQid(QID);
	if ( !(QF->flags&PL_Q_ALLOW_YIELD) ) /* TBD: Error */
	{ PL_error(NULL, 0, "not an engine", ERR_PERMISSION_VMI, "I_YIELD");
	  THROW_EXCEPTION;
	}
	SAVE_REGISTERS(QID);
	QF->foreign_frame = fid;
	QF->yield.term = -1;
#if !O_VMI_FUNCTIONS
	assert(LD->exception.throw_environment == &THROW_ENV);
	LD->exception.throw_environment = THROW_ENV.parent;
#endif
	SOLUTION_RETURN(PL_S_YIELD);
      } else
      { ffr = (FliFrame) valTermRef(FFR_ID);
	fli_context = ffr->parent;
	lTop = (LocalFrame)(BFR+1);
	VMH_GOTO(exit_checking_wakeup);
      }
    }
  }
}
END_VMH

VMI(I_FREDO, 0, 0, ())
<<<<<<< HEAD
{ if ( is_signalled() )
=======
{ DEBUG(0, assert(true(DEF, P_FOREIGN)));

  if ( is_signalled() )
>>>>>>> fc610f2e
  { if ( false(DEF, P_SIG_ATOMIC) )
    { SAVE_REGISTERS(QID);
      handleSignals();
      LOAD_REGISTERS(QID);
      if ( exception_term )
	THROW_EXCEPTION;
    }
  }

  FNDET_CONTEXT.engine = LD;
  switch((word)FR->clause & FRG_REDO_MASK)
  { case REDO_INT:
      FNDET_CONTEXT.context = (word)(((intptr_t)FR->clause) >> FRG_REDO_BITS);
      FNDET_CONTEXT.control = FRG_REDO;
      break;
    case REDO_PTR:
      FNDET_CONTEXT.context = (word)FR->clause;
      FNDET_CONTEXT.control = FRG_REDO;
      break;
    case YIELD_PTR:
      FNDET_CONTEXT.context = (word)FR->clause & ~FRG_REDO_MASK;
      FNDET_CONTEXT.control = FRG_RESUME;
      break;
    default:
      assert(0);
  }

  PC -= 4;				     /* Back to I_FCALL* */
  VMH_GOTO(foreign_redo);
}
END_VMI



		 /*******************************
		 *     EXCEPTIONS & CLEANUP	*
		 *******************************/

/* - - - - - - - - - - - - - - - - - - - - - - - - - - - - - - - - - - - - -
I_CALLCLEANUP: Part of setup_call_catcher_cleanup(:Setup, :Goal,
?Catcher, :Cleanup). Simply set a flag on the frame and call the 1-st
argument. See also I_CATCH.

I_EXITCLEANUP  is  at  the  end  of   call_cleanup/3.  If  there  is  no
choice-point created this is the final exit. If this frame has no parent
(it is the entry of PL_next_solution()),

setup_call_catcher_cleanup(:Setup :Goal, -Reason, :Cleanup)
is tranalated into

  i_enter
  <setup>
  i_callcleanup
  i_exitcleanup
  i_exit

We set FR_WATCHED to get a cleanup call if the frame fails or is cutted.
- - - - - - - - - - - - - - - - - - - - - - - - - - - - - - - - - - - - - */

VMI(I_CALLCLEANUP, 0, 0, ())
{ Word p;

  if ( !mustBeCallable(consTermRef(argFrameP(FR, 3))) )
    THROW_EXCEPTION;

  newChoice(CHP_CATCH, FR);
  set(FR, FR_CLEANUP);

  p = argFrameP(FR, 1);
  if ( isVar(*p) )
  { PL_error(NULL, 0, NULL, ERR_INSTANTIATION);
    THROW_EXCEPTION;
  }
				/* = B_VAR1 */
  *argFrameP(lTop, 0) = linkValI(p);

  VMI_GOTO(I_USERCALL0);
}
END_VMI


/* (*) Work around a bug in the LLVM.  Just calling a dummy function avoids
   a crash here!?  If we do not use GCC's threaded-code support it appears
   that the bug is gone too.  LLVM's support for this GCC extension is poor
   anyway: it runs, but is *much* slower than the switch.
*/

VMI(I_EXITCLEANUP, 0, 0, ())
{
#if defined(__llvm__) && defined(VMCODE_IS_ADDRESS) /* (*) */
  extern int llvm_dummy(void);
  llvm_dummy();
#endif

  while( BFR && BFR->type == CHP_DEBUG )
    BFR = BFR->parent;

  if ( BFR->frame == FR && BFR->type == CHP_CATCH )
  { DEBUG(3, Sdprintf(" --> BFR = #%ld\n", loffset(BFR->parent)));
    for(BFR = BFR->parent; BFR > (Choice)FR; BFR = BFR->parent)
    { if ( BFR->type == CHP_DEBUG )
	continue;
      if ( BFR->frame > FR )
	NEXT_INSTRUCTION;		/* choice from setup of setup_call_catcher_cleanup/4 */
    }

    SAVE_REGISTERS(QID);
    frameFinished(FR, FINISH_EXITCLEANUP);
    LOAD_REGISTERS(QID);
    if ( exception_term )
      THROW_EXCEPTION;
  }

  NEXT_INSTRUCTION;			/* goto i_exit? */
}
END_VMI


#if O_CATCHTHROW
/* - - - - - - - - - - - - - - - - - - - - - - - - - - - - - - - - - - - - -
I_CATCH has to fake a choice-point to   make  it possible to undo before
starting the recover action. Otherwise it simply   has to call the first
argument.  Catch is defined as:

catch(Goal, Pattern, Recover) :-
  $catch.

which is translated to:
  I_ENTER
  I_CATCH
  I_EXITCATCH
- - - - - - - - - - - - - - - - - - - - - - - - - - - - - - - - - - - - - */

VMI(I_CATCH, 0, 0, ())
{ Word p = argFrameP(FR, 0);

  if ( BFR->frame == FR && BFR == (Choice)argFrameP(FR, 3) )
  { assert(BFR->type == CHP_DEBUG);
    BFR->type = CHP_CATCH;
  } else
    newChoice(CHP_CATCH, FR);

  if ( isVar(*p) )
  { PL_error(NULL, 0, NULL, ERR_INSTANTIATION);
    THROW_EXCEPTION;
  }
				  /* = B_VAR0 */
  *argFrameP(lTop, 0) = linkValI(p);
  VMI_GOTO(I_USERCALL0);
}
END_VMI


VMI(I_EXITCATCH, 0, 0, ())
{ if ( BFR->frame == FR && BFR == (Choice)argFrameP(FR, 3) )
  { assert(BFR->type == CHP_CATCH);
    BFR = BFR->parent;
    set(FR, FR_CATCHED);
  }

  VMI_GOTO(I_EXIT);
}
END_VMI


/* - - - - - - - - - - - - - - - - - - - - - - - - - - - - - - - - - - - - -
The B_THROW code is the implementation for   throw/1.  The call walks up
the stack, looking for a frame running catch/3 on which it can unify the
exception code. It then cuts all  choicepoints created since throw/3. If
throw/3 is not found, it sets  the   query  exception  field and returns
failure. Otherwise, it will simulate an I_USERCALL0 instruction: it sets
the FR and lTop as if it  was   running  the  throw/3 predicate. Then it
pushes the recovery goal from throw/3 and jumps to I_USERCALL0.

Note that exceptions are placed on the stack using PL_raise_exception(),
which uses duplicate_term() and  freezeGlobal()   to  make the exception
term immune for undo operations.

(*) If the exception is not caught, we  try to print it and enable trace
mode. However, we should be careful about   this  if the exception is an
out-of-stack exception because the trace runs in Prolog and is likely to
run fatally out of stack if we start the tracer immediately. That is the
role of trace_if_space(). As long as there is no space, the exception is
unwinded until there is space. Unfortunately,   this  means that some of
the context of the exception is lost. Note that  we need to run GC if we
ran out of global stack because  the   stack  is  frozen to preserve the
exception ball.

Overflow exceptions are supposed to be rare,   but  need to be processed
with care to avoid a fatal overflow   when  processing the exception and
its cleanup or debug actions.  We want two things:

  - Get, before doing any calls to Prolog, a sensible amount of free
    space.
  - GC and trim before resuming normal execution to free up and
    deallocate as much as possible space.

On each unwind action, we must  reset Stack->gced_size and increment the
inference count to make sure that the  time   we  run  out of memory the
system will actually consider GC. See considerGarbageCollect().
- - - - - - - - - - - - - - - - - - - - - - - - - - - - - - - - - - - - - */

VMI(B_THROW, 0, 0, ())
{ PL_raise_exception(argFrameP(lTop, 0) - (Word)lBase);
  THROW_EXCEPTION;				/* sets origin */
}
END_VMI

VMH(b_throw, 0, (), ())
{ term_t catchfr_ref;
  int start_tracer;
  Stack outofstack;
  int rewritten;

  LD->fast_condition = NULL;		/* A_FUNC exceptions */
  rewritten = 0;
  QF  = QueryFromQid(QID);
  aTop = QF->aSave;
  assert(exception_term);
  outofstack = LD->outofstack;
  LD->outofstack = NULL;
  fid_t fid;

  if ( lTop < (LocalFrame)argFrameP(FR, FR->predicate->functor->arity) )
    lTop = (LocalFrame)argFrameP(FR, FR->predicate->functor->arity);

  DEBUG(CHK_SECURE, checkData(valTermRef(exception_term)));
  DEBUG(MSG_THROW,
	{ fid_t fid = PL_open_foreign_frame();
	  Sdprintf("[%d] Throwing (from line %d): ",
		   PL_thread_self(), THROWED_FROM_LINE);
	  PL_write_term(Serror, exception_term, 1200, 0);
	  Sdprintf("\n");
	  PL_discard_foreign_frame(fid);
	});

  if ( has_emergency_space(&LD->stacks.local, sizeof(struct localFrame)) )
    fid = open_foreign_frame();
  else
    fid = 0;

again:
  SAVE_REGISTERS(QID);
  catchfr_ref = findCatcher(FR, LD->choicepoints, exception_term);
  LOAD_REGISTERS(QID);
  DEBUG(MSG_THROW,
	{ if ( catchfr_ref )
	  { LocalFrame fr = (LocalFrame)valTermRef(catchfr_ref);
	    Sdprintf("[%d]: found catcher at %ld\n",
		     PL_thread_self(), (long)levelFrame(fr));
	  } else
	  { Sdprintf("[%d]: not caught\n", PL_thread_self());
	  }
	});

  DEBUG(CHK_SECURE,
	{ SAVE_REGISTERS(QID);
	  checkData(valTermRef(exception_term));
	  checkStacks(NULL);
	  LOAD_REGISTERS(QID);
	});

  if ( debugstatus.suspendTrace == FALSE && !rewritten++ &&
       !uncachableException(exception_term) && /* e.g., $aborted */
       !resourceException(exception_term) )
  { int rc;

    SAVE_REGISTERS(QID);
    rc = exception_hook(QID, consTermRef(FR), catchfr_ref);
    LOAD_REGISTERS(QID);

    if ( rc && fid )
    { DEBUG(MSG_THROW,
	    Sdprintf("Exception was rewritten to: ");
	    PL_write_term(Serror, exception_term, 1200, 0);
	    Sdprintf(" (retrying)\n"));

      PL_rewind_foreign_frame(fid);
      clear((LocalFrame)valTermRef(catchfr_ref), FR_CATCHED);
      goto again;
    }
  }
  if ( fid )
    PL_close_foreign_frame(fid);

#if O_DEBUGGER
  start_tracer = FALSE;
  if ( !catchfr_ref &&
       !PL_same_term(exception_term, exception_printed) &&
       false(QueryFromQid(QID), PL_Q_CATCH_EXCEPTION) )
  { term_t rc;

    SAVE_REGISTERS(QID);
    rc = isCaughtInOuterQuery(QID, exception_term);
    DEBUG(MSG_THROW, Sdprintf("Caught in outer: %s\n", rc ? "YES" : "NO"));
    LOAD_REGISTERS(QID);

    if ( !rc )					/* uncaught exception */
    { SAVE_REGISTERS(QID);
      if ( PL_is_functor(exception_term, FUNCTOR_error2) &&
	   truePrologFlag(PLFLAG_DEBUG_ON_ERROR) )
      { debugmode(TRUE, NULL);
	if ( !trace_if_space() )		/* see (*) */
	{ start_tracer = TRUE;
	} else
	{ int rc;
	  trimStacks(FALSE);		/* restore spare stacks */
	  rc = printMessage(ATOM_error, PL_TERM, exception_term);
	  (void)rc;
	  PL_put_term(exception_printed, exception_term);
	}
      } else if ( classify_exception(exception_term) != EXCEPT_ABORT )
      { int rc = printMessage(ATOM_error,
			      PL_FUNCTOR_CHARS, "unhandled_exception", 1,
			        PL_TERM, exception_term);
	(void)rc;
	PL_put_term(exception_printed, exception_term);
      }
      LOAD_REGISTERS(QID);
    }
  }

  if ( debugstatus.debugging )
  { for( ;
	 FR && FR > (LocalFrame)valTermRef(catchfr_ref);
	 PC = FR->programPointer,
	 FR = FR->parent )
    { Choice ch = findStartChoice(FR, LD->choicepoints);
      void *l_top;

      environment_frame = FR;
      ARGP = argFrameP(FR, 0);		/* otherwise GC sees `new' arguments */
      LD->statistics.inferences++;	/* box exit, needed for GC */

      if ( ch )
      { int printed = PL_same_term(exception_printed, exception_term);
	term_t chref = consTermRef(ch);
	int rc;

	lTop = (LocalFrame)(BFR+1);
	DEBUG(CHK_SECURE,
	      { SAVE_REGISTERS(QID);
		checkStacks(NULL);
		LOAD_REGISTERS(QID);
	      });
	SAVE_REGISTERS(QID);
	dbg_discardChoicesAfter((LocalFrame)ch, FINISH_EXTERNAL_EXCEPT);
	LOAD_REGISTERS(QID);
	ch = (Choice)valTermRef(chref);
	Undo(ch->mark);
	DiscardMark(ch->mark);
	clearLocalVariablesFrame(FR);
	PL_put_term(LD->exception.pending, exception_term);
	if ( printed )
	  PL_put_term(exception_printed, exception_term);

	DEBUG(CHK_SECURE,
	      { SAVE_REGISTERS(QID);
	        checkStacks(NULL);
		LOAD_REGISTERS(QID);
		ch = (Choice)valTermRef(chref);
	      });

	SAVE_REGISTERS(QID);
	rc = tracePort(FR, ch, EXCEPTION_PORT, PC);
	LOAD_REGISTERS(QID);

	switch( rc )
	{ case ACTION_RETRY:
	    SAVE_REGISTERS(QID);
	    discardChoicesAfter(FR, FINISH_CUT);
	    resumeAfterException(TRUE, outofstack);
	    LOAD_REGISTERS(QID);
	    DEF = FR->predicate;
	    FR->clause = NULL;
	    VMH_GOTO(depart_or_retry_continue);
	  case ACTION_ABORT:
	    THROW_EXCEPTION;
	}

	setVar(*valTermRef(LD->exception.pending));
      }

					/* discard as much as we can from the local stack */
      l_top = argFrameP(FR, FR->predicate->functor->arity);
      FR->clause = NULL;		/* We do not care about the arguments */
      DEBUG(MSG_UNWIND_EXCEPTION,
	    Sdprintf("l_top above [%d] %s: %p\n",
		     (int)FR->level, predicateName(FR->predicate), l_top));
      if ( l_top < (void*)(BFR+1) )
      { DEBUG(MSG_UNWIND_EXCEPTION,
	      Sdprintf("Include choice points: %p -> %p\n", l_top, (void*)(BFR+1)));
        l_top = (void*)(BFR+1);
      }
      lTop = l_top;

      while(fli_context > (FliFrame)lTop)
        fli_context = fli_context->parent;

      DEBUG(CHK_SECURE,
	    { SAVE_REGISTERS(QID);
	      memset(lTop, 0xfb, lMax-lTop);
	      checkStacks(NULL);
	      LOAD_REGISTERS(QID)
	    });

      if ( true(FR, FR_WATCHED) )
      { SAVE_REGISTERS(QID);
	dbg_discardChoicesAfter(FR, FINISH_EXTERNAL_EXCEPT);
	LOAD_REGISTERS(QID);
	discardFrame(FR);
	SAVE_REGISTERS(QID);
	frameFinished(FR, FINISH_EXCEPT);
	LOAD_REGISTERS(QID);
      } else
      { SAVE_REGISTERS(QID);
	dbg_discardChoicesAfter(FR, FINISH_EXTERNAL_EXCEPT_UNDO);
	LOAD_REGISTERS(QID);
	discardFrame(FR);
      }

      if ( start_tracer )		/* See (*) */
      {	SAVE_REGISTERS(QID);
	exceptionUnwindGC();
	LOAD_REGISTERS(QID);

	DEBUG(MSG_STACK_OVERFLOW,
	      Sdprintf("Unwinding for exception. g+l+t used = %zd+%zd+%zd\n",
		       usedStack(global),
		       usedStack(local),
		       usedStack(trail)));

	if ( trace_if_space() )
	{ int rc;
	  start_tracer = FALSE;
	  SAVE_REGISTERS(QID);
	  LD->critical++;		/* do not handle signals */
	  trimStacks(FALSE);
	  rc = printMessage(ATOM_error, PL_TERM, exception_term);
	  (void)rc;
	  LD->critical--;
	  LOAD_REGISTERS(QID);
	}
      }
    }

    if ( start_tracer )
    { Sdprintf("Failed to print resource exception due to lack of space\n");
      SAVE_REGISTERS(QID);
      PL_write_term(Serror, exception_term, 1200, PL_WRT_QUOTED|PL_WRT_NEWLINE);
      LOAD_REGISTERS(QID);
    }
  } else
#endif /*O_DEBUGGER*/
  { DEBUG(3, Sdprintf("Unwinding for exception\n"));

    for( ;
	 FR && FR > (LocalFrame)valTermRef(catchfr_ref);
	 PC = FR->programPointer,
	 FR = FR->parent )
    { environment_frame = FR;
      ARGP = argFrameP(FR, 0);		/* otherwise GC sees `new' arguments */
      LD->statistics.inferences++;	/* box exit, needed for GC */

      SAVE_REGISTERS(QID);
      dbg_discardChoicesAfter(FR, FINISH_EXTERNAL_EXCEPT_UNDO);
      LOAD_REGISTERS(QID);

      lTop = (LocalFrame)argFrameP(FR, FR->predicate->functor->arity);
      discardFrame(FR);
      if ( true(FR, FR_WATCHED) )
      { SAVE_REGISTERS(QID);
	frameFinished(FR, FINISH_EXCEPT);
	LOAD_REGISTERS(QID);
      }
      DEBUG(CHK_SECURE, checkData(valTermRef(exception_term)));
    }
  }

					/* re-fetch (test cleanup(clean-5)) */
  DEBUG(CHK_SECURE, checkData(valTermRef(exception_term)));
  LD->statistics.inferences++;		/* box exit, needed for GC */


  if ( catchfr_ref )
  { word w;

    assert(FR == (LocalFrame)valTermRef(catchfr_ref));

    SAVE_REGISTERS(QID);
    dbg_discardChoicesAfter(FR, FINISH_EXTERNAL_EXCEPT_UNDO);
    LOAD_REGISTERS(QID);
    environment_frame = FR;
					/* re-unify */
    PL_unify(consTermRef(argFrameP(FR, 1)), exception_term);
    lTop = (LocalFrame) argFrameP(FR, 3); /* above the catch/3 */
    if ( (w=uncachableException(exception_term)) )
    { Word p = gTop;

      if ( !has_emergency_space(&LD->stacks.global, 3*sizeof(word)) )
	fatalError("Cannot wrap abort exception\n");

      argFrame(lTop, 0) = consPtr(p, TAG_COMPOUND|STG_GLOBAL);
      p[0] = FUNCTOR_drecover_and_rethrow2;
      p[1] = argFrame(FR, 2);
      p[2] = w;
      gTop = p+3;
    } else
    { argFrame(lTop, 0) = argFrame(FR, 2);  /* copy recover goal */
    }

    PC = findCatchExit();
    { word lSafe = consTermRef(lTop);
      lTop = (LocalFrame)argFrameP(lTop, 1);
      ARGP = (Word)lTop;
      SAVE_REGISTERS(QID);
      resumeAfterException(TRUE, outofstack);
      LOAD_REGISTERS(QID);
      lTop = (LocalFrame)valTermRef(lSafe);
    }

    VMI_GOTO(I_USERCALL0);
  } else
  { QF = QueryFromQid(QID);		/* may be shifted */
    set(QF, PL_Q_DETERMINISTIC);
    FR = environment_frame = &QF->top_frame;
    lTop = (LocalFrame)argFrameP(FR, FR->predicate->functor->arity);

    Undo(QF->choice.mark);
    DiscardMark(QF->choice.mark);
    QF->foreign_frame = PL_open_foreign_frame();
    QF->exception = PL_copy_term_ref(exception_term);

    SAVE_REGISTERS(QID);
    resumeAfterException(false(QF, PL_Q_PASS_EXCEPTION), outofstack);
    LOAD_REGISTERS(QID);
    if ( PL_pending(SIG_GC) )
    { SAVE_REGISTERS(QID);
      garbageCollect(LD->gc.stats.request);
      LOAD_REGISTERS(QID);
    }
    QF = QueryFromQid(QID);		/* may be shifted: recompute */

    DEBUG(MSG_THROW,
	  { Sdprintf("Leaving exception after callback: ");
	    PL_write_term(Serror, QF->exception, 1200, 0);
	    Sdprintf("\n");
	  });

#if !O_VMI_FUNCTIONS
    assert(LD->exception.throw_environment == &THROW_ENV);
    LD->exception.throw_environment = THROW_ENV.parent;
#endif
    SOLUTION_RETURN((QF->flags & PL_Q_EXT_STATUS) ? PL_S_EXCEPTION : FALSE);
  }
}
END_VMH
#endif /*O_CATCHTHROW*/


		 /*******************************
		 *	    META-CALLING	*
		 *******************************/


#ifdef O_CALL_AT_MODULE
/* - - - - - - - - - - - - - - - - - - - - - - - - - - - - - - - - - - - - -
I_CALLATM: procedure-module, context-module, procedure
The procedure-module is provided to support the decompiler.
- - - - - - - - - - - - - - - - - - - - - - - - - - - - - - - - - - - - - */

VMI(I_CALLATM, VIF_BREAK, 3, (CA1_MODULE, CA1_MODULE, CA1_PROC))
{ PC++;
  VMI_GOTO(I_CALLM);
}
END_VMI

VMI(I_DEPARTATMV, VIF_BREAK, 3, (CA1_MODULE, CA1_VAR, CA1_PROC))
{ if ( (void *)BFR > (void *)FR || !truePrologFlag(PLFLAG_LASTCALL) )
  { VMI_GOTO(I_CALLATMV);
  } else
  { Word ap;
    int iv;

    PC++;
    iv = (int)*PC++;

    ap = varFrameP(FR, iv);
    deRef(ap);
    if ( isTextAtom(*ap) )
    { Module m = lookupModule(*ap);

      setContextModule(FR, m);
      VMI_GOTO(I_DEPART);
    } else
    { PL_error(NULL, 0, NULL, ERR_TYPE, ATOM_module,
	       pushWordAsTermRef(ap));
      popTermRef();
      THROW_EXCEPTION;
    }
  }
}
END_VMI


/* - - - - - - - - - - - - - - - - - - - - - - - - - - - - - - - - - - - - -
This instruction deals with  @(Callable,  Module),   where  Module  is a
variable. The module argument can be NULL.
- - - - - - - - - - - - - - - - - - - - - - - - - - - - - - - - - - - - - */

VMI(I_CALLATMV, VIF_BREAK, 3, (CA1_MODULE, CA1_VAR, CA1_PROC))
{ Word ap;
  int iv;
  Procedure proc;

  PC++;
  iv = (int)*PC++;
  proc = (Procedure)*PC++;

  ap = varFrameP(FR, iv);
  deRef(ap);
  if ( isTextAtom(*ap) )
  { Module module = lookupModule(*ap);
    DEF = proc->definition;
    NFR = lTop;

    VMH_GOTO(mcall_cont, module);
  } else
  { PL_error(NULL, 0, NULL, ERR_TYPE, ATOM_module,
	     pushWordAsTermRef(ap));
    popTermRef();
    THROW_EXCEPTION;
  }
}
END_VMI

#endif

/* - - - - - - - - - - - - - - - - - - - - - - - - - - - - - - - - - - - - -
I_CALLM deals with qualified calls. The unfortunate  task is to sort out
the context module for calling a transparent  procedure. This job is the
same as the end of I_USERCALL
- - - - - - - - - - - - - - - - - - - - - - - - - - - - - - - - - - - - - */

VMI(I_CALLM, VIF_BREAK, 2, (CA1_MODULE, CA1_PROC))
{ Module module = (Module)*PC++;
  DEF    = ((Procedure)*PC++)->definition;
  NFR = lTop;

  VMH_GOTO(mcall_cont, module);
}
END_VMI

/* - - - - - - - - - - - - - - - - - - - - - - - - - - - - - - - - - - - - -
I_USERCALL0 is generated by the compiler if a variable is encountered as
a subclause. Note that the compount   statement  opened here is encloses
also I_CALL. This allows us to use   local register variables, but still
jump to the `normal_call' label to do the common part of all these three
virtual machine instructions.

I_USERCALL0 has the task of  analysing  the   goal:  it  should fill the
->procedure slot of the new frame and  save the current program counter.
It also is responsible of filling the   argument part of the environment
frame with the arguments of the term.
- - - - - - - - - - - - - - - - - - - - - - - - - - - - - - - - - - - - - */

VMI(I_USERCALL0, VIF_BREAK, 0, ())
{ Word a;

  NFR = lTop;
  a = argFrameP(NFR, 0);		/* get the goal */

  DEBUG(MSG_CALL,
	{ term_t g = pushWordAsTermRef(a);
	  LocalFrame ot = lTop;
	  lTop += 100;
	  PL_write_term(Serror, g, 1200, PL_WRT_NEWLINE);
	  popTermRef();
	  lTop = ot;
	});
  DEBUG(CHK_SECURE, checkStacks(NULL));

  VMH_GOTO(i_usercall_common, a, 0, TRUE);
}
END_VMI

/* - - - - - - - - - - - - - - - - - - - - - - - - - - - - - - - - - - - - -
Determine the functor definition associated with the goal as well as the
arity and a pointer to the argument vector of the goal.

If the goal is not a  simple  goal,   the  body  is  compiled to `local'
clause. The compilation mode is presented to compileClause() by the NULL
`head'. This compilation-mode  constructs  a   stack-frame  whose  first
argument is the  goal-term,  followed   by  large  structures (compound,
string) from the arguments, followed  by   the  normal  local variables,
followed by the VM codes and, the   clause structure and finally a dummy
list for the clause-chain  (ClauseRef)  used   for  the  frames ->clause
field.

The clause data is discarded automatically  if the frame is invalidated.
Note that compilation does not give contained   atoms a reference as the
atom is referenced by the goal-term anyway.

Creating a `local clause'  is  needed   for  control  structures and for
meta-calling call/N for N >  8  as   there  are  no real predicates that
provide a backup. In  the  case  we   are  under  reset/3,  we can never
generate a local clause while  passing  call(<call/N>)   for  N  >  8 to
'$meta_call'/1 however leads to an infinite loop. For now we generate an
undefined predicate for call/N.
- - - - - - - - - - - - - - - - - - - - - - - - - - - - - - - - - - - - - */
VMH(i_usercall_common, 3, (Word, int, bool), (a, callargs, is_call0))
{ word goal;
  int arity = 0;
  functor_t functor = -1;
  Word args;
  Module module = NULL;
  closure *clsp = NULL;

  if ( !(a = stripModule(a, &module, 0)) )
    THROW_EXCEPTION;
  goal = *a;

  if ( isAtom(goal) )
  { Atom ap = atomValue(goal);

    if ( true(ap->type, PL_BLOB_TEXT) || goal == ATOM_nil )
    { functor = lookupFunctorDef(goal, callargs);
      arity   = 0;
      args    = NULL;
    } else if ( ap->type == &_PL_closure_blob )
    { clsp = (closure*)ap->name;
    } else
    { VMH_GOTO(call_type_error);
    }
  } else if ( isTerm(goal) )
  { FunctorDef fd;
    Functor gt = valueTerm(goal);

    functor = gt->definition;
    if ( is_call0 && functor == FUNCTOR_colon2 )
      VMH_GOTO(call_type_error);

    fd = valueFunctor(functor);
    if ( !isCallableAtom(fd->name) )
    { Atom ap = atomValue(fd->name);

      if ( is_call0 && ap->type == &_PL_closure_blob )
	clsp = (closure*)ap->name;
      else
	VMH_GOTO(call_type_error);
    }

    args  = gt->arguments;
    arity = (int)fd->arity;
    if ( arity + callargs > MAXARITY )
      VMH_GOTO(max_arity_overflow);
    if (!is_call0)
      functor = lookupFunctorDef(fd->name, arity + callargs);

    if ( is_call0 ) /* checks unique to the I_USERCALL0 case */
    { if ( false(fd, CONTROL_F) &&
	   !(fd->name == ATOM_call && fd->arity > 8) )
      { /* common case, nothing to do */
      } else if ( true(FR, FR_INRESET) )
      { if ( false(fd, CONTROL_F) && fd->name != ATOM_call )
        { /* arity > 8 will raise existence error */
        } else
        { DEF = GD->procedures.dmeta_call1->definition;
	  VMH_GOTO(mcall_cont, module);
        }
      } else
      { Clause cl;
        int rc;

        if ( fd->functor == FUNCTOR_xpceref2 &&
	     !checkCallAtContextInstantiation(a) )
	  THROW_EXCEPTION;

        lTop = NFR;
        setNextFrameFlags(NFR, FR);
        rc = compileClause(&cl, NULL, a, PROCEDURE_dcall1, module, 0, 0);
        if ( rc == FALSE )
	  THROW_EXCEPTION;
        if ( rc == LOCAL_OVERFLOW )
        { size_t room = roomStack(local);
	  term_t lTopH = consTermRef(lTop);

	  lTop = (LocalFrame)argFrameP(NFR, 1);
	  SAVE_REGISTERS(QID);
	  rc = growLocalSpace(room*2, ALLOW_SHIFT);
	  LOAD_REGISTERS(QID);
	  lTop = (LocalFrame)valTermRef(lTopH);
	  if ( rc != TRUE )
	  { raiseStackOverflow(rc);
	    THROW_EXCEPTION;
	  }
	  VMI_GOTO(I_USERCALL0);
        }

        DEF		  = NFR->predicate;
        DEBUG(CHK_SECURE, assert(DEF == PROCEDURE_dcall1->definition));
        NFR->parent	  = FR;
        NFR->programPointer = PC;
#ifdef O_PROFILE
        NFR->prof_node      = FR->prof_node;
#endif
#ifdef O_LOGICAL_UPDATE
        cl->generation.erased = GEN_INFINITE;
        cl->generation.created = global_generation();
        setGenerationFrame(NFR);
#endif
        PC = cl->codes;

        enterDefinition(DEF);
        environment_frame = FR = NFR;
        ARGP = argFrameP(lTop, 0);

        NEXT_INSTRUCTION;
      }
    }
  } else
  { VMH_GOTO(call_type_error);
  }

  if ( !is_call0 && arity != 1 )
  { int i, shift = arity - 1;

    a = argFrameP(NFR, 1);	/* pointer to 1-st arg */

    if ( shift > 0 )
    { for(i=callargs-1; i>=0; i--)
      { if ( isRef(a[i]) )
	{ Word a1 = unRef(a[i]);

	  if ( a1 >= a && a1 < a+arity )
	    a[i+shift] = makeRefG(a1+shift);
	  else
	    a[i+shift] = a[i];
	} else
	  a[i+shift] = a[i];
      }
    } else
    { for(i=0; i < callargs; i++)
      { if ( isRef(a[i]) )
	{ Word a1 = unRef(a[i]);

	  if ( a1 >= a && a1 < a+arity )
	    a[i+shift] = makeRefG(a1+shift);
	  else
	    a[i+shift] = a[i];
	} else
	  a[i+shift] = a[i];
      }
    }
  }

/* - - - - - - - - - - - - - - - - - - - - - - - - - - - - - - - - - - - - -
Now scan the argument vector of the goal and fill the arguments  of  the
frame.
- - - - - - - - - - - - - - - - - - - - - - - - - - - - - - - - - - - - - */
  if ( arity > 0 )
  { ARGP = argFrameP(NFR, 0);
					/* args is pointer into term: ok */
    for(; arity-- > 0; ARGP++, args++)
      *ARGP = linkValI(args);
  }

/* - - - - - - - - - - - - - - - - - - - - - - - - - - - - - - - - - - - - -
Find  the  associated  procedure  and  its  definition.  The  latter  is
unfortunate, but we need to know the transparent status of the predicate
to be called to get the context module   right. We must build a complete
environment before we can call trapUndefined() to make shift/GC happy.
- - - - - - - - - - - - - - - - - - - - - - - - - - - - - - - - - - - - - */

  assert(clsp != NULL || functor >= 0);
  if ( clsp )
  { DEF = &clsp->def;
  } else
  { DEF = resolveProcedure(functor, module)->definition;
  }

  VMH_GOTO(mcall_cont, module);
}
END_VMH

VMH(call_type_error, 0, (), ())
{ DEBUG(CHK_SECURE, checkStacks(NULL));
  PL_error(NULL, 0, NULL, ERR_TYPE,
	   ATOM_callable, pushWordAsTermRef(argFrameP(NFR, 0)));
  popTermRef();
  THROW_EXCEPTION;
}
END_VMH

/* - - - - - - - - - - - - - - - - - - - - - - - - - - - - - - - - - - - - -
I_USERCALLN: translation of call(Goal, Arg1, ...)
- - - - - - - - - - - - - - - - - - - - - - - - - - - - - - - - - - - - - */

VMI(I_USERCALLN, VIF_BREAK, 1, (CA1_INTEGER))
{ Word a;
  int callargs = (int)*PC++;

  NFR = lTop;
  a = argFrameP(NFR, 0);		/* get the (now) instantiated */
  deRef(a);				/* variable */

  VMH_GOTO(i_usercall_common, a, callargs, FALSE);
}
END_VMI

VMH(max_arity_overflow, 0, (), ())
{ fid_t fid;
  lTop = (LocalFrame)argFrameP(NFR, 1);
  fid = PL_open_foreign_frame();
  PL_error(NULL, 0, NULL, ERR_REPRESENTATION, ATOM_max_procedure_arity);
  PL_close_foreign_frame(fid);
  THROW_EXCEPTION;
}
END_VMH

VMH(mcall_cont, 1, (Module), (module))
{ setNextFrameFlags(NFR, FR);
  if ( !DEF->impl.any.defined && false(DEF, PROC_DEFINED) )
  { term_t nref = consTermRef(NFR);
    NFR->parent         = FR;
    setFramePredicate(NFR, DEF);	/* TBD */
    setGenerationFrame(NFR);
    NFR->programPointer = PC;		/* save PC in child */
    NFR->clause         = NULL;
#ifdef O_PROFILE
    NFR->prof_node      = NULL;
#endif
    setNextFrameFlags(NFR, FR);
    environment_frame = FR = NFR;
    lTop = (LocalFrame)argFrameP(NFR, DEF->functor->arity);

    SAVE_REGISTERS(QID);
    DEF = trapUndefined(DEF);
    LOAD_REGISTERS(QID);
    NFR = (LocalFrame)valTermRef(nref);

    FR = FR->parent;
  }

  if ( true(DEF, P_TRANSPARENT) )
    setContextModule(NFR, module);

  VMH_GOTO(normal_call);
}
END_VMH


/* - - - - - - - - - - - - - - - - - - - - - - - - - - - - - - - - - - - - -
reset(:Goal, ?Ball, -Continuation) :-
    '$reset'.

Where '$reset' maps to

    I_RESET
    I_EXITRESET

- - - - - - - - - - - - - - - - - - - - - - - - - - - - - - - - - - - - - */

VMI(I_RESET, 0, 0, ())
{ Word p = argFrameP(FR, 0);

  if ( isVar(*p) )
  { PL_error(NULL, 0, NULL, ERR_INSTANTIATION);
    THROW_EXCEPTION;
  }
  set(FR, FR_INRESET);
			  /* = B_VAR0 */
  *argFrameP(lTop, 0) = linkValI(p);
  VMI_GOTO(I_USERCALL0);
}
END_VMI


VMI(I_EXITRESET, 0, 0, ())
{ Word p = argFrameP(FR, 2);

  deRef(p);
  if ( canBind(*p) )
  { ENSURE_GLOBAL_SPACE(0,
			{ p = argFrameP(FR, 2);
			  deRef(p);
			});
    bindConst(p, consInt(0));
    NEXT_INSTRUCTION;
  } else
  { PL_uninstantiation_error(pushWordAsTermRef(p));
    popTermRef();
    THROW_EXCEPTION;
  }
}
END_VMI

/* - - - - - - - - - - - - - - - - - - - - - - - - - - - - - - - - - - - - -
$call_continuation(Cont)
- - - - - - - - - - - - - - - - - - - - - - - - - - - - - - - - - - - - - */

VMI(I_CALLCONT, 0, 1, (CA1_VAR))
{ Word cp = varFrameP(FR, (int)*PC++);

  deRef(cp);
  if ( hasFunctor(*cp, FUNCTOR_call1) )
  { *ARGP++ = linkValI(argTermP(*cp, 0));
    VMI_GOTO(I_USERCALL0);
  } else
  { term_t cont = pushWordAsTermRef(cp);
    Code pc;

    SAVE_REGISTERS(QID);
    pc = push_continuation(cont, FR, PC);
    LOAD_REGISTERS(QID);
    popTermRef();

    if ( pc )
    { PC = pc;
      FR = environment_frame;
      DEF = FR->predicate;
      ARGP = argFrameP(lTop, 0);
      NEXT_INSTRUCTION;
    } else
    { THROW_EXCEPTION;
    }
  }
}
END_VMI

/* - - - - - - - - - - - - - - - - - - - - - - - - - - - - - - - - - - - - -
shift(Ball) :-
    '$shift'(Ball).
- - - - - - - - - - - - - - - - - - - - - - - - - - - - - - - - - - - - - */


VMI(I_SHIFT, 0, 1, (CA1_VAR))
{ VMH_GOTO(shift_common, FALSE);
}
END_VMI

VMH(shift_common, 1, (int), (shift_for_copy))
{ Word ballp;
  term_t ball;
  Code pc;
  fid_t fid;

  ballp = varFrameP(FR, (int)*PC++);
  ball  = pushWordAsTermRef(ballp);

  SAVE_REGISTERS(QID);
  fid = PL_open_foreign_frame();
  pc = shift(ball, shift_for_copy);
  PL_close_foreign_frame(fid);
  LOAD_REGISTERS(QID);

  popTermRef();

  if ( pc )
  { PC = pc;
    FR = environment_frame;
    DEF = FR->predicate;
    ARGP = argFrameP(lTop, 0);
    NEXT_INSTRUCTION;
  } else
  { THROW_EXCEPTION;
  }
}
END_VMH

VMI(I_SHIFTCP, 0, 1, (CA1_VAR))
{ VMH_GOTO(shift_common, TRUE);
}
END_VMI


		 /*******************************
		 *	  COMPILED TRIES	*
		 *******************************/

/* - - - - - - - - - - - - - - - - - - - - - - - - - - - - - - - - - - - - -
trie_gen_compiled(Trie, Key)
trie_gen_compiled(Trie, Key, Value)

This is the supervisor for trie_gen_compiled/2,3.   It compiles the trie
on demand and then calls the compiled   clause  that belongs to the same
predicate.

Instead of passing a trie we can also   pass  the dbref for the compiled
trie clause or `fail` to express the  trie   is  empty.  This is used to
achieve thread-safe deletion of answer tries.
- - - - - - - - - - - - - - - - - - - - - - - - - - - - - - - - - - - - - */

VMI(S_TRIE_GEN, 0, 0, ())
{ Word tp = argFrameP(FR, 0);
  atom_t dbref;
  ClauseRef cref;

  deRef(tp);
  dbref = *tp;
  if ( !isAtom(dbref) )
  {
  trie_gen_type_error:
    SAVE_REGISTERS(QID);
    PL_type_error("trie_or_clause", pushWordAsTermRef(argFrameP(FR, 0)));
    popTermRef();
    LOAD_REGISTERS(QID);
    THROW_EXCEPTION;
  }

  if ( dbref == ATOM_fail )
    FRAME_FAILED;

  if ( !(cref = clause_clref(dbref)) )
  { trie *t;

    if ( !(t = symbol_trie(dbref)) )
      goto trie_gen_type_error;

    TRIE_STAT_INC(t, gen_call);
    if ( !(dbref=t->clause) )
    { if ( t->value_count == 0 )
	FRAME_FAILED;

      SAVE_REGISTERS(QID);
      dbref = compile_trie(FR->predicate, t);
      LOAD_REGISTERS(QID);
    }

    if ( dbref == ATOM_fail )
      FRAME_FAILED;
  }

  cref = clause_clref(dbref);

  ARGP = argFrameP(FR, 0);
  TRUST_CLAUSE(cref);
}
END_VMI


/* - - - - - - - - - - - - - - - - - - - - - - - - - - - - - - - - - - - - -
Trie enumeration instructions. The trie  enumeration   is  executed by a
single clause that starts with an  T_TRIE_GEN instruction. The state for
generating  terms  from  the  trie  is   maintained  in  the  associated
environment frame (FR):

  argFrame(0)	The term (key)
  argFrame(1)   The node value
  argFrame(2)   Current term
  argFrame(3)   Current arg in current term (1..)
  argFrame(4)   Stack of current locations as
		'$argp'(TermP, ArgN, Parent).
  argFrame(5..)	Variables (counting from 1..)

TBD:

  - Resize stack on TrailAssignment(TrieCurrentP)
  - The various instructions are very similar to the H_* instructions.
    They only manage TrieCurrentP instead of ARGP. This should be merged
    somehow.
- - - - - - - - - - - - - - - - - - - - - - - - - - - - - - - - - - - - - */

#define TrieTermP     argFrameP(FR, TRIE_ARGS)
#define TrieOffset    argFrameP(FR, TRIE_ARGS+1)
#define TrieCurrentP  (isRef(*TrieTermP) \
			 ? unRef(*TrieTermP) \
		         : argTermP(*TrieTermP, valInt(*TrieOffset)-1))
#define TrieArgStackP argFrameP(FR, TRIE_ARGS+2)
#define TrieVarP(n)   argFrameP(FR, (TRIE_VAR_OFFSET-1+(n)))
#define TRIE_TRY \
	do \
	{ intptr_t skip = *PC++;			     \
          Choice ch;					     \
	  ENSURE_LOCAL_SPACE(sizeof(*ch), THROW_EXCEPTION);  \
	  ch = newChoice(CHP_JUMP, FR);		     \
	  ch->value.pc = PC+skip;			     \
	} while(0)
#define TrieNextArg() \
	do \
	{ ENSURE_GLOBAL_SPACE(0, (void)0); \
	  TrailAssignment(TrieOffset); \
          (*TrieOffset = consInt(valInt(*TrieOffset)+1)); \
	} while(0)
#define TriePushArgP() \
	do \
	{ Word _astack = gTop; \
	  assert(isTerm(*TrieTermP)); \
	  gTop += 4; \
	  assert(gTop < gMax); \
	  _astack[0] = FUNCTOR_targp3; \
	  _astack[1] = *TrieTermP; \
	  _astack[2] = *TrieOffset; \
	  _astack[3] = *TrieArgStackP; \
	  TrailAssignment(TrieArgStackP); \
	  *TrieArgStackP = consPtr(_astack, TAG_COMPOUND|STG_GLOBAL); \
	} while(0)
#define TriePopArgP() \
	do  \
	{ Word _astack = valPtr(*TrieArgStackP); \
	  assert(_astack[0] == FUNCTOR_targp3); \
	  *TrieTermP     = _astack[1]; \
	  *TrieOffset    = _astack[2]; \
	  *TrieArgStackP = _astack[3]; \
	} while(0)
#define UnwindTrieArgP() \
	do \
	{ Word _as;				\
	  if ( *TrieArgStackP != ATOM_nil )	\
	  { _as = valPtr(*TrieArgStackP);	\
	    assert(_as[0] == FUNCTOR_targp3);	\
	    while ( _as[3] != ATOM_nil )	\
	    { assert(_as[0] == FUNCTOR_targp3);	\
	      _as = valPtr(_as[3]);		\
	    }					\
	    TrailAssignment(TrieTermP);		\
	    TrailAssignment(TrieArgStackP);	\
	    *TrieTermP     = _as[1];		\
	    *TrieArgStackP = ATOM_nil;		\
	  }					\
	} while(0)

VMI(T_TRIE_GEN2, 0, 0, ())
{ Word ap;
  size_t nvars = FR->clause->value.clause->prolog_vars - TRIE_VAR_OFFSET;

  DEBUG(MSG_TRIE_VM, Sdprintf("T_TRIE_GEN: %zd vars\n", nvars));

  setVar(argFrame(FR, 2));
  *TrieTermP     = ATOM_nil;
  *TrieOffset    = consInt(1);
  *TrieArgStackP = ATOM_nil;
  if ( nvars )
  { Word vp = TrieVarP(1);
    for( ; nvars-- > 0; vp++)
      setVar(*vp);
  }

  ENSURE_GLOBAL_SPACE(2, (void)0);
  ap = gTop;
  ap[0] = FUNCTOR_plus1;
  setVar(ap[1]);
  gTop += 2;

  /* argFrameP(FR, 0) is the trie */
  unify_ptrs(&ap[1], argFrameP(FR, 1), 0);

  *TrieTermP = consPtr(ap, TAG_COMPOUND|STG_GLOBAL);

  NEXT_INSTRUCTION;
}
END_VMI

VMI(T_TRIE_GEN3, 0, 0, ())
{ Word ap;
  size_t nvars = FR->clause->value.clause->prolog_vars - TRIE_VAR_OFFSET;

  DEBUG(MSG_TRIE_VM, Sdprintf("T_TRIE_GEN: %zd vars\n", nvars));

  *TrieTermP     = ATOM_nil;
  *TrieOffset    = consInt(1);
  *TrieArgStackP = ATOM_nil;
  if ( nvars )
  { Word vp = TrieVarP(1);
    for( ; nvars-- > 0; vp++)
      setVar(*vp);
  }

  ENSURE_GLOBAL_SPACE(3, (void)0);
  ap = gTop;
  ap[0] = FUNCTOR_plus2;
  setVar(ap[1]);
  setVar(ap[2]);
  gTop += 3;

  /* argFrameP(FR, 0) is the trie */
  unify_ptrs(&ap[1], argFrameP(FR, 1), 0);
  unify_ptrs(&ap[2], argFrameP(FR, 2), 0);

  *TrieTermP = consPtr(ap, TAG_COMPOUND|STG_GLOBAL);

  NEXT_INSTRUCTION;
}
END_VMI


VMI(T_VALUE, 0, 0, ())
{ ENSURE_GLOBAL_SPACE(0, (void)0);	/* allows for 3 trailed assignments */

  TrailAssignment(TrieOffset);
  UnwindTrieArgP();
  *TrieOffset = consInt(2);

  NEXT_INSTRUCTION;
}
END_VMI

VMI(T_DELAY, 0, 1, (CA1_TRIE_NODE))
{ trie_node *answer = (trie_node*)*PC++;
  atom_t atrie;

  ENSURE_STACK_SPACE(16, 12, (void)0);
  UnwindTrieArgP();

  if ( answer )
  { trie *trie = get_trie_from_node(answer);
    atrie = trie_symbol(trie);
  } else
  { atrie = ATOM_nil;
  }

  tbl_push_delay(atrie, argTermP(*TrieTermP, 0), answer);
  NEXT_INSTRUCTION;
}
END_VMI

VMI(T_TRY_FUNCTOR, 0, 2, (CA1_JUMP,CA1_FUNC))
{ TRIE_TRY;
  VMI_GOTO(T_FUNCTOR);
}
END_VMI
VMI(T_FUNCTOR, 0, 1, (CA1_FUNC))
{ functor_t f = (functor_t) *PC++;
  Word p;

  DEBUG(1, checkStacks(NULL));

  DEBUG(MSG_TRIE_VM,
	{ Sdprintf("T_FUNCTOR %s ", functorName(f));
	  PL_write_term(Serror, consTermRef(TrieArgStackP), 999, PL_WRT_NEWLINE);
	});

  deRef2(TrieCurrentP, p);
  if ( canBind(*p) )
  { size_t arity = arityFunctor(f);
    Word ap;
    word c;

    /* 4 extra for the '$targp3' cell for TriePushArgP() */
    assert(isVar(*p));				/* no attvars in our tests */
    ENSURE_STACK_SPACE(1+arity+4+6, 6, deRef2(TrieCurrentP, p));
    assert(isVar(*p));				/* no attvars in our tests */
    ap = gTop;
    gTop += 1+arity;
    c = consPtr(ap, TAG_COMPOUND|STG_GLOBAL);
    TriePushArgP();
    DEBUG(MSG_TRIE_VM,
	  { Sdprintf("Push: ");
	    PL_write_term(Serror, consTermRef(TrieArgStackP), 999,
			  PL_WRT_NEWLINE);
	  });
    TrailAssignment(TrieTermP);
    TrailAssignment(TrieOffset);
    *TrieTermP  = c;
    *TrieOffset = consInt(1);
    *ap++ = f;
    while(arity-->0)			/* must clear if we want to do GC */
      setVar(*ap++);
    bindConst(p, c);
    DEBUG(1, checkStacks(NULL));
    NEXT_INSTRUCTION;
  }
  if ( isTerm(*p) )
  { Functor term = valueTerm(*p);

    if ( term->definition == f )
    { ENSURE_GLOBAL_SPACE(4, deRef2(TrieCurrentP, p));
      TriePushArgP();
      TrailAssignment(TrieTermP);
      TrailAssignment(TrieOffset);
      *TrieTermP  = *p;
      *TrieOffset = consInt(1);
      NEXT_INSTRUCTION;
    }
  }
  DEBUG(1, checkStacks(NULL));
  CLAUSE_FAILED;
}
END_VMI

VMI(T_POP, 0, 0, ())
{ ENSURE_GLOBAL_SPACE(0, (void)0);	/* allows for 3 trailed assignments */
  TrailAssignment(TrieTermP);
  TrailAssignment(TrieOffset);
  TrailAssignment(TrieArgStackP);
  TriePopArgP();
  TrieNextArg();

  NEXT_INSTRUCTION;
}
END_VMI

VMI(T_POPN, 0, 1, (CA1_INTEGER))
{ intptr_t n = (intptr_t)*PC++;

  ENSURE_GLOBAL_SPACE(0, (void)0);
  TrailAssignment(TrieTermP);
  TrailAssignment(TrieOffset);
  TrailAssignment(TrieArgStackP);
  while(n-->0)
    TriePopArgP();
  TrieNextArg();

  DEBUG(MSG_TRIE_VM,
	{ Sdprintf("POPN: ");
	  PL_write_term(Serror, consTermRef(TrieTermP),  999, 0);
	  Sdprintf(" ARG: ");
	  PL_write_term(Serror, consTermRef(TrieOffset), 999, PL_WRT_NEWLINE);
	});

  NEXT_INSTRUCTION;
}
END_VMI

VMI(T_TRY_VAR, 0, 2, (CA1_JUMP,CA1_INTEGER))
{ TRIE_TRY;
  VMI_GOTO(T_VAR);
}
END_VMI
VMI(T_VAR, 0, 1, (CA1_INTEGER))
{ intptr_t offset = (intptr_t)*PC++;		/* offset = 1.. */
  Word vp = TrieVarP(offset);

  DEBUG(MSG_TRIE_VM,
	{ Sdprintf("VAR: %lld: ", offset);
	  Sdprintf("TermP: ");
	  PL_write_term(Serror, consTermRef(TrieTermP),  999, 0);
	  Sdprintf(" Offset: ");
	  PL_write_term(Serror, consTermRef(TrieOffset), 999, PL_WRT_NEWLINE);
	  PL_write_term(Serror, consTermRef(vp), 999, 0);
	  Sdprintf(" val = ");
	  PL_write_term(Serror, pushWordAsTermRef(TrieCurrentP), 999,
			PL_WRT_NEWLINE);
	  popTermRef();
	});

  if ( isVar(*vp) )
  { DEBUG(MSG_TRIE_VM, Sdprintf("First var %zd\n", offset));
    Trail(vp, linkValI(TrieCurrentP));
  } else
  { int rc;

    DEBUG(MSG_TRIE_VM, Sdprintf("Next var %zd\n", offset));
    SAVE_REGISTERS(QID);
    rc = unify_ptrs(vp, TrieCurrentP, ALLOW_GC);
    LOAD_REGISTERS(QID);
    if ( !rc )
    { if ( exception_term )
	THROW_EXCEPTION;
      CLAUSE_FAILED;
    }
  }

  TrieNextArg();
  NEXT_INSTRUCTION;
}
END_VMI


VMI(T_TRY_INTEGER, 0, 2, (CA1_JUMP,CA1_INTEGER))
{ TRIE_TRY;
  VMI_GOTO(T_INTEGER);
}
END_VMI
VMI(T_INTEGER, 0, 1, (CA1_INTEGER))
{ Word k;

  deRef2(TrieCurrentP, k);
  if ( canBind(*k) )
  { Word p;
    word c;
    union
    { int64_t val;
      word w[WORDS_PER_INT64];
    } cvt;
    Word vp = cvt.w;

    ENSURE_GLOBAL_SPACE(2+WORDS_PER_INT64, deRef2(TrieCurrentP, k));
    p = gTop;
    gTop += 2+WORDS_PER_INT64;
    c = consPtr(p, TAG_INTEGER|STG_GLOBAL);

    cvt.val = (int64_t)(intptr_t)*PC++;
    *p++ = mkIndHdr(WORDS_PER_INT64, TAG_INTEGER);
    cpInt64Data(p, vp);
    *p = mkIndHdr(WORDS_PER_INT64, TAG_INTEGER);

    bindConst(k, c);
    TrieNextArg();
    NEXT_INSTRUCTION;
  } else if ( isBignum(*k) && valBignum(*k) == (intptr_t)*PC++ )
  { TrieNextArg();
    NEXT_INSTRUCTION;
  }

  CLAUSE_FAILED;
}
END_VMI

VMI(T_TRY_INT64, 0, 1+WORDS_PER_INT64, (CA1_JUMP,CA1_INT64))
{ TRIE_TRY;
  VMI_GOTO(T_INT64);
}
END_VMI
VMI(T_INT64, 0, WORDS_PER_INT64, (CA1_INT64))
{ Word k;

  deRef2(TrieCurrentP, k);
  if ( canBind(*k) )
  { Word p;
    word c;

    ENSURE_GLOBAL_SPACE(2+WORDS_PER_INT64, deRef2(TrieCurrentP, k));
    p = gTop;
    gTop += 2+WORDS_PER_INT64;
    c = consPtr(p, TAG_INTEGER|STG_GLOBAL);

    *p++ = mkIndHdr(WORDS_PER_INT64, TAG_INTEGER);
    cpInt64Data(p, PC);
    *p = mkIndHdr(WORDS_PER_INT64, TAG_INTEGER);

    bindConst(k, c);
    TrieNextArg();
    NEXT_INSTRUCTION;
  } else if ( isBignum(*k) )
  { Word vk = valIndirectP(*k);
    size_t i;

    for(i=0; i<WORDS_PER_INT64; i++)
    { if ( *vk++ != (word)*PC++ )
	CLAUSE_FAILED;
    }
    TrieNextArg();
    NEXT_INSTRUCTION;
  }

  CLAUSE_FAILED;
}
END_VMI

VMI(T_TRY_FLOAT, 0, 1+WORDS_PER_DOUBLE, (CA1_JUMP,CA1_FLOAT))
{ TRIE_TRY;
  VMI_GOTO(T_FLOAT);
}
END_VMI
VMI(T_FLOAT, 0, WORDS_PER_DOUBLE, (CA1_FLOAT))
{ Word k;

  deRef2(TrieCurrentP, k);
  if ( canBind(*k) )
  { Word p;
    word c;

    ENSURE_GLOBAL_SPACE(2+WORDS_PER_DOUBLE, deRef2(TrieCurrentP, k));
    p = gTop;
    gTop += 2+WORDS_PER_DOUBLE;
    c = consPtr(p, TAG_FLOAT|STG_GLOBAL);

    *p++ = mkIndHdr(WORDS_PER_DOUBLE, TAG_FLOAT);
    cpDoubleData(p, PC);
    *p++ = mkIndHdr(WORDS_PER_DOUBLE, TAG_FLOAT);

    bindConst(k, c);
    TrieNextArg();
    NEXT_INSTRUCTION;
  } else if ( isFloat(*k) )
  { Word p = valIndirectP(*k);

    switch(WORDS_PER_DOUBLE) /* depend on compiler to clean up */
    { case 2:
	if ( *p++ != *PC++ )
	  CLAUSE_FAILED;
      case 1:
	if ( *p++ == *PC++ )
	{ TrieNextArg();
	  NEXT_INSTRUCTION;
	}
	CLAUSE_FAILED;
      default:
	assert(0);
    }
  }

  CLAUSE_FAILED;
}
END_VMI


VMI(T_TRY_MPZ, 0, VM_DYNARGC, (CA1_JUMP,CA1_MPZ))
{ TRIE_TRY;
  VMI_GOTO(T_MPZ);
}
END_VMI
VMI(T_MPZ, 0, VM_DYNARGC, (CA1_MPZ))
{ SEPARATE_VMI1;
  VMI_GOTO(T_STRING);
}
END_VMI

VMI(T_TRY_STRING, 0, VM_DYNARGC, (CA1_JUMP,CA1_STRING))
{ TRIE_TRY;
  VMI_GOTO(T_STRING);
}
END_VMI
VMI(T_STRING, 0, VM_DYNARGC, (CA1_STRING))
{ Word k;

  deRef2(TrieCurrentP, k);
  if ( canBind(*k) )
  { size_t sz = gsizeIndirectFromCode(PC);

    ENSURE_GLOBAL_SPACE(sz, deRef2(TrieCurrentP, k));
    struct word_and_Code retval = VM_globalIndirectFromCode(PC);
    PC = retval.code;
    bindConst(k, retval.word);
    TrieNextArg();
    NEXT_INSTRUCTION;
  } else if ( isIndirect(*k) )
  { struct word_and_Code retval = VM_equalIndirectFromCode(*k, PC);
    if ( retval.word )
    { PC = retval.code;
      TrieNextArg();
      NEXT_INSTRUCTION;
    }
  }

  CLAUSE_FAILED;
}
END_VMI


VMI(T_TRY_ATOM, 0, 2, (CA1_JUMP,CA1_DATA))
{ TRIE_TRY;
  VMI_GOTO(T_ATOM);
}
END_VMI

VMI(T_ATOM, 0, 1, (CA1_DATA))
{ word c = (word)*PC++;
  DEBUG(MSG_TRIE_VM, Sdprintf("T_ATOM %s\n", PL_atom_chars(c)));
  pushVolatileAtom(c);
  VMH_GOTO(t_const, c);
}
END_VMI

VMI(T_TRY_SMALLINT, 0, 2, (CA1_JUMP,CA1_DATA))
{ TRIE_TRY;
  VMI_GOTO(T_SMALLINT);
}
END_VMI

VMI(T_SMALLINT, 0, 1, (CA1_DATA))
{ word c = (word)*PC++;
  DEBUG(MSG_TRIE_VM, Sdprintf("T_SMALLINT %lld\n", valInt(c)));
  VMH_GOTO(t_const, c);
}
END_VMI

VMH(t_const, 1, (word), (c))
{ Word k;
  deRef2(TrieCurrentP, k);
  if ( *k == c )
  { TrieNextArg();
    NEXT_INSTRUCTION;
  }
  if ( canBind(*k) )
  { ENSURE_GLOBAL_SPACE(0, deRef2(TrieCurrentP, k));
    bindConst(k, c);
    TrieNextArg();
    NEXT_INSTRUCTION;
  }
  CLAUSE_FAILED;
}
END_VMH

		 /*******************************
		 *	   BACKTRACKING		*
		 *******************************/

/* - - - - - - - - - - - - - - - - - - - - - - - - - - - - - - - - - - - - -
The  rest  of  this  giant  file  handles  backtracking. This used to be
very complicated, but as of pl-3.3.6, choice-points are explicit objects
and life is a lot easier. In the old days we distinquished between three
cases to get here. We leave that   it for documentation purposes as well
as to investigate optimization in the future.
- - - - - - - - - - - - - - - - - - - - - - - - - - - - - - - - - - - - - */

// clause_failed:
// body_failed:
VMH(shallow_backtrack, 0, (), ())
{ Choice ch = BFR;				/* shallow backtracking */
				MARK(BKTRK);
  END_PROF();
  START_PROF(P_SHALLOW_BACKTRACK, "P_SHALLOW_BACKTRACK");

  if ( FR == ch->frame )
  { Undo(ch->mark);
    QF = QueryFromQid(QID);
    aTop = QF->aSave;

    if ( ch->type == CHP_JUMP )
    { DiscardMark(ch->mark);
      PC   = ch->value.pc;
      BFR  = ch->parent;
      lTop = (LocalFrame)ch;
      ARGP = argFrameP(lTop, 0);

      NEXT_INSTRUCTION;
    } else if ( ch->type == CHP_CLAUSE )
    { ARGP = argFrameP(FR, 0);
      if ( !(CL = nextClause(&ch->value.clause, ARGP, FR, DEF)) )
	FRAME_FAILED;		/* can happen if scan-ahead was too short */
      PC = CL->value.clause->codes;
      UMODE = uread;

      if ( ch == (Choice)argFrameP(FR, CL->value.clause->variables) )
      { DiscardMark(ch->mark);		/* is this needed? */
	if ( ch->value.clause.cref )
	{ Mark(ch->mark);
	  lTop = (LocalFrame)(ch+1);
	  NEXT_INSTRUCTION;
	} else if ( unlikely(debugstatus.debugging) )
	{ ch->type = CHP_DEBUG;
	  Mark(ch->mark);
	  lTop = (LocalFrame)(ch+1);
	  NEXT_INSTRUCTION;
	}

	BFR = ch->parent;
	lTop = (LocalFrame)ch;
	NEXT_INSTRUCTION;
      } else				/* Choice point needs to move */
      { struct clause_choice chp;

        DiscardMark(ch->mark);
	BFR = ch->parent;
	chp = ch->value.clause;
	lTop = (LocalFrame)argFrameP(FR, CL->value.clause->variables);
	ENSURE_LOCAL_SPACE(LOCAL_MARGIN, THROW_EXCEPTION);

	if ( chp.cref )
	{ ch = newChoice(CHP_CLAUSE, FR);
	  ch->value.clause = chp;
	} else if ( unlikely(debugstatus.debugging) )
	{ ch = newChoice(CHP_DEBUG, FR);
	}
	NEXT_INSTRUCTION;
      }
    }
  }
  VMH_GOTO(deep_backtrack);
}
END_VMH


// frame_failed:
VMH(deep_backtrack, 0, (), ())
{
#ifdef O_DEBUGGER
  term_t ch0_ref = BFR ? consTermRef(BFR) : 0;
#endif
  Choice ch;

  END_PROF();
  START_PROF(P_DEEP_BACKTRACK, "P_DEEP_BACKTRACK");
  DEBUG(MSG_BACKTRACK, Sdprintf("BACKTRACKING\n"));

next_choice:
  ch = BFR;
					/* leave older frames */
  for(; (void *)FR > (void *)ch; FR = FR->parent)
  {
#ifdef O_DEBUGGER
    if ( debugstatus.debugging && isDebugFrame(FR) )
    { Choice sch = ch0_ref ? findStartChoice(FR, (Choice)valTermRef(ch0_ref)) : NULL;

      DEBUG(MSG_BACKTRACK,
	    Sdprintf("FAIL on %s\n", predicateName(FR->predicate)));

      if ( sch )
      { int rc;
	Choice ch0 = findChoiceBeforeFrame(FR, sch);

	ch0_ref = ch0 ? consTermRef(ch0) : 0;
	Undo(sch->mark);
	environment_frame = FR;
	FR->clause = NULL;
	lTop = (LocalFrame)argFrameP(FR, FR->predicate->functor->arity);
	SAVE_REGISTERS(QID);
	rc = tracePort(FR, BFR, FAIL_PORT, NULL);
	LOAD_REGISTERS(QID);
	ch = BFR;			/* can be shifted */

	switch( rc )
	{ case ACTION_RETRY:
	    environment_frame = FR;
	    DEF = FR->predicate;
	    clear(FR, FR_CATCHED|FR_SKIPPED);
	    VMH_GOTO(depart_or_retry_continue);
	    case ACTION_ABORT:
	      THROW_EXCEPTION;
	}
      } else
      { ch0_ref = 0;
	DEBUG(2, Sdprintf("Cannot trace FAIL [%d] %s\n",
			  levelFrame(FR), predicateName(FR->predicate)));
      }
    }
#endif

    leaveFrame(FR);
    if ( true(FR, FR_WATCHED|FR_SSU_DET|FR_DET|FR_DETGUARD) )
    { environment_frame = FR;
      lTop = (LocalFrame)argFrameP(FR, FR->predicate->functor->arity);
      FR->clause = NULL;
      if ( true(FR, FR_SSU_DET|FR_DET|FR_DETGUARD) )
      { SAVE_REGISTERS(QID);
	ssu_or_det_failed(FR);
	LOAD_REGISTERS(QID);
	if ( exception_term )
	  THROW_EXCEPTION;
      }
      SAVE_REGISTERS(QID);
      frameFinished(FR, FINISH_FAIL);
      LOAD_REGISTERS(QID);
      ch = BFR;			/* can be shifted */
      if ( exception_term )
	THROW_EXCEPTION;
    }
  }

  environment_frame = FR = ch->frame;
  Undo(ch->mark);
  QF = QueryFromQid(QID);
  aTop = QF->aSave;
  DEF  = FR->predicate;
#ifdef O_DEBUG_BACKTRACK
  last_choice = ch->type;
#endif

  if ( LD->alerted )
  { if ( LD->alerted & ALERT_BUFFER )
    { LD->alerted &= ~ALERT_BUFFER;
      release_string_buffers_from_frame(FR);
    }
    if ( UNDO_SCHEDULED(LD) )
    { int rc;

      SAVE_REGISTERS(QID);
      rc = run_undo_hooks();
      LOAD_REGISTERS(QID);
      if ( !rc )
	THROW_EXCEPTION;
    }
  }

  switch(ch->type)
  { case CHP_JUMP:
      DEBUG(MSG_BACKTRACK,
	    Sdprintf("    REDO #%ld: Jump in %s\n",
		     loffset(FR),
		     predicateName(DEF)));
      PC   = ch->value.pc;
      DiscardMark(ch->mark);
      BFR  = ch->parent;
      lTop = (LocalFrame)ch;
      ARGP = argFrameP(lTop, 0);
      LD->statistics.inferences++;
      if ( unlikely(LD->alerted) )
      {
#ifdef O_DEBUGGER
	if ( debugstatus.debugging && !debugstatus.suspendTrace  )
	{ LocalFrame fr = dbgRedoFrame(FR, CHP_JUMP);

	  if ( fr )
	  { int action;

	    SAVE_REGISTERS(QID);
	    action = tracePort(fr, BFR, REDO_PORT, ch->value.pc);
	    LOAD_REGISTERS(QID);
	    ch = BFR;			/* can be shifted */

	    if ( true(FR->predicate, P_FOREIGN) &&
		 ( action == ACTION_FAIL ||
		   action == ACTION_IGNORE ||
		   action == ACTION_RETRY ||
		   action == ACTION_ABORT
		 ) )
	      discardForeignFrame(FR);

	    switch( action )
	    { case ACTION_FAIL:
		FRAME_FAILED;
	      case ACTION_IGNORE:
		VMI_GOTO(I_EXIT);
	      case ACTION_RETRY:
	        TRACE_RETRY;
	      case ACTION_ABORT:
		THROW_EXCEPTION;
	    }
	  }
	}
#endif
#ifdef O_INFERENCE_LIMIT
        if ( LD->statistics.inferences >= LD->inference_limit.limit )
	{ SAVE_REGISTERS(QID);
	  raiseInferenceLimitException();
	  LOAD_REGISTERS(QID);
	  if ( exception_term )
	    THROW_EXCEPTION;
	}
#endif
        Profile(profRedo(ch->prof_node));
      }
      NEXT_INSTRUCTION;
    case CHP_CLAUSE:			/* try next clause */
    { Clause clause;
      struct clause_choice chp;

      DEBUG(MSG_BACKTRACK,
	    Sdprintf("    REDO #%ld: Clause in %s\n",
		     loffset(FR),
		     predicateName(DEF)));
      ARGP = argFrameP(FR, 0);
      DiscardMark(ch->mark);
      BFR = ch->parent;
      if ( !(CL = nextClause(&ch->value.clause, ARGP, FR, DEF)) )
	goto next_choice;	/* Can happen of look-ahead was too short */

      chp    = ch->value.clause;
      clause = CL->value.clause;
      PC     = clause->codes;
      lTop   = (LocalFrame)argFrameP(FR, clause->variables);
      UMODE  = uread;

      DEBUG(CHK_SECURE, assert(LD->mark_bar >= gBase && LD->mark_bar <= gTop));

      if ( unlikely(LD->alerted) )
      {
#ifdef O_DEBUGGER
	if ( debugstatus.debugging && !debugstatus.suspendTrace  )
	{ LocalFrame fr = dbgRedoFrame(FR, CHP_CLAUSE);

	  if ( fr )
	  { int action;

	    SAVE_REGISTERS(QID);
	    clearLocalVariablesFrame(FR);
	    action = tracePort(fr, BFR, REDO_PORT, NULL);
	    LOAD_REGISTERS(QID);
	    ch = BFR;			/* can be shifted */

	    switch( action )
	    { case ACTION_FAIL:
		FRAME_FAILED;
	      case ACTION_IGNORE:
		VMI_GOTO(I_EXIT);
	      case ACTION_RETRY:
		VMH_GOTO(depart_or_retry_continue);
	      case ACTION_ABORT:
		THROW_EXCEPTION;
	    }
	  }
	}
#endif
#ifdef O_INFERENCE_LIMIT
        if ( LD->statistics.inferences >= LD->inference_limit.limit )
	{ SAVE_REGISTERS(QID);
	  raiseInferenceLimitException();
	  LOAD_REGISTERS(QID);
	  if ( exception_term )
	    THROW_EXCEPTION;
	}
#endif
        Profile(profRedo(ch->prof_node));
      }

      if ( chp.cref )
      { ch = newChoice(CHP_CLAUSE, FR);
	ch->value.clause = chp;
      } else if ( unlikely(debugstatus.debugging) )
      { newChoice(CHP_DEBUG, FR);
      }

      if ( is_signalled() )
      { SAVE_REGISTERS(QID);
	handleSignals();
	LOAD_REGISTERS(QID);
	if ( exception_term )
	  THROW_EXCEPTION;
      }

			/* require space for the args of the next frame */
      ENSURE_LOCAL_SPACE(LOCAL_MARGIN, THROW_EXCEPTION);
      NEXT_INSTRUCTION;
    }
    case CHP_TOP:			/* Query toplevel */
    { DEBUG(MSG_BACKTRACK,
	    Sdprintf("    REDO #%ld: %s: TOP\n",
		     loffset(FR),
		     predicateName(DEF)));
      DiscardMark(ch->mark);
      Profile(profRedo(ch->prof_node));
      QF = QueryFromQid(QID);
      set(QF, PL_Q_DETERMINISTIC);
      QF->foreign_frame = PL_open_foreign_frame();
#if !O_VMI_FUNCTIONS
      assert(LD->exception.throw_environment == &THROW_ENV);
      LD->exception.throw_environment = THROW_ENV.parent;
#endif
      SOLUTION_RETURN(FALSE);
    }
    case CHP_CATCH:			/* catch/3 & setup_call_cleanup/3 */
      DEBUG(MSG_BACKTRACK,
	    Sdprintf("    REDO #%ld: %s: CATCH\n",
		     loffset(FR),
		     predicateName(DEF)));
            if ( true(ch->frame, FR_WATCHED) )
      { DiscardMark(ch->mark);
	environment_frame = FR = ch->frame;
	lTop = (LocalFrame)(ch+1);
	FR->clause = NULL;
	if ( true(ch->frame, FR_CLEANUP) )
	{ SAVE_REGISTERS(QID);
	  callCleanupHandler(ch->frame, FINISH_FAIL);
	  LOAD_REGISTERS(QID);
	} else
	{ set(ch->frame, FR_CATCHED);
	}
	ch = BFR;			/* can be shifted */
	if ( exception_term )
	  THROW_EXCEPTION;
      } else
      { set(ch->frame, FR_CATCHED);
      }
      /*FALLTHROUGH*/
    case CHP_DEBUG:			/* Just for debugging purposes */
      DEBUG(MSG_BACKTRACK,
	    Sdprintf("    REDO #%ld: %s: DEBUG\n",
		     loffset(FR),
		     predicateName(DEF)));
#ifdef O_DEBUGGER
      ch0_ref = consTermRef(ch);
#endif
      BFR = ch->parent;
      DiscardMark(ch->mark);
      goto next_choice;
  }
  assert(0);
  SOLUTION_RETURN(FALSE);
}
END_VMH
<|MERGE_RESOLUTION|>--- conflicted
+++ resolved
@@ -2042,7 +2042,6 @@
       { SAVE_REGISTERS(QID);
 	handleSignals();
 	LOAD_REGISTERS(QID);
-<<<<<<< HEAD
 
 	if ( exception_term )
 	{ CL = NULL;
@@ -2053,18 +2052,6 @@
 	  if ( FR->predicate == PROCEDURE_catch3->definition )
 	    set(FR, FR_CATCHED);
 
-=======
-
-	if ( exception_term )
-	{ CL = NULL;
-
-	  enterDefinition(DEF);
-					  /* The catch is not yet installed, */
-					  /* so we ignore it */
-	  if ( FR->predicate == PROCEDURE_catch3->definition )
-	    set(FR, FR_CATCHED);
-
->>>>>>> fc610f2e
 	  THROW_EXCEPTION;
 	}
       }
@@ -4968,13 +4955,9 @@
 END_VMH
 
 VMI(I_FREDO, 0, 0, ())
-<<<<<<< HEAD
-{ if ( is_signalled() )
-=======
 { DEBUG(0, assert(true(DEF, P_FOREIGN)));
 
   if ( is_signalled() )
->>>>>>> fc610f2e
   { if ( false(DEF, P_SIG_ATOMIC) )
     { SAVE_REGISTERS(QID);
       handleSignals();
