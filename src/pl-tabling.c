--- conflicted
+++ resolved
@@ -1220,22 +1220,7 @@
 	      }
 	      deRef2(&f->arguments[1], p);
 	      if ( isInteger(*p) )
-<<<<<<< HEAD
-	      {
-#if SIZEOF_VOIDP == 8
-		assert(isTaggedInt(*p));
-		an = intToPointer(valInt(*p));
-#else
-		if ( isTaggedInt(*p) )
-		{ an = intToPointer(valInt(*p));
-		} else
-		{ assert(isBignum(*p));
-		  an = intToPointer(valBignum(*p));
-		}
-#endif
-=======
 	      { an = word_to_answer(*p);
->>>>>>> f6e856bd
 		assert(is_ground_trie_node(an));
 	      } else
 	      { int rc;
@@ -1412,14 +1397,9 @@
  * term atrie+answer, else it is a term atrie+wrapper.
  */
 
-<<<<<<< HEAD
-static word
-delay_to_data(trie_node *answer, Word wrapper ARG_LD)
-=======
 #define delay_to_data(answer, wrapper) LDFUNC(delay_to_data, answer, wrapper)
 static word
 delay_to_data(DECL_LD trie_node *answer, Word wrapper)
->>>>>>> f6e856bd
 { if ( unlikely(answer == NULL) )
   { return consInt(0);
   } else if ( is_ground_trie_node(answer) )
@@ -1436,20 +1416,12 @@
     if ( i == valInt(rc) )
     { return rc;
     } else
-<<<<<<< HEAD
-    { int rcp = put_int64(&rc, i, 0 PASS_LD);
-=======
     { int rcp = put_int64(&rc, i, 0);
->>>>>>> f6e856bd
       return rcp == TRUE ? rc : 0;
     }
 #endif
   } else
-<<<<<<< HEAD
-  { return linkVal(wrapper);
-=======
   { return linkValI(wrapper);
->>>>>>> f6e856bd
   }
 }
 
@@ -1457,11 +1429,7 @@
 void
 tbl_push_delay(DECL_LD atom_t atrie, Word wrapper, trie_node *answer)
 { Word p;
-<<<<<<< HEAD
-  word p5 = delay_to_data(answer, wrapper PASS_LD);
-=======
   word p5 = delay_to_data(answer, wrapper);
->>>>>>> f6e856bd
 
   assert(p5);
 
@@ -2205,18 +2173,12 @@
   state->scc = LD->tabling.component;
   state->hsc = LD->tabling.has_scheduling_component;
   state->iac = LD->tabling.in_answer_completion;
-<<<<<<< HEAD
-=======
   state->iap = LD->tabling.in_assert_propagation;
->>>>>>> f6e856bd
 
   LD->tabling.component                = NULL;
   LD->tabling.has_scheduling_component = FALSE;
   LD->tabling.in_answer_completion     = FALSE;
-<<<<<<< HEAD
-=======
   LD->tabling.in_assert_propagation    = FALSE;
->>>>>>> f6e856bd
 }
 
 
@@ -2227,10 +2189,7 @@
   LD->tabling.component                = state->scc;
   LD->tabling.has_scheduling_component = state->hsc;
   LD->tabling.in_answer_completion     = state->iac;
-<<<<<<< HEAD
-=======
   LD->tabling.in_assert_propagation    = state->iap;
->>>>>>> f6e856bd
 }
 
 
@@ -4209,15 +4168,9 @@
 
 #define unify_dependency(a0, dependency, wl, answer) LDFUNC(unify_dependency, a0, dependency, wl, answer)
 static int
-<<<<<<< HEAD
-unify_dependency(term_t a0, term_t dependency,
-		 worklist *wl, trie_node *answer ARG_LD)
-{ if ( likely(ensureStackSpace__LD(10, 5, ALLOW_GC PASS_LD)) )
-=======
 unify_dependency(DECL_LD term_t a0, term_t dependency,
 		 worklist *wl, trie_node *answer)
 { if ( ensureStackSpace(10, 5) )
->>>>>>> f6e856bd
   { term_t srcskel = PL_new_term_ref();
     Word dp = valTermRef(dependency);
     Functor f;
@@ -4247,11 +4200,7 @@
 
       push_delay_list(p);
     } else if ( unlikely(answer_is_conditional(answer)) )
-<<<<<<< HEAD
-    { word p5 = delay_to_data(answer, valTermRef(a0+0) PASS_LD);
-=======
     { word p5 = delay_to_data(answer, valTermRef(a0+0));
->>>>>>> f6e856bd
       Word p = allocGlobalNoShift(6);
       assert(p);
 
