/*  Part of SWI-Prolog

    Author:        Jan Wielemaker
    E-mail:        J.Wielemaker@vu.nl
    WWW:           http://www.swi-prolog.org
    Copyright (c)  2017, VU University Amsterdam
    All rights reserved.

    Redistribution and use in source and binary forms, with or without
    modification, are permitted provided that the following conditions
    are met:

    1. Redistributions of source code must retain the above copyright
       notice, this list of conditions and the following disclaimer.

    2. Redistributions in binary form must reproduce the above copyright
       notice, this list of conditions and the following disclaimer in
       the documentation and/or other materials provided with the
       distribution.

    THIS SOFTWARE IS PROVIDED BY THE COPYRIGHT HOLDERS AND CONTRIBUTORS
    "AS IS" AND ANY EXPRESS OR IMPLIED WARRANTIES, INCLUDING, BUT NOT
    LIMITED TO, THE IMPLIED WARRANTIES OF MERCHANTABILITY AND FITNESS
    FOR A PARTICULAR PURPOSE ARE DISCLAIMED. IN NO EVENT SHALL THE
    COPYRIGHT OWNER OR CONTRIBUTORS BE LIABLE FOR ANY DIRECT, INDIRECT,
    INCIDENTAL, SPECIAL, EXEMPLARY, OR CONSEQUENTIAL DAMAGES (INCLUDING,
    BUT NOT LIMITED TO, PROCUREMENT OF SUBSTITUTE GOODS OR SERVICES;
    LOSS OF USE, DATA, OR PROFITS; OR BUSINESS INTERRUPTION) HOWEVER
    CAUSED AND ON ANY THEORY OF LIABILITY, WHETHER IN CONTRACT, STRICT
    LIABILITY, OR TORT (INCLUDING NEGLIGENCE OR OTHERWISE) ARISING IN
    ANY WAY OUT OF THE USE OF THIS SOFTWARE, EVEN IF ADVISED OF THE
    POSSIBILITY OF SUCH DAMAGE.
*/

#include "pl-incl.h"
#include "pl-tabling.h"
#include "pl-copyterm.h"

#define record_t fastheap_term *
#define PL_record(t)      term_to_fastheap(t PASS_LD)
#define PL_recorded(r, t) put_fastheap(r, t PASS_LD)
#define PL_erase(r)	  free_fastheap(r)

static void	free_worklist(worklist *wl);
#ifdef O_DEBUG
static void	print_worklist(const char *prefix, worklist *wl);
#endif



static worklist_set *
thread_worklist(PL_local_data_t *ld, int global)
{ worklist_set **wlp;

  if ( !ld->tabling.component )
  { ld->tabling.component = PL_malloc(sizeof(*ld->tabling.component));
    memset(ld->tabling.component, 0, sizeof(*ld->tabling.component));
  }

  if ( global )
    wlp = &ld->tabling.component->worklist;
  else
    wlp = &ld->tabling.component->created_worklists;

  if ( *wlp == NULL )
  { worklist_set *wl = PL_malloc(sizeof(*wl));
    initBuffer(&wl->members);
    *wlp = wl;
  }

  return *wlp;
}

static worklist_set *
global_worklist(PL_local_data_t *ld)
{ return thread_worklist(ld, TRUE);
}

static worklist_set *
newly_created_worklist(PL_local_data_t *ld)
{ return thread_worklist(ld, FALSE);
}

		 /*******************************
		 *     THE GLOBAL WORKLIST	*
		 *******************************/

static void
add_global_worklist(worklist *wl ARG_LD)
{ worklist_set *wls = global_worklist(LD);

  addBuffer(&wls->members, wl, worklist*);
  wl->in_global_wl = TRUE;
}


static worklist *
pop_worklist(PL_local_data_t *ld)
{ worklist_set *wls = global_worklist(ld);

  if ( !isEmptyBuffer(&wls->members) )
  { worklist *wl = popBuffer(&wls->members, worklist*);
    wl->in_global_wl = FALSE;

    return wl;
  }

  return NULL;
}


static void
reset_global_worklist(PL_local_data_t *ld)
{ tbl_component *c;

  if ( (c=ld->tabling.component) )
  { worklist_set *wls;

    if ( (wls = c->worklist) )
    { worklist **wlp = (worklist**)baseBuffer(&wls->members, worklist*);
      size_t i, nwpl = entriesBuffer(&wls->members, worklist*);

      c->worklist = NULL;

      for(i=0; i<nwpl; i++)
      { worklist *wl = wlp[i];

	free_worklist(wl);
      }

      discardBuffer(&wls->members);
      initBuffer(&wls->members);
      PL_free(wls);
    }
  }
}


static void
add_newly_created_worklist(worklist *wl ARG_LD)
{ worklist_set *wls = newly_created_worklist(LD);

  addBuffer(&wls->members, wl, worklist*);
}

static void
reset_newly_created_worklists(PL_local_data_t *ld)
{ tbl_component *c;

  if ( (c=ld->tabling.component) )
  { worklist_set *wls;

    if ( (wls = c->created_worklists) )
    { c->created_worklists = NULL;
      discardBuffer(&wls->members);
      initBuffer(&wls->members);	/* TBD: Why!? */
      PL_free(wls);
    }
  }
}

static size_t
newly_created_worklists(worklist ***wlp ARG_LD)
{ worklist_set *wls = newly_created_worklist(LD);

  *wlp = (worklist**)baseBuffer(&wls->members, worklist*);
  return entriesBuffer(&wls->members, worklist*);
}



		 /*******************************
		 *     THREAD VARIANT TABLE	*
		 *******************************/

static void release_variant_table_node(trie *trie, trie_node *node);

static trie *
thread_variant_table(ARG1_LD)
{ if ( !LD->tabling.variant_table )
  { LD->tabling.variant_table = trie_create();
    trie_symbol(LD->tabling.variant_table);
    LD->tabling.variant_table->release_node = release_variant_table_node;
  }

  return LD->tabling.variant_table;
}


static void
release_variant_table_node(trie *variant_table, trie_node *node)
{ (void)variant_table;

  if ( node->value )
  { trie *vtrie = symbol_trie(node->value);

    assert(vtrie->data.variant == node);
    vtrie->data.variant = NULL;
    vtrie->data.worklist = NULL;
    trie_empty(vtrie);
  }
}


static void
clear_variant_table(PL_local_data_t *ld)
{ if ( ld->tabling.variant_table )
  { trie_empty(ld->tabling.variant_table);
    PL_unregister_atom(ld->tabling.variant_table->symbol);
    ld->tabling.variant_table = NULL;
  }
}


static trie *
get_variant_table(term_t t, int create ARG_LD)
{ trie *variants = thread_variant_table(PASS_LD1);
  trie_node *node;
  int rc;
  Word v = valTermRef(t);

  if ( (rc=trie_lookup(variants, &node, v, create PASS_LD)) == TRUE )
  { if ( node->value )
    { return symbol_trie(node->value);
    } else if ( create )
    { trie *vt = trie_create();
      node->value = trie_symbol(vt);
      vt->data.variant = node;
      vt->alloc_pool = &LD->tabling.node_pool;
      return vt;
    } else
      return NULL;
  }

  trie_error(rc, t);
  return NULL;
}


void
clearThreadTablingData(PL_local_data_t *ld)
{ reset_global_worklist(ld);
  reset_newly_created_worklists(ld);
  clear_variant_table(ld);
}



		 /*******************************
		 *  ANSWER/SUSPENSION CLUSTERS	*
		 *******************************/

static cluster *
new_answer_cluster(trie_node *first)
{ cluster *c;

  c = PL_malloc(sizeof(*c));
  c->type = CLUSTER_ANSWERS;
  initBuffer(&c->members);
  addBuffer(&c->members, first, trie_node*);

  return c;
}

static void
free_answer_cluster(cluster *c)
{ discardBuffer(&c->members);
  PL_free(c);
}

static void
add_to_answer_cluster(cluster *c, trie_node *answer)
{ addBuffer(&c->members, answer, trie_node*);
}

static trie_node*
get_answer_from_cluster(cluster *c, size_t index)
{ if ( index < entriesBuffer(&c->members, trie_node*) )
    return fetchBuffer(&c->members, index, trie_node*);
  return NULL;
}

static cluster *
new_suspension_cluster(term_t first ARG_LD)
{ cluster *c;
  record_t r;

  if ( !(r=PL_record(first)) )
    return NULL;

  c = PL_malloc(sizeof(*c));
  c->type = CLUSTER_SUSPENSIONS;
  initBuffer(&c->members);
  addBuffer(&c->members, r, record_t);

  return c;
}

static void
free_suspension_cluster(cluster *c)
{ record_t *base = baseBuffer(&c->members, record_t);
  size_t entries = entriesBuffer(&c->members, record_t);
  size_t i;

  for(i=0; i<entries; i++)
    PL_erase(base[i]);

  discardBuffer(&c->members);
  PL_free(c);
}

static int
add_to_suspension_cluster(cluster *c, term_t suspension ARG_LD)
{ record_t r;

  if ( (r=PL_record(suspension)) )
  { addBuffer(&c->members, r, record_t);
    return TRUE;
  }

  return FALSE;
}

static record_t
get_suspension_from_cluster(cluster *c, size_t index)
{ if ( index < entriesBuffer(&c->members, record_t) )
    return fetchBuffer(&c->members, index, record_t);
  return 0;
}

static void
free_cluster(cluster *c)
{ if ( c->type == CLUSTER_ANSWERS )
    free_answer_cluster(c);
  else
    free_suspension_cluster(c);
}

static int
acp_size(cluster *c)
{ return entriesBuffer(&c->members, trie_node*);
}

static int
scp_size(cluster *c)
{ return entriesBuffer(&c->members, record_t);
}

		 /*******************************
		 *	   TABLE WORKLIST	*
		 *******************************/

static worklist *
new_worklist(trie *trie)
{ worklist *wl;

  wl = PL_malloc(sizeof(*wl));
  memset(wl, 0, sizeof(*wl));
  wl->magic = WORKLIST_MAGIC;
  wl->table = trie;
  trie->data.worklist = wl;

  return wl;
}


static void
free_worklist(worklist *wl)
{ cluster *c, *next;

  for(c=wl->head; c; c = next)
  { next = c->next;

    free_cluster(c);
  }

  PL_free(wl);
}



/* The work is done if there is no answer cluster or there is
   no suspension right of the answer cluster
*/

static int
worklist_work_done(worklist *wl)
{ return !wl->riac || !wl->riac->next;
}


static void
wkl_append_left(worklist *wl, cluster *c)
{ if ( wl->head )
  { c->prev = NULL;
    c->next = wl->head;
    wl->head->prev = c;
    wl->head = c;
  } else
  { c->next = c->prev = NULL;
    wl->head = wl->tail = c;
  }
}


static void
wkl_append_right(worklist *wl, cluster *c)
{ if ( wl->tail )
  { c->next = NULL;
    c->prev = wl->tail;
    wl->tail->next = c;
    wl->tail = c;
  } else
  { c->next = c->prev = NULL;
    wl->head = wl->tail = c;
  }
}


static void
update_riac(worklist *wl, cluster *acp)
{ cluster *c;

  if ( !acp->next ||
       acp->next->type == CLUSTER_ANSWERS )
  { for(c=acp->prev; c; c = c->prev)
    { if ( c->type == CLUSTER_ANSWERS )
      { wl->riac = c;
	return;
      }
    }

    wl->riac = NULL;
  }
}


static void
wkl_swap_clusters(worklist *wl, cluster *acp, cluster *scp)
{ cluster *a = acp->prev;		/* before the couple */
  cluster *z = scp->next;		/* after the couple */

  assert(acp->next == scp);

  if ( a ) a->next = scp; else wl->head = scp;
  if ( z ) z->prev = acp; else wl->tail = acp;
  scp->prev = a;
  acp->next = z;
  scp->next = acp;
  acp->prev = scp;

  update_riac(wl, acp);

  DEBUG(MSG_TABLING_WORK, print_worklist("Swapped: ", wl));
}


static void
potentially_add_to_global_worklist(worklist *wl ARG_LD)
{ if ( !wl->in_global_wl && !wl->executing )
    add_global_worklist(wl PASS_LD);
}


static int
wkl_add_answer(worklist *wl, trie_node *node ARG_LD)
{ potentially_add_to_global_worklist(wl PASS_LD);
  if ( wl->head && wl->head->type == CLUSTER_ANSWERS )
  { add_to_answer_cluster(wl->head, node);
  } else
  { cluster *c = new_answer_cluster(node);
    wkl_append_left(wl, c);
    if ( !wl->riac )
      wl->riac = c;
  }
  DEBUG(MSG_TABLING_WORK, print_worklist("Added answer: ", wl));

  return TRUE;
}


static int
wkl_add_suspension(worklist *wl, term_t suspension ARG_LD)
{ potentially_add_to_global_worklist(wl PASS_LD);
  if ( wl->tail && wl->tail->type == CLUSTER_SUSPENSIONS )
  { if ( !add_to_suspension_cluster(wl->tail, suspension PASS_LD) )
      return FALSE;
  } else
  { cluster *c = new_suspension_cluster(suspension PASS_LD);
    if ( !c )
      return FALSE;
    wkl_append_right(wl, c);
    if ( c->prev && c->prev->type == CLUSTER_ANSWERS )
      wl->riac = c->prev;
  }
  DEBUG(MSG_TABLING_WORK, print_worklist("Added suspension: ", wl));

  return TRUE;
}


#ifdef O_DEBUG
static void
print_worklist(const char *prefix, worklist *wl)
{ cluster *c;

  Sdprintf("%s", prefix);
  for(c=wl->head; c; c=c->next)
  { if ( c->type == CLUSTER_ANSWERS )
    { Sdprintf("ACP(%d)%s ", acp_size(c), c == wl->riac ? "[RIAC]" : "");
    } else
    { Sdprintf("SCP(%d) ", scp_size(c));
    }
  }
  Sdprintf("\n");
}
#endif



		 /*******************************
		 *	PROLOG CONNECTION	*
		 *******************************/

#define WL_IS_SPECIAL(wl)  (((intptr_t)(wl)) & 0x1)
#define WL_IS_WORKLIST(wl) ((wl) && !WL_IS_SPECIAL(wl))

#define WL_COMPLETE ((worklist *)0x11)

static int
unify_table_status(term_t t, trie *trie ARG_LD)
{ worklist *wl = trie->data.worklist;

  if ( WL_IS_WORKLIST(wl) )
  { if ( wl->component != LD->tabling.component )
      return FALSE;			/* parent component is running */
					/* a variant of me */
    return PL_unify_pointer(t, wl);
  }
  if ( !wl )
    return PL_unify_atom(t, ATOM_fresh);
  if ( wl == WL_COMPLETE )
    return PL_unify_atom(t, ATOM_complete);

  assert(0);
  return FALSE;
}


static int
get_worklist(term_t t, worklist **wlp)
{ GET_LD
  void *ptr;

  if ( PL_get_pointer(t, &ptr) )
  { worklist *wl = ptr;
    assert(wl->magic == WORKLIST_MAGIC);
    *wlp = wl;
    return TRUE;
  }

  PL_type_error("worklist", t);
  return FALSE;
}

/*
static int
get_trie_node(term_t t, trie_node **np)
{ GET_LD
  void *ptr;

  if ( PL_get_pointer(t, &ptr) )
  { trie_node *n = ptr;
    *np = n;
    return TRUE;
  }

  return PL_type_error("trie_node", t);
}
*/

/** '$tbl_new_worklist'(-Worklist, +Trie) is det.
 *
 * Create a new worklist for Trie add add it to the global worklist
 * set.
 */

static
PRED_IMPL("$tbl_new_worklist", 2, tbl_new_worklist, 0)
{ PRED_LD
  trie *trie;

  if ( get_trie(A2, &trie) )
  { worklist *wl = new_worklist(trie);

    add_global_worklist(wl PASS_LD);
    add_newly_created_worklist(wl PASS_LD);
    wl->component = LD->tabling.component;
    return PL_unify_pointer(A1, wl);
  }

  return FALSE;
}


/** '$tbl_destroy_table'(+Trie)
 *
 * Destroy a single trie table.
 */

static
PRED_IMPL("$tbl_destroy_table", 1, tbl_destroy_table, 0)
{ PRED_LD
  trie *table;

  if ( get_trie(A1, &table) )
  { if ( table->data.variant )
    { trie *vtrie = get_trie_form_node(table->data.variant);

      if ( vtrie == LD->tabling.variant_table )
      { prune_node(vtrie, table->data.variant);
	return TRUE;
      }

      return PL_type_error("table", A1);
    }
  }

  return FALSE;
}


/** '$tbl_pop_worklist'(-Worklist) is semidet.
 *
 * Pop next worklist from the global worklist.
 */

static
PRED_IMPL("$tbl_pop_worklist", 1, tbl_pop_worklist, 0)
{ PRED_LD
  worklist *wl;

  if ( (wl=pop_worklist(LD)) )
    return PL_unify_pointer(A1, wl);

  return FALSE;
}

/** '$tbl_wkl_add_answer'(+Worklist, +Term) is semidet.
 *
 * Add an answer to the worklist's trie  and the worklist answer cluster
 * using trie_insert_new/3. Fails if a  variant   of  Term is already in
 * Worklist.
 */

static
PRED_IMPL("$tbl_wkl_add_answer", 2, tbl_wkl_add_answer, 0)
{ PRED_LD
  worklist *wl;

  if ( get_worklist(A1, &wl) )
  { Word kp;
    trie_node *node;
    int rc;

    kp = valTermRef(A2);

    if ( (rc=trie_lookup(wl->table, &node, kp, TRUE PASS_LD)) == TRUE )
    { if ( node->value )
      { if ( node->value == ATOM_trienode )
	  return FALSE;				/* already in trie */
	return PL_permission_error("modify", "trie_key", A2);
      }
      node->value = ATOM_trienode;

      return wkl_add_answer(wl, node PASS_LD);
    }

    return trie_error(rc, A2);
  }

  return FALSE;
}

/** '$tbl_wkl_mode_add_answer'(+Worklist, +TermNoModes, +Args, +Term) is semidet.
 *
 * Add an answer Args for moded arguments to the worklist's trie and the
 * worklist answer cluster using  trie_insert_new/3   and  mode directed
 * tabling.
 *
 * @arg TermNoModes is the call variant without moded arguments
 * @arg Args is a term holding the moded arguments.  If there is
 * only one moded argument, this is the value.  Otherwise it is a
 * term s(V1,V2,...).  See extract_modes/5.
 * @arg Term is the full tabled goal, including moded
 * arguments. This is is passed to update/4 to find the correct
 * update clause.
 */

static
PRED_IMPL("$tbl_wkl_mode_add_answer", 4, tbl_wkl_mode_add_answer, 0)
{ PRED_LD
  worklist *wl;

  if ( get_worklist(A1, &wl) )
  { Word kp;
    trie_node *node;
    int rc;

    kp = valTermRef(A2);
    DEBUG(MSG_TABLING_MODED,
	  { PL_write_term(Serror, A2, 1200, 0);
	    Sdprintf(": ");
	  });

    if ( (rc=trie_lookup(wl->table, &node, kp, TRUE PASS_LD)) == TRUE )
    { if ( node->value )
      { static predicate_t PRED_update4 = 0;
	term_t av;

	if ( !PRED_update4 )
	  PRED_update4 = PL_predicate("update", 4, "$tabling");

	if ( !((av=PL_new_term_refs(4)) &&
	       PL_put_term(av+0, A4) &&
	       put_trie_value(av+1, node PASS_LD) &&
	       PL_put_term(av+2, A3) &&
	       PL_call_predicate(NULL, PL_Q_PASS_EXCEPTION, PRED_update4, av) &&
	       set_trie_value(node, av+3 PASS_LD)) )
	{ DEBUG(MSG_TABLING_MODED, Sdprintf("No change!\n"));
	  return FALSE;
	}

<<<<<<< HEAD
=======
	DEBUG(MSG_TABLING_MODED,
	      { Sdprintf("Updated answer to: ");
		PL_write_term(Serror, av+3, 1200, PL_WRT_NEWLINE);
	      });
>>>>>>> 88812e34
	return wkl_add_answer(wl, node PASS_LD);
      } else
      { if ( !set_trie_value(node, A3 PASS_LD) )
	  return FALSE;

	DEBUG(MSG_TABLING_MODED,
	      { Sdprintf("Set first answer: ");
		PL_write_term(Serror, A3, 1200, PL_WRT_NEWLINE);
	      });
	return wkl_add_answer(wl, node PASS_LD);
      }
    }

    return trie_error(rc, A2);
  }

  Sdprintf("Could not get worklist\n");
  return FALSE;
}


/** '$tbl_wkl_add_suspension'(+Worklist, +Suspension) is det.
 *
 * Add a suspension to the worklist.
 */

static
PRED_IMPL("$tbl_wkl_add_suspension", 2, tbl_wkl_add_suspension, 0)
{ PRED_LD
  worklist *wl;

  if ( get_worklist(A1, &wl) )
    return wkl_add_suspension(wl, A2 PASS_LD);

  return FALSE;
}

/** '$tbl_wkl_done'(+Worklist) is semidet.
 *
 * True if the worklist is complete
 */

static
PRED_IMPL("$tbl_wkl_done", 1, tbl_wkl_done, 0)
{ worklist *wl;

  return get_worklist(A1, &wl) && worklist_work_done(wl);
}


/** '$tbl_wkl_work'(+Worklist, -Answer, -ModeArgs,
 *		    -Goal, -Continuation, -Wrapper, -TargetTable) is nondet.
 *
 * True when Answer must be tried on Suspension.  Backtracking
 * basically does
 *
 *   ==
 *   member(Answer, RIAC),
 *   member(Suspension, LastSuspensionCluster)
 *   ==
 *
 * If the carthesian product is exhausted it tries to re-start using the
 * possible new RIAC and SCP.  During its execution, worklist->executing
 * is TRUE to avoid the worklist to   become part of the global worklist
 * again.
 *
 * This replaces table_get_work/3 from the pure Prolog implementation.
 */

typedef struct
{ worklist *list;
  cluster *acp;
  cluster *scp;
  int acp_size;
  int scp_size;
  int acp_index;
  int scp_index;
  int iteration;
  int next_step;
} wkl_step_state;


/* - - - - - - - - - - - - - - - - - - - - - - - - - - - - - - - - - - - - -
Unify the 4 arguments  of  the   dependecy  structure  with subsequent 4
output arguments.
- - - - - - - - - - - - - - - - - - - - - - - - - - - - - - - - - - - - - */

static inline void
unify_arg_term(term_t a, Word v ARG_LD)
{ Word p = valTermRef(a);

  deRef(p);
  DEBUG(CHK_SECURE, assert(isVar(*p)));
  Trail(p, linkVal(v));
}

static int
unify_dependency(term_t a0, term_t dependency ARG_LD)
{ if ( tTop + 4 < tMax ||
       makeMoreStackSpace(TRAIL_OVERFLOW, ALLOW_GC|ALLOW_SHIFT) )
  { Word dp = valTermRef(dependency);
    Functor f;

    deRef(dp);
    if ( unlikely(!isTerm(*dp)) )
      return FALSE;
    f = (Functor)valPtr(*dp);

    unify_arg_term(a0+0, &f->arguments[0] PASS_LD);
    unify_arg_term(a0+1, &f->arguments[1] PASS_LD);
    unify_arg_term(a0+2, &f->arguments[2] PASS_LD);
    unify_arg_term(a0+3, &f->arguments[3] PASS_LD);

    return TRUE;
  }

  return FALSE;
}


static
PRED_IMPL("$tbl_wkl_work", 7, tbl_wkl_work, PL_FA_NONDETERMINISTIC)
{ PRED_LD
  wkl_step_state *state;

  switch( CTX_CNTRL )
  { case FRG_FIRST_CALL:
    { worklist *wl;

      if ( get_worklist(A1, &wl) )
      { cluster *acp, *scp;

	if ( (acp=wl->riac) && (scp=acp->next) )
	{ DEBUG(MSG_TABLING_WORK,
		print_worklist("First step: ", wl));
	  wkl_swap_clusters(wl, acp, scp);
	  state = allocForeignState(sizeof(*state));
	  memset(state, 0, sizeof(*state));
	  state->list	   = wl;
	  state->acp	   = acp;
	  state->scp	   = scp;
	  state->acp_index = state->acp_size = acp_size(acp);
	  state->scp_index = state->scp_size = scp_size(scp);
	  wl->executing    = TRUE;

	  break;
	}
      }

      return FALSE;
    }
    case FRG_REDO:
      state = CTX_PTR;
      break;
    case FRG_CUTTED:
      state = CTX_PTR;
      state->list->executing = FALSE;
      freeForeignState(state, sizeof(*state));
      return TRUE;
    default:
      assert(0);
      return FALSE;
  }

  if ( state->next_step )
  { cluster *acp, *scp;

    if ( (acp=state->list->riac) && (scp=acp->next) )
    { DEBUG(MSG_TABLING_WORK,
	    print_worklist("Next step: ", state->list));
      assert(acp->type == CLUSTER_ANSWERS);
      assert(scp->type == CLUSTER_SUSPENSIONS);
      wkl_swap_clusters(state->list, acp, scp);
      state->acp       = acp;
      state->scp       = scp;
      state->acp_index = state->acp_size = acp_size(acp);
      state->scp_index = state->scp_size = scp_size(scp);
      state->next_step = FALSE;
    } else
    { DEBUG(MSG_TABLING_WORK,
	    Sdprintf("No more work in worklist\n"));
    }
  }

  if ( state->next_step == FALSE && state->acp_index > 0 )
  { trie_node *an = get_answer_from_cluster(state->acp, state->acp_index-1);

    if ( state->scp_index > 0 )
    { record_t sr       = get_suspension_from_cluster(state->scp,
						      state->scp_index-1);
      term_t av         = PL_new_term_refs(3);
      term_t answer     = av+0;
      term_t suspension = av+1;
      term_t modeargs   = av+2;

      if ( !( put_trie_term(an, answer PASS_LD) &&
	      put_trie_value(modeargs, an PASS_LD) &&
	      PL_recorded(sr, suspension) &&
	      PL_unify_output(A2, answer) &&
	      PL_unify_output(A3, modeargs) &&
	      unify_dependency(A4, suspension PASS_LD)
         ) )
      { freeForeignState(state, sizeof(*state));
	return FALSE;			/* resource error */
      }

      DEBUG(MSG_TABLING_WORK,
	    { Sdprintf("Work: %d %d\n\t",
		       (int)state->acp_index, (int)state->scp_index);
	      PL_write_term(Serror, answer, 1200, PL_WRT_NEWLINE);
	      Sdprintf("\t");
	      PL_write_term(Serror, suspension, 1200, PL_WRT_NEWLINE);
	    });

      if ( --state->scp_index == 0 )
      { state->scp_index = state->scp_size;
	if ( --state->acp_index == 0 )
	  state->next_step = TRUE;
      }

      ForeignRedoPtr(state);
    }
  }

  state->list->executing = FALSE;
  freeForeignState(state, sizeof(*state));
  return FALSE;
}


/** '$tbl_variant_table'(+Variant, -Trie, -Status) is det.
 *
 * Retrieve the table for Variant. Status is one of
 *
 *   - `fresh` if the table is new
 *   - `complete` if the table is completed
 *   - A worklist pointer
 */

static
PRED_IMPL("$tbl_variant_table", 3, tbl_variant_table, 0)
{ PRED_LD
  trie *trie;

  if ( (trie=get_variant_table(A1, TRUE PASS_LD)) )
  { return ( _PL_unify_atomic(A2, trie->symbol) &&
	     unify_table_status(A3, trie PASS_LD) );
  }

  return FALSE;
}


static
PRED_IMPL("$tbl_variant_table", 1, tbl_variant_table, 0)
{ PRED_LD
  trie *trie = LD->tabling.variant_table;

  if ( trie )
    return _PL_unify_atomic(A1, trie->symbol);

  return FALSE;
}


/** '$tbl_table_status'(+Trie, -Status)
 *
 * Set the status of Trie. Old is unified to one of `fresh`, `active`, a
 * worklist  or  `complete`.  New  is  one    of  `fresh`,  `active`  or
 * `complete`. In all cases the worklist is removed.
 */

static
PRED_IMPL("$tbl_table_status", 2, tbl_table_status, 0)
{ PRED_LD
  trie *trie;

  return ( get_trie(A1, &trie) &&
	   unify_table_status(A2, trie PASS_LD) );
}

/** '$tbl_table_complete_all'
 *
 * Complete and reset all newly created tables.
 */

static
PRED_IMPL("$tbl_table_complete_all", 0, tbl_table_complete_all, 0)
{ PRED_LD
  size_t i, ntables;
  worklist **wls;

  ntables = newly_created_worklists(&wls PASS_LD);
  for(i=0; i<ntables; i++)
  { worklist *wl = wls[i];
    trie *trie = wl->table;

    trie->data.worklist = WL_COMPLETE;
    free_worklist(wl);
  }
  reset_newly_created_worklists(LD);

  return TRUE;
}


/** '$tbl_table_discard_all'
 *
 * Discard all newly created tables and the worklists. This is used if
 * an exception happens during tabling.
 */

static
PRED_IMPL("$tbl_table_discard_all", 0, tbl_table_discard_all, 0)
{ PRED_LD
  size_t i, ntables;
  worklist **wls;

  ntables = newly_created_worklists(&wls PASS_LD);
  for(i=0; i<ntables; i++)
  { worklist *wl = wls[i];
    trie *trie = wl->table;

    prune_node(LD->tabling.variant_table, trie->data.variant);
    if ( !wl->in_global_wl )
      free_worklist(wl);
  }
  reset_newly_created_worklists(LD);
  reset_global_worklist(LD);
  LD->tabling.has_scheduling_component = FALSE;

  return TRUE;
}



static
PRED_IMPL("$tbl_create_component", 0, tbl_create_component, 0)
{ PRED_LD

  if ( !LD->tabling.has_scheduling_component )
  { LD->tabling.has_scheduling_component = TRUE;
    return TRUE;
  }

  return FALSE;
}


static
PRED_IMPL("$tbl_create_subcomponent", 0, tbl_create_subcomponent, 0)
{ PRED_LD
  tbl_component *c;

						/* no component; create main */
  if ( !LD->tabling.has_scheduling_component )
  { LD->tabling.has_scheduling_component = TRUE;
    return TRUE;
  }
						/* existing: create sub */
  c = PL_malloc(sizeof(*c));
  memset(c, 0, sizeof(*c));
  c->parent = LD->tabling.component;
  LD->tabling.component = c;

  return TRUE;
}


static
PRED_IMPL("$tbl_completed_component", 0, tbl_completed_component, 0)
{ PRED_LD
  tbl_component *c;

  if ( (c=LD->tabling.component) && c->parent )
  { LD->tabling.component = c->parent;
    PL_free(c);
  } else
  { LD->tabling.has_scheduling_component = FALSE;
  }

  return TRUE;
}



/** '$tbl_abolish_all_tables' is det.
 *
 * Clear the thread table data.
 */

static
PRED_IMPL("$tbl_abolish_all_tables", 0, tbl_abolish_all_tables, 0)
{ PRED_LD

  if ( !LD->tabling.has_scheduling_component )
  { clearThreadTablingData(LD);
    return TRUE;
  } else
  { term_t ex = PL_new_term_ref();

    PL_put_atom(ex, ATOM_all);
    return PL_permission_error("abolish", "tables", ex);
  }
}

/** '$tbl_trienode'(-X) is det.
 *
 * X is the reserved node value for non-moded arguments.
 */

static
PRED_IMPL("$tbl_trienode", 1, tbl_trienode, 0)
{ PRED_LD

  return PL_unify_atom(A1, ATOM_trienode);
}


		 /*******************************
		 *      PUBLISH PREDICATES	*
		 *******************************/

BeginPredDefs(tabling)
  PRED_DEF("$tbl_new_worklist",		2, tbl_new_worklist,	     0)
  PRED_DEF("$tbl_pop_worklist",		1, tbl_pop_worklist,	     0)
  PRED_DEF("$tbl_wkl_add_answer",	2, tbl_wkl_add_answer,	     0)
  PRED_DEF("$tbl_wkl_mode_add_answer",	4, tbl_wkl_mode_add_answer,  0)
  PRED_DEF("$tbl_wkl_add_suspension",	2, tbl_wkl_add_suspension,   0)
  PRED_DEF("$tbl_wkl_done",		1, tbl_wkl_done,	     0)
  PRED_DEF("$tbl_wkl_work",		7, tbl_wkl_work, PL_FA_NONDETERMINISTIC)
  PRED_DEF("$tbl_variant_table",	3, tbl_variant_table,	     0)
  PRED_DEF("$tbl_variant_table",        1, tbl_variant_table,        0)
  PRED_DEF("$tbl_table_status",		2, tbl_table_status,	     0)
  PRED_DEF("$tbl_table_complete_all",	0, tbl_table_complete_all,   0)
  PRED_DEF("$tbl_table_discard_all",    0, tbl_table_discard_all,    0)
  PRED_DEF("$tbl_create_component",	0, tbl_create_component,     0)
  PRED_DEF("$tbl_create_subcomponent",  0, tbl_create_subcomponent,  0)
  PRED_DEF("$tbl_completed_component",  0, tbl_completed_component,  0)
  PRED_DEF("$tbl_abolish_all_tables",   0, tbl_abolish_all_tables,   0)
  PRED_DEF("$tbl_destroy_table",        1, tbl_destroy_table,        0)
  PRED_DEF("$tbl_trienode",             1, tbl_trienode,             0)
EndPredDefs<|MERGE_RESOLUTION|>--- conflicted
+++ resolved
@@ -731,13 +731,10 @@
 	  return FALSE;
 	}
 
-<<<<<<< HEAD
-=======
 	DEBUG(MSG_TABLING_MODED,
 	      { Sdprintf("Updated answer to: ");
 		PL_write_term(Serror, av+3, 1200, PL_WRT_NEWLINE);
 	      });
->>>>>>> 88812e34
 	return wkl_add_answer(wl, node PASS_LD);
       } else
       { if ( !set_trie_value(node, A3 PASS_LD) )
