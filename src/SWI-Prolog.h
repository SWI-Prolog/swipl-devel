/*  Part of SWI-Prolog

    Author:        Jan Wielemaker
    E-mail:        J.Wielemaker@vu.nl
    WWW:           http://www.swi-prolog.org
    Copyright (c)  2008-2020, University of Amsterdam
                              VU University Amsterdam
    All rights reserved.

    Redistribution and use in source and binary forms, with or without
    modification, are permitted provided that the following conditions
    are met:

    1. Redistributions of source code must retain the above copyright
       notice, this list of conditions and the following disclaimer.

    2. Redistributions in binary form must reproduce the above copyright
       notice, this list of conditions and the following disclaimer in
       the documentation and/or other materials provided with the
       distribution.

    THIS SOFTWARE IS PROVIDED BY THE COPYRIGHT HOLDERS AND CONTRIBUTORS
    "AS IS" AND ANY EXPRESS OR IMPLIED WARRANTIES, INCLUDING, BUT NOT
    LIMITED TO, THE IMPLIED WARRANTIES OF MERCHANTABILITY AND FITNESS
    FOR A PARTICULAR PURPOSE ARE DISCLAIMED. IN NO EVENT SHALL THE
    COPYRIGHT OWNER OR CONTRIBUTORS BE LIABLE FOR ANY DIRECT, INDIRECT,
    INCIDENTAL, SPECIAL, EXEMPLARY, OR CONSEQUENTIAL DAMAGES (INCLUDING,
    BUT NOT LIMITED TO, PROCUREMENT OF SUBSTITUTE GOODS OR SERVICES;
    LOSS OF USE, DATA, OR PROFITS; OR BUSINESS INTERRUPTION) HOWEVER
    CAUSED AND ON ANY THEORY OF LIABILITY, WHETHER IN CONTRACT, STRICT
    LIABILITY, OR TORT (INCLUDING NEGLIGENCE OR OTHERWISE) ARISING IN
    ANY WAY OUT OF THE USE OF THIS SOFTWARE, EVEN IF ADVISED OF THE
    POSSIBILITY OF SUCH DAMAGE.
*/

#ifndef _FLI_H_INCLUDED
#define _FLI_H_INCLUDED

#ifndef __SWI_PROLOG__	/* use this to switch on Prolog dialect */
#define __SWI_PROLOG__	/* normally defined by the swipl-ld compiler driver */
#endif

#ifndef __WINDOWS__
#if defined(_MSC_VER) || defined(__MINGW32__)
#define __WINDOWS__ 1
#endif
#endif

#include <stdarg.h>
#include <stdlib.h>			/* get size_t */
#include <stddef.h>
#ifdef _MSC_VER
typedef __int64 int64_t;
typedef unsigned __int64 uint64_t;
#if (_MSC_VER < 1300)
typedef long intptr_t;
typedef unsigned long uintptr_t;
#endif
#else
#include <inttypes.h>			/* more portable than stdint.h */
#endif

#ifdef __cplusplus
extern "C" {
#endif

/* PLVERSION: 10000 * <Major> + 100 * <Minor> + <Patch> */
/* PLVERSION_TAG: a string, normally "", but for example "rc1" */

#ifndef PLVERSION
<<<<<<< HEAD
#define PLVERSION 80003
=======
#define PLVERSION 80131
>>>>>>> 8dbdb770
#endif
#ifndef PLVERSION_TAG
#define PLVERSION_TAG ""
#endif

/* - - - - - - - - - - - - - - - - - - - - - - - - - - - - - - - - - - - - -
This number is incremented when the   SWI-Prolog PL_*() functions or one
of the data types is modified such that old binary extensions cannot run
reliably with the  current  version.  This   version  is  introduced  in
SWI-Prolog 8.1.30. The  most  recent   violation  of  compatibility  was
between versions 8.1.21 and 8.1.22  with   the  introduction of rational
numbers are atomic type.
- - - - - - - - - - - - - - - - - - - - - - - - - - - - - - - - - - - - - */

#define PL_FLI_VERSION      2		/* PL_*() functions */
#define	PL_REC_VERSION      3		/* PL_record_external(), fastrw */
#define PL_QLF_LOADVERSION 67		/* load all versions later >= X */
#define PL_QLF_VERSION     67		/* save version number */


		 /*******************************
		 *	       EXPORT		*
		 *******************************/

/* - - - - - - - - - - - - - - - - - - - - - - - - - - - - - - - - - - - - -
Traditional and ELF-based Unix systems  don't   need  all this, but COFF
based systems need  to  import  and   export  symbols  explicitely  from
executables and shared objects (DLL). On some systems (e.g. AIX) this is
achieved using import/export files, on Windows   this  is achieved using
special  declarations  on  exported  symbols.  So,  a  symbol  is  local
(static), shared between the objects building   an executable or DLL (no
special declaration) or exported from the executable or DLL.

Both using native Microsoft MSVC as well   as recent Cygwin (tested 1.1)
compilers support __declspec(...) for exporting symbols.

As SWI-Prolog.h can be included seperately or together with this file we
duplicated this stuff.
- - - - - - - - - - - - - - - - - - - - - - - - - - - - - - - - - - - - - */

#ifndef _PL_EXPORT_DONE
#define _PL_EXPORT_DONE

#if (defined(__WINDOWS__) || defined(__CYGWIN__)) && !defined(__LCC__)
#define HAVE_DECLSPEC
#endif

#ifdef HAVE_DECLSPEC
# ifdef PL_KERNEL
#define PL_EXPORT(type)		__declspec(dllexport) type
#define PL_EXPORT_DATA(type)	__declspec(dllexport) type
#define install_t		void
# else
#  ifdef __BORLANDC__
#define PL_EXPORT(type)		type _stdcall
#define PL_EXPORT_DATA(type)	extern type
#  else
#   ifdef __MINGW32__
#define PL_EXPORT(type)		extern type
#define PL_EXPORT_DATA(type)	extern type
#   else
#define PL_EXPORT(type)		extern type
#define PL_EXPORT_DATA(type)	__declspec(dllimport) type
#   endif
#  endif
#define install_t		__declspec(dllexport) void
# endif
#else /*HAVE_DECLSPEC*/
#define PL_EXPORT(type)		extern type
#define PL_EXPORT_DATA(type)	extern type
#define install_t		void
#endif /*HAVE_DECLSPEC*/
#endif /*_PL_EXPORT_DONE*/


		 /*******************************
		 *	  GCC ATTRIBUTES	*
		 *******************************/

#if __GNUC__ >= 4
#define WUNUSED __attribute__((warn_unused_result))
#else
#define WUNUSED
#endif


		 /*******************************
		 *	       TYPES		*
		 *******************************/

#ifdef _PL_INCLUDE_H
typedef Module		module_t;	/* a module */
typedef Procedure	predicate_t;	/* a predicate handle */
typedef Record		record_t;	/* handle to a recorded term */
typedef struct PL_local_data *PL_engine_t; /* handle to a engine */
#else
typedef	uintptr_t	atom_t;		/* Prolog atom */
typedef uintptr_t	functor_t;	/* Name/arity pair */
typedef void *		module_t;	/* Prolog module */
typedef void *		predicate_t;	/* Prolog procedure */
typedef void *		record_t;	/* Prolog recorded term */
#ifndef PL_HAVE_TERM_T
#define PL_HAVE_TERM_T
typedef uintptr_t	term_t;		/* opaque term handle */
#endif
typedef uintptr_t	qid_t;		/* opaque query handle */
typedef uintptr_t	PL_fid_t;	/* opaque foreign context handle */
typedef void *		control_t;	/* non-deterministic control arg */
typedef void *		PL_engine_t;	/* opaque engine handle */
#endif
typedef uintptr_t	PL_atomic_t;	/* same a word */
typedef uintptr_t	foreign_t;	/* return type of foreign functions */
typedef wchar_t	        pl_wchar_t;	/* Prolog wide character */
#ifdef __cplusplus
typedef void *		pl_function_t;      /* pass function as void* */
#else
typedef foreign_t	(*pl_function_t)(); /* foreign language functions */
#endif
typedef uintptr_t	buf_mark_t;	/* buffer mark handle */

#ifndef NORETURN
#define NORETURN
#endif

#define fid_t PL_fid_t			/* avoid AIX name-clash */

					/* values for PL_get_term_value() */
typedef union
{ int64_t i;				/* PL_INTEGER */
  double f;				/* PL_FLOAT */
  char * s;				/* PL_STRING */
  atom_t a;				/* PL_ATOM */
  struct				/* PL_TERM */
  { atom_t name;
    size_t arity;
  } t;
} term_value_t;


#ifndef TRUE
#define TRUE	(1)
#define FALSE	(0)
#endif

		 /*******************************
		 *      TERM-TYPE CONSTANTS	*
		 *******************************/
					/* PL_unify_term() arguments */
#define	PL_VARIABLE	 (1)		/* nothing */
#define PL_ATOM		 (2)		/* const char * */
#define PL_INTEGER	 (3)		/* int */
#define PL_RATIONAL	 (4)		/* rational number */
#define PL_FLOAT	 (5)		/* double */
#define PL_STRING	 (6)		/* const char * */
#define PL_TERM		 (7)

#define PL_NIL		 (8)		/* The constant [] */
#define PL_BLOB		 (9)		/* non-atom blob */
#define PL_LIST_PAIR	 (10)		/* [_|_] term */

					/* PL_unify_term() */
#define PL_FUNCTOR	 (11)		/* functor_t, arg ... */
#define PL_LIST		 (12)		/* length, arg ... */
#define PL_CHARS	 (13)		/* const char * */
#define PL_POINTER	 (14)		/* void * */
					/* PlArg::PlArg(text, type) */
#define PL_CODE_LIST	 (15)		/* [ascii...] */
#define PL_CHAR_LIST	 (16)		/* [h,e,l,l,o] */
#define PL_BOOL		 (17)		/* PL_set_prolog_flag() */
#define PL_FUNCTOR_CHARS (18)		/* PL_unify_term() */
#define _PL_PREDICATE_INDICATOR (19)	/* predicate_t (Procedure) */
#define PL_SHORT	 (20)		/* short */
#define PL_INT		 (21)		/* int */
#define PL_LONG		 (22)		/* long */
#define PL_DOUBLE	 (23)		/* double */
#define PL_NCHARS	 (24)		/* size_t, const char * */
#define PL_UTF8_CHARS	 (25)		/* const char * */
#define PL_UTF8_STRING	 (26)		/* const char * */
#define PL_INT64	 (27)		/* int64_t */
#define PL_NUTF8_CHARS	 (28)		/* size_t, const char * */
#define PL_NUTF8_CODES	 (29)		/* size_t, const char * */
#define PL_NUTF8_STRING	 (30)		/* size_t, const char * */
#define PL_NWCHARS	 (31)		/* size_t, const wchar_t * */
#define PL_NWCODES	 (32)		/* size_t, const wchar_t * */
#define PL_NWSTRING	 (33)		/* size_t, const wchar_t * */
#define PL_MBCHARS	 (34)		/* const char * */
#define PL_MBCODES	 (35)		/* const char * */
#define PL_MBSTRING	 (36)		/* const char * */
#define PL_INTPTR	 (37)		/* intptr_t */
#define PL_CHAR		 (38)		/* int */
#define PL_CODE		 (39)		/* int */
#define PL_BYTE		 (40)		/* int */
					/* PL_skip_list() */
#define PL_PARTIAL_LIST	 (41)		/* a partial list */
#define PL_CYCLIC_TERM	 (42)		/* a cyclic list/term */
#define PL_NOT_A_LIST	 (43)		/* Object is not a list */
					/* dicts */
#define PL_DICT		 (44)

/* Or'ed flags for PL_set_prolog_flag() */
/* MUST fit in a short int! */
#define FF_READONLY	 0x1000		/* Read-only prolog flag */
#define FF_KEEP		 0x2000		/* keep prolog flag if already set */
#define FF_NOCREATE	 0x4000		/* Fail if flag is non-existent */
#define FF_FORCE	 0x8000		/* Force setting, overwrite READONLY */
#define FF_MASK		 0xf000


		/********************************
		*    DETERMINISTIC CALL/RETURN  *
		*********************************/

#define	PL_succeed	return TRUE	/* succeed deterministically */
#define PL_fail		return FALSE	/* fail */


		/********************************
		* NON-DETERMINISTIC CALL/RETURN *
		*********************************/

/*  Note 1: Non-deterministic foreign functions may also use the deterministic
    return methods PL_succeed and PL_fail.

    Note 2: The argument to PL_retry is a sizeof(ptr)-2 bits signed
    integer (use type intptr_t).
*/

#define PL_FIRST_CALL		(0)
#define PL_CUTTED		(1)	/* deprecated */
#define PL_PRUNED		(1)
#define PL_REDO			(2)

#define PL_retry(n)		return _PL_retry(n)
#define PL_retry_address(a)	return _PL_retry_address(a)

PL_EXPORT(foreign_t)	_PL_retry(intptr_t);
PL_EXPORT(foreign_t)	_PL_retry_address(void *);
PL_EXPORT(int)		PL_foreign_control(control_t);
PL_EXPORT(intptr_t)	PL_foreign_context(control_t);
PL_EXPORT(void *)	PL_foreign_context_address(control_t);
PL_EXPORT(predicate_t)	PL_foreign_context_predicate(control_t);


		/********************************
		*      REGISTERING FOREIGNS     *
		*********************************/

typedef struct PL_extension
{ const char   *predicate_name;		/* Name of the predicate */
  short		arity;			/* Arity of the predicate */
  pl_function_t	function;		/* Implementing functions */
  short		flags;			/* Or of PL_FA_... */
} PL_extension;

#define PL_FA_NOTRACE		(0x01)	/* foreign cannot be traced */
#define PL_FA_TRANSPARENT	(0x02)	/* foreign is module transparent */
#define PL_FA_NONDETERMINISTIC	(0x04)	/* foreign is non-deterministic */
#define PL_FA_VARARGS		(0x08)	/* call using t0, ac, ctx */
#define PL_FA_CREF		(0x10)	/* Internal: has clause-reference */
#define PL_FA_ISO		(0x20)	/* Internal: ISO core predicate */
#define PL_FA_META		(0x40)	/* Additional meta-argument spec */

extern			PL_extension PL_extensions[]; /* not Win32! */
PL_EXPORT(void)		PL_register_extensions(const PL_extension *e);
PL_EXPORT(void)		PL_register_extensions_in_module(const char *module, const PL_extension *e);
PL_EXPORT(int)		PL_register_foreign(const char *name, int arity,
					    pl_function_t func,
					    int flags, ...);
PL_EXPORT(int)		PL_register_foreign_in_module(const char *module,
						      const char *name, int arity,
						      pl_function_t func,
						      int flags, ...);
PL_EXPORT(void)		PL_load_extensions(const PL_extension *e);

		 /*******************************
		 *	      LICENSE		*
		 *******************************/

PL_EXPORT(void)		PL_license(const char *license, const char *module);

		/********************************
		*            MODULES            *
		*********************************/

PL_EXPORT(module_t)	PL_context(void);
PL_EXPORT(atom_t)	PL_module_name(module_t module);
PL_EXPORT(module_t)	PL_new_module(atom_t name);
PL_EXPORT(int)		PL_strip_module(term_t in, module_t *m, term_t out) WUNUSED;

		 /*******************************
		 *	     CONSTANTS		*
		 *******************************/

PL_EXPORT(const atom_t) *_PL_atoms(void); /* base of reserved (meta-)atoms */
#ifndef PL_KERNEL
#define ATOM_nil	(_PL_atoms()[0]) /* `[]` */
#define ATOM_dot	(_PL_atoms()[1]) /* `.` */
#endif /*PL_KERNEL*/


		 /*******************************
		 *	     CALL-BACK		*
		 *******************************/

#ifdef PL_KERNEL
#define PL_Q_DEBUG		0x0001	/* = TRUE for backward compatibility */
#endif
#define PL_Q_NORMAL		0x0002	/* normal usage */
#define PL_Q_NODEBUG		0x0004	/* use this one */
#define PL_Q_CATCH_EXCEPTION	0x0008	/* handle exceptions in C */
#define PL_Q_PASS_EXCEPTION	0x0010	/* pass to parent environment */
#define PL_Q_ALLOW_YIELD	0x0020	/* Support I_YIELD */
#define PL_Q_EXT_STATUS		0x0040	/* Return extended status */
#ifdef PL_KERNEL
#define PL_Q_DETERMINISTIC	0x0100	/* call was deterministic */
#endif

					/* PL_Q_EXT_STATUS return codes */
#define PL_S_EXCEPTION	       -1	/* Query raised exception */
#define PL_S_FALSE		0	/* Query failed */
#define PL_S_TRUE		1	/* Query succeeded with choicepoint */
#define PL_S_LAST		2	/* Query succeeded without CP */


			/* Foreign context frames */
PL_EXPORT(fid_t)	PL_open_foreign_frame(void);
PL_EXPORT(void)		PL_rewind_foreign_frame(fid_t cid);
PL_EXPORT(void)		PL_close_foreign_frame(fid_t cid);
PL_EXPORT(void)		PL_discard_foreign_frame(fid_t cid);

			/* Finding predicates */
PL_EXPORT(predicate_t)	PL_pred(functor_t f, module_t m);
PL_EXPORT(predicate_t)	PL_predicate(const char *name, int arity,
				     const char* module);
PL_EXPORT(int)		PL_predicate_info(predicate_t pred,
					  atom_t *name, size_t *arity,
					  module_t *module);

			/* Call-back */
PL_EXPORT(qid_t)	PL_open_query(module_t m, int flags,
				      predicate_t pred, term_t t0);
PL_EXPORT(int)		PL_next_solution(qid_t qid) WUNUSED;
PL_EXPORT(int)		PL_close_query(qid_t qid);
PL_EXPORT(int)		PL_cut_query(qid_t qid);
PL_EXPORT(qid_t)	PL_current_query(void);

			/* Simplified (but less flexible) call-back */
PL_EXPORT(int)		PL_call(term_t t, module_t m);
PL_EXPORT(int)		PL_call_predicate(module_t m, int debug,
					  predicate_t pred, term_t t0);
			/* Handling exceptions */
PL_EXPORT(term_t)	PL_exception(qid_t qid);
PL_EXPORT(int)		PL_raise_exception(term_t exception);
PL_EXPORT(int)		PL_throw(term_t exception);
PL_EXPORT(void)		PL_clear_exception(void);
			/* Engine-based coroutining */
PL_EXPORT(term_t)	PL_yielded(qid_t qid);


		 /*******************************
		 *	      ASSERT		*
		 *******************************/

#define PL_ASSERTZ		0x0000
#define PL_ASSERTA		0x0001
#define PL_CREATE_THREAD_LOCAL	0x0010
#define PL_CREATE_INCREMENTAL	0x0020

PL_EXPORT(int)		PL_assert(term_t term, module_t m, int flags);




		 /*******************************
		 *        TERM-REFERENCES	*
		 *******************************/

			/* Creating and destroying term-refs */
PL_EXPORT(term_t)	PL_new_term_refs(int n);
PL_EXPORT(term_t)	PL_new_term_ref(void);
PL_EXPORT(term_t)	PL_copy_term_ref(term_t from);
PL_EXPORT(void)		PL_reset_term_refs(term_t r);

			/* Constants */
PL_EXPORT(atom_t)	PL_new_atom(const char *s);
PL_EXPORT(atom_t)	PL_new_atom_nchars(size_t len, const char *s);
PL_EXPORT(atom_t)	PL_new_atom_wchars(size_t len, const pl_wchar_t *s);
PL_EXPORT(atom_t)	PL_new_atom_mbchars(int rep, size_t len, const char *s);
PL_EXPORT(const char *)	PL_atom_chars(atom_t a);
PL_EXPORT(const char *)	PL_atom_nchars(atom_t a, size_t *len);
PL_EXPORT(const wchar_t *)	PL_atom_wchars(atom_t a, size_t *len);
#ifdef O_DEBUG_ATOMGC
#define PL_register_atom(a) \
	_PL_debug_register_atom(a, __FILE__, __LINE__, __PRETTY_FUNCTION__)
#define PL_unregister_atom(a) \
	_PL_debug_unregister_atom(a, __FILE__, __LINE__, __PRETTY_FUNCTION__)
PL_EXPORT(void)		_PL_debug_register_atom(atom_t a,
						const char *file, int line,
						const char *func);
PL_EXPORT(void)		_PL_debug_unregister_atom(atom_t a,
						  const char *file, int line,
						  const char *func);
#else
PL_EXPORT(void)		PL_register_atom(atom_t a);
PL_EXPORT(void)		PL_unregister_atom(atom_t a);
#endif
PL_EXPORT(functor_t)	PL_new_functor_sz(atom_t f, size_t a);
PL_EXPORT(functor_t)	PL_new_functor(atom_t f, int a);
PL_EXPORT(atom_t)	PL_functor_name(functor_t f);
PL_EXPORT(int)		PL_functor_arity(functor_t f);
PL_EXPORT(size_t)	PL_functor_arity_sz(functor_t f);

			/* Get C-values from Prolog terms */
PL_EXPORT(int)		PL_get_atom(term_t t, atom_t *a) WUNUSED;
PL_EXPORT(int)		PL_get_bool(term_t t, int *value) WUNUSED;
PL_EXPORT(int)		PL_get_atom_chars(term_t t, char **a) WUNUSED;
#define PL_get_string_chars(t, s, l) PL_get_string(t,s,l)
					/* PL_get_string() is deprecated */
PL_EXPORT(int)		PL_get_string(term_t t, char **s, size_t *len) WUNUSED;
PL_EXPORT(int)		PL_get_chars(term_t t, char **s, unsigned int flags) WUNUSED;
PL_EXPORT(int)		PL_get_list_chars(term_t l, char **s,
					  unsigned int flags) WUNUSED;
PL_EXPORT(int)		PL_get_atom_nchars(term_t t, size_t *len, char **a) WUNUSED;
PL_EXPORT(int)		PL_get_list_nchars(term_t l,
					   size_t *len, char **s,
					   unsigned int flags) WUNUSED;
PL_EXPORT(int)		PL_get_nchars(term_t t,
				      size_t *len, char **s,
				      unsigned int flags) WUNUSED;
PL_EXPORT(int)		PL_get_integer(term_t t, int *i) WUNUSED;
PL_EXPORT(int)		PL_get_long(term_t t, long *i) WUNUSED;
PL_EXPORT(int)		PL_get_intptr(term_t t, intptr_t *i) WUNUSED;
PL_EXPORT(int)		PL_get_pointer(term_t t, void **ptr) WUNUSED;
PL_EXPORT(int)		PL_get_float(term_t t, double *f) WUNUSED;
PL_EXPORT(int)		PL_get_functor(term_t t, functor_t *f) WUNUSED;
PL_EXPORT(int)		PL_get_name_arity_sz(term_t t, atom_t *name,
					     size_t *arity) WUNUSED;
PL_EXPORT(int)		PL_get_compound_name_arity_sz(term_t t, atom_t *name,
						      size_t *arity) WUNUSED;
PL_EXPORT(int)		PL_get_name_arity(term_t t, atom_t *name,
					  int *arity) WUNUSED;
PL_EXPORT(int)		PL_get_compound_name_arity(term_t t, atom_t *name,
						   int *arity) WUNUSED;
PL_EXPORT(int)		PL_get_module(term_t t, module_t *module) WUNUSED;
PL_EXPORT(int)		PL_get_arg_sz(size_t index, term_t t, term_t a) WUNUSED;
PL_EXPORT(int)		PL_get_arg(int index, term_t t, term_t a) WUNUSED;
PL_EXPORT(int)		PL_get_dict_key(atom_t key, term_t dict, term_t value);
PL_EXPORT(int)		PL_get_list(term_t l, term_t h, term_t t) WUNUSED;
PL_EXPORT(int)		PL_get_head(term_t l, term_t h) WUNUSED;
PL_EXPORT(int)		PL_get_tail(term_t l, term_t t) WUNUSED;
PL_EXPORT(int)		PL_get_nil(term_t l) WUNUSED;
PL_EXPORT(int)		PL_get_term_value(term_t t, term_value_t *v) WUNUSED;
PL_EXPORT(char *)	PL_quote(int chr, const char *data);

			/* Verify types */
PL_EXPORT(int)		PL_term_type(term_t t);
PL_EXPORT(int)		PL_is_variable(term_t t);
PL_EXPORT(int)		PL_is_ground(term_t t);
PL_EXPORT(int)		PL_is_atom(term_t t);
PL_EXPORT(int)		PL_is_integer(term_t t);
PL_EXPORT(int)		PL_is_string(term_t t);
PL_EXPORT(int)		PL_is_float(term_t t);
PL_EXPORT(int)		PL_is_rational(term_t t);
PL_EXPORT(int)		PL_is_compound(term_t t);
PL_EXPORT(int)		PL_is_callable(term_t t);
PL_EXPORT(int)		PL_is_functor(term_t t, functor_t f);
PL_EXPORT(int)		PL_is_list(term_t t);
PL_EXPORT(int)		PL_is_dict(term_t t);
PL_EXPORT(int)		PL_is_pair(term_t t);
PL_EXPORT(int)		PL_is_atomic(term_t t);
PL_EXPORT(int)		PL_is_number(term_t t);
PL_EXPORT(int)		PL_is_acyclic(term_t t);

			/* Assign to term-references */
PL_EXPORT(int)		PL_put_variable(term_t t);
PL_EXPORT(int)		PL_put_atom(term_t t, atom_t a);
PL_EXPORT(int)		PL_put_bool(term_t t, int val);
PL_EXPORT(int)		PL_put_atom_chars(term_t t, const char *chars);
PL_EXPORT(int)		PL_put_string_chars(term_t t, const char *chars) WUNUSED;
PL_EXPORT(int)		PL_put_chars(term_t t, int flags,
				     size_t len, const char *chars) WUNUSED;
PL_EXPORT(int)		PL_put_list_chars(term_t t, const char *chars) WUNUSED;
PL_EXPORT(int)		PL_put_list_codes(term_t t, const char *chars) WUNUSED;
PL_EXPORT(int)		PL_put_atom_nchars(term_t t, size_t l, const char *chars);
PL_EXPORT(int)		PL_put_string_nchars(term_t t, size_t len, const char *chars) WUNUSED;
PL_EXPORT(int)		PL_put_list_nchars(term_t t, size_t l, const char *chars) WUNUSED;
PL_EXPORT(int)		PL_put_list_ncodes(term_t t, size_t l, const char *chars) WUNUSED;
PL_EXPORT(int)		PL_put_integer(term_t t, long i) WUNUSED;
PL_EXPORT(int)		PL_put_pointer(term_t t, void *ptr) WUNUSED;
PL_EXPORT(int)		PL_put_float(term_t t, double f) WUNUSED;
PL_EXPORT(int)		PL_put_functor(term_t t, functor_t functor) WUNUSED;
PL_EXPORT(int)		PL_put_list(term_t l) WUNUSED;
PL_EXPORT(int)		PL_put_nil(term_t l);
PL_EXPORT(int)		PL_put_term(term_t t1, term_t t2);
PL_EXPORT(int)		PL_put_dict(term_t t, atom_t tag, size_t len,
				    const atom_t *keys, term_t values);

			/* construct a functor or list-cell */
PL_EXPORT(int)		PL_cons_functor(term_t h, functor_t f, ...) WUNUSED;
PL_EXPORT(int)		PL_cons_functor_v(term_t h, functor_t fd, term_t a0) WUNUSED;
PL_EXPORT(int)		PL_cons_list(term_t l, term_t h, term_t t) WUNUSED;

			/* Unify term-references */
PL_EXPORT(int)		PL_unify(term_t t1, term_t t2) WUNUSED;
PL_EXPORT(int)		PL_unify_atom(term_t t, atom_t a) WUNUSED;
PL_EXPORT(int)		PL_unify_atom_chars(term_t t, const char *chars) WUNUSED;
PL_EXPORT(int)		PL_unify_list_chars(term_t t, const char *chars) WUNUSED;
PL_EXPORT(int)		PL_unify_list_codes(term_t t, const char *chars) WUNUSED;
PL_EXPORT(int)		PL_unify_string_chars(term_t t, const char *chars) WUNUSED;
PL_EXPORT(int)		PL_unify_atom_nchars(term_t t, size_t l, const char *s) WUNUSED;
PL_EXPORT(int)		PL_unify_list_ncodes(term_t t, size_t l, const char *s) WUNUSED;
PL_EXPORT(int)		PL_unify_list_nchars(term_t t, size_t l, const char *s) WUNUSED;
PL_EXPORT(int)		PL_unify_string_nchars(term_t t,
					       size_t len,
					       const char *chars) WUNUSED;
PL_EXPORT(int)		PL_unify_bool(term_t t, int n) WUNUSED;
PL_EXPORT(int)		PL_unify_integer(term_t t, intptr_t n) WUNUSED;
PL_EXPORT(int)		PL_unify_float(term_t t, double f) WUNUSED;
PL_EXPORT(int)		PL_unify_pointer(term_t t, void *ptr) WUNUSED;
PL_EXPORT(int)		PL_unify_functor(term_t t, functor_t f) WUNUSED;
PL_EXPORT(int)		PL_unify_compound(term_t t, functor_t f) WUNUSED;
PL_EXPORT(int)		PL_unify_list(term_t l, term_t h, term_t t) WUNUSED;
PL_EXPORT(int)		PL_unify_nil(term_t l) WUNUSED;
PL_EXPORT(int)		PL_unify_arg_sz(size_t index, term_t t, term_t a) WUNUSED;
PL_EXPORT(int)		PL_unify_arg(int index, term_t t, term_t a) WUNUSED;
PL_EXPORT(int)		PL_unify_term(term_t t, ...) WUNUSED;
PL_EXPORT(int)		PL_unify_chars(term_t t, int flags,
				       size_t len, const char *s) WUNUSED;

		 /*******************************
		 *	       LISTS		*
		 *******************************/

PL_EXPORT(int)		PL_skip_list(term_t list, term_t tail, size_t *len);


		 /*******************************
		 *    WIDE CHARACTER VERSIONS	*
		 *******************************/

PL_EXPORT(int)		PL_unify_wchars(term_t t, int type,
					size_t len, const pl_wchar_t *s) WUNUSED;
PL_EXPORT(int)		PL_unify_wchars_diff(term_t t, term_t tail, int type,
					size_t len, const pl_wchar_t *s) WUNUSED;
PL_EXPORT(int)		PL_get_wchars(term_t l,
				      size_t *length, pl_wchar_t **s,
				      unsigned flags) WUNUSED;
PL_EXPORT(size_t)	PL_utf8_strlen(const char *s, size_t len) WUNUSED;


		 /*******************************
		 *	   WIDE INTEGERS	*
		 *******************************/


PL_EXPORT(int)		PL_get_int64(term_t t, int64_t *i) WUNUSED;
PL_EXPORT(int)		PL_unify_int64(term_t t, int64_t value) WUNUSED;
PL_EXPORT(int)		PL_unify_uint64(term_t t, uint64_t value) WUNUSED;
PL_EXPORT(int)		PL_put_int64(term_t t, int64_t i) WUNUSED;
PL_EXPORT(int)		PL_put_uint64(term_t t, uint64_t i) WUNUSED;


		 /*******************************
		 *     ATTRIBUTED VARIABLES	*
		 *******************************/

PL_EXPORT(int)		PL_is_attvar(term_t t);
PL_EXPORT(int)		PL_get_attr(term_t v, term_t a);


		 /*******************************
		 *	      ERRORS		*
		 *******************************/

PL_EXPORT(int)		PL_get_atom_ex(term_t t, atom_t *a);
PL_EXPORT(int)		PL_get_integer_ex(term_t t, int *i);
PL_EXPORT(int)		PL_get_long_ex(term_t t, long *i);
PL_EXPORT(int)		PL_get_int64_ex(term_t t, int64_t *i);
PL_EXPORT(int)		PL_get_intptr_ex(term_t t, intptr_t *i);
PL_EXPORT(int)		PL_get_size_ex(term_t t, size_t *i);
PL_EXPORT(int)		PL_get_bool_ex(term_t t, int *i);
PL_EXPORT(int)		PL_get_float_ex(term_t t, double *f);
PL_EXPORT(int)		PL_get_char_ex(term_t t, int *p, int eof);
PL_EXPORT(int)		PL_unify_bool_ex(term_t t, int val);
PL_EXPORT(int)		PL_get_pointer_ex(term_t t, void **addrp);
PL_EXPORT(int)		PL_unify_list_ex(term_t l, term_t h, term_t t);
PL_EXPORT(int)		PL_unify_nil_ex(term_t l);
PL_EXPORT(int)		PL_get_list_ex(term_t l, term_t h, term_t t);
PL_EXPORT(int)		PL_get_nil_ex(term_t l);

PL_EXPORT(int)		PL_instantiation_error(term_t culprit);
PL_EXPORT(int)		PL_uninstantiation_error(term_t culprit);
PL_EXPORT(int)		PL_representation_error(const char *resource);
PL_EXPORT(int)		PL_type_error(const char *expected, term_t culprit);
PL_EXPORT(int)		PL_domain_error(const char *expected, term_t culprit);
PL_EXPORT(int)		PL_existence_error(const char *type, term_t culprit);
PL_EXPORT(int)		PL_permission_error(const char *operation,
					    const char *type, term_t culprit);
PL_EXPORT(int)		PL_resource_error(const char *resource);
#ifdef SIO_MAGIC
PL_EXPORT(int)		PL_syntax_error(const char *msg, IOSTREAM *in);
#else
PL_EXPORT(int)		PL_syntax_error(const char *msg, void *in);
#endif

		 /*******************************
		 *	       BLOBS		*
		 *******************************/

#define PL_BLOB_MAGIC_B	0x75293a00	/* Magic to validate a blob-type */
#define PL_BLOB_VERSION 1		/* Current version */
#define PL_BLOB_MAGIC	(PL_BLOB_MAGIC_B|PL_BLOB_VERSION)

#define PL_BLOB_UNIQUE	0x01		/* Blob content is unique */
#define PL_BLOB_TEXT	0x02		/* blob contains text */
#define PL_BLOB_NOCOPY	0x04		/* do not copy the data */
#define PL_BLOB_WCHAR	0x08		/* wide character string */

typedef struct PL_blob_t
{ uintptr_t		magic;		/* PL_BLOB_MAGIC */
  uintptr_t		flags;		/* PL_BLOB_* */
  char *		name;		/* name of the type */
  int			(*release)(atom_t a);
  int			(*compare)(atom_t a, atom_t b);
#ifdef SIO_MAGIC
  int			(*write)(IOSTREAM *s, atom_t a, int flags);
#else
  int			(*write)(void *s, atom_t a, int flags);
#endif
  void			(*acquire)(atom_t a);
#ifdef SIO_MAGIC
  int			(*save)(atom_t a, IOSTREAM *s);
  atom_t		(*load)(IOSTREAM *s);
#else
  int			(*save)(atom_t a, void*);
  atom_t		(*load)(void *s);
#endif
  size_t		padding;	/* Required 0-padding */
					/* private */
  void *		reserved[9];	/* for future extension */
  int			registered;	/* Already registered? */
  int			rank;		/* Rank for ordering atoms */
  struct PL_blob_t *    next;		/* next in registered type-chain */
  atom_t		atom_name;	/* Name as atom */
} PL_blob_t;

PL_EXPORT(int)		PL_is_blob(term_t t, PL_blob_t **type);
PL_EXPORT(int)		PL_unify_blob(term_t t, void *blob, size_t len,
				      PL_blob_t *type);
PL_EXPORT(int)		PL_put_blob(term_t t, void *blob, size_t len,
				    PL_blob_t *type);
PL_EXPORT(int)		PL_get_blob(term_t t, void **blob, size_t *len,
				    PL_blob_t **type);

PL_EXPORT(void*)	PL_blob_data(atom_t a,
				     size_t *len,
				     struct PL_blob_t **type);

PL_EXPORT(void)		PL_register_blob_type(PL_blob_t *type);
PL_EXPORT(PL_blob_t*)	PL_find_blob_type(const char* name);
PL_EXPORT(int)		PL_unregister_blob_type(PL_blob_t *type);


#ifdef __GNU_MP__

		 /*******************************
		 *	       GMP		*
		 *******************************/

PL_EXPORT(int)	PL_get_mpz(term_t t, mpz_t mpz) WUNUSED;
PL_EXPORT(int)	PL_get_mpq(term_t t,  mpq_t mpq) WUNUSED;
PL_EXPORT(int)	PL_unify_mpz(term_t t, mpz_t mpz) WUNUSED;
PL_EXPORT(int)	PL_unify_mpq(term_t t, mpq_t mpq) WUNUSED;

#endif /*__GNU_MP__*/

		 /*******************************
		 *	  FILENAME SUPPORT	*
		 *******************************/

#define PL_FILE_ABSOLUTE	0x01	/* return absolute path */
#define PL_FILE_OSPATH		0x02	/* return path in OS notation */
#define PL_FILE_SEARCH		0x04	/* use file_search_path */
#define PL_FILE_EXIST		0x08	/* demand file to exist */
#define PL_FILE_READ		0x10	/* demand read-access */
#define PL_FILE_WRITE		0x20	/* demand write-access */
#define PL_FILE_EXECUTE		0x40	/* demand execute-access */
#define PL_FILE_NOERRORS	0x80	/* do not raise exceptions */

PL_EXPORT(int)		PL_get_file_name(term_t n, char **name, int flags);
PL_EXPORT(int)		PL_get_file_nameW(term_t n, wchar_t **name, int flags);
PL_EXPORT(void)		PL_changed_cwd(void); /* foreign code changed CWD */
PL_EXPORT(char *)	PL_cwd(char *buf, size_t buflen);


		 /*******************************
		 *    QUINTUS/SICSTUS WRAPPER	*
		 *******************************/

PL_EXPORT(int)		PL_cvt_i_char(term_t p, char *c);
PL_EXPORT(int)		PL_cvt_i_uchar(term_t p, unsigned char *c);
PL_EXPORT(int)		PL_cvt_i_short(term_t p, short *s);
PL_EXPORT(int)		PL_cvt_i_ushort(term_t p, unsigned short *s);
PL_EXPORT(int)		PL_cvt_i_int(term_t p, int *c);
PL_EXPORT(int)		PL_cvt_i_uint(term_t p, unsigned int *c);
PL_EXPORT(int)		PL_cvt_i_long(term_t p, long *c);
PL_EXPORT(int)		PL_cvt_i_ulong(term_t p, unsigned long *c);
PL_EXPORT(int)		PL_cvt_i_int64(term_t p, int64_t *c);
PL_EXPORT(int)		PL_cvt_i_uint64(term_t p, uint64_t *c);
PL_EXPORT(int)		PL_cvt_i_size_t(term_t p, size_t *c);
PL_EXPORT(int)		PL_cvt_i_float(term_t p, double *c);
PL_EXPORT(int)		PL_cvt_i_single(term_t p, float *c);
PL_EXPORT(int)		PL_cvt_i_string(term_t p, char **c);
PL_EXPORT(int)		PL_cvt_i_codes(term_t p, char **c);
PL_EXPORT(int)		PL_cvt_i_atom(term_t p, atom_t *c);
PL_EXPORT(int)		PL_cvt_i_address(term_t p, void *c);
PL_EXPORT(int)		PL_cvt_o_int64(int64_t c, term_t p);
PL_EXPORT(int)		PL_cvt_o_float(double c, term_t p);
PL_EXPORT(int)		PL_cvt_o_single(float c, term_t p);
PL_EXPORT(int)		PL_cvt_o_string(const char *c, term_t p);
PL_EXPORT(int)		PL_cvt_o_codes(const char *c, term_t p);
PL_EXPORT(int)		PL_cvt_o_atom(atom_t c, term_t p);
PL_EXPORT(int)		PL_cvt_o_address(void *address, term_t p);
PL_EXPORT(term_t)	PL_new_nil_ref(void);

/* set/get encoding for PL_cvt_*_string() functions.  The default
   is UTF-8 (REP_UTF8)
*/

PL_EXPORT(int)		PL_cvt_encoding(void);
PL_EXPORT(int)		PL_cvt_set_encoding(int enc);
PL_EXPORT(void)		SP_set_state(int state);
PL_EXPORT(int)		SP_get_state(void);


		 /*******************************
		 *	     COMPARE		*
		 *******************************/

PL_EXPORT(int)		PL_compare(term_t t1, term_t t2);
PL_EXPORT(int)		PL_same_compound(term_t t1, term_t t2);

		 /*******************************
		 *	     MESSAGES		*
		 *******************************/

PL_EXPORT(int)		PL_warning(const char *fmt, ...);
PL_EXPORT(void)		PL_fatal_error(const char *fmt, ...);

		 /*******************************
		 *      RECORDED DATABASE	*
		 *******************************/

PL_EXPORT(record_t)	PL_record(term_t term);
PL_EXPORT(int)		PL_recorded(record_t record, term_t term);
PL_EXPORT(void)		PL_erase(record_t record);
PL_EXPORT(record_t)	PL_duplicate_record(record_t r);

PL_EXPORT(char *)	PL_record_external(term_t t, size_t *size);
PL_EXPORT(int)		PL_recorded_external(const char *rec, term_t term);
PL_EXPORT(int)		PL_erase_external(char *rec);

		 /*******************************
		 *	   PROLOG FLAGS		*
		 *******************************/

#define PL_set_feature  PL_set_prolog_flag /* compatibility */
PL_EXPORT(int)		PL_set_prolog_flag(const char *name, int type, ...);


		 /*******************************
		 *	INTERNAL FUNCTIONS	*
		 *******************************/

PL_EXPORT(PL_atomic_t)	_PL_get_atomic(term_t t);
PL_EXPORT(void)		_PL_put_atomic(term_t t, PL_atomic_t a);
PL_EXPORT(int)		_PL_unify_atomic(term_t t, PL_atomic_t a);
PL_EXPORT(int)		_PL_get_arg_sz(size_t index, term_t t, term_t a);
PL_EXPORT(int)		_PL_get_arg(int index, term_t t, term_t a);


		 /*******************************
		 *	    CHAR BUFFERS	*
		 *******************************/

#define CVT_ATOM	    0x00000001
#define CVT_STRING	    0x00000002
#define CVT_LIST	    0x00000004
#define CVT_INTEGER	    0x00000008
#define CVT_RATIONAL	    0x00000010
#define CVT_FLOAT	    0x00000020
#define CVT_VARIABLE	    0x00000040
#define CVT_NUMBER	    (CVT_RATIONAL|CVT_FLOAT)
#define CVT_ATOMIC	    (CVT_NUMBER|CVT_ATOM|CVT_STRING)
#define CVT_WRITE	    0x00000080
#define CVT_WRITE_CANONICAL 0x00000080
#define CVT_WRITEQ	    0x000000C0
#define CVT_ALL		    (CVT_ATOMIC|CVT_LIST)
#define CVT_MASK	    0x00000fff

#define CVT_EXCEPTION	    0x00001000	/* throw exception on error */
#define CVT_VARNOFAIL	    0x00002000	/* return 2 if argument is unbound */

#define BUF_DISCARDABLE	    0x00000000	/* Store in single thread-local buffer */
#define BUF_STACK	    0x00010000	/* Store in stack of buffers */
#define BUF_MALLOC	    0x00020000	/* Store using PL_malloc() */
#define BUF_ALLOW_STACK	    0x00040000	/* Allow pointer into (global) stack */

#define BUF_RING	    BUF_STACK   /* legacy ring buffer */

/* - - - - - - - - - - - - - - - - - - - - - - - - - - - - - - - - - - - - -
Output   representation   for   PL_get_chars()     and    friends.   The
prepresentation type REP_FN is for   PL_get_file_name()  and friends. On
Windows we use UTF-8 which is translated   by the `XOS' layer to Windows
UNICODE file functions.
- - - - - - - - - - - - - - - - - - - - - - - - - - - - - - - - - - - - - */

#define REP_ISO_LATIN_1	    0x00000000	/* output representation */
#define REP_UTF8	    0x00100000
#define REP_MB		    0x00200000
#ifdef __WINDOWS__
#define REP_FN		    REP_UTF8
#else
#define REP_FN		    REP_MB
#endif

#define PL_DIFF_LIST	    0x01000000	/* PL_unify_chars() */


                /*******************************
                *         STRING BUFFERS       *
                *******************************/

#define PL_STRINGS_MARK() \
	{ buf_mark_t __PL_mark; \
	  PL_mark_string_buffers(&__PL_mark);
#define PL_STRINGS_RELEASE() \
	  PL_release_string_buffers_from_mark(__PL_mark); \
	}

PL_EXPORT(void)		PL_mark_string_buffers(buf_mark_t *mark);
PL_EXPORT(void)         PL_release_string_buffers_from_mark(buf_mark_t mark);


#ifdef SIO_MAGIC			/* defined from <SWI-Stream.h> */
		 /*******************************
		 *	  STREAM SUPPORT	*
		 *******************************/

					/* Make IOSTREAM known to Prolog */
#define PL_open_stream  PL_unify_stream	/* compatibility */
PL_EXPORT(int)		PL_unify_stream(term_t t, IOSTREAM *s);
PL_EXPORT(int)		PL_get_stream_handle(term_t t, IOSTREAM **s);
PL_EXPORT(int)		PL_get_stream(term_t t, IOSTREAM **s, int flags);
PL_EXPORT(IOSTREAM*)	PL_acquire_stream(IOSTREAM *s);
PL_EXPORT(int)		PL_release_stream(IOSTREAM *s);
PL_EXPORT(int)		PL_release_stream_noerror(IOSTREAM *s);
PL_EXPORT(IOSTREAM *)	PL_open_resource(module_t m,
					 const char *name,
					 const char *rc_class,
					 const char *mode);

PL_EXPORT(IOSTREAM *)*_PL_streams(void);	/* base of streams */
#ifndef PL_KERNEL
#define Suser_input     (_PL_streams()[0])
#define Suser_output    (_PL_streams()[1])
#define Suser_error     (_PL_streams()[2])
#define Scurrent_input  (_PL_streams()[3])
#define Scurrent_output (_PL_streams()[4])
#endif

#define PL_WRT_QUOTED		0x01	/* quote atoms */
#define PL_WRT_IGNOREOPS	0x02	/* ignore list/operators */
#define PL_WRT_NUMBERVARS	0x04	/* print $VAR(N) as a variable */
#define PL_WRT_PORTRAY		0x08	/* call portray */
#define PL_WRT_CHARESCAPES	0x10	/* Output ISO escape sequences */
#define PL_WRT_BACKQUOTED_STRING 0x20	/* Write strings as `...` */
					/* Write attributed variables */
#define PL_WRT_ATTVAR_IGNORE	0x040	/* Default: just write the var */
#define PL_WRT_ATTVAR_DOTS	0x080	/* Write as Var{...} */
#define PL_WRT_ATTVAR_WRITE	0x100	/* Write as Var{Attributes} */
#define PL_WRT_ATTVAR_PORTRAY	0x200	/* Use Module:portray_attrs/2 */
#define PL_WRT_ATTVAR_MASK \
	(PL_WRT_ATTVAR_IGNORE | \
	 PL_WRT_ATTVAR_DOTS | \
	 PL_WRT_ATTVAR_WRITE | \
	 PL_WRT_ATTVAR_PORTRAY)
#define PL_WRT_BLOB_PORTRAY	0x400	/* Use portray to emit non-text blobs */
#define PL_WRT_NO_CYCLES	0x800	/* Never emit @(Template,Subst) */
#define PL_WRT_NEWLINE	       0x2000	/* Add a newline */
#define PL_WRT_VARNAMES	       0x4000	/* Internal: variable_names(List)  */
#define PL_WRT_BACKQUOTE_IS_SYMBOL 0x8000 /* ` is a symbol char */
#define PL_WRT_DOTLISTS	       0x10000	/* Write lists as .(A,B) */
#define PL_WRT_BRACETERMS      0x20000	/* Write {A} as {}(A) */
#define PL_WRT_NODICT	       0x40000	/* Do not write dicts in pretty syntax */
#define PL_WRT_NODOTINATOM     0x80000	/* never write a.b unquoted */
#define PL_WRT_NO_LISTS	       0x100000	/* Do not write lists as [...] */
#define PL_WRT_RAT_NATURAL     0x200000	/* Write rationals as 1/3 */

PL_EXPORT(int)	PL_write_term(IOSTREAM *s,
			     term_t term,
			     int precedence,
			     int flags);

					/* PL_ttymode() results */
#define PL_NOTTY	0		/* -tty in effect */
#define PL_RAWTTY	1		/* get_single_char/1 */
#define PL_COOKEDTTY	2		/* normal input */

PL_EXPORT(int)		PL_ttymode(IOSTREAM *s);

#endif /*SIO_MAGIC*/

PL_EXPORT(int)  PL_put_term_from_chars(term_t t, int flags,
				       size_t len, const char *s);
PL_EXPORT(int)	PL_chars_to_term(const char *chars,
				term_t term);
PL_EXPORT(int)	PL_wchars_to_term(const pl_wchar_t *chars,
				 term_t term);


		 /*******************************
		 *	    EMBEDDING		*
		 *******************************/

PL_EXPORT(int)		PL_initialise(int argc, char **argv);
PL_EXPORT(int)		PL_is_initialised(int *argc, char ***argv);
PL_EXPORT(int)		PL_set_resource_db_mem(const unsigned char *data,
					       size_t size);
PL_EXPORT(int)		PL_toplevel(void);
PL_EXPORT(int)		PL_cleanup(int status);
PL_EXPORT(void)		PL_cleanup_fork();
PL_EXPORT(int)		PL_halt(int status);

		 /*******************************
		 *	  DYNAMIC LINKING	*
		 *******************************/

PL_EXPORT(void *)	PL_dlopen(const char *file, int flags);
PL_EXPORT(const char *) PL_dlerror(void);
PL_EXPORT(void *)	PL_dlsym(void *handle, char *symbol);
PL_EXPORT(int)		PL_dlclose(void *handle);


		 /*******************************
		 *      INPUT/PROMPT/ETC	*
		 *******************************/

/* - - - - - - - - - - - - - - - - - - - - - - - - - - - - - - - - - - - - -
NOTE: the functions in this section are   not  documented, as as yet not
adviced for public usage.  They  are   intended  to  provide an abstract
interface for the GNU readline  interface   as  defined  in the readline
package.
- - - - - - - - - - - - - - - - - - - - - - - - - - - - - - - - - - - - - */
					/* PL_dispatch() modes */
#define PL_DISPATCH_NOWAIT    0		/* Dispatch only once */
#define PL_DISPATCH_WAIT      1		/* Dispatch till input available */
#define PL_DISPATCH_INSTALLED 2		/* dispatch function installed? */

PL_EXPORT(int)		PL_dispatch(int fd, int wait);
PL_EXPORT(void)		PL_add_to_protocol(const char *buf, size_t count);
PL_EXPORT(char *)	PL_prompt_string(int fd);
PL_EXPORT(void)		PL_write_prompt(int dowrite);
PL_EXPORT(void)		PL_prompt_next(int fd);
PL_EXPORT(char *)	PL_atom_generator(const char *prefix, int state);
PL_EXPORT(pl_wchar_t*)	PL_atom_generator_w(const pl_wchar_t *pref,
					    pl_wchar_t *buffer,
					    size_t buflen,
					    int state);


		 /*******************************
		 *	MEMORY ALLOCATION	*
		 *******************************/

PL_EXPORT(void *)	PL_malloc(size_t size);
PL_EXPORT(void *)	PL_malloc_atomic(size_t size);
PL_EXPORT(void *)	PL_malloc_uncollectable(size_t size);
PL_EXPORT(void *)	PL_malloc_atomic_uncollectable(size_t size);
PL_EXPORT(void *)	PL_realloc(void *mem, size_t size);
PL_EXPORT(void *)	PL_malloc_unmanaged(size_t size);
PL_EXPORT(void *)	PL_malloc_atomic_unmanaged(size_t size);
PL_EXPORT(void)		PL_free(void *mem);
PL_EXPORT(int)		PL_linger(void *mem);


		/********************************
		*             HOOKS		*
		********************************/

#define PL_DISPATCH_INPUT   0		/* There is input available */
#define PL_DISPATCH_TIMEOUT 1		/* Dispatch timeout */

typedef int  (*PL_dispatch_hook_t)(int fd);
typedef void (*PL_abort_hook_t)(void);
typedef void (*PL_initialise_hook_t)(int argc, char **argv);
typedef int  (*PL_agc_hook_t)(atom_t a);

PL_EXPORT(PL_dispatch_hook_t)	PL_dispatch_hook(PL_dispatch_hook_t);
PL_EXPORT(void)			PL_abort_hook(PL_abort_hook_t);
PL_EXPORT(void)			PL_initialise_hook(PL_initialise_hook_t);
PL_EXPORT(int)			PL_abort_unhook(PL_abort_hook_t);
PL_EXPORT(PL_agc_hook_t)	PL_agc_hook(PL_agc_hook_t);


		/********************************
		*            SIGNALS            *
		*********************************/

/* PL_signal() masks (deprecated) */
#define PL_SIGSYNC	0x00010000	/* call handler synchronously */
#define PL_SIGNOFRAME	0x00020000	/* Do not create a Prolog frame */

#define PLSIG_THROW     0x0002		/* throw signal(num, name) */
#define PLSIG_SYNC      0x0004		/* call synchronously */
#define PLSIG_NOFRAME   0x0008		/* Do not create a Prolog frame */




typedef struct pl_sigaction
{ void        (*sa_cfunction)(int);	/* traditional C function */
  predicate_t sa_predicate;		/* call a predicate */
  int	      sa_flags;			/* additional flags */
  void       *reserved[2];		/* future extentions */
} pl_sigaction_t;


PL_EXPORT(void) (*PL_signal(int sig, void (*func)(int)))(int);
PL_EXPORT(int)  PL_sigaction(int sig, pl_sigaction_t *act, pl_sigaction_t *old);
PL_EXPORT(void)	PL_interrupt(int sig);
PL_EXPORT(int)	PL_raise(int sig);
PL_EXPORT(int)	PL_handle_signals(void);
PL_EXPORT(int)	PL_get_signum_ex(term_t sig, int *n);


		/********************************
		*      PROLOG ACTION/QUERY      *
		*********************************/

#define	PL_ACTION_TRACE		1	/* switch to trace mode */
#define PL_ACTION_DEBUG		2	/* switch to debug mode */
#define PL_ACTION_BACKTRACE	3	/* show a backtrace (stack dump) */
#define PL_ACTION_BREAK		4	/* create a break environment */
#define PL_ACTION_HALT		5	/* halt Prolog execution */
#define PL_ACTION_ABORT		6	/* generate a Prolog abort */
					/* 7: Obsolete PL_ACTION_SYMBOLFILE */
#define PL_ACTION_WRITE		8	/* write via Prolog i/o buffer */
#define PL_ACTION_FLUSH		9	/* Flush Prolog i/o buffer */
#define PL_ACTION_GUIAPP	10	/* Win32: set when this is a gui */
#define PL_ACTION_ATTACH_CONSOLE 11	/* MT: Attach a console */
#define PL_GMP_SET_ALLOC_FUNCTIONS 12	/* GMP: do not change allocation functions */
#define PL_ACTION_TRADITIONAL	13	/* Set --traditional */

#define PL_BT_SAFE		0x1	/* Do not try to print goals */
#define PL_BT_USER		0x2	/* Only show user-goals */

PL_EXPORT(int)	PL_action(int, ...);	/* perform some action */
PL_EXPORT(void)	PL_on_halt(int (*)(int, void *), void *);
PL_EXPORT(void)	PL_exit_hook(int (*)(int, void *), void *);
PL_EXPORT(void)	PL_backtrace(int depth, int flags);
PL_EXPORT(char *) PL_backtrace_string(int depth, int flags);
PL_EXPORT(int)	PL_check_data(term_t data);
PL_EXPORT(int)	PL_check_stacks(void);
PL_EXPORT(int)	PL_current_prolog_flag(atom_t name, int type, void *ptr);


		 /*******************************
		 *	      VERSIONS		*
		 *******************************/

#define PL_VERSION_SYSTEM	1	/* Prolog version */
#define PL_VERSION_FLI		2	/* PL_* compatibility */
#define PL_VERSION_REC		3	/* PL_record_external() compatibility */
#define PL_VERSION_QLF		4	/* Saved QLF format version */
#define PL_VERSION_QLF_LOAD	5	/* Min loadable QLF format version */
#define PL_VERSION_VM		6	/* VM signature */
#define PL_VERSION_BUILT_IN	7	/* Built-in predicate signature */

PL_EXPORT(unsigned int) PL_version(int which);


		/********************************
		*         QUERY PROLOG          *
		*********************************/

#define PL_QUERY_ARGC		1	/* return main() argc */
#define PL_QUERY_ARGV		2	/* return main() argv */
					/* 3: Obsolete PL_QUERY_SYMBOLFILE */
					/* 4: Obsolete PL_QUERY_ORGSYMBOLFILE*/
#define PL_QUERY_GETC		5	/* Read character from terminal */
#define PL_QUERY_MAX_INTEGER	6	/* largest integer */
#define PL_QUERY_MIN_INTEGER	7	/* smallest integer */
#define PL_QUERY_MAX_TAGGED_INT	8	/* largest tagged integer */
#define PL_QUERY_MIN_TAGGED_INT	9	/* smallest tagged integer */
#define PL_QUERY_VERSION        10	/* 207006 = 2.7.6 */
#define PL_QUERY_MAX_THREADS	11	/* maximum thread count */
#define PL_QUERY_ENCODING	12	/* I/O encoding */
#define PL_QUERY_USER_CPU	13	/* User CPU in milliseconds */
#define PL_QUERY_HALTING	14	/* If TRUE, we are in PL_cleanup() */

PL_EXPORT(intptr_t)	PL_query(int);	/* get information from Prolog */


		 /*******************************
		 *	  PROLOG THREADS	*
		 *******************************/

#define PL_THREAD_NO_DEBUG	0x01	/* Start thread in nodebug mode */
#define PL_THREAD_NOT_DETACHED	0x02	/* Allow Prolog to join */

typedef enum
{ PL_THREAD_CANCEL_FAILED = FALSE,	/* failed to cancel; try abort */
  PL_THREAD_CANCEL_JOINED = TRUE,	/* cancelled and joined */
  PL_THREAD_CANCEL_MUST_JOIN		/* cancelled, must join */
} rc_cancel;

typedef struct
{ size_t    stack_limit;		/* Total stack limit (bytes) */
  size_t    table_space;		/* Total tabling space limit (bytes) */
  char *    alias;			/* alias name */
  rc_cancel (*cancel)(int id);		/* cancel function */
  intptr_t  flags;			/* PL_THREAD_* flags */
  size_t    max_queue_size;		/* Max size of associated queue */
  void *    reserved[3];		/* reserved for extensions */
} PL_thread_attr_t;


PL_EXPORT(int)	PL_thread_self(void);	/* Prolog thread id (-1 if none) */
PL_EXPORT(int)	PL_unify_thread_id(term_t t, int i);
PL_EXPORT(int)	PL_get_thread_id_ex(term_t t, int *idp);
PL_EXPORT(int)	PL_get_thread_alias(int tid, atom_t *alias);	/* Locks alias */
PL_EXPORT(int)	PL_thread_attach_engine(PL_thread_attr_t *attr);
PL_EXPORT(int)	PL_thread_destroy_engine(void);
PL_EXPORT(int)	PL_thread_at_exit(void (*function)(void *),
				  void *closure,
				  int global);
PL_EXPORT(int)	PL_thread_raise(int tid, int sig);
#if defined(_WINDOWS_) || defined(_WINDOWS_H)	/* <windows.h> is included */
PL_EXPORT(int)	PL_w32thread_raise(DWORD dwTid, int sig);
PL_EXPORT(int)	PL_wait_for_console_input(void *handle);
PL_EXPORT(int)	PL_w32_wrap_ansi_console(void);
PL_EXPORT(const char*) PL_w32_running_under_wine(void);
#endif

		 /*******************************
		 *	 ENGINES (MT-ONLY)	*
		 *******************************/

#define PL_ENGINE_MAIN	  ((PL_engine_t)0x1)
#define PL_ENGINE_CURRENT ((PL_engine_t)0x2)

#define PL_ENGINE_SET   0		/* engine set successfully */
#define PL_ENGINE_INVAL	2		/* engine doesn't exist */
#define PL_ENGINE_INUSE	3		/* engine is in use */

PL_EXPORT(PL_engine_t)	PL_create_engine(PL_thread_attr_t *attributes);
PL_EXPORT(int)		PL_set_engine(PL_engine_t engine, PL_engine_t *old);
PL_EXPORT(int)		PL_destroy_engine(PL_engine_t engine);


		 /*******************************
		 *	     PROFILER		*
		 *******************************/

typedef struct
{ int	(*unify)(term_t t, void *handle);	/* implementation --> Prolog */
  int   (*get)(term_t t, void **handle);	/* Prolog --> implementation */
  void	(*activate)(int active);		/* (de)activate */
  intptr_t	magic;					/* PROFTYPE_MAGIC */
} PL_prof_type_t;

PL_EXPORT(int)		PL_register_profile_type(PL_prof_type_t *type);
PL_EXPORT(void*)	PL_prof_call(void *handle, PL_prof_type_t *type);
PL_EXPORT(void)		PL_prof_exit(void *node);


		 /*******************************
		 *	      DEBUG		*
		 *******************************/

PL_EXPORT(int)		PL_prolog_debug(const char *topic);
PL_EXPORT(int)		PL_prolog_nodebug(const char *topic);


		 /*******************************
		 *	 WINDOWS MESSAGES	*
		 *******************************/

#if defined(_WINDOWS_) || defined(_WINDOWS_H)	/* <windows.h> is included */
#define PL_MSG_EXCEPTION_RAISED -1
#define PL_MSG_IGNORED 0
#define PL_MSG_HANDLED 1

PL_EXPORT(LRESULT)	PL_win_message_proc(HWND hwnd,
					    UINT message,
					    WPARAM wParam,
					    LPARAM lParam);
#endif /* _WINDOWS_/_WINDOWS_H */


		 /*******************************
		 *       FAST XPCE SUPPORT	*
		 *******************************/

typedef struct
{ int type;				/* PL_INTEGER or PL_ATOM */
  union
  { uintptr_t i;			/* integer reference value */
    atom_t	  a;			/* atom reference value */
  } value;
} xpceref_t;

PL_EXPORT(int)	_PL_get_xpce_reference(term_t t, xpceref_t *ref);
PL_EXPORT(int)	_PL_unify_xpce_reference(term_t t, xpceref_t *ref);
PL_EXPORT(int)	_PL_put_xpce_reference_i(term_t t, uintptr_t r);
PL_EXPORT(int)	_PL_put_xpce_reference_a(term_t t, atom_t name);



		 /*******************************
		 *         TRACE SUPPORT	*
		 *******************************/

#ifndef _PL_INCLUDE_H
typedef void *QueryFrame;
typedef void *LocalFrame;
typedef void *Code;
#endif

typedef struct pl_context_t
{ PL_engine_t   ld;			/* Engine */
  QueryFrame	qf;			/* Current query */
  LocalFrame	fr;			/* Current localframe */
  Code		pc;			/* Code pointer */
  void *	reserved[10];		/* Reserved for extensions */
} pl_context_t;

PL_EXPORT(int)	PL_get_context(struct pl_context_t *c, int thead_id);
PL_EXPORT(int)	PL_step_context(struct pl_context_t *c);
PL_EXPORT(int)	PL_describe_context(struct pl_context_t *c,
				    char *buf, size_t len);

/* Define as 1 if undefined or defined as empty */
#if !defined(PL_ARITY_AS_SIZE) || (0-PL_ARITY_AS_SIZE-1)==1
#undef PL_ARITY_AS_SIZE
#define PL_ARITY_AS_SIZE 1
#endif

#if PL_ARITY_AS_SIZE
#define PL_new_functor(f,a) PL_new_functor_sz(f,a)
#define PL_functor_arity(f) PL_functor_arity_sz(f)
#define PL_get_name_arity(t,n,a) PL_get_name_arity_sz(t,n,a)
#define PL_get_compound_name_arity(t,n,a) PL_get_compound_name_arity_sz(t,n,a)
#define PL_get_arg(i,t,a) PL_get_arg_sz(i,t,a)
#define PL_unify_arg(i,t,a) PL_unify_arg_sz(i,t,a)
#ifndef _PL_INCLUDE_H
#define _PL_get_arg(i,t,a) _PL_get_arg_sz(i,t,a)
#endif
#else
#warning "Term arity has changed from int to size_t."
#warning "Please update your code or use #define PL_ARITY_AS_SIZE 0."
#endif

#ifdef __cplusplus
}
#endif

#endif /*_FLI_H_INCLUDED*/<|MERGE_RESOLUTION|>--- conflicted
+++ resolved
@@ -68,14 +68,10 @@
 /* PLVERSION_TAG: a string, normally "", but for example "rc1" */
 
 #ifndef PLVERSION
-<<<<<<< HEAD
-#define PLVERSION 80003
-=======
-#define PLVERSION 80131
->>>>>>> 8dbdb770
+#define PLVERSION 80200
 #endif
 #ifndef PLVERSION_TAG
-#define PLVERSION_TAG ""
+#define PLVERSION_TAG "alpha"
 #endif
 
 /* - - - - - - - - - - - - - - - - - - - - - - - - - - - - - - - - - - - - -
