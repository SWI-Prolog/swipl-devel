--- conflicted
+++ resolved
@@ -56,11 +56,7 @@
 /* PLVERSION: 10000 * <Major> + 100 * <Minor> + <Patch> */
 
 #ifndef PLVERSION
-<<<<<<< HEAD
-#define PLVERSION 51005
-=======
-#define PLVERSION 51134
->>>>>>> dc7736b7
+#define PLVERSION 51006
 #endif
 
 		 /*******************************
