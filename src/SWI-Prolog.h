/*  Part of SWI-Prolog

    Author:        Jan Wielemaker
    E-mail:        J.Wielemaker@vu.nl
    WWW:           http://www.swi-prolog.org
    Copyright (c)  2008-2023, University of Amsterdam
			      VU University Amsterdam
			      SWI-Prolog Solutions b.v.
    All rights reserved.

    Redistribution and use in source and binary forms, with or without
    modification, are permitted provided that the following conditions
    are met:

    1. Redistributions of source code must retain the above copyright
       notice, this list of conditions and the following disclaimer.

    2. Redistributions in binary form must reproduce the above copyright
       notice, this list of conditions and the following disclaimer in
       the documentation and/or other materials provided with the
       distribution.

    THIS SOFTWARE IS PROVIDED BY THE COPYRIGHT HOLDERS AND CONTRIBUTORS
    "AS IS" AND ANY EXPRESS OR IMPLIED WARRANTIES, INCLUDING, BUT NOT
    LIMITED TO, THE IMPLIED WARRANTIES OF MERCHANTABILITY AND FITNESS
    FOR A PARTICULAR PURPOSE ARE DISCLAIMED. IN NO EVENT SHALL THE
    COPYRIGHT OWNER OR CONTRIBUTORS BE LIABLE FOR ANY DIRECT, INDIRECT,
    INCIDENTAL, SPECIAL, EXEMPLARY, OR CONSEQUENTIAL DAMAGES (INCLUDING,
    BUT NOT LIMITED TO, PROCUREMENT OF SUBSTITUTE GOODS OR SERVICES;
    LOSS OF USE, DATA, OR PROFITS; OR BUSINESS INTERRUPTION) HOWEVER
    CAUSED AND ON ANY THEORY OF LIABILITY, WHETHER IN CONTRACT, STRICT
    LIABILITY, OR TORT (INCLUDING NEGLIGENCE OR OTHERWISE) ARISING IN
    ANY WAY OUT OF THE USE OF THIS SOFTWARE, EVEN IF ADVISED OF THE
    POSSIBILITY OF SUCH DAMAGE.
*/

#ifndef _SWI_PROLOG_H
#define _SWI_PROLOG_H

#ifndef __SWI_PROLOG__	/* use this to switch on Prolog dialect */
#define __SWI_PROLOG__	/* normally defined by the swipl-ld compiler driver */
#endif

#ifndef __WINDOWS__
#if defined(_MSC_VER) || defined(__MINGW32__)
#define __WINDOWS__ 1
#endif
#endif

#include <stdarg.h>
#include <stdlib.h>			/* get size_t */
#include <stddef.h>
#include <inttypes.h>

#ifdef __cplusplus
extern "C" {
#endif

/* PLVERSION: 10000 * <Major> + 100 * <Minor> + <Patch> */
/* PLVERSION_TAG: a string, normally "", but for example "rc1" */

#ifndef PLVERSION
<<<<<<< HEAD
#define PLVERSION 90004
=======
#define PLVERSION 90122
>>>>>>> d468eb79
#endif
#ifndef PLVERSION_TAG
#define PLVERSION_TAG ""
#endif

/* - - - - - - - - - - - - - - - - - - - - - - - - - - - - - - - - - - - - -
This number is incremented when the   SWI-Prolog PL_*() functions or one
of the data types is modified such that old binary extensions cannot run
reliably with the  current  version.  This   version  is  introduced  in
SWI-Prolog 8.1.30. The  most  recent   violation  of  compatibility  was
between versions 8.1.21 and 8.1.22  with   the  introduction of rational
numbers are atomic type.
- - - - - - - - - - - - - - - - - - - - - - - - - - - - - - - - - - - - - */

#define PL_FLI_VERSION      2		/* PL_*() functions */
#define	PL_REC_VERSION      3		/* PL_record_external(), fastrw */
#define PL_QLF_LOADVERSION 68		/* load all versions later >= X */
#define PL_QLF_VERSION     68		/* save version number */


		 /*******************************
		 *	       EXPORT		*
		 *******************************/

/* - - - - - - - - - - - - - - - - - - - - - - - - - - - - - - - - - - - - -
Traditional and ELF-based Unix systems  don't   need  all this, but COFF
based systems need  to  import  and   export  symbols  explicitely  from
executables and shared objects (DLL). On some systems (e.g. AIX) this is
achieved using import/export files, on Windows   this  is achieved using
special  declarations  on  exported  symbols.  So,  a  symbol  is  local
(static), shared between the objects building   an executable or DLL (no
special declaration) or exported from the executable or DLL.

Both using native Microsoft MSVC as well   as recent Cygwin (tested 1.1)
compilers support __declspec(...) for exporting symbols.

As SWI-Stream.h can be included separately or together with this file we
duplicated this stuff.
- - - - - - - - - - - - - - - - - - - - - - - - - - - - - - - - - - - - - */

#ifndef _PL_EXPORT_DONE
#define _PL_EXPORT_DONE

#if defined(_MSC_VER) || defined(__MINGW32__)
#define HAVE_DECLSPEC 1
#else
#if !defined(HAVE_VISIBILITY_ATTRIBUTE) && (__GNUC__ >= 4 || defined(__clang__))
#define HAVE_VISIBILITY_ATTRIBUTE 1
#endif
#endif

#ifdef HAVE_DECLSPEC
# ifdef PL_KERNEL
#define PL_EXPORT(type)		__declspec(dllexport) extern type
#define PL_EXPORT_DATA(type)	__declspec(dllexport) extern type
# else
#  ifdef __BORLANDC__
#define PL_EXPORT(type)		type _stdcall
#define PL_EXPORT_DATA(type)	extern type
#  else
#   ifdef __MINGW32__
#define PL_EXPORT(type)		extern type
#define PL_EXPORT_DATA(type)	extern type
#   else
#define PL_EXPORT(type)		extern type
#define PL_EXPORT_DATA(type)	__declspec(dllimport) type
#   endif
#  endif
#define install_t		__declspec(dllexport) void
# endif
#else /*!HAVE_DECLSPEC*/
# ifdef PL_SO_EXPORT
#define PL_EXPORT(type)		extern PL_SO_EXPORT type
#define PL_EXPORT_DATA(type)	extern PL_SO_EXPORT type
# else
#define PL_EXPORT(type)		extern type
#define PL_EXPORT_DATA(type)	extern type
# endif
#ifdef HAVE_VISIBILITY_ATTRIBUTE
#define install_t		__attribute__((visibility("default"))) void
#else
#define install_t		void
#endif
#endif /*HAVE_DECLSPEC*/
#endif /*_PL_EXPORT_DONE*/

/* - - - - - - - - - - - - - - - - - - - - - - - - - - - - - - - - - - - - -
The following two macros are used to define types that are internal to the
SWI-Prolog library  but appear in  public  API signatures.  None of  these
types should be  used by derived code;  the mangling  done by PL_OPAQUE is
intended solely to avoid clutter  in global type namespaces and should not
be relied upon to remain unchanged across versions.
- - - - - - - - - - - - - - - - - - - - - - - - - - - - - - - - - - - - - */
#ifndef PL_OPAQUE
#define PL_OPAQUE(type)		__PL_ ## type
#define _DEFINED_PL_OPAQUE
#endif
#ifndef PL_STRUCT
#define PL_STRUCT(name)		struct PL_OPAQUE(name)
#define _DEFINED_PL_STRUCT
#endif

/* Shorthand defines, for brevity in this file. They get undefined
 * at the bottom, so don't use them in #define definitions (which
 * use lazy evaluation) or in derived code.
 */
#define _PLQ PL_OPAQUE
#define _PLS PL_STRUCT


		 /*******************************
		 *	  GCC ATTRIBUTES	*
		 *******************************/

#if __GNUC__ >= 4
#define WUNUSED __attribute__((warn_unused_result))
#define WDEPRECATED __attribute__((deprecated))
#else
#define WUNUSED
#define WDEPRECATED
#endif


		 /*******************************
		 *	       TYPES		*
		 *******************************/

typedef uintptr_t	_PLQ(word);	/* Anonymous ptr-sized object*/
#ifndef PL_HAVE_ATOM_T
#define PL_HAVE_ATOM_T
typedef uintptr_t	atom_t;		/* Prolog atom */
#endif
typedef _PLQ(word)	functor_t;	/* Name/arity pair */
typedef uintptr_t	_PLQ(code);	/* Prolog bytecode type */
typedef _PLS(module) *	module_t;	/* Prolog module */
typedef _PLS(procedure) *predicate_t;	/* Prolog procedure */
typedef _PLS(record) *	record_t;	/* Prolog recorded term */
#ifndef PL_HAVE_TERM_T
#define PL_HAVE_TERM_T
typedef uintptr_t	term_t;		/* opaque term handle */
#endif
typedef _PLS(queryRef) *qid_t;		/* opaque query handle */
typedef uintptr_t	PL_fid_t;	/* opaque foreign context handle */
typedef _PLS(foreign_context) *control_t; /* non-deterministic control arg */
typedef _PLS(PL_local_data) *PL_engine_t; /* opaque engine handle */
typedef uintptr_t	PL_atomic_t;	/* same a word */
typedef uintptr_t	foreign_t;	/* return type of foreign functions */
typedef wchar_t		pl_wchar_t;	/* Prolog wide character */
#ifdef __cplusplus
typedef void *		pl_function_t;      /* pass function as void* */
#else
typedef foreign_t	(*pl_function_t)(); /* foreign language functions */
#endif
typedef uintptr_t	buf_mark_t;	/* buffer mark handle */

#define fid_t PL_fid_t			/* avoid AIX name-clash */

typedef struct io_stream IOSTREAM;	/* fully defined in SWI-Stream.h */

					/* values for PL_get_term_value() */
typedef union
{ int64_t i;				/* PL_INTEGER */
  double f;				/* PL_FLOAT */
  char * s;				/* PL_STRING */
  atom_t a;				/* PL_ATOM */
  struct				/* PL_TERM */
  { atom_t name;
    size_t arity;
  } t;
} term_value_t;


#ifndef TRUE
#define TRUE	(1)
#define FALSE	(0)
#endif

		 /*******************************
		 *      TERM-TYPE CONSTANTS	*
		 *******************************/
					/* PL_unify_term() arguments */
#define	PL_VARIABLE	 (1)		/* nothing */
#define PL_ATOM		 (2)		/* const char * */
#define PL_INTEGER	 (3)		/* int */
#define PL_RATIONAL	 (4)		/* rational number */
#define PL_FLOAT	 (5)		/* double */
#define PL_STRING	 (6)		/* const char * */
#define PL_TERM		 (7)

#define PL_NIL		 (8)		/* The constant [] */
#define PL_BLOB		 (9)		/* non-atom blob */
#define PL_LIST_PAIR	 (10)		/* [_|_] term */

					/* PL_unify_term() */
#define PL_FUNCTOR	 (11)		/* functor_t, arg ... */
#define PL_LIST		 (12)		/* length, arg ... */
#define PL_CHARS	 (13)		/* const char * */
#define PL_POINTER	 (14)		/* void * */
					/* PlArg::PlArg(text, type) */
#define PL_CODE_LIST	 (15)		/* [ascii...] */
#define PL_CHAR_LIST	 (16)		/* [h,e,l,l,o] */
#define PL_BOOL		 (17)		/* PL_set_prolog_flag() */
#define PL_FUNCTOR_CHARS (18)		/* PL_unify_term() */
#define _PL_PREDICATE_INDICATOR (19)	/* predicate_t (Procedure) */
#define PL_SHORT	 (20)		/* short */
#define PL_INT		 (21)		/* int */
#define PL_LONG		 (22)		/* long */
#define PL_DOUBLE	 (23)		/* double */
#define PL_NCHARS	 (24)		/* size_t, const char * */
#define PL_UTF8_CHARS	 (25)		/* const char * */
#define PL_UTF8_STRING	 (26)		/* const char * */
#define PL_INT64	 (27)		/* int64_t */
#define PL_NUTF8_CHARS	 (28)		/* size_t, const char * */
#define PL_NUTF8_CODES	 (29)		/* size_t, const char * */
#define PL_NUTF8_STRING	 (30)		/* size_t, const char * */
#define PL_NWCHARS	 (31)		/* size_t, const wchar_t * */
#define PL_NWCODES	 (32)		/* size_t, const wchar_t * */
#define PL_NWSTRING	 (33)		/* size_t, const wchar_t * */
#define PL_MBCHARS	 (34)		/* const char * */
#define PL_MBCODES	 (35)		/* const char * */
#define PL_MBSTRING	 (36)		/* const char * */
#define PL_INTPTR	 (37)		/* intptr_t */
#define PL_CHAR		 (38)		/* int */
#define PL_CODE		 (39)		/* int */
#define PL_BYTE		 (40)		/* int */
					/* PL_skip_list() */
#define PL_PARTIAL_LIST	 (41)		/* a partial list */
#define PL_CYCLIC_TERM	 (42)		/* a cyclic list/term */
#define PL_NOT_A_LIST	 (43)		/* Object is not a list */
					/* dicts */
#define PL_DICT		 (44)

/* Or'ed flags for PL_set_prolog_flag() */
/* MUST fit in a short int! */
#define FF_READONLY	 0x1000		/* Read-only prolog flag */
#define FF_KEEP		 0x2000		/* keep prolog flag if already set */
#define FF_NOCREATE	 0x4000		/* Fail if flag is non-existent */
#define FF_FORCE	 0x8000		/* Force setting, overwrite READONLY */
#define FF_MASK		 0xf000


		/********************************
		*    DETERMINISTIC CALL/RETURN  *
		*********************************/

/* PL_succeed and PL_fail are deprecated */
#define	PL_succeed	return TRUE	/* succeed deterministically */
#define PL_fail		return FALSE	/* fail */


		/********************************
		* NON-DETERMINISTIC CALL/RETURN *
		*********************************/

/*  Note 1: Non-deterministic foreign functions may also use the deterministic
    return methods PL_succeed and PL_fail.

    Note 2: The argument to PL_retry is a sizeof(ptr)-2 bits signed
    integer (use type intptr_t).
*/

#define PL_FIRST_CALL		(0)
#define PL_CUTTED		(1)	/* deprecated */
#define PL_PRUNED		(1)
#define PL_REDO			(2)
#define PL_RESUME		(3)

#define PL_retry(n)		return _PL_retry(n)
#define PL_retry_address(a)	return _PL_retry_address(a)
#define PL_yield_address(a)	return _PL_yield_address(a)

PL_EXPORT(foreign_t)	_PL_retry(intptr_t);
PL_EXPORT(foreign_t)	_PL_retry_address(void *);
PL_EXPORT(foreign_t)	_PL_yield_address(void *);
PL_EXPORT(int)		PL_foreign_control(control_t);
PL_EXPORT(intptr_t)	PL_foreign_context(control_t);
PL_EXPORT(void *)	PL_foreign_context_address(control_t);
PL_EXPORT(predicate_t)	PL_foreign_context_predicate(control_t);


		/********************************
		*      REGISTERING FOREIGNS     *
		*********************************/

typedef struct PL_extension
{ const char   *predicate_name;		/* Name of the predicate */
  short		arity;			/* Arity of the predicate */
  pl_function_t	function;		/* Implementing functions */
  short		flags;			/* Or of PL_FA_... */
} PL_extension;

#define PL_FA_NOTRACE		(0x01)	/* foreign cannot be traced */
#define PL_FA_TRANSPARENT	(0x02)	/* foreign is module transparent (deprecated) */
#define PL_FA_NONDETERMINISTIC	(0x04)	/* foreign is non-deterministic */
#define PL_FA_VARARGS		(0x08)	/* call using t0, ac, ctx */
#define PL_FA_CREF		(0x10)	/* Internal: has clause-reference */
#define PL_FA_ISO		(0x20)	/* Internal: ISO core predicate */
#define PL_FA_META		(0x40)	/* Additional meta-argument spec */
#define PL_FA_SIG_ATOMIC	(0x80)  /* Internal: do not dispatch signals */

extern			PL_extension PL_extensions[]; /* not Win32! */
PL_EXPORT(void)		PL_register_extensions(const PL_extension *e);
PL_EXPORT(void)		PL_register_extensions_in_module(const char *module, const PL_extension *e);
PL_EXPORT(int)		PL_register_foreign(const char *name, int arity,
					    pl_function_t func,
					    int flags, ...);
PL_EXPORT(int)		PL_register_foreign_in_module(const char *module,
						      const char *name, int arity,
						      pl_function_t func,
						      int flags, ...);
PL_EXPORT(void)		PL_load_extensions(const PL_extension *e); /* WDEPRECATED */

		 /*******************************
		 *	      LICENSE		*
		 *******************************/

PL_EXPORT(void)		PL_license(const char *license, const char *module);

		/********************************
		*            MODULES            *
		*********************************/

PL_EXPORT(module_t)	PL_context(void);
PL_EXPORT(atom_t)	PL_module_name(module_t module);
PL_EXPORT(module_t)	PL_new_module(atom_t name);
PL_EXPORT(int)		PL_strip_module(term_t in, module_t *m, term_t out) WUNUSED;

		 /*******************************
		 *	     CONSTANTS		*
		 *******************************/

PL_EXPORT(const atom_t) *_PL_atoms(void); /* base of reserved (meta-)atoms */
#ifndef PL_KERNEL
#define ATOM_nil	(_PL_atoms()[0]) /* `[]` */
#define ATOM_dot	(_PL_atoms()[1]) /* `.` */
#endif /*PL_KERNEL*/


		 /*******************************
		 *	     CALL-BACK		*
		 *******************************/

#ifdef PL_KERNEL
#define PL_Q_DEBUG		0x0001	/* = TRUE for backward compatibility */
#endif
#define PL_Q_NORMAL		0x0002	/* normal usage */
#define PL_Q_NODEBUG		0x0004	/* use this one */
#define PL_Q_CATCH_EXCEPTION	0x0008	/* handle exceptions in C */
#define PL_Q_PASS_EXCEPTION	0x0010	/* pass to parent environment */
#define PL_Q_ALLOW_YIELD	0x0020	/* Support I_YIELD */
#define PL_Q_EXT_STATUS		0x0040	/* Return extended status */
#ifdef PL_KERNEL
#define PL_Q_DETERMINISTIC	0x0100	/* call was deterministic */
#endif

					/* PL_Q_EXT_STATUS return codes */
#define PL_S_NOT_INNER	       -2	/* Query is not inner query */
#define PL_S_EXCEPTION	       -1	/* Query raised exception */
#define PL_S_FALSE		0	/* Query failed */
#define PL_S_TRUE		1	/* Query succeeded with choicepoint */
#define PL_S_LAST		2	/* Query succeeded without CP */
#define PL_S_YIELD	      255	/* Foreign yield */

			/* Foreign context frames */
PL_EXPORT(fid_t)	PL_open_foreign_frame(void);
PL_EXPORT(void)		PL_rewind_foreign_frame(fid_t cid);
PL_EXPORT(void)		PL_close_foreign_frame(fid_t cid);
PL_EXPORT(void)		PL_discard_foreign_frame(fid_t cid);

			/* Finding predicates */
PL_EXPORT(predicate_t)	PL_pred(functor_t f, module_t m);
PL_EXPORT(predicate_t)	PL_predicate(const char *name, int arity,
				     const char* module);
PL_EXPORT(int)		PL_predicate_info(predicate_t pred,
					  atom_t *name, size_t *arity,
					  module_t *module);

			/* Call-back */
PL_EXPORT(qid_t)	PL_open_query(module_t m, int flags,
				      predicate_t pred, term_t t0);
PL_EXPORT(int)		PL_next_solution(qid_t qid) WUNUSED;
PL_EXPORT(int)		PL_close_query(qid_t qid);
PL_EXPORT(int)		PL_cut_query(qid_t qid);
PL_EXPORT(qid_t)	PL_current_query(void);
PL_EXPORT(PL_engine_t)	PL_query_engine(qid_t qid);
PL_EXPORT(int)		PL_can_yield(void);

			/* Simplified (but less flexible) call-back */
PL_EXPORT(int)		PL_call(term_t t, module_t m) WUNUSED;
PL_EXPORT(int)		PL_call_predicate(module_t m, int flags,
					  predicate_t pred, term_t t0); /* TODO: WUNUSED */
			/* Handling exceptions */
PL_EXPORT(term_t)	PL_exception(qid_t qid);
PL_EXPORT(int)		PL_raise_exception(term_t exception);
PL_EXPORT(int)		PL_throw(term_t exception); /* WDEPRECATED */
PL_EXPORT(void)		PL_clear_exception(void);
			/* Engine-based coroutining */
PL_EXPORT(term_t)	PL_yielded(qid_t qid);


		 /*******************************
		 *	      ASSERT		*
		 *******************************/

#define PL_ASSERTZ		0x0000
#define PL_ASSERTA		0x0001
#define PL_CREATE_THREAD_LOCAL	0x0010
#define PL_CREATE_INCREMENTAL	0x0020

PL_EXPORT(int)		PL_assert(term_t term, module_t m, int flags);




		 /*******************************
		 *        TERM-REFERENCES	*
		 *******************************/

			/* Creating and destroying term-refs */
PL_EXPORT(term_t)	PL_new_term_refs(size_t n);
PL_EXPORT(term_t)	PL_new_term_ref(void);
PL_EXPORT(term_t)	PL_copy_term_ref(term_t from);
PL_EXPORT(void)		PL_reset_term_refs(term_t r);

			/* Constants */
PL_EXPORT(atom_t)	PL_new_atom(const char *s);
PL_EXPORT(atom_t)	PL_new_atom_nchars(size_t len, const char *s);
PL_EXPORT(atom_t)	PL_new_atom_wchars(size_t len, const pl_wchar_t *s);
PL_EXPORT(atom_t)	PL_new_atom_mbchars(int rep, size_t len, const char *s);
PL_EXPORT(const char *)	PL_atom_chars(atom_t a); /* WDEPRECATED */
PL_EXPORT(const char *)	PL_atom_nchars(atom_t a, size_t *len);
PL_EXPORT(int)		PL_atom_mbchars(atom_t a, size_t *len, char **s,
					unsigned int flags);
PL_EXPORT(const wchar_t *)	PL_atom_wchars(atom_t a, size_t *len);
PL_EXPORT(void)		PL_register_atom(atom_t a);
PL_EXPORT(void)		PL_unregister_atom(atom_t a);
#ifdef O_DEBUG_ATOMGC
#define PL_register_atom(a) \
	_PL_debug_register_atom(a, __FILE__, __LINE__, __PRETTY_FUNCTION__)
#define PL_unregister_atom(a) \
	_PL_debug_unregister_atom(a, __FILE__, __LINE__, __PRETTY_FUNCTION__)
PL_EXPORT(void)		_PL_debug_register_atom(atom_t a,
						const char *file, int line,
						const char *func);
PL_EXPORT(void)		_PL_debug_unregister_atom(atom_t a,
						  const char *file, int line,
						  const char *func);
#endif
PL_EXPORT(functor_t)	PL_new_functor_sz(atom_t f, size_t a);
PL_EXPORT(functor_t)	PL_new_functor(atom_t f, int a);
PL_EXPORT(atom_t)	PL_functor_name(functor_t f);
PL_EXPORT(int)		PL_functor_arity(functor_t f);
PL_EXPORT(size_t)	PL_functor_arity_sz(functor_t f);

			/* Get C-values from Prolog terms */
PL_EXPORT(int)		PL_get_atom(term_t t, atom_t *a) WUNUSED;
PL_EXPORT(int)		PL_get_bool(term_t t, int *value) WUNUSED;
PL_EXPORT(int)		PL_get_atom_chars(term_t t, char **a) WUNUSED;
#define PL_get_string_chars(t, s, l) PL_get_string(t,s,l)
					/* PL_get_string() is deprecated */
PL_EXPORT(int)		PL_get_string(term_t t, char **s, size_t *len) WUNUSED;
PL_EXPORT(int)		PL_get_chars(term_t t, char **s, unsigned int flags) WUNUSED;
PL_EXPORT(int)		PL_get_list_chars(term_t l, char **s,
					  unsigned int flags) WUNUSED;
PL_EXPORT(int)		PL_get_atom_nchars(term_t t, size_t *len, char **a) WUNUSED;
PL_EXPORT(int)		PL_get_list_nchars(term_t l,
					   size_t *len, char **s,
					   unsigned int flags) WUNUSED;
PL_EXPORT(int)		PL_get_nchars(term_t t,
				      size_t *len, char **s,
				      unsigned int flags) WUNUSED;
PL_EXPORT(int)		PL_get_integer(term_t t, int *i) WUNUSED;
PL_EXPORT(int)		PL_get_long(term_t t, long *i) WUNUSED;
PL_EXPORT(int)		PL_get_intptr(term_t t, intptr_t *i) WUNUSED;
PL_EXPORT(int)		PL_get_pointer(term_t t, void **ptr) WUNUSED;
PL_EXPORT(int)		PL_get_float(term_t t, double *f) WUNUSED;
PL_EXPORT(int)		PL_get_functor(term_t t, functor_t *f) WUNUSED;
PL_EXPORT(int)		PL_get_name_arity_sz(term_t t, atom_t *name,
					     size_t *arity) WUNUSED;
PL_EXPORT(int)		PL_get_compound_name_arity_sz(term_t t, atom_t *name,
						      size_t *arity) WUNUSED;
PL_EXPORT(int)		PL_get_name_arity(term_t t, atom_t *name,
					  int *arity) WUNUSED;
PL_EXPORT(int)		PL_get_compound_name_arity(term_t t, atom_t *name,
						   int *arity) WUNUSED;
PL_EXPORT(int)		PL_get_module(term_t t, module_t *module) WUNUSED;
PL_EXPORT(int)		PL_get_arg_sz(size_t index, term_t t, term_t a) WUNUSED;
PL_EXPORT(int)		PL_get_arg(int index, term_t t, term_t a) WUNUSED;
PL_EXPORT(int)		PL_get_dict_key(atom_t key, term_t dict, term_t value);
PL_EXPORT(int)		PL_get_list(term_t l, term_t h, term_t t) WUNUSED;
PL_EXPORT(int)		PL_get_head(term_t l, term_t h) WUNUSED;
PL_EXPORT(int)		PL_get_tail(term_t l, term_t t) WUNUSED;
PL_EXPORT(int)		PL_get_nil(term_t l) WUNUSED;
PL_EXPORT(int)		PL_get_term_value(term_t t, term_value_t *v) WUNUSED;
PL_EXPORT(char *)	PL_quote(int chr, const char *data);
#define PL_FOR_DICT_SORTED	0x1
PL_EXPORT(int)		PL_for_dict(term_t dict,
				    int (*func)(term_t key, term_t value, void *closure),
				    void *closure,
				    int flags);

			/* Verify types */
PL_EXPORT(int)		PL_term_type(term_t t);
PL_EXPORT(int)		PL_is_variable(term_t t);
PL_EXPORT(int)		PL_is_ground(term_t t);
PL_EXPORT(int)		PL_is_atom(term_t t);
PL_EXPORT(int)		PL_is_integer(term_t t);
PL_EXPORT(int)		PL_is_string(term_t t);
PL_EXPORT(int)		PL_is_float(term_t t);
PL_EXPORT(int)		PL_is_rational(term_t t);
PL_EXPORT(int)		PL_is_compound(term_t t);
PL_EXPORT(int)		PL_is_callable(term_t t);
PL_EXPORT(int)		PL_is_functor(term_t t, functor_t f);
PL_EXPORT(int)		PL_is_list(term_t t);
PL_EXPORT(int)		PL_is_dict(term_t t);
PL_EXPORT(int)		PL_is_pair(term_t t);
PL_EXPORT(int)		PL_is_atomic(term_t t);
PL_EXPORT(int)		PL_is_number(term_t t);
PL_EXPORT(int)		PL_is_acyclic(term_t t);

			/* Assign to term-references */
PL_EXPORT(int)		PL_put_variable(term_t t);
PL_EXPORT(int)		PL_put_atom(term_t t, atom_t a);
PL_EXPORT(int)		PL_put_bool(term_t t, int val);
PL_EXPORT(int)		PL_put_atom_chars(term_t t, const char *chars);
PL_EXPORT(int)		PL_put_string_chars(term_t t, const char *chars) WUNUSED;
PL_EXPORT(int)		PL_put_chars(term_t t, int flags,
				     size_t len, const char *chars) WUNUSED;
PL_EXPORT(int)		PL_put_list_chars(term_t t, const char *chars) WUNUSED;
PL_EXPORT(int)		PL_put_list_codes(term_t t, const char *chars) WUNUSED;
PL_EXPORT(int)		PL_put_atom_nchars(term_t t, size_t l, const char *chars);
PL_EXPORT(int)		PL_put_string_nchars(term_t t, size_t len, const char *chars) WUNUSED;
PL_EXPORT(int)		PL_put_list_nchars(term_t t, size_t l, const char *chars) WUNUSED;
PL_EXPORT(int)		PL_put_list_ncodes(term_t t, size_t l, const char *chars) WUNUSED;
PL_EXPORT(int)		PL_put_integer(term_t t, long i) WUNUSED;
PL_EXPORT(int)		PL_put_pointer(term_t t, void *ptr) WUNUSED;
PL_EXPORT(int)		PL_put_float(term_t t, double f) WUNUSED;
PL_EXPORT(int)		PL_put_functor(term_t t, functor_t functor) WUNUSED;
PL_EXPORT(int)		PL_put_list(term_t l) WUNUSED;
PL_EXPORT(int)		PL_put_nil(term_t l);
PL_EXPORT(int)		PL_put_term(term_t t1, term_t t2) WUNUSED;
PL_EXPORT(int)		PL_put_dict(term_t t, atom_t tag, size_t len,
				    const atom_t *keys, term_t values) WUNUSED;
PL_EXPORT(atom_t)	_PL_cons_small_int(int64_t v);
PL_EXPORT(void)		_PL_unregister_keys(size_t len, atom_t *keys);

			/* construct a functor or list-cell */
PL_EXPORT(int)		PL_cons_functor(term_t h, functor_t f, ...) WUNUSED;
PL_EXPORT(int)		PL_cons_functor_v(term_t h, functor_t fd, term_t a0) WUNUSED;
PL_EXPORT(int)		PL_cons_list(term_t l, term_t h, term_t t) WUNUSED;

			/* Unify term-references */
PL_EXPORT(int)		PL_unify(term_t t1, term_t t2) WUNUSED;
PL_EXPORT(int)		PL_unify_atom(term_t t, atom_t a) WUNUSED;
PL_EXPORT(int)		PL_unify_atom_chars(term_t t, const char *chars) WUNUSED;
PL_EXPORT(int)		PL_unify_list_chars(term_t t, const char *chars) WUNUSED;
PL_EXPORT(int)		PL_unify_list_codes(term_t t, const char *chars) WUNUSED;
PL_EXPORT(int)		PL_unify_string_chars(term_t t, const char *chars) WUNUSED;
PL_EXPORT(int)		PL_unify_atom_nchars(term_t t, size_t l, const char *s) WUNUSED;
PL_EXPORT(int)		PL_unify_list_ncodes(term_t t, size_t l, const char *s) WUNUSED;
PL_EXPORT(int)		PL_unify_list_nchars(term_t t, size_t l, const char *s) WUNUSED;
PL_EXPORT(int)		PL_unify_string_nchars(term_t t,
					       size_t len,
					       const char *chars) WUNUSED;
PL_EXPORT(int)		PL_unify_bool(term_t t, int n) WUNUSED;
PL_EXPORT(int)		PL_unify_integer(term_t t, intptr_t n) WUNUSED;
PL_EXPORT(int)		PL_unify_float(term_t t, double f) WUNUSED;
PL_EXPORT(int)		PL_unify_pointer(term_t t, void *ptr) WUNUSED;
PL_EXPORT(int)		PL_unify_functor(term_t t, functor_t f) WUNUSED;
PL_EXPORT(int)		PL_unify_compound(term_t t, functor_t f) WUNUSED;
PL_EXPORT(int)		PL_unify_list(term_t l, term_t h, term_t t) WUNUSED;
PL_EXPORT(int)		PL_unify_nil(term_t l) WUNUSED;
PL_EXPORT(int)		PL_unify_arg_sz(size_t index, term_t t, term_t a) WUNUSED;
PL_EXPORT(int)		PL_unify_arg(int index, term_t t, term_t a) WUNUSED;
PL_EXPORT(int)		PL_unify_term(term_t t, ...) WUNUSED;
PL_EXPORT(int)		PL_unify_chars(term_t t, int flags,
				       size_t len, const char *s) WUNUSED;

		 /*******************************
		 *	       LISTS		*
		 *******************************/

PL_EXPORT(int)		PL_skip_list(term_t list, term_t tail, size_t *len);


		 /*******************************
		 *    WIDE CHARACTER VERSIONS	*
		 *******************************/

PL_EXPORT(int)		PL_put_wchars(term_t t, int type,
				      size_t len, const pl_wchar_t *s) WUNUSED;
PL_EXPORT(int)		PL_unify_wchars(term_t t, int type,
					size_t len, const pl_wchar_t *s) WUNUSED;
PL_EXPORT(int)		PL_unify_wchars_diff(term_t t, term_t tail, int type,
					size_t len, const pl_wchar_t *s) WUNUSED;
PL_EXPORT(int)		PL_get_wchars(term_t l,
				      size_t *length, pl_wchar_t **s,
				      unsigned flags) WUNUSED;
PL_EXPORT(size_t)	PL_utf8_strlen(const char *s, size_t len) WUNUSED;


		 /*******************************
		 *	   WIDE INTEGERS	*
		 *******************************/


PL_EXPORT(int)		PL_get_int64(term_t t, int64_t *i) WUNUSED;
PL_EXPORT(int)		PL_get_uint64(term_t t, uint64_t *i) WUNUSED;
PL_EXPORT(int)		PL_unify_int64(term_t t, int64_t value) WUNUSED;
PL_EXPORT(int)		PL_unify_uint64(term_t t, uint64_t value) WUNUSED;
PL_EXPORT(int)		PL_put_int64(term_t t, int64_t i) WUNUSED;
PL_EXPORT(int)		PL_put_uint64(term_t t, uint64_t i) WUNUSED;


		 /*******************************
		 *     ATTRIBUTED VARIABLES	*
		 *******************************/

PL_EXPORT(int)		PL_is_attvar(term_t t);
PL_EXPORT(int)		PL_get_attr(term_t v, term_t a);


		 /*******************************
		 *           TABLING            *
		 *******************************/

PL_EXPORT(int)		PL_get_delay_list(term_t l);


		 /*******************************
		 *	      ERRORS		*
		 *******************************/

PL_EXPORT(int)		PL_get_atom_ex(term_t t, atom_t *a);
PL_EXPORT(int)		PL_get_integer_ex(term_t t, int *i);
PL_EXPORT(int)		PL_get_long_ex(term_t t, long *i);
PL_EXPORT(int)		PL_get_int64_ex(term_t t, int64_t *i);
PL_EXPORT(int)		PL_get_uint64_ex(term_t t, uint64_t *i);
PL_EXPORT(int)		PL_get_intptr_ex(term_t t, intptr_t *i);
PL_EXPORT(int)		PL_get_size_ex(term_t t, size_t *i);
PL_EXPORT(int)		PL_get_bool_ex(term_t t, int *i);
PL_EXPORT(int)		PL_get_float_ex(term_t t, double *f);
PL_EXPORT(int)		PL_get_char_ex(term_t t, int *p, int eof);
PL_EXPORT(int)		PL_unify_bool_ex(term_t t, int val);
PL_EXPORT(int)		PL_get_pointer_ex(term_t t, void **addrp);
PL_EXPORT(int)		PL_unify_list_ex(term_t l, term_t h, term_t t);
PL_EXPORT(int)		PL_unify_nil_ex(term_t l);
PL_EXPORT(int)		PL_get_list_ex(term_t l, term_t h, term_t t);
PL_EXPORT(int)		PL_get_nil_ex(term_t l);

PL_EXPORT(int)		PL_instantiation_error(term_t culprit);
PL_EXPORT(int)		PL_uninstantiation_error(term_t culprit);
PL_EXPORT(int)		PL_representation_error(const char *resource);
PL_EXPORT(int)		PL_type_error(const char *expected, term_t culprit);
PL_EXPORT(int)		PL_domain_error(const char *expected, term_t culprit);
PL_EXPORT(int)		PL_existence_error(const char *type, term_t culprit);
PL_EXPORT(int)		PL_permission_error(const char *operation,
					    const char *type, term_t culprit);
PL_EXPORT(int)		PL_resource_error(const char *resource);
PL_EXPORT(int)		PL_syntax_error(const char *msg, IOSTREAM *in);

		 /*******************************
		 *	       BLOBS		*
		 *******************************/

#define PL_BLOB_MAGIC_B	0x75293a00	/* Magic to validate a blob-type */
#define PL_BLOB_VERSION 1		/* Current version */
#define PL_BLOB_MAGIC	(PL_BLOB_MAGIC_B|PL_BLOB_VERSION)

#define PL_BLOB_UNIQUE	0x01		/* Blob content is unique */
#define PL_BLOB_TEXT	0x02		/* blob contains text */
#define PL_BLOB_NOCOPY	0x04		/* do not copy the data */
#define PL_BLOB_WCHAR	0x08		/* wide character string */

typedef struct PL_blob_t
{ uintptr_t		magic;		/* PL_BLOB_MAGIC */
  uintptr_t		flags;		/* PL_BLOB_* */
  const char *		name;		/* name of the type */
  int			(*release)(atom_t a);
  int			(*compare)(atom_t a, atom_t b);
  int			(*write)(IOSTREAM *s, atom_t a, int flags);
  void			(*acquire)(atom_t a);
  int			(*save)(atom_t a, IOSTREAM *s);
  atom_t		(*load)(IOSTREAM *s);
  size_t		padding;	/* Required 0-padding */
					/* private */
  void *		reserved[9];	/* for future extension */
  int			registered;	/* Already registered? */
  int			rank;		/* Rank for ordering atoms */
  struct PL_blob_t *    next;		/* next in registered type-chain */
  atom_t		atom_name;	/* Name as atom */
} PL_blob_t;

PL_EXPORT(int)		PL_is_blob(term_t t, PL_blob_t **type);
PL_EXPORT(int)		PL_unify_blob(term_t t, void *blob, size_t len,
				      PL_blob_t *type);
PL_EXPORT(atom_t)	PL_new_blob(void *blob, size_t len, PL_blob_t *type);
PL_EXPORT(int)		PL_put_blob(term_t t, void *blob, size_t len,
				    PL_blob_t *type);
PL_EXPORT(int)		PL_get_blob(term_t t, void **blob, size_t *len,
				    PL_blob_t **type);

PL_EXPORT(void*)	PL_blob_data(atom_t a,
				     size_t *len,
				     struct PL_blob_t **type);
PL_EXPORT(int)		PL_free_blob(atom_t blob);

PL_EXPORT(void)		PL_register_blob_type(PL_blob_t *type);
PL_EXPORT(PL_blob_t*)	PL_find_blob_type(const char* name);
PL_EXPORT(int)		PL_unregister_blob_type(PL_blob_t *type);


#ifdef __GNU_MP__

		 /*******************************
		 *	       GMP		*
		 *******************************/

PL_EXPORT(int)	PL_get_mpz(term_t t, mpz_t mpz) WUNUSED;
PL_EXPORT(int)	PL_get_mpq(term_t t,  mpq_t mpq) WUNUSED;
PL_EXPORT(int)	PL_unify_mpz(term_t t, mpz_t mpz) WUNUSED;
PL_EXPORT(int)	PL_unify_mpq(term_t t, mpq_t mpq) WUNUSED;

#endif /*__GNU_MP__*/

		 /*******************************
		 *	  FILENAME SUPPORT	*
		 *******************************/

#define PL_FILE_ABSOLUTE	0x01	/* return absolute path */
#define PL_FILE_OSPATH		0x02	/* return path in OS notation */
#define PL_FILE_SEARCH		0x04	/* use file_search_path */
#define PL_FILE_EXIST		0x08	/* demand file to exist */
#define PL_FILE_READ		0x10	/* demand read-access */
#define PL_FILE_WRITE		0x20	/* demand write-access */
#define PL_FILE_EXECUTE		0x40	/* demand execute-access */
#define PL_FILE_NOERRORS	0x80	/* do not raise exceptions */

PL_EXPORT(int)		PL_get_file_name(term_t n, char **name, int flags);
PL_EXPORT(int)		PL_get_file_nameW(term_t n, wchar_t **name, int flags);
PL_EXPORT(void)		PL_changed_cwd(void); /* foreign code changed CWD */
PL_EXPORT(char *)	PL_cwd(char *buf, size_t buflen);


		 /*******************************
		 *    QUINTUS/SICSTUS WRAPPER	*
		 *******************************/

PL_EXPORT(int)		PL_cvt_i_bool(term_t p, int *c); /* Note "int" because C has no "bool" */
PL_EXPORT(int)		PL_cvt_i_char(term_t p, char *c);
PL_EXPORT(int)		PL_cvt_i_schar(term_t p, signed char *c);
PL_EXPORT(int)		PL_cvt_i_uchar(term_t p, unsigned char *c);
PL_EXPORT(int)		PL_cvt_i_short(term_t p, short *s);
PL_EXPORT(int)		PL_cvt_i_ushort(term_t p, unsigned short *s);
PL_EXPORT(int)		PL_cvt_i_int(term_t p, int *c);
PL_EXPORT(int)		PL_cvt_i_uint(term_t p, unsigned int *c);
PL_EXPORT(int)		PL_cvt_i_long(term_t p, long *c);
PL_EXPORT(int)		PL_cvt_i_ulong(term_t p, unsigned long *c);
PL_EXPORT(int)		PL_cvt_i_llong(term_t p, long long *c);
PL_EXPORT(int)		PL_cvt_i_ullong(term_t p, unsigned long long *c);
PL_EXPORT(int)		PL_cvt_i_int32(term_t p, int32_t *c);
PL_EXPORT(int)		PL_cvt_i_uint32(term_t p, uint32_t *c);
PL_EXPORT(int)		PL_cvt_i_int64(term_t p, int64_t *c);
PL_EXPORT(int)		PL_cvt_i_uint64(term_t p, uint64_t *c);
PL_EXPORT(int)		PL_cvt_i_size_t(term_t p, size_t *c);
PL_EXPORT(int)		PL_cvt_i_float(term_t p, double *c);
PL_EXPORT(int)		PL_cvt_i_single(term_t p, float *c);
PL_EXPORT(int)		PL_cvt_i_string(term_t p, char **c);
PL_EXPORT(int)		PL_cvt_i_codes(term_t p, char **c);
PL_EXPORT(int)		PL_cvt_i_atom(term_t p, atom_t *c);
PL_EXPORT(int)		PL_cvt_i_address(term_t p, void *c);
PL_EXPORT(int)		PL_cvt_o_int64(int64_t c, term_t p);
PL_EXPORT(int)		PL_cvt_o_float(double c, term_t p);
PL_EXPORT(int)		PL_cvt_o_single(float c, term_t p);
PL_EXPORT(int)		PL_cvt_o_string(const char *c, term_t p);
PL_EXPORT(int)		PL_cvt_o_codes(const char *c, term_t p);
PL_EXPORT(int)		PL_cvt_o_atom(atom_t c, term_t p);
PL_EXPORT(int)		PL_cvt_o_address(void *address, term_t p);
PL_EXPORT(term_t)	PL_new_nil_ref(void);

/* set/get encoding for PL_cvt_*_string() functions.  The default
   is UTF-8 (REP_UTF8)
*/

PL_EXPORT(int)		PL_cvt_encoding(void);
PL_EXPORT(int)		PL_cvt_set_encoding(int enc);
PL_EXPORT(void)		SP_set_state(int state);
PL_EXPORT(int)		SP_get_state(void);


		 /*******************************
		 *	     COMPARE		*
		 *******************************/

PL_EXPORT(int)		PL_compare(term_t t1, term_t t2);
PL_EXPORT(int)		PL_same_compound(term_t t1, term_t t2);

		 /*******************************
		 *	     MESSAGES		*
		 *******************************/
#if !defined(WPRINTF12)
/* these macros are duplicated in SWI-Streams.h */
#if defined(CHECK_FORMAT)
#define WPRINTF12  __attribute__ ((format (printf, 1, 2)))
#define WPRINTF23  __attribute__ ((format (printf, 2, 3)))
#define WPRINTF34  __attribute__ ((format (printf, 3, 4)))
#else
#define WPRINTF12
#define WPRINTF23
#define WPRINTF34
#endif
#endif

<<<<<<< HEAD
#define PL_warningX PL_warning	/* forward compatibility */
PL_EXPORT(int)		PL_warning(const char *fmt, ...);
PL_EXPORT(void)		PL_fatal_error(const char *fmt, ...);
=======
PL_EXPORT(int)		PL_warning(const char *fmt, ...) WPRINTF12;
PL_EXPORT(int)		PL_warningX(const char *fmt, ...);
PL_EXPORT(void)		PL_fatal_error(const char *fmt, ...) WPRINTF12;
>>>>>>> d468eb79

		 /*******************************
		 *      RECORDED DATABASE	*
		 *******************************/

PL_EXPORT(record_t)	PL_record(term_t term);
PL_EXPORT(int)		PL_recorded(record_t record, term_t term);
PL_EXPORT(void)		PL_erase(record_t record);
PL_EXPORT(record_t)	PL_duplicate_record(record_t r);

PL_EXPORT(char *)	PL_record_external(term_t t, size_t *size);
PL_EXPORT(int)		PL_recorded_external(const char *rec, term_t term);
PL_EXPORT(int)		PL_erase_external(char *rec);

		 /*******************************
		 *	   PROLOG FLAGS		*
		 *******************************/

#define PL_set_feature  PL_set_prolog_flag /* compatibility */
PL_EXPORT(int)		PL_set_prolog_flag(const char *name, int type, ...);


		 /*******************************
		 *	INTERNAL FUNCTIONS	*
		 *******************************/

PL_EXPORT(PL_atomic_t)	_PL_get_atomic(term_t t);
PL_EXPORT(void)		_PL_put_atomic(term_t t, PL_atomic_t a);
PL_EXPORT(int)		_PL_unify_atomic(term_t t, PL_atomic_t a);
PL_EXPORT(int)		_PL_get_arg_sz(size_t index, term_t t, term_t a);
PL_EXPORT(int)		_PL_get_arg(int index, term_t t, term_t a);


		 /*******************************
		 *	    CHAR BUFFERS	*
		 *******************************/

#define CVT_ATOM	    0x00000001
#define CVT_STRING	    0x00000002
#define CVT_LIST	    0x00000004
#define CVT_INTEGER	    0x00000008
#define CVT_RATIONAL	    0x00000010
#define CVT_FLOAT	    0x00000020
#define CVT_VARIABLE	    0x00000040
#define CVT_NUMBER	    (CVT_RATIONAL|CVT_FLOAT)
#define CVT_ATOMIC	    (CVT_NUMBER|CVT_ATOM|CVT_STRING)
#define CVT_WRITE	    0x00000080
#define CVT_WRITE_CANONICAL 0x00000100
#define CVT_WRITEQ	    0x00000200
#define CVT_ALL		    (CVT_ATOMIC|CVT_LIST)
#define CVT_XINTEGER	   (0x00000400|CVT_INTEGER)
#define CVT_MASK	    0x00000fff

#define CVT_EXCEPTION	    0x00001000	/* throw exception on error */
#define CVT_VARNOFAIL	    0x00002000	/* return 2 if argument is unbound */

#define BUF_DISCARDABLE	    0x00000000	/* Store in single thread-local buffer */
#define BUF_STACK	    0x00010000	/* Store in stack of buffers */
#define BUF_MALLOC	    0x00020000	/* Store using PL_malloc() */
#define BUF_ALLOW_STACK	    0x00040000	/* Allow pointer into (global) stack */

#define BUF_RING	    BUF_STACK   /* legacy ring buffer */

/* - - - - - - - - - - - - - - - - - - - - - - - - - - - - - - - - - - - - -
Output   representation   for   PL_get_chars()     and    friends.   The
prepresentation type REP_FN is for   PL_get_file_name()  and friends. On
Windows we use UTF-8 which is translated   by the `XOS' layer to Windows
UNICODE file functions.
- - - - - - - - - - - - - - - - - - - - - - - - - - - - - - - - - - - - - */

#define REP_ISO_LATIN_1	    0x00000000	/* output representation */
#define REP_UTF8	    0x00100000
#define REP_MB		    0x00200000
#ifdef __WINDOWS__
#define REP_FN		    REP_UTF8
#else
#define REP_FN		    REP_MB
#endif

#define PL_DIFF_LIST	    0x01000000	/* PL_unify_chars() */


		/*******************************
		*         STRING BUFFERS       *
		*******************************/

#define PL_STRINGS_MARK() \
	{ buf_mark_t __PL_mark; \
	  PL_mark_string_buffers(&__PL_mark);
#define PL_STRINGS_RELEASE() \
	  PL_release_string_buffers_from_mark(__PL_mark); \
	}

PL_EXPORT(void)		PL_mark_string_buffers(buf_mark_t *mark);
PL_EXPORT(void)         PL_release_string_buffers_from_mark(buf_mark_t mark);


		 /*******************************
		 *	  STREAM SUPPORT	*
		 *******************************/

					/* Make IOSTREAM known to Prolog */
#define PL_open_stream  PL_unify_stream	/* compatibility */
PL_EXPORT(int)		PL_unify_stream(term_t t, IOSTREAM *s);
PL_EXPORT(int)		PL_get_stream_handle(term_t t, IOSTREAM **s);
PL_EXPORT(int)		PL_get_stream(term_t t, IOSTREAM **s, int flags);
PL_EXPORT(int)		PL_get_stream_from_blob(atom_t a, IOSTREAM**s, int flags);
PL_EXPORT(IOSTREAM*)	PL_acquire_stream(IOSTREAM *s);
PL_EXPORT(int)		PL_release_stream(IOSTREAM *s);
PL_EXPORT(int)		PL_release_stream_noerror(IOSTREAM *s);
PL_EXPORT(IOSTREAM *)	PL_open_resource(module_t m,
					 const char *name,
					 const char *rc_class,
					 const char *mode);

PL_EXPORT(IOSTREAM *)*_PL_streams(void);	/* base of streams */
#ifndef PL_KERNEL
#define Suser_input     (_PL_streams()[0])
#define Suser_output    (_PL_streams()[1])
#define Suser_error     (_PL_streams()[2])
#define Scurrent_input  (_PL_streams()[3])
#define Scurrent_output (_PL_streams()[4])
#endif

#define PL_WRT_QUOTED		       0x01 /* quote atoms */
#define PL_WRT_IGNOREOPS	       0x02 /* ignore list/operators */
#define PL_WRT_NUMBERVARS	       0x04 /* print $VAR(N) as a variable */
#define PL_WRT_PORTRAY		       0x08 /* call portray */
#define PL_WRT_CHARESCAPES	       0x10 /* Output ISO escape sequences */
#define PL_WRT_BACKQUOTED_STRING       0x20 /* Write strings as `...` */
					    /* Write attributed variables */
#define PL_WRT_ATTVAR_IGNORE	      0x040 /* Default: just write the var */
#define PL_WRT_ATTVAR_DOTS	      0x080 /* Write as Var{...} */
#define PL_WRT_ATTVAR_WRITE	      0x100 /* Write as Var{Attributes} */
#define PL_WRT_ATTVAR_PORTRAY	      0x200 /* Use Module:portray_attrs/2 */
#define PL_WRT_ATTVAR_MASK \
	(PL_WRT_ATTVAR_IGNORE | \
	 PL_WRT_ATTVAR_DOTS | \
	 PL_WRT_ATTVAR_WRITE | \
	 PL_WRT_ATTVAR_PORTRAY)
#define PL_WRT_BLOB_PORTRAY	      0x400 /* Use portray for non-text blobs */
#define PL_WRT_NO_CYCLES	      0x800 /* Never emit @(Template,Subst) */
#define PL_WRT_NEWLINE		     0x2000 /* Add a newline */
#define PL_WRT_VARNAMES		     0x4000 /* Internal: variable_names(List) */
#define PL_WRT_BACKQUOTE_IS_SYMBOL   0x8000 /* ` is a symbol char */
#define PL_WRT_DOTLISTS		    0x10000 /* Write lists as .(A,B) */
#define PL_WRT_BRACETERMS           0x20000 /* Write {A} as {}(A) */
#define PL_WRT_NODICT		    0x40000 /* Do not write dicts pretty */
#define PL_WRT_NODOTINATOM          0x80000 /* never write a.b unquoted */
#define PL_WRT_NO_LISTS		   0x100000 /* Do not write lists as [...] */
#define PL_WRT_RAT_NATURAL         0x200000 /* Write rationals as 1/3 */
#define PL_WRT_CHARESCAPES_UNICODE 0x400000 /* Use \uXXXX escapes */
#define PL_WRT_QUOTE_NON_ASCII	   0x800000 /* Quote atoms containing non-ascii */
#define PL_WRT_PARTIAL		  0x1000000 /* Partial output */
#define PL_WRT_NO_CHARESCAPES	  0x2000000 /* Do not Output ISO escapes */

PL_EXPORT(int)	PL_write_term(IOSTREAM *s,
			     term_t term,
			     int precedence,
			     int flags);

					/* PL_ttymode() results */
#define PL_NOTTY	0		/* -tty in effect */
#define PL_RAWTTY	1		/* get_single_char/1 */
#define PL_COOKEDTTY	2		/* normal input */

PL_EXPORT(int)		PL_ttymode(IOSTREAM *s);

PL_EXPORT(int)  PL_put_term_from_chars(term_t t, int flags,
				       size_t len, const char *s);
PL_EXPORT(int)	PL_chars_to_term(const char *chars,
				term_t term);
PL_EXPORT(int)	PL_wchars_to_term(const pl_wchar_t *chars,
				 term_t term);


		 /*******************************
		 *	    EMBEDDING		*
		 *******************************/

#define PL_CLEANUP_STATUS_MASK		(0x0ffff)
#define PL_CLEANUP_NO_RECLAIM_MEMORY	(0x10000)
#define PL_CLEANUP_NO_CANCEL		(0x20000)

#define PL_CLEANUP_CANCELED	0
#define PL_CLEANUP_SUCCESS	1
#define PL_CLEANUP_FAILED      -1
#define PL_CLEANUP_RECURSIVE   -2

PL_EXPORT(int)		PL_initialise(int argc, char **argv);
PL_EXPORT(int)		PL_winitialise(int argc, wchar_t **argv);
PL_EXPORT(int)		PL_is_initialised(int *argc, char ***argv);
PL_EXPORT(int)		PL_set_resource_db_mem(const unsigned char *data,
					       size_t size);
PL_EXPORT(int)		PL_toplevel(void);
PL_EXPORT(int)		PL_cleanup(int status);
PL_EXPORT(void)		PL_cleanup_fork(void);
PL_EXPORT(int)		PL_halt(int status);

		 /*******************************
		 *	  DYNAMIC LINKING	*
		 *******************************/

PL_EXPORT(void *)	PL_dlopen(const char *file, int flags);
PL_EXPORT(const char *) PL_dlerror(void);
PL_EXPORT(void *)	PL_dlsym(void *handle, char *symbol);
PL_EXPORT(int)		PL_dlclose(void *handle);


		 /*******************************
		 *      INPUT/PROMPT/ETC	*
		 *******************************/

/* - - - - - - - - - - - - - - - - - - - - - - - - - - - - - - - - - - - - -
NOTE: the functions in this section are   not  documented, as as yet not
adviced for public usage.  They  are   intended  to  provide an abstract
interface for the GNU readline  interface   as  defined  in the readline
package.
- - - - - - - - - - - - - - - - - - - - - - - - - - - - - - - - - - - - - */
					/* PL_dispatch() modes */
#define PL_DISPATCH_NOWAIT    0		/* Dispatch only once */
#define PL_DISPATCH_WAIT      1		/* Dispatch till input available */
#define PL_DISPATCH_INSTALLED 2		/* dispatch function installed? */

PL_EXPORT(int)		PL_dispatch(int fd, int wait);
PL_EXPORT(void)		PL_add_to_protocol(const char *buf, size_t count);
PL_EXPORT(char *)	PL_prompt_string(int fd);
PL_EXPORT(void)		PL_write_prompt(int dowrite);
PL_EXPORT(void)		PL_prompt_next(int fd);
PL_EXPORT(char *)	PL_atom_generator(const char *prefix, int state);
PL_EXPORT(pl_wchar_t*)	PL_atom_generator_w(const pl_wchar_t *pref,
					    pl_wchar_t *buffer,
					    size_t buflen,
					    int state);


		 /*******************************
		 *	MEMORY ALLOCATION	*
		 *******************************/

PL_EXPORT(void *)	PL_malloc(size_t size);
PL_EXPORT(void *)	PL_malloc_atomic(size_t size);
PL_EXPORT(void *)	PL_malloc_uncollectable(size_t size);
PL_EXPORT(void *)	PL_malloc_atomic_uncollectable(size_t size);
PL_EXPORT(void *)	PL_realloc(void *mem, size_t size);
PL_EXPORT(void *)	PL_malloc_unmanaged(size_t size);
PL_EXPORT(void *)	PL_malloc_atomic_unmanaged(size_t size);
PL_EXPORT(void)		PL_free(void *mem);
PL_EXPORT(int)		PL_linger(void *mem);


		/********************************
		*             HOOKS		*
		********************************/

#define PL_DISPATCH_INPUT   0		/* There is input available */
#define PL_DISPATCH_TIMEOUT 1		/* Dispatch timeout */

typedef int  (*PL_dispatch_hook_t)(int fd);
typedef void (*PL_abort_hook_t)(void);
typedef void (*PL_initialise_hook_t)(int argc, char **argv);
typedef int  (*PL_agc_hook_t)(atom_t a);

PL_EXPORT(PL_dispatch_hook_t)	PL_dispatch_hook(PL_dispatch_hook_t);
PL_EXPORT(void)			PL_abort_hook(PL_abort_hook_t);
PL_EXPORT(void)			PL_initialise_hook(PL_initialise_hook_t);
PL_EXPORT(int)			PL_abort_unhook(PL_abort_hook_t);
PL_EXPORT(PL_agc_hook_t)	PL_agc_hook(PL_agc_hook_t);


		 /*******************************
		 *	      OPTIONS		*
		 *******************************/

typedef enum
{ _OPT_END = -1,
  OPT_BOOL = 0,				/* int */
  OPT_INT,				/* int */
  OPT_INT64,				/* int64_t */
  OPT_UINT64,				/* uint64_t */
  OPT_SIZE,				/* size_t */
  OPT_DOUBLE,				/* double */
  OPT_STRING,				/* char* (UTF-8) */
  OPT_ATOM,				/* atom_t */
  OPT_TERM,				/* term_t */
  OPT_LOCALE				/* void* */
} _PL_opt_enum_t;

#define OPT_TYPE_MASK	0xff
#define OPT_INF		0x100		/* allow 'inf' */

#define OPT_ALL		0x1		/* flags */

typedef struct
{ atom_t		name;		/* Name of option */
  _PL_opt_enum_t	type;		/* Type of option */
  const char *		string;		/* For foreign access */
} PL_option_t;

#define PL_OPTION(name, type) { 0, type, name }
#define PL_OPTIONS_END	      { 0, _OPT_END, (const char*)0 }

PL_EXPORT(int)	PL_scan_options(term_t options, int flags, const char *opttype,
				PL_option_t specs[], ...);


		/********************************
		*            SIGNALS            *
		*********************************/

/* PL_signal() masks (deprecated) */
#define PL_SIGSYNC	0x00010000	/* call handler synchronously */
#define PL_SIGNOFRAME	0x00020000	/* Do not create a Prolog frame */

#define PLSIG_THROW     0x0002		/* throw signal(num, name) */
#define PLSIG_SYNC      0x0004		/* call synchronously */
#define PLSIG_NOFRAME   0x0008		/* Do not create a Prolog frame */
#define PLSIG_IGNORE    0x0010		/* ignore signal entirely */




typedef struct pl_sigaction
{ void        (*sa_cfunction)(int);	/* traditional C function */
  predicate_t sa_predicate;		/* call a predicate */
  int	      sa_flags;			/* additional flags */
  void       *reserved[2];		/* future extentions */
} pl_sigaction_t;


PL_EXPORT(void) (*PL_signal(int sig, void (*func)(int)))(int); /* WDEPRECATED */
PL_EXPORT(int)  PL_sigaction(int sig, pl_sigaction_t *act, pl_sigaction_t *old);
PL_EXPORT(void)	PL_interrupt(int sig);
PL_EXPORT(int)	PL_raise(int sig);
PL_EXPORT(int)	PL_handle_signals(void);
PL_EXPORT(int)	PL_get_signum_ex(term_t sig, int *n);


		/********************************
		*      PROLOG ACTION/QUERY      *
		*********************************/

#define	PL_ACTION_TRACE		1	/* switch to trace mode */
#define PL_ACTION_DEBUG		2	/* switch to debug mode */
#define PL_ACTION_BACKTRACE	3	/* show a backtrace (stack dump) */
#define PL_ACTION_BREAK		4	/* create a break environment */
#define PL_ACTION_HALT		5	/* halt Prolog execution */
#define PL_ACTION_ABORT		6	/* generate a Prolog abort */
					/* 7: Obsolete PL_ACTION_SYMBOLFILE */
#define PL_ACTION_WRITE		8	/* write via Prolog i/o buffer */
#define PL_ACTION_FLUSH		9	/* Flush Prolog i/o buffer */
#define PL_ACTION_GUIAPP	10	/* Win32: set when this is a gui */
#define PL_ACTION_ATTACH_CONSOLE 11	/* MT: Attach a console */
#define PL_GMP_SET_ALLOC_FUNCTIONS 12	/* GMP: do not change allocation functions */
#define PL_ACTION_TRADITIONAL	13	/* Set --traditional */

#define PL_BT_SAFE		0x1	/* Do not try to print goals */
#define PL_BT_USER		0x2	/* Only show user-goals */

PL_EXPORT(int)	PL_action(int, ...);	/* perform some action */
PL_EXPORT(void)	PL_on_halt(int (*)(int, void *), void *);
PL_EXPORT(void)	PL_exit_hook(int (*)(int, void *), void *);
PL_EXPORT(void)	PL_backtrace(int depth, int flags);
PL_EXPORT(char *) PL_backtrace_string(int depth, int flags);
PL_EXPORT(int)	PL_check_data(term_t data);
PL_EXPORT(int)	PL_check_stacks(void);
PL_EXPORT(int)	PL_current_prolog_flag(atom_t name, int type, void *ptr);


		 /*******************************
		 *	      VERSIONS		*
		 *******************************/

#define PL_VERSION_SYSTEM	1	/* Prolog version */
#define PL_VERSION_FLI		2	/* PL_* compatibility */
#define PL_VERSION_REC		3	/* PL_record_external() compatibility */
#define PL_VERSION_QLF		4	/* Saved QLF format version */
#define PL_VERSION_QLF_LOAD	5	/* Min loadable QLF format version */
#define PL_VERSION_VM		6	/* VM signature */
#define PL_VERSION_BUILT_IN	7	/* Built-in predicate signature */

#define PL_version(id) PL_version_info(id)
PL_EXPORT(unsigned int) PL_version_info(int which);


		/********************************
		*         QUERY PROLOG          *
		*********************************/

#define PL_QUERY_ARGC		1	/* return main() argc */
#define PL_QUERY_ARGV		2	/* return main() argv */
					/* 3: Obsolete PL_QUERY_SYMBOLFILE */
					/* 4: Obsolete PL_QUERY_ORGSYMBOLFILE*/
#define PL_QUERY_GETC		5	/* Read character from terminal */
#define PL_QUERY_MAX_INTEGER	6	/* largest integer */
#define PL_QUERY_MIN_INTEGER	7	/* smallest integer */
#define PL_QUERY_MAX_TAGGED_INT	8	/* largest tagged integer */
#define PL_QUERY_MIN_TAGGED_INT	9	/* smallest tagged integer */
#define PL_QUERY_VERSION        10	/* 207006 = 2.7.6 */
#define PL_QUERY_MAX_THREADS	11	/* maximum thread count */
#define PL_QUERY_ENCODING	12	/* I/O encoding */
#define PL_QUERY_USER_CPU	13	/* User CPU in milliseconds */
#define PL_QUERY_HALTING	14	/* If TRUE, we are in PL_cleanup() */

PL_EXPORT(intptr_t)	PL_query(int);	/* get information from Prolog */


		 /*******************************
		 *	  PROLOG THREADS	*
		 *******************************/

#define PL_THREAD_NO_DEBUG	0x01	/* Start thread in nodebug mode */
#define PL_THREAD_NOT_DETACHED	0x02	/* Allow Prolog to join */

typedef enum
{ PL_THREAD_CANCEL_FAILED = FALSE,	/* failed to cancel; try abort */
  PL_THREAD_CANCEL_JOINED = TRUE,	/* cancelled and joined */
  PL_THREAD_CANCEL_MUST_JOIN		/* cancelled, must join */
} rc_cancel;

typedef struct
{ size_t    stack_limit;		/* Total stack limit (bytes) */
  size_t    table_space;		/* Total tabling space limit (bytes) */
  char *    alias;			/* alias name */
  rc_cancel (*cancel)(int id);		/* cancel function */
  intptr_t  flags;			/* PL_THREAD_* flags */
  size_t    max_queue_size;		/* Max size of associated queue */
  void *    reserved[3];		/* reserved for extensions */
} PL_thread_attr_t;


PL_EXPORT(int)	PL_thread_self(void);	/* Prolog thread id (-1 if none) */
PL_EXPORT(int)	PL_unify_thread_id(term_t t, int i);
PL_EXPORT(int)	PL_get_thread_id_ex(term_t t, int *idp);
PL_EXPORT(int)	PL_get_thread_alias(int tid, atom_t *alias);	/* Locks alias */
PL_EXPORT(int)	PL_thread_attach_engine(PL_thread_attr_t *attr);
PL_EXPORT(int)	PL_thread_destroy_engine(void);
PL_EXPORT(int)	PL_thread_at_exit(void (*function)(void *),
				  void *closure,
				  int global);
PL_EXPORT(int)	PL_thread_raise(int tid, int sig);
#if defined(_WINDOWS_) || defined(_WINDOWS_H)	/* <windows.h> is included */
PL_EXPORT(int)	PL_w32thread_raise(DWORD dwTid, int sig);
PL_EXPORT(int)	PL_wait_for_console_input(void *handle);
PL_EXPORT(int)	PL_w32_wrap_ansi_console(void);
PL_EXPORT(const char*) PL_w32_running_under_wine(void);
#endif

		 /*******************************
		 *	 ENGINES (MT-ONLY)	*
		 *******************************/

#define PL_ENGINE_MAIN	  ((PL_engine_t)0x1)
#define PL_ENGINE_CURRENT ((PL_engine_t)0x2)

#define PL_ENGINE_SET   0		/* engine set successfully */
#define PL_ENGINE_INVAL	2		/* engine doesn't exist */
#define PL_ENGINE_INUSE	3		/* engine is in use */

PL_EXPORT(PL_engine_t)	PL_create_engine(PL_thread_attr_t *attributes);
PL_EXPORT(int)		PL_set_engine(PL_engine_t engine, PL_engine_t *old);
PL_EXPORT(int)		PL_destroy_engine(PL_engine_t engine);


		 /*******************************
		 *	    HASH TABLES		*
		 *******************************/
typedef _PLS(table)	  *hash_table_t;
typedef _PLS(table_enum) *hash_table_enum_t;

#define PL_HT_NEW	0x0001
#define PL_HT_UPDATE	0x0002

PL_EXPORT(hash_table_t)	PL_new_hash_table(int size,
					  void (*free_symbol)(void *n, void *v));
PL_EXPORT(int)		PL_free_hash_table(hash_table_t table);
PL_EXPORT(void*)	PL_lookup_hash_table(hash_table_t table, void *key);
PL_EXPORT(void*)	PL_add_hash_table(hash_table_t table,
					  void *key, void *value, int flags);
PL_EXPORT(void*)	PL_del_hash_table(hash_table_t table, void *key);
PL_EXPORT(int)		PL_clear_hash_table(hash_table_t table);
PL_EXPORT(hash_table_enum_t) PL_new_hash_table_enum(hash_table_t table);
PL_EXPORT(void)		PL_free_hash_table_enum(hash_table_enum_t e);
PL_EXPORT(int)		PL_advance_hash_table_enum(hash_table_enum_t e,
						   void **key, void **value);


		 /*******************************
		 *	     PROFILER		*
		 *******************************/

typedef struct
{ int	(*unify)(term_t t, void *handle);	/* implementation --> Prolog */
  int   (*get)(term_t t, void **handle);	/* Prolog --> implementation */
  void	(*activate)(int active);		/* (de)activate */
  void  (*release)(void *handle);		/* Release handle */
  void *dummy[4];				/* reserved */
  intptr_t	magic;				/* PROFTYPE_MAGIC */
} PL_prof_type_t;

PL_EXPORT(int)		PL_register_profile_type(PL_prof_type_t *type);
PL_EXPORT(void*)	PL_prof_call(void *handle, PL_prof_type_t *type);
PL_EXPORT(void)		PL_prof_exit(void *node);


		 /*******************************
		 *	      DEBUG		*
		 *******************************/

PL_EXPORT(int)		PL_prolog_debug(const char *topic);
PL_EXPORT(int)		PL_prolog_nodebug(const char *topic);


		 /*******************************
		 *	 WINDOWS MESSAGES	*
		 *******************************/

#if defined(_WINDOWS_) || defined(_WINDOWS_H)	/* <windows.h> is included */
#define PL_MSG_EXCEPTION_RAISED -1
#define PL_MSG_IGNORED 0
#define PL_MSG_HANDLED 1

PL_EXPORT(LRESULT)	PL_win_message_proc(HWND hwnd,
					    UINT message,
					    WPARAM wParam,
					    LPARAM lParam);
#endif /* _WINDOWS_/_WINDOWS_H */


		 /*******************************
		 *       FAST XPCE SUPPORT	*
		 *******************************/

typedef struct
{ int type;				/* PL_INTEGER or PL_ATOM */
  union
  { uintptr_t i;			/* integer reference value */
    atom_t	  a;			/* atom reference value */
  } value;
} xpceref_t;

PL_EXPORT(int)	_PL_get_xpce_reference(term_t t, xpceref_t *ref);
PL_EXPORT(int)	_PL_unify_xpce_reference(term_t t, xpceref_t *ref);
PL_EXPORT(int)	_PL_put_xpce_reference_i(term_t t, uintptr_t r);
PL_EXPORT(int)	_PL_put_xpce_reference_a(term_t t, atom_t name);



		 /*******************************
		 *         TRACE SUPPORT	*
		 *******************************/

typedef struct pl_context_t
{ PL_engine_t   ld;			/* Engine */
  _PLS(queryFrame) *qf;			/* Current query */
  _PLS(localFrame) *fr;			/* Current localframe */
  _PLQ(code) *	pc;			/* Code pointer */
  void *	reserved[10];		/* Reserved for extensions */
} pl_context_t;

PL_EXPORT(int)	PL_get_context(struct pl_context_t *c, int thead_id);
PL_EXPORT(int)	PL_step_context(struct pl_context_t *c);
PL_EXPORT(int)	PL_describe_context(struct pl_context_t *c,
				    char *buf, size_t len);

/* Define as 1 if undefined or defined as empty */
#if !defined(PL_ARITY_AS_SIZE) || (0-PL_ARITY_AS_SIZE-1)==1
#undef PL_ARITY_AS_SIZE
#define PL_ARITY_AS_SIZE 1
#endif

#if PL_ARITY_AS_SIZE
#define PL_new_functor(f,a) PL_new_functor_sz(f,a)
#define PL_functor_arity(f) PL_functor_arity_sz(f)
#define PL_get_name_arity(t,n,a) PL_get_name_arity_sz(t,n,a)
#define PL_get_compound_name_arity(t,n,a) PL_get_compound_name_arity_sz(t,n,a)
#define PL_get_arg(i,t,a) PL_get_arg_sz(i,t,a)
#define PL_unify_arg(i,t,a) PL_unify_arg_sz(i,t,a)
#define _PL_get_arg(i,t,a) _PL_get_arg_sz(i,t,a)
#else
#warning "Term arity has changed from int to size_t."
#warning "Please update your code or use #define PL_ARITY_AS_SIZE 0."
#endif

#ifdef __cplusplus
}
#endif

/* Undefine the shorthands used in this file along with any of PL_OPAQUE
 * or PL_STRUCT that were not provided externally.
 */
#undef _PLQ
#undef _PLS

#ifdef _DEFINED_PL_OPAQUE
#undef _DEFINED_PL_OPAQUE
#undef PL_OPAQUE
#endif

#ifdef _DEFINED_PL_STRUCT
#undef _DEFINED_PL_STRUCT
#undef PL_STRUCT
#endif

#endif /*_SWI_PROLOG_H*/<|MERGE_RESOLUTION|>--- conflicted
+++ resolved
@@ -60,11 +60,7 @@
 /* PLVERSION_TAG: a string, normally "", but for example "rc1" */
 
 #ifndef PLVERSION
-<<<<<<< HEAD
-#define PLVERSION 90004
-=======
-#define PLVERSION 90122
->>>>>>> d468eb79
+#define PLVERSION 90200
 #endif
 #ifndef PLVERSION_TAG
 #define PLVERSION_TAG ""
@@ -878,15 +874,9 @@
 #endif
 #endif
 
-<<<<<<< HEAD
-#define PL_warningX PL_warning	/* forward compatibility */
-PL_EXPORT(int)		PL_warning(const char *fmt, ...);
-PL_EXPORT(void)		PL_fatal_error(const char *fmt, ...);
-=======
 PL_EXPORT(int)		PL_warning(const char *fmt, ...) WPRINTF12;
 PL_EXPORT(int)		PL_warningX(const char *fmt, ...);
 PL_EXPORT(void)		PL_fatal_error(const char *fmt, ...) WPRINTF12;
->>>>>>> d468eb79
 
 		 /*******************************
 		 *      RECORDED DATABASE	*
