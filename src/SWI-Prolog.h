--- conflicted
+++ resolved
@@ -68,11 +68,7 @@
 /* PLVERSION_TAG: a string, normally "", but for example "rc1" */
 
 #ifndef PLVERSION
-<<<<<<< HEAD
-#define PLVERSION 80204
-=======
-#define PLVERSION 80329
->>>>>>> f6e856bd
+#define PLVERSION 80400
 #endif
 #ifndef PLVERSION_TAG
 #define PLVERSION_TAG ""
@@ -1245,19 +1241,8 @@
 		 /*******************************
 		 *	    HASH TABLES		*
 		 *******************************/
-<<<<<<< HEAD
-
-#ifdef TABLE_H_INCLUDED
-typedef Table		hash_table_t;
-typedef TableEnum	hash_table_enum_t;
-#else
-typedef struct pl_hash_table	  *hash_table_t;
-typedef struct pl_hash_table_enum *hash_table_enum_t;
-#endif
-=======
 typedef _PLS(table)	  *hash_table_t;
 typedef _PLS(table_enum) *hash_table_enum_t;
->>>>>>> f6e856bd
 
 #define PL_HT_NEW	0x0001
 #define PL_HT_UPDATE	0x0002
