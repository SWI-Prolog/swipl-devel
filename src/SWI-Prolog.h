--- conflicted
+++ resolved
@@ -55,11 +55,7 @@
 /* PLVERSION: 10000 * <Major> + 100 * <Minor> + <Patch> */
 
 #ifndef PLVERSION
-<<<<<<< HEAD
-#define PLVERSION 60206
-=======
-#define PLVERSION 60319
->>>>>>> 0aa0d7a1
+#define PLVERSION 60400
 #endif
 
 		 /*******************************
