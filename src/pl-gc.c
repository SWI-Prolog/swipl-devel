/*  Part of SWI-Prolog

    Author:        Jan Wielemaker
    E-mail:        J.Wielemaker@vu.nl
    WWW:           http://www.swi-prolog.org
    Copyright (c)  1985-2021, University of Amsterdam
                              VU University Amsterdam
			      CWI, Amsterdam
			      SWI-Prolog Solutions b.v.
    All rights reserved.

    Redistribution and use in source and binary forms, with or without
    modification, are permitted provided that the following conditions
    are met:

    1. Redistributions of source code must retain the above copyright
       notice, this list of conditions and the following disclaimer.

    2. Redistributions in binary form must reproduce the above copyright
       notice, this list of conditions and the following disclaimer in
       the documentation and/or other materials provided with the
       distribution.

    THIS SOFTWARE IS PROVIDED BY THE COPYRIGHT HOLDERS AND CONTRIBUTORS
    "AS IS" AND ANY EXPRESS OR IMPLIED WARRANTIES, INCLUDING, BUT NOT
    LIMITED TO, THE IMPLIED WARRANTIES OF MERCHANTABILITY AND FITNESS
    FOR A PARTICULAR PURPOSE ARE DISCLAIMED. IN NO EVENT SHALL THE
    COPYRIGHT OWNER OR CONTRIBUTORS BE LIABLE FOR ANY DIRECT, INDIRECT,
    INCIDENTAL, SPECIAL, EXEMPLARY, OR CONSEQUENTIAL DAMAGES (INCLUDING,
    BUT NOT LIMITED TO, PROCUREMENT OF SUBSTITUTE GOODS OR SERVICES;
    LOSS OF USE, DATA, OR PROFITS; OR BUSINESS INTERRUPTION) HOWEVER
    CAUSED AND ON ANY THEORY OF LIABILITY, WHETHER IN CONTRACT, STRICT
    LIABILITY, OR TORT (INCLUDING NEGLIGENCE OR OTHERWISE) ARISING IN
    ANY WAY OUT OF THE USE OF THIS SOFTWARE, EVEN IF ADVISED OF THE
    POSSIBILITY OF SUCH DAMAGE.
*/

#ifdef SECURE_GC
#define O_DEBUG 1
#endif
#include "pl-gc.h"
#include "pl-comp.h"
#include "os/pl-cstack.h"
#include "pentium.h"
#include "pl-inline.h"
#include "pl-prof.h"
#include "pl-fli.h"
#include "pl-pro.h"
#include "pl-util.h"
#include "pl-attvar.h"
#include "pl-proc.h"
#include "pl-setup.h"
#include "pl-bag.h"
#include "pl-wam.h"

/* - - - - - - - - - - - - - - - - - - - - - - - - - - - - - - - - - - - - -
This module is based on

    Karen Appleby, Mats Carlsson, Seif Haridi and Dan Sahlin
    ``Garbage Collection for Prolog Based on WAM''
    Communications of the ACM, June 1988, vol. 31, No. 6, pages 719-741.

Garbage collection is invoked if the WAM  interpreter  is  at  the  call
port.   This  implies  the current environment has its arguments filled.
For the moment we assume the other  reachable  environments  are  filled
completely.   There  is  room  for some optimisations here.  But we will
exploit these later.

The sole fact that the garbage collector can  only  be  invoked  if  the
machinery  is  in a well known phase of the execution is irritating, but
sofar I see no solutions around this, nor have had any indications  from
other  Prolog implementors or the literature that this was feasible.  As
a consequence however, we should start the garbage collector well before
the system runs out of memory.

In theory, we could have the compiler calculating the maximum amount  of
global   stack   data  created  before  the  next  `save  point'.   This
unfortunately is not possible for the trail stack, which  also  benifits
from  a  garbage  collection pass.  Furthermore, there is the problem of
foreign code creating global stack data (=../2, name/2, read/1, etc.).


		  CONSEQUENCES FOR THE VIRTUAL MACHINE

The virtual machine interpreter now should   ensure the stack frames are
in a predictable state. For the moment,   this  implies that all frames,
except for the current one (which only  has its arguments filled) should
be initialised fully. I'm not yet sure   whether we can't do better, but
this is simple and safe and  allows   us  to debug the garbage collector
first before starting on the optimisations.


		CONSEQUENCES FOR THE DATA REPRESENTATION

The garbage collector needs two bits on each cell of `Prolog  data'.   I
decided  to  use the low order two bits for this.  The advantage of this
that pointers to word aligned data are not affected (at least on 32 bits
machines.  Unfortunately, you will have to use 4 bytes alignment  on  16
bits  machines  now  as  well).   This demand only costs us two bits for
integers, which are now shifted two bits to the left when stored on  the
stack.   The  normal  Prolog machinery expects the lower two bits of any
Prolog data object to be zero.  The  garbage  collection  part  must  be
carefull to strip of these two bits before operating on the data.

Finally, for the compacting phase we should be able to scan  the  global
stack  both  upwards  and downwards while identifying the objects in it.
This implies reals are  now  packed  into  two  words  and  strings  are
surrounded by a word at the start and end, indicating their length.

			      DEBUGGING

Debugging a garbage collector is a difficult job.  Bugs --like  bugs  in
memory  allocation--  usually  cause  crashes  long  after  the  garbage
collection has finished.   To  simplify  debugging  a  large  number  of
actions  are  counted  during garbage collection.  At regular points the
consistency between these counts  is  verified.   This  causes  a  small
performance degradation, but for the moment is worth this I think.

If the CHK_SECURE prolog_debug flag  is set  some  additional  expensive
consistency checks that need considerable amounts of memory and cpu time
are added. Garbage collection gets about 3-4 times as slow.
- - - - - - - - - - - - - - - - - - - - - - - - - - - - - - - - - - - - - */

/* - - - - - - - - - - - - - - - - - - - - - - - - - - - - - - - - - - - - -
call_residue_vars(:Goal,  -Vars)  should  avoid  that  the  attvars  are
reclaimed by GC. Unfortunately, mark_attvars() is broken because:

  - Seems there is something wrong calling mark_variable() directly on
    the pointer.  This can be fixed, worst case by using a temporary
    term reference.
  - We also need to sweep.  There is no good place to do that.

A solution would be to reference the  attvars from term references, just
like global variables. The problem is that we do not know how many there
are and computing that upfront is rather expensive.

For now, we disable trying to rescue attvars from GC.
- - - - - - - - - - - - - - - - - - - - - - - - - - - - - - - - - - - - - */

/* - - - - - - - - - - - - - - - - - - - - - - - - - - - - - - - - - - - - -
Marking, testing marks and extracting values from GC masked words.
- - - - - - - - - - - - - - - - - - - - - - - - - - - - - - - - - - - - - */

#define GC_MASK		(MARK_MASK|FIRST_MASK)
#define VALUE_MASK	(~GC_MASK)

#if O_DEBUG
char tmp[256];				/* for calling print_val(), etc. */
#define check_relocation(p) do_check_relocation(p, __FILE__, __LINE__)
#define relocated_cell(p) do_relocated_cell(p)
#define recordMark(p) LDFUNC(recordMark, p)
static inline void
recordMark(DECL_LD Word p)
{ if ( DEBUGGING(CHK_SECURE) )
  { if ( (char*)p < (char*)lBase )
    { assert(onStack(global, p));
      *LD->gc._mark_top++ = p;		/* = mark_top */
    }
  }
}
#else
#define recordMark(p)
#define needsRelocation(p) { needs_relocation++; }
#define relocated_cell(p)  { relocated_cells++; }
#define check_relocation(p)
#define markLocal(p) (local_marked++)
#define processLocal(p) (local_marked--)
#endif

/* - - - - - - - - - - - - - - - - - - - - - - - - - - - - - - - - - - - - -
Whereas in the rest of the system reference pointers always point at the
global stack, GC needs to reverse pointers   and  thus be able to create
reference pointers to the local stack as it used to be.
- - - - - - - - - - - - - - - - - - - - - - - - - - - - - - - - - - - - - */

#undef makeRef
#undef unRef
#define makeRef(p)	((void*)p >= (void*)lBase ? makeRefLok(p) : makeRefG(p))
#define unRef(w)	((Word)valPtr(w))

#define ldomark(p)	{ *(p) |= MARK_MASK; }
#define domark(p)	{ if ( is_marked(p) ) \
			    sysError("marked twice: %p (*= 0x%lx), gTop = %p", p, *(p), gTop); \
			  DEBUG(3, char b[64]; Sdprintf("\tdomarked(%p = %s)\n", p, print_val(*p, b))); \
			  *(p) |= MARK_MASK; \
			  total_marked++; \
			  recordMark(p); \
			}
#define unmark(p)	(*(p) &= ~MARK_MASK)

#define mark_first(p)	(*(p) |= FIRST_MASK)
#define unmark_first(p)	(*(p) &= ~FIRST_MASK)
#define is_ref(w)	isRef(w)

#define get_value(p)	(*(p) & VALUE_MASK)
#define set_value(p, w)	{ *(p) &= GC_MASK; *(p) |= w; }
#define val_ptr2(w, s)	((Word)((uintptr_t)valPtr2((w), (s)) & ~(uintptr_t)0x3))
#define val_ptr(w)	val_ptr2((w), storage(w))

#define inShiftedArea(area, shift, ptr) \
	((char *)ptr >= (char *)LD->stacks.area.base + shift && \
	 (char *)ptr <  (char *)LD->stacks.area.max + shift )
#define topPointerOnStack(name, addr) \
	((char *)(addr) >= (char *)LD->stacks.name.base && \
	 (char *)(addr) <  (char *)LD->stacks.name.max)

#define onGlobal(p)	onGlobalArea(p) /* onStack()? */
#define onLocal(p)	onStackArea(local, p)
#define onTrail(p)	topPointerOnStack(trail, p)

#ifndef offset
#define offset(s, f) ((size_t)(&((struct s *)NULL)->f))
#endif

#define ttag(x)		(((word)(x))&TAG_TRAILMASK)


		 /*******************************
		 *	     TYPES		*
		 *******************************/

typedef struct vm_state
{ LocalFrame	frame;			/* Current frame */
  Choice	choice;			/* Last choicepoint */
  Code		pc;			/* Current PC */
  Code		pc_start_vmi;		/* PC at start of current VMI */
  Word		argp;			/* Argument pointer */
  Word		argp0;			/* Arg-pointer for nested term */
  int		adepth;			/* FUNCTOR/POP nesting depth */
  LocalFrame	lSave;			/* Saved local top */
  LocalFrame	lNext;			/* Next environment for new_args */
  int		save_argp;		/* Need to safe ARGP? */
  int		in_body;		/* Current frame is executing a body */
  int		new_args;		/* #new arguments */
  int		uwrite_count;		/* #UWRITE marked ARGP cells */
} vm_state;


		 /*******************************
		 *     FUNCTION PROTOTYPES	*
		 *******************************/

#if USE_LD_MACROS
#define	mark_variable(Word)				LDFUNC(mark_variable, Word)
#define	mark_local_variable(p)				LDFUNC(mark_local_variable, p)
#define	sweep_global_mark(m)				LDFUNC(sweep_global_mark, m)
#define	update_relocation_chain(Word, Word2)		LDFUNC(update_relocation_chain, Word, Word2)
#define	into_relocation_chain(Word, stg)		LDFUNC(into_relocation_chain, Word, stg)
#define	alien_into_relocation_chain(addr, orgst, stg)	LDFUNC(alien_into_relocation_chain, addr, orgst, stg)
#define	sweep_mark(mark)				LDFUNC(sweep_mark, mark)
#define	is_downward_ref(Word)				LDFUNC(is_downward_ref, Word)
#define	is_upward_ref(Word)				LDFUNC(is_upward_ref, Word)
#define	tight(s)					LDFUNC(tight, s)
#define	do_check_relocation(Word, file, line)		LDFUNC(do_check_relocation, Word, file, line)
#endif /*USE_LD_MACROS*/

#define LDFUNC_DECLARATIONS

forwards void		mark_variable(Word);
static void		mark_local_variable(Word p);
forwards void		sweep_foreign(void);
static void		sweep_global_mark(Word *m);
forwards void		update_relocation_chain(Word, Word);
forwards void		into_relocation_chain(Word, int stg);
forwards void		alien_into_relocation_chain(void *addr,
						    int orgst, int stg);
forwards void		compact_trail(void);
forwards void		sweep_mark(mark *);
forwards void		sweep_trail(void);
forwards bool		is_downward_ref(Word);
forwards bool		is_upward_ref(Word);
forwards void		compact_global(void);
static void		get_vmi_state(QueryFrame qf, vm_state *state);
static size_t		tight(Stack s);

#if O_DEBUG
forwards int		cmp_address(const void *, const void *);
forwards void		do_check_relocation(Word, char *file, int line);
forwards void		needsRelocation(void *);
forwards void		check_mark(mark *m);
static int		check_marked(const char *s);
#endif

#undef LDFUNC_DECLARATIONS

		/********************************
		*           GLOBALS             *
		*********************************/

#define	total_marked	   (LD->gc._total_marked)
#define	trailcells_deleted (LD->gc._trailcells_deleted)
#define	relocation_chains  (LD->gc._relocation_chains)
#define	relocation_cells   (LD->gc._relocation_cells)
#define	relocated_cells	   (LD->gc._relocated_cells)
#define	needs_relocation   (LD->gc._needs_relocation)
#define	local_marked	   (LD->gc._local_marked)
#define	marks_swept	   (LD->gc._marks_swept)
#define	marks_unswept	   (LD->gc._marks_unswept)
#define	alien_relocations  (LD->gc._alien_relocations)
#define local_frames	   (LD->gc._local_frames)
#define choice_count	   (LD->gc._choice_count)
#define start_map	   (LD->gc._start_map)
#if O_DEBUG
#define trailtops_marked   (LD->gc._trailtops_marked)
#define mark_base	   (LD->gc._mark_base)
#define mark_top	   (LD->gc._mark_top)
#define check_table	   (LD->gc._check_table)
#define local_table	   (LD->gc._local_table)
#define relocated_check	   (LD->gc._relocated_check)
#endif

#undef LD
#define LD LOCAL_LD

		/********************************
		*           DEBUGGING           *
		*********************************/

#if defined(O_DEBUG) || defined(O_MAINTENANCE)

char *
print_addr(Word adr, char *buf)
{ GET_LD
  char *name;
  Word base;
  static char tmp[256];

  if ( !buf )
    buf = tmp;

  if ( onGlobal(adr) )
  { name = "global";
    base = gBase;
  } else if ( onLocal(adr) )
  { name = "local";
    base = (Word) lBase;
  } else if ( onTrail(adr) )
  { name = "trail";
    base = (Word) tBase;
  } else
  { Ssprintf(buf, "%p", adr);
    return buf;
  }

  Ssprintf(buf, "%p=%s(%d)", adr, name, adr-base);
  return buf;
}


char *
print_val(word val, char *buf)
{ GET_LD
  static const char *tag_name[] = { "var", "attvar", "float", "int", "atom",
				    "string", "term", "ref" };
  static const char *stg_name[] = { "static", "global", "local", "reserved" };
  static char tmp[256];
  char *o;

  if ( !buf )
    buf = tmp;
  o = buf;

  if ( val & (MARK_MASK|FIRST_MASK) )
  { *o++ = '[';
    if ( val & MARK_MASK )
      *o++ = 'M';
    if ( val & FIRST_MASK )
      *o++ = 'F';
    *o++ = ']';
    val &= ~(word)(MARK_MASK|FIRST_MASK);
  }

  if ( isVar(val) )
  { strcpy(o, "VAR");
  } else if ( isTaggedInt(val) )
  { Ssprintf(o, "int(%ld)", valInteger(val));
  } else if ( isAtom(val) )
  { const char *s = stringAtom(val);
    if ( strlen(s) > 10 )
    { strncpy(o, s, 10);
      strcpy(o+10, "...");
    } else
    { strcpy(o, s);
    }
  } else if ( tagex(val) == (TAG_ATOM|STG_GLOBAL) )
  { FunctorDef fd = valueFunctor(val);

    Ssprintf(o, "functor %s/%d", stringAtom(fd->name), fd->arity);
  } else
  { size_t offset = (val>>(LMASK_BITS-2))/sizeof(word);

    if ( storage(val) == STG_GLOBAL )
      offset -= gBase - (Word)base_addresses[STG_GLOBAL];

    Ssprintf(o, "%s at %s(%ld)",
	     tag_name[tag(val)],
	     stg_name[storage(val) >> 3],
	     (long)offset);
  }

  return buf;
}

#endif /*O_DEBUG*/

#if O_DEBUG

#define RELOC_NEEDS   ((void*)1)
#define RELOC_CHAINED ((void*)2)
#define RELOC_UPDATED ((void*)3)

#define LOCAL_MARKED ((void*)1)
#define LOCAL_UNMARKED ((void*)2)

static void
needsRelocation(void *addr)
{ GET_LD

  needs_relocation++;

  DEBUG(CHK_SECURE, updateHTable(check_table, addr, RELOC_NEEDS));
}


static void
do_check_relocation(DECL_LD Word addr, char *file, int line)
{ if ( DEBUGGING(CHK_SECURE) )
  { void *chk;

    if ( !(chk = lookupHTable(check_table, addr)) )
    { char buf1[256];
      char buf2[256];
      sysError("%s:%d: Address %s (%s) was not supposed to be relocated",
	       file, line, print_addr(addr, buf1), print_val(*addr, buf2));
      return;
    }

    if ( chk != RELOC_NEEDS )
    { sysError("%s:%d: Relocated twice: 0x%lx", file, line, addr);
      return;
    }

    updateHTable(check_table, addr, RELOC_CHAINED);
  }
}


#define do_relocated_cell(addr) LDFUNC(do_relocated_cell, addr)
static void
do_relocated_cell(DECL_LD Word addr)
{ if ( DEBUGGING(CHK_SECURE) )
  { if ( relocated_check )		/* we cannot do this during the */
    { void *chk;			/* final up-phase because the addresses */
					/* have already changed */
      if ( !(chk = lookupHTable(check_table, addr)) )
      { char buf1[64];

        sysError("Address %s was not supposed to be updated",
	         print_addr(addr, buf1));
        return;
      }

      if ( chk == RELOC_UPDATED )
      { char buf1[64];

        sysError("%s: updated twice", print_addr(addr, buf1));
        return;
      }

      updateHTable(check_table, addr, RELOC_UPDATED);
    }
  }

  relocated_cells++;
}


static void
printNotRelocated()
{ GET_LD
  TableEnum e = newTableEnum(check_table);
  Word addr;
  void *chk;

  Sdprintf("Not relocated cells:\n");

  while( advanceTableEnum(e, (void**)&addr, (void**)&chk) )
  { if ( chk == RELOC_CHAINED )
    { char buf1[64];

      Sdprintf("\t%s\n", print_addr(addr, buf1));
    }
  }

  freeTableEnum(e);
}


static void
markLocal(Word addr)
{ GET_LD

  local_marked++;

  DEBUG(CHK_SECURE,
	{ void *marked;

	  if ( (marked = lookupHTable(local_table, addr)) )
	  { assert(marked == LOCAL_UNMARKED);
	  }
	  updateHTable(local_table, addr, LOCAL_MARKED);
	});
}


static void
processLocal(Word addr)
{ GET_LD

  local_marked--;

  DEBUG(CHK_SECURE,
	{ void *marked;

	  if ( (marked = lookupHTable(local_table, addr)) )
	  { assert(marked == LOCAL_MARKED);
	    updateHTable(local_table, addr, LOCAL_UNMARKED);
	  } else
	  { assert(0);
	  }
	});
}

#endif /* O_DEBUG */

		 /*******************************
		 *	      STATS		*
		 *******************************/

#define STAT_NEXT_INDEX(i) ((i)+1 == GC_STAT_WINDOW_SIZE ? 0 : (i)+1)
#define STAT_PREV_INDEX(i) ((i) > 0 ? (i)-1 : (GC_STAT_WINDOW_SIZE-1))

static double
gc_percentage(gc_stat *stat)
{ return stat->gc_time == 0.0 ?
		0.0 :
		stat->gc_time/(stat->gc_time+stat->prolog_time);
}

static void
gc_stat_aggregate(gc_stats *stats)
{ gc_stat *this = &stats->aggr[stats->aggr_index];
  int i;

  memset(this, 0, sizeof(*this));
  for(i=0; i<GC_STAT_WINDOW_SIZE; i++)
  { this->global_before += stats->last[i].global_before;
    this->global_after  += stats->last[i].global_after;
    this->trail_before  += stats->last[i].trail_before;
    this->trail_after   += stats->last[i].trail_after;
    this->local         += stats->last[i].local;
    this->gc_time       += stats->last[i].gc_time;
    this->prolog_time   += stats->last[i].prolog_time;
    this->reason	+= stats->last[i].reason;
  }

  this->global_before /= GC_STAT_WINDOW_SIZE;
  this->global_after  /= GC_STAT_WINDOW_SIZE;
  this->trail_before  /= GC_STAT_WINDOW_SIZE;
  this->trail_after   /= GC_STAT_WINDOW_SIZE;
  this->local         /= GC_STAT_WINDOW_SIZE;
  this->gc_time       /= GC_STAT_WINDOW_SIZE;
  this->prolog_time   /= GC_STAT_WINDOW_SIZE;

  stats->aggr_index = STAT_NEXT_INDEX(stats->aggr_index);
}

#define gc_stat_start(stats, reason) LDFUNC(gc_stat_start, stats, reason)
static void
gc_stat_start(DECL_LD gc_stats *stats, unsigned int reason)
{ gc_stat *this = &stats->last[stats->last_index];
  double cpu = ThreadCPUTime(CPU_USER);

  if ( stats->last_index == 0 && this->global_before )
    gc_stat_aggregate(stats);

  if ( !reason )
    reason = stats->request;
  stats->request = 0;

  this->reason        = reason;
  this->global_before = usedStack(global);
  this->trail_before  = usedStack(trail);
  this->local	      = usedStack(local);
  this->prolog_time   = cpu - stats->thread_cpu;
  stats->thread_cpu   = cpu;
}

#define gc_stat_end(stats) LDFUNC(gc_stat_end, stats)
static gc_stat *
gc_stat_end(DECL_LD gc_stats *stats)
{ gc_stat *this = &stats->last[stats->last_index];
  double cpu = ThreadCPUTime(CPU_USER);

  this->global_after  = usedStack(global);
  this->trail_after   = usedStack(trail);
  this->gc_time       = cpu - stats->thread_cpu;
  stats->thread_cpu   = cpu;
  stats->last_index   = STAT_NEXT_INDEX(stats->last_index);

  LD->stacks.global.gced_size = this->global_after;
  LD->stacks.trail.gced_size  = this->trail_after;

  stats->totals.global_gained += this->global_before - this->global_after;
  stats->totals.trail_gained  += this->trail_before  - this->trail_after;
  stats->totals.time	      += this->gc_time;
  stats->totals.collections++;

  if ( gc_percentage(this) > 0.2 )
    PL_raise(SIG_TUNE_GC);

  return this;
}

gc_stat *
last_gc_stats(gc_stats *stats)
{ return &stats->last[STAT_PREV_INDEX(stats->last_index)];
}

/** '$gc_statistics'(-Stats)
 *
 * Stats = gc_stats(Recent, Aggregated, LastPrec, Last3, Last9)
 */

static double
gc_avg(gc_stats *stats)
{ int i;
  double d = 0.0;

  for(i=0; i<GC_STAT_WINDOW_SIZE; i++)
  { d += gc_percentage(&stats->aggr[i]);
  }

  d /= (double)GC_STAT_WINDOW_SIZE;
  return d;
}

#define unify_gc_reason(t, stat) LDFUNC(unify_gc_reason, t, stat)
static int
unify_gc_reason(DECL_LD term_t t, gc_stat *stat)
{ int go = (stat->reason>> 0)&0xff;
  int gr = (stat->reason>> 8)&0xff;
  int to = (stat->reason>>16)&0xff;
  int tr = (stat->reason>>24)&0xff;
  int ex = (stat->reason>>32)&0xff;
  int ur = (stat->reason>>36)&0xff;

  return PL_unify_term(t, PL_FUNCTOR, FUNCTOR_gc6,
		            PL_INT, go,
		            PL_INT, gr,
		            PL_INT, to,
		            PL_INT, tr,
		            PL_INT, ex,
		            PL_INT, ur);
}


#define unify_gc_stats(t, stats, index) LDFUNC(unify_gc_stats, t, stats, index)
static int
unify_gc_stats(DECL_LD term_t t, gc_stat *stats, int index)
{ term_t tail = PL_copy_term_ref(t);
  term_t head = PL_new_term_ref();
  term_t rt   = PL_new_term_ref();
  int i;

  for(i=0; i<GC_STAT_WINDOW_SIZE; i++)
  { gc_stat *this;

    index = STAT_PREV_INDEX(index);
    this = &stats[index];

    if ( this->global_before )
    { if ( !PL_unify_list(tail, head, tail) ||
	   !PL_put_variable(rt) ||
	   !unify_gc_reason(rt, this) ||
	   !PL_unify_term(head,
			  PL_FUNCTOR, FUNCTOR_gc_stats8,
			    PL_TERM,   rt,
			    PL_INTPTR, this->global_before,
			    PL_INTPTR, this->global_after,
			    PL_INTPTR, this->trail_before,
			    PL_INTPTR, this->trail_after,
			    PL_INTPTR, this->local,
			    PL_FLOAT,  this->gc_time,
			    PL_FLOAT,  gc_percentage(this)) )
	return FALSE;
    }
  }

  return PL_unify_nil(tail);
}


static
PRED_IMPL("$gc_statistics", 5, gc_statistics, 0)
{ PRED_LD
  gc_stats *stats = &LD->gc.stats;
  gc_stat  *last  = last_gc_stats(stats);
  gc_stat  *aggr  = &stats->aggr[STAT_PREV_INDEX(stats->aggr_index)];

  return ( unify_gc_stats(A1, stats->last, stats->last_index) &&
	   unify_gc_stats(A2, stats->aggr, stats->aggr_index) &&
	   PL_unify_float(A3, gc_percentage(last)) &&
	   PL_unify_float(A4, gc_percentage(aggr)) &&
	   PL_unify_float(A5, gc_avg(stats))
	 );
}


		/********************************
		*          UTILITIES            *
		*********************************/

QueryFrame
queryOfFrame(LocalFrame fr)
{ QueryFrame qf;

  assert(!fr->parent);

  qf = (QueryFrame)((char*)fr - offset(queryFrame, top_frame));
  assert(qf->magic == QID_MAGIC);

  return qf;
}


static inline int
isGlobalRef(word w)
{ return storage(w) == STG_GLOBAL;
}


static inline size_t
offset_word(word m)
{ size_t offset;

  if ( unlikely(storage(m) == STG_LOCAL) )
    offset = wsizeofInd(m) + 1;
  else
    offset = 0;

  return offset;
}


static inline size_t
offset_cell(Word p)
{ return offset_word(*p);
}


#define makePtr(ptr, tag) LDFUNC(makePtr, ptr, tag)
static inline word
makePtr(DECL_LD Word ptr, int tag)
{ int stg;

  if ( onGlobalArea(ptr) )
    stg = STG_GLOBAL;
  else if ( onStackArea(local, ptr) )
    stg = STG_LOCAL;
  else
  { assert(onTrailArea(ptr));
    stg = STG_TRAIL;
  }

  return consPtr(ptr, tag|stg);
}


/* - - - - - - - - - - - - - - - - - - - - - - - - - - - - - - - - - - - - -
Clear the mask (FR_MARKED or FR_MARKED_PRED) flags left after traversing
all reachable frames.
- - - - - - - - - - - - - - - - - - - - - - - - - - - - - - - - - - - - - */

#if USE_LD_MACROS
#define unmark_environments(fr, mask) LDFUNC(unmark_environments, fr, mask)
#define unmark_choicepoints(ch, mask) LDFUNC(unmark_choicepoints, ch, mask)
#endif

static QueryFrame
unmark_environments(DECL_LD LocalFrame fr, uintptr_t mask)
{ if ( fr == NULL )
    return NULL;

  for(;;)
  { if ( false(fr, mask) )
      return NULL;
    clear(fr, mask);
    LD->gc._local_frames--;

    if ( fr->parent )
      fr = fr->parent;
    else				/* Prolog --> C --> Prolog calls */
      return queryOfFrame(fr);
  }
}


static void
unmark_choicepoints(DECL_LD Choice ch, uintptr_t mask)
{ for( ; ch; ch = ch->parent )
  { LD->gc._choice_count--;
    unmark_environments(ch->frame, mask);
  }
}


void
unmark_stacks(DECL_LD LocalFrame fr, Choice ch,
	      uintptr_t mask)
{ QueryFrame qf;

  while(fr)
  { qf = unmark_environments(fr, mask);
    assert(qf->magic == QID_MAGIC);
    unmark_choicepoints(ch, mask);
    if ( qf->parent )
    { QueryFrame pqf = qf->parent;

      if ( !(fr = pqf->registers.fr) )
	fr = qf->saved_environment;
      ch = qf->saved_bfr;
    } else
      break;
  }
}


		/********************************
		*            MARKING            *
		*********************************/

/* - - - - - - - - - - - - - - - - - - - - - - - - - - - - - - - - - - - - -
void mark_variable(start)
     Word start;

After the marking phase has been completed, the following statements are
supposed to hold:

    - All non-garbage cells on the local- and global stack are
      marked.
    - `total_marked' equals the size of the global stack AFTER
      compacting (e.i. the amount of non-garbage) in words.
    - `needs_relocation' holds the total number of references from the
      argument- and local variable fields of the local stack and the
      internal global stack references that need be relocated. This
      number is only used for consistency checking with the relocation
      statistic obtained during the compacting phase.

The marking algorithm forms a two-state machine. While going deeper into
the reference tree, the pointers are reversed  and the FIRST_MASK is set
to indicate the choice points created by   complex terms with arity > 1.
Also the actual mark bit is set on the   cells. If a leaf is reached the
process reverses, restoring the  old  pointers.   If  a  `first' mark is
reached we are either finished, or have reached a choice point, in which
case  the  alternative  is  the  cell   above  (structures  are  handled
last-argument-first).
- - - - - - - - - - - - - - - - - - - - - - - - - - - - - - - - - - - - - */

#define FORWARD		goto forward
#define BACKWARD	goto backward

static void
mark_variable(DECL_LD Word start)
{ Word current;				/* current cell examined */
  word val;				/* old value of current cell */
  Word next;				/* cell to be examined */

  DEBUG(MSG_GC_MARK_VAR,
	char b[64];
	Sdprintf("marking %p (=%s)\n", start, print_val(*start, b)));

  if ( is_marked(start) )
    sysError("Attempt to mark twice");

  if ( onStackArea(local, start) )
  { markLocal(start);
    total_marked--;			/* do not count local stack cell */
  }
  current = start;
  mark_first(current);
  val = get_value(current);
  FORWARD;

forward:				/* Go into the tree */
  if ( is_marked(current) )		/* have been here */
    BACKWARD;
  domark(current);

  switch(tag(val))
  { case TAG_REFERENCE:
    { next = unRef(val);		/* address pointing to */
      DEBUG(CHK_SECURE, assert(onStack(global, next)));
      needsRelocation(current);
      if ( is_first(next) )		/* ref to choice point. we will */
        BACKWARD;			/* get there some day anyway */
      val  = get_value(next);		/* invariant */
      set_value(next, makeRef(current));/* create backwards pointer */
      DEBUG(MSG_GC_MARK_VAR_WALK,
	    Sdprintf("Marking REF from %p to %p\n", current, next));
      current = next;			/* invariant */
      FORWARD;
    }
#ifdef O_ATTVAR
    case TAG_ATTVAR:
    { DEBUG(CHK_SECURE, assert(storage(val) == STG_GLOBAL));
      next = valPtr2(val, STG_GLOBAL);
      DEBUG(CHK_SECURE, assert(onStack(global, next)));
      needsRelocation(current);
      if ( is_marked(next) )
	BACKWARD;			/* term has already been marked */
      val  = get_value(next);		/* invariant */
					/* backwards pointer */
      set_value(next, makePtr(current, TAG_ATTVAR));
      DEBUG(MSG_GC_MARK_VAR_WALK,
	    Sdprintf("Marking ATTVAR from %p to %p\n", current, next));
      current = next;			/* invariant */
      FORWARD;
    }
#endif
    case TAG_COMPOUND:
    { int args;

      DEBUG(CHK_SECURE, assert(storage(val) == STG_GLOBAL));
      next = valPtr2(val, STG_GLOBAL);
      DEBUG(CHK_SECURE, assert(onStack(global, next)));
      needsRelocation(current);
      if ( is_marked(next) )
	BACKWARD;			/* term has already been marked */
      args = arityFunctor(((Functor)next)->definition);
      DEBUG(MSG_GC_MARK_VAR_WALK,
	    Sdprintf("Marking TERM %s/%d at %p\n",
		     stringAtom(nameFunctor(((Functor)next)->definition)),
		     args, next));
      domark(next);
      if ( args == 0 )
	BACKWARD;
      for( next += 2; args > 1; args--, next++ )
      { DEBUG(CHK_SECURE, assert(!is_first(next)));
	mark_first(next);
      }
      next--;				/* last cell of term */
      val = get_value(next);		/* invariant */
					/* backwards pointer (NO ref!) */
      set_value(next, makePtr(current, TAG_COMPOUND));
      current = next;
      FORWARD;
    }
    case TAG_INTEGER:
      if ( storage(val) == STG_INLINE )
	BACKWARD;
    case TAG_STRING:
    case TAG_FLOAT:			/* indirects */
    { next = valPtr2(val, STG_GLOBAL);

      DEBUG(CHK_SECURE, assert(storage(val) == STG_GLOBAL));
      DEBUG(CHK_SECURE, assert(onStack(global, next)));
      needsRelocation(current);
      if ( is_marked(next) )		/* can be referenced from multiple */
        BACKWARD;			/* places */
      domark(next);
      DEBUG(MSG_GC_MARK_VAR_WALK,
	    Sdprintf("Marked indirect data type, size = %ld\n",
		     offset_cell(next) + 1));
      total_marked += offset_cell(next);
    }
  }
  BACKWARD;

backward:				/* reversing backwards */
  while( !is_first(current) )
  { word w = get_value(current);
    int t = (int)tag(w);

    assert(onStack(global, current));

    next = valPtr(w);
    set_value(current, val);
    switch(t)
    { case TAG_REFERENCE:
	val = makeRef(current);
        break;
      case TAG_COMPOUND:
	val = makePtr(current-1, t);
        break;
      case TAG_ATTVAR:
	val = makePtr(current, t);
        break;
      default:
	assert(0);
    }
    current= next;
  }

  unmark_first(current);
  if ( current == start )
    return;

  DEBUG(CHK_SECURE, assert(onStack(global, current)));
  { word tmp;

    tmp = get_value(current);
    set_value(current, val);		/* restore old value */
    current--;
    val = get_value(current);		/* invariant */
    set_value(current, tmp);
    FORWARD;
  }
}


/* - - - - - - - - - - - - - - - - - - - - - - - - - - - - - - - - - - - - -
References from foreign code.
- - - - - - - - - - - - - - - - - - - - - - - - - - - - - - - - - - - - - */

static void
mark_term_refs()
{ GET_LD
  FliFrame fr = fli_context;
#if O_DEBUG
  long gmarked = 0;
  long lmarked = 0;
#endif

  DEBUG(MSG_GC_MARK_TERMREF, Sdprintf("Marking term references ...\n"));

  for( ; fr; fr = fr->parent )
  { Word sp = refFliP(fr, 0);
    int n = fr->size;

    DEBUG(MSG_GC_MARK_TERMREF,
	  Sdprintf("Marking foreign frame %ld (size=%d)\n",
		   (Word)fr-(Word)lBase, n));

    assert(fr->magic == FLI_MAGIC);
    for( ; n-- > 0; sp++ )
    { if ( !is_marked(sp) )
      { if ( isGlobalRef(*sp) )
	{ DEBUG(MSG_GC_MARK_TERMREF, gmarked++);
	  mark_variable(sp);
	} else
	{ DEBUG(MSG_GC_MARK_TERMREF, lmarked++);
	  mark_local_variable(sp);
	}
      }
    }

    DEBUG(CHK_SECURE, check_marked("After marking foreign frame"));
  }

  DEBUG(MSG_GC_MARK_TERMREF,
	Sdprintf("Marked %ld global and %ld local term references\n",
		 gmarked, lmarked));
}


#define save_grefs(_) LDFUNC(save_grefs, _)
static void
save_grefs(DECL_LD)
{
#ifdef O_ATTVAR
  if ( LD->attvar.attvars )
  { *valTermRef(LD->attvar.gc_attvars) = makeRefG(LD->attvar.attvars);
  }
#endif
}

#define restore_grefs(_) LDFUNC(restore_grefs, _)
static void
restore_grefs(DECL_LD)
{
#ifdef O_ATTVAR
  if ( LD->attvar.attvars )
  { LD->attvar.attvars = unRef(*valTermRef(LD->attvar.gc_attvars));
    setVar(*valTermRef(LD->attvar.gc_attvars));
  }
#endif
}


#ifdef O_GVAR

/* - - - - - - - - - - - - - - - - - - - - - - - - - - - - - - - - - - - - -
Dealing  with  nb_setval/2  and   nb_getval/2  non-backtrackable  global
variables as defined  in  pl-gvar.c.  We   cannot  mark  and  sweep  the
hash-table itself as the  reversed   pointers  cannot  address arbitrary
addresses returned by allocHeapOrHalt(). Therefore we   turn all references to
the  global  stack  into  term-references  and  rely  on  the  available
mark-and-sweep for foreign references.

If none of the global  variable  refers   to  the  global stack we could
`unfreeze' the global stack, except  we   may  have used nb_setarg/3. We
could enhance on this by introducing  a   `melt-bar'  set  to the lowest
location which we assigned using nb_setarg/3.   If backtracking takes us
before  that  point  we  safely  know  there  are  no  terms  left  with
nb_setarg/3  assignments.  As  the  merged   backtrackable  global  vars
implementation also causes freezing of the stacks, it is uncertain
whether there is much to gain with this approach.
- - - - - - - - - - - - - - - - - - - - - - - - - - - - - - - - - - - - - */

static fid_t
gvars_to_term_refs(Word **saved_bar_at)
{ GET_LD
  fid_t fid = PL_open_foreign_frame();

  if ( LD->gvar.nb_vars && LD->gvar.grefs > 0 )
  { TableEnum e = newTableEnum(LD->gvar.nb_vars);
    int found = 0;
    void *v;

    while( advanceTableEnum(e, NULL, &v) )
    { word w = (word)v;

      if ( isGlobalRef(w) )
      { term_t t = PL_new_term_ref_noshift();

	assert(t);
	*valTermRef(t) = w;
	found++;
      }
    }

    freeTableEnum(e);
    assert(LD->gvar.grefs == found);

    DEBUG(MSG_GC_MARK_GVAR,
	  Sdprintf("Found %d global vars on global stack. "
		   "stored in frame %p\n", found, fli_context));
  }

  if ( LD->frozen_bar )
  { Word *sb;

    assert((Word)lTop + 1 <= (Word)lMax);
    sb = (Word*)lTop;
    lTop = (LocalFrame)(sb+1);
    *sb = LD->frozen_bar;
    *saved_bar_at = sb;
  } else
  { *saved_bar_at = NULL;
  }

  return fid;
}


static void
term_refs_to_gvars(fid_t fid, Word *saved_bar_at)
{ GET_LD

  if ( saved_bar_at )
  { assert((void *)(saved_bar_at+1) == (void*)lTop);
    LD->frozen_bar = valPtr2((word)*saved_bar_at, STG_GLOBAL);

    assert(onStack(global, LD->frozen_bar) || LD->frozen_bar == gTop);
    lTop = (LocalFrame) saved_bar_at;
  }

  if ( LD->gvar.grefs > 0 )
  { FliFrame fr = (FliFrame) valTermRef(fid);
    Word fp = (Word)(fr+1);
    TableEnum e = newTableEnum(LD->gvar.nb_vars);
    atom_t name;
    word p;
    int found = 0;

    while( advanceTableEnum(e, (void**)&name, (void**)&p) )
    { if ( isGlobalRef(p) )
      { p = *fp++;
	updateHTable(e->table, (void*)name, (void*)p);
	found++;
      }
    }
    assert(found == fr->size);

    freeTableEnum(e);
  }

  PL_close_foreign_frame(fid);
}

#else /*O_GVAR*/

#define gvars_to_term_refs() 0
#define term_refs_to_gvars(f) (void)0

#endif /*O_GVAR*/

#define UWRITE 0x1
#define LARGP  0x2

static fid_t
argument_stack_to_term_refs(vm_state *state)
{ if ( state->save_argp )
  { GET_LD
    fid_t fid = PL_open_foreign_frame();
    Word *ap;

    pushArgumentStack(LD->query->registers.argp);
    assert(LARGP != TAG_ATTVAR && LARGP != TAG_REFERENCE);

    state->uwrite_count = 0;
    for(ap=aBase; ap<aTop; ap++)
    { Word adr = *ap;

      if ( onGlobal(adr) )
      { term_t t = PL_new_term_ref_noshift();

	if ( (word)adr & UWRITE )
	{ adr = (Word)((word)adr & ~UWRITE);
	  *valTermRef(t) = consPtr(adr, STG_GLOBAL|TAG_ATTVAR);
	  state->uwrite_count++;
	} else
	{ *valTermRef(t) = consPtr(adr, STG_GLOBAL|TAG_REFERENCE);
	}
	DEBUG(CHK_SECURE, checkData(adr));
      } else
      { assert(adr >= (Word)lBase);
	*ap = (Word)((word)adr | LARGP);
      }
    }

    return fid;
  }

  return 0;
}


static void
term_refs_to_argument_stack(vm_state *state, fid_t fid)
{ if ( fid )
  { GET_LD
    FliFrame fr = (FliFrame) valTermRef(fid);
    Word fp = (Word)(fr+1);
    Word *ap;
    int uwc = 0;

    for(ap=aBase; ap<aTop; ap++)
    { Word adr = *ap;

      if ( (word)adr & LARGP )
      { *ap = (Word)((word)adr & ~LARGP);
      } else
      { word w = *fp++;
	word mask = (tag(w) == TAG_ATTVAR ? UWRITE : 0);

	if ( mask )
	  uwc++;
	*ap = (Word)((word)valPtr(w)|mask);
      }
    }
    assert(fp == (Word)(fr+1) + fr->size);
    assert(uwc == state->uwrite_count);

    DEBUG(CHK_SECURE,
	  { if ( onStackArea(local, LD->query->registers.argp) )
	      assert(LD->query->registers.argp == aTop[-1]);
	  });

    LD->query->registers.argp = *--aTop;
    PL_close_foreign_frame(fid);
  }
}


#ifdef O_CALL_RESIDUE
#define count_need_protection_attvars(_) LDFUNC(count_need_protection_attvars, _)
static size_t
count_need_protection_attvars(DECL_LD)
{ Word p, next;
  size_t attvars = 0;

  for(p=LD->attvar.attvars; p; p = next)
  { Word avp = p+1;

    next = isRef(*p) ? unRef(*p) : NULL;
    if ( isAttVar(*avp) )
      attvars++;
  }

  return attvars;
}

#define link_attvars(_) LDFUNC(link_attvars, _)
static fid_t
link_attvars(DECL_LD)
{ if ( LD->attvar.call_residue_vars_count &&
       LD->attvar.attvars )
  { fid_t fid = PL_open_foreign_frame();
    Word p, next;

    for(p=LD->attvar.attvars; p; p = next)
    { Word avp = p+1;

      next = isRef(*p) ? unRef(*p) : NULL;
      if ( isAttVar(*avp) )
      { term_t t = PL_new_term_ref_noshift();

	assert(t);
	*valTermRef(t) = makeRefG(avp);
      }
    }

    return fid;
  } else
    return 0;
}

#define restore_attvars(attvars) LDFUNC(restore_attvars, attvars)
static void
restore_attvars(DECL_LD fid_t attvars)
{ if ( attvars )
    PL_close_foreign_frame(attvars);
}


#endif /*O_CALL_RESIDUE*/


/* - - - - - - - - - - - - - - - - - - - - - - - - - - - - - - - - - - - - -
clearUninitialisedVarsFrame(LocalFrame fr, Code PC);

Assuming the clause associated will resume   execution  at PC, determine
the variables that are not yet initialised and set them to be variables.
This  avoids  the  garbage  collector    considering  the  uninitialised
variables.

[Q] wouldn't it be better to track  the variables that *are* initialised
and consider the others to be not?  Might   take more time, but might be
more reliable and simpler.
- - - - - - - - - - - - - - - - - - - - - - - - - - - - - - - - - - - - - */

void
clearUninitialisedVarsFrame(LocalFrame fr, Code PC)
{ if ( PC != NULL )
  { code c;

    for( ; ; PC = stepPC(PC))
    { c = fetchop(PC);

    again:
      switch( c )
      { case I_EXIT:			/* terminate code list */
	case I_EXITFACT:
	case I_EXITCATCH:
	case I_EXITRESET:
	case I_EXITQUERY:
	case I_FEXITDET:
	case I_FEXITNDET:
	case I_FREDO:
	case S_TRUSTME:
	case S_LIST:
	  return;

	case C_JMP:			/* jumps */
	case L_NOLCO:
	  PC += (int)PC[1]+2;
	  c = fetchop(PC);
	  goto again;

	case H_FIRSTVAR:		/* Firstvar assignments */
	case B_FIRSTVAR:
	case B_ARGFIRSTVAR:
	case A_FIRSTVAR_IS:
	case B_UNIFY_FIRSTVAR:
	case C_VAR:
	  DEBUG(CHK_SECURE,
		{ if ( varFrameP(fr, PC[1]) <
		       argFrameP(fr, fr->predicate->functor->arity) )
		    sysError("Reset instruction on argument");
		  /*assert(varFrame(fr, PC[1]) != QID_MAGIC); is possible */
		});
	  setVar(varFrame(fr, PC[1]));
	  break;
       case C_VAR_N:
       { size_t var = PC[1];
	 size_t count = PC[2];

	 while(count--)
	 { setVar(varFrame(fr, var));
	   var++;
	 }
	 break;
       }
       case H_LIST_FF:
       case B_UNIFY_FF:
          setVar(varFrame(fr, PC[1]));
          setVar(varFrame(fr, PC[2]));
          break;
       case B_UNIFY_FV:
       case B_UNIFY_VF:
       case B_UNIFY_FC:
       case A_ADD_FC:
         setVar(varFrame(fr, PC[1]));
         break;
       case B_ARG_CF:
       case B_ARG_VF:
	 setVar(varFrame(fr, PC[3]));
         break;
      }
    }
  }
}


static inline int
slotsInFrame(LocalFrame fr, Code PC)
{ Definition def = fr->predicate;

  if ( !PC || true(def, P_FOREIGN) || !fr->clause )
    return def->functor->arity;

  return fr->clause->value.clause->prolog_vars;
}


void
clearLocalVariablesFrame(LocalFrame fr)
{ if ( fr->clause )
  { Definition def = fr->predicate;
    int i     = def->functor->arity;
    int slots = fr->clause->value.clause->prolog_vars;
    Word sp = argFrameP(fr, i);

    for( ; i<slots; i++, sp++)
      setVar(*sp);
  }
}


/* - - - - - - - - - - - - - - - - - - - - - - - - - - - - - - - - - - - - -
If multiple TrailAssignment() calls happen on  the same address within a
choicepoint we only need to keep the  first. Therefore we scan the trail
for this choicepoint from the mark to the  top and mark (using the FIRST
mark) the (global stack) addresses trailed. If we find one marked we can
delete the trail entry. To  avoid  a   second  scan  we store the marked
addresses on the argument stack.

Note that this additional scan of a section   of the trail stack is only
required if there are  at  least   two  trailed  assignments  within the
trail-ranged described by the choicepoint.

As far as I can  see  the  only   first-marks  in  use  at this time are
references to the trail-stack and we use   the first marks on the global
stack.

Older versions used the argument stack. We   now use the segmented cycle
stack to avoid allocation issues on the argument stack.
- - - - - - - - - - - - - - - - - - - - - - - - - - - - - - - - - - - - - */

#if O_DESTRUCTIVE_ASSIGNMENT
#define push_marked(p) LDFUNC(push_marked, p)
static inline void
<<<<<<< HEAD
push_marked(Word p ARG_LD)
=======
push_marked(DECL_LD Word p)
>>>>>>> f6e856bd
{ if ( !pushSegStack(&LD->cycle.vstack, p, Word) )
    outOfCore();
}


#define popall_marked(_) LDFUNC(popall_marked, _)
static void
popall_marked(DECL_LD)
{ Word p;

  while( popSegStack(&LD->cycle.vstack, &p, Word) )
  { unmark_first(p);
  }
}


#define mergeTrailedAssignments(top, mark, assignments) LDFUNC(mergeTrailedAssignments, top, mark, assignments)
static void
mergeTrailedAssignments(DECL_LD GCTrailEntry top, GCTrailEntry mark,
			int assignments)
{ GCTrailEntry te;
  LD->cycle.vstack.unit_size = sizeof(Word);

  DEBUG(MSG_GC_ASSIGNMENTS,
	Sdprintf("Scanning %d trailed assignments\n", assignments));

  for(te=mark; te <= top; te++)
  { Word p = val_ptr(te->address);

    if ( ttag(te[1].address) == TAG_TRAILVAL )
    { assignments--;
      if ( is_first(p) )
      {	DEBUG(MSG_GC_ASSIGNMENTS_MERGE,
	      Sdprintf("Delete duplicate trailed assignment at %p\n", p));
	te->address = 0;
	te[1].address = 0;
	trailcells_deleted += 2;
      } else
      { mark_first(p);
	push_marked(p);
      }
    } else
    { if ( is_first(p) )
      { te->address = 0;
	trailcells_deleted++;
      }
    }
  }

  popall_marked();
  assert(assignments == 0);
}
#endif

/* - - - - - - - - - - - - - - - - - - - - - - - - - - - - - - - - - - - - -
Mark the choicepoints. This function walks   along the environments that
can be reached from  the  choice-points.   In  addition,  it deletes all
trail-references  that  will   be   overruled    by   the   choice-point
stack-reference anyway.

When using setarg/3 (O_DESTRUCTIVE_ASSIGNMENT),  destructive assignments
are stored on the trail-stack as  two   entries.  The first entry is the
normal trail-pointer, while the  second   is  flagged  with TAG_TRAILVAL
(0x1). When undoing, the tail is scanned backwards and if a tagged value
is encountered, this value is restored  at   the  location  of the first
trail-cell.

If the trail cell  has  become  garbage,   we  can  destroy  both cells,
otherwise we must mark the value.

Early reset of trailed  assignments  is   another  issue.  If  a trailed
location has not yet been  marked  it   can  only  be accessed by frames
*after* the undo to this choicepoint took   place.  Hence, we can do the
undo now and remove  the  cell   from  the  trailcell, saving trailstack
space. For a trailed assignment this means   we should restore the value
with the trailed value. Note however that  the trailed value has already
been marked. We however can remove  this   mark  as it will be re-marked
should it be accessible and otherwise it really is garbage.
- - - - - - - - - - - - - - - - - - - - - - - - - - - - - - - - - - - - - */

#define early_reset_vars(m, top, te) LDFUNC(early_reset_vars, m, top, te)
static GCTrailEntry
early_reset_vars(DECL_LD mark *m, Word top, GCTrailEntry te)
{ GCTrailEntry tm = (GCTrailEntry)m->trailtop;
  GCTrailEntry te0 = te;
  int assignments = 0;
  Word gKeep = (LD->frozen_bar > m->globaltop ? LD->frozen_bar : m->globaltop);

  for( ; te >= tm; te-- )		/* early reset of vars */
  {
#if O_DESTRUCTIVE_ASSIGNMENT
    if ( isTrailVal(te->address) )
    { Word tard = val_ptr(te[-1].address);

      if ( tard >= top || (tard >= gKeep && tard < gMax) )
      { te->address = 0;
	te--;
	te->address = 0;
	trailcells_deleted += 2;
      } else if ( is_marked(tard) )
      { Word gp = val_ptr(te->address);

	assert(onGlobal(gp));
	assert(!is_first(gp));
	if ( !is_marked(gp) )
	{ DEBUG(MSG_GC_ASSIGNMENTS_MARK,
		char b1[64]; char b2[64]; char b3[64];
		Sdprintf("Marking assignment at %s (%s --> %s)\n",
			 print_addr(tard, b1),
			 print_val(*gp, b2),
			 print_val(*tard, b3)));

	  mark_variable(gp);
	  assert(is_marked(gp));
	}

	assignments++;
	te--;
      } else
      { Word gp = val_ptr(te->address);

	DEBUG(MSG_GC_RESET,
	      char b1[64]; char b2[64]; char b3[64];
	      Sdprintf("Early reset of assignment at %s (%s --> %s)\n",
		       print_addr(tard, b1),
		       print_val(*tard, b2),
		       print_val(*gp, b3)));

	assert(onGlobal(gp));
	*tard = *gp;
	unmark(tard);

	te->address = 0;
	te--;
	te->address = 0;
	trailcells_deleted += 2;
      }
    } else
#endif
    { Word tard = val_ptr(te->address);

      if ( tard >= top )		/* above local stack */
      { DEBUG(CHK_SECURE, assert(ttag(te[1].address) != TAG_TRAILVAL));
	te->address = 0;
	trailcells_deleted++;
      } else if ( tard > gKeep && tard < gMax )
      { te->address = 0;
	trailcells_deleted++;
      } else if ( !is_marked(tard) )
      { DEBUG(MSG_GC_RESET,
	      char b1[64]; char b2[64];
	      Sdprintf("Early reset at %s (%s)\n",
		       print_addr(tard, b1), print_val(*tard, b2)));
	setVar(*tard);
	te->address = 0;
	trailcells_deleted++;
      }
    }
  }

#if O_DESTRUCTIVE_ASSIGNMENT
  if ( assignments >= 1 )
    mergeTrailedAssignments(te0, tm, assignments);
#endif

  return te;
}


#define mark_foreign_frame(fr, te) LDFUNC(mark_foreign_frame, fr, te)
static GCTrailEntry
mark_foreign_frame(DECL_LD FliFrame fr, GCTrailEntry te)
{ DEBUG(CHK_SECURE, assert(fr->magic == FLI_MAGIC));

  if ( isRealMark(fr->mark) )
  { te = early_reset_vars(&fr->mark, (Word)fr, te);

    DEBUG(MSG_GC_MARK_FOREIGN, Sdprintf("Marking foreign frame %p\n", fr));
    needsRelocation(&fr->mark.trailtop);
    check_relocation((Word)&fr->mark.trailtop);
    DEBUG(CHK_SECURE, assert(isRealMark(fr->mark)));
    alien_into_relocation_chain(&fr->mark.trailtop,
				STG_TRAIL, STG_LOCAL);

  }

  return te;
}


#define MARK_ALT_CLAUSES 1		/* also walk and mark alternate clauses */

		 /*******************************
		 *	     MARK STACKS	*
		 *******************************/

typedef struct mark_state
{ vm_state     *vm_state;		/* Virtual machine locations */
  FliFrame	flictx;			/* foreign context for early reset */
  GCTrailEntry	reset_entry;		/* Walk trail stack for early reset */
} mark_state;


typedef struct walk_state
{ LocalFrame frame;			/* processing node */
  int flags;				/* general flags */
  Code c0;				/* start of code list */
  Word envtop;				/* just above environment */
  int unmarked;				/* left when marking alt clauses */
  bit_vector *active;			/* When marking active */
  bit_vector *clear;			/* When marking active */
#ifdef MARK_ALT_CLAUSES
  Word ARGP;				/* head unify instructions */
  int  adepth;				/* ARGP nesting */
#endif
} walk_state;

#define GCM_CLEAR	0x1		/* Clear uninitialised data */
#define GCM_ALTCLAUSE	0x2		/* Marking alternative clauses */
#define GCM_ACTIVE	0x4		/* Mark active environment */
#define GCM_CHOICE	0x8		/* Mark active choicepoints */

#define NO_ADEPTH 1234567

#if USE_LD_MACROS
#define	early_reset_choicepoint(state, ch)	LDFUNC(early_reset_choicepoint, state, ch)
#define	mark_alt_clauses(fr, cref)		LDFUNC(mark_alt_clauses, fr, cref)
#endif /*USE_LD_MACROS*/

#define LDFUNC_DECLARATIONS

static void	early_reset_choicepoint(mark_state *state, Choice ch);
static void	mark_alt_clauses(LocalFrame fr, ClauseRef cref);

#undef LDFUNC_DECLARATIONS


		 /*******************************
		 *	     STATISTICS		*
		 *******************************/

/* - - - - - - - - - - - - - - - - - - - - - - - - - - - - - - - - - - - - -
NOTE: Compile with  -DGC_COUNTING  to   get  gc_statistics/1  as defined
below. This predicate is NOT THREAD-SAFE!!!
- - - - - - - - - - - - - - - - - - - - - - - - - - - - - - - - - - - - - */

#ifdef GC_COUNTING
typedef struct life_count
{ int64_t	marked_envs;		/* environments marked */
  int64_t	marked_cont;		/* continuations followed */
  int64_t	c_scanned;		/* Scanned clauses */
  int64_t	vm_scanned;		/* #VM codes scanned */
} life_count;

static life_count counts;
#define COUNT(f) counts.f++

static
PRED_IMPL("gc_counts", 1, gc_counts, 0)
{ int rc = PL_unify_term(A1,
			 PL_FUNCTOR_CHARS, "gc", 4,
			   PL_INT64, counts.marked_envs,
			   PL_INT64, counts.marked_cont,
			   PL_INT64, counts.c_scanned,
			   PL_INT64, counts.vm_scanned);

  memset(&counts, 0, sizeof(counts));

  return rc;
}

#else
#define COUNT(f) ((void)0)
#endif

/* - - - - - - - - - - - - - - - - - - - - - - - - - - - - - - - - - - - - -
mark_local_variable()

As long as we are a reference link along the local stack, keep marking.
- - - - - - - - - - - - - - - - - - - - - - - - - - - - - - - - - - - - - */

static void
mark_local_variable(DECL_LD Word p)
{ while ( tagex(*p) == (TAG_REFERENCE|STG_LOCAL) )
  { Word p2;

    p2 = unRef(*p);
    ldomark(p);
    if ( is_marked(p2) )
      return;
    p = p2;
  }

  if ( isGlobalRef(*p) )
    mark_variable(p);
  else
    ldomark(p);
}


#define mark_arguments(fr) LDFUNC(mark_arguments, fr)
static void
mark_arguments(DECL_LD LocalFrame fr)
{ Word sp = argFrameP(fr, 0);
  int slots = fr->predicate->functor->arity;

  for( ; slots-- > 0; sp++ )
  { if ( !is_marked(sp) )
      mark_local_variable(sp);
  }
}


#define mark_new_arguments(state) LDFUNC(mark_new_arguments, state)
static void
mark_new_arguments(DECL_LD vm_state *state)
{ if ( state->lNext )
  { Word sp = argFrameP(state->lNext, 0);
    int slots = state->new_args;

    DEBUG(MSG_GC_MARK_VAR,
	  Sdprintf("mark_new_arguments(): %d args from %p\n", slots, sp));

    for( ; slots-- > 0; sp++ )
    { DEBUG(CHK_SECURE, assert(*sp != FLI_MAGIC));
      if ( !is_marked(sp) )
	mark_local_variable(sp);
    }
  }
}


#define mark_trie_gen(fr) LDFUNC(mark_trie_gen, fr)
static void
mark_trie_gen(DECL_LD LocalFrame fr)
{ Word   sp = argFrameP(fr, 0);
  Clause cl = fr->clause->value.clause;
  int    mv = cl->prolog_vars;

  for(; mv-- > 0; sp++)
  { if ( !is_marked(sp) )
      mark_local_variable(sp);
  }
}


/* - - - - - - - - - - - - - - - - - - - - - - - - - - - - - - - - - - - - -
walk_and_mark(walk_state *state, Code PC, code end, Code until)
    Walk along the byte code starting at PC and continuing until either
    it finds instruction `end' or the `until' address in code.  Returns
    the next instruction to process,

See decompileBody for details on handling the branch instructions.
- - - - - - - - - - - - - - - - - - - - - - - - - - - - - - - - - - - - - */

#define mark_frame_var(state, v) LDFUNC(mark_frame_var, state, v)
static inline void
mark_frame_var(DECL_LD walk_state *state, code v)
{ if ( state->active )
  { int i = VARNUM(v);

    DEBUG(MSG_CONTINUE, Sdprintf("Access %d (%scleared)\n",
				 i, true_bit(state->clear, i) ? "" : "not "));
    if ( !true_bit(state->clear, i) )
      set_bit(state->active, i);
  } else
  { Word sp = varFrameP(state->frame, v);

    if ( sp < state->envtop && !is_marked(sp) )
    { mark_local_variable(sp);
      state->unmarked--;
    }
  }
}


static inline void
clear_frame_var(walk_state *state, code var, Code PC)
{ if ( state->clear )
  { int i = VARNUM(var);

    DEBUG(MSG_CONTINUE, Sdprintf("Clear %d\n", i));
    set_bit(state->clear, i);
  } else if ( (state->flags & GCM_CLEAR) )
  { LocalFrame fr = state->frame;
    DEBUG(MSG_GC_CLEAR,
	  Sdprintf("Clear var %d at %d\n",
		   var-VAROFFSET(0), (PC-state->c0)-1));
#ifdef O_DEBUG
    if ( DEBUGGING(CHK_SECURE) )
    { Word vp = varFrameP(fr, var);

      if ( !isVar(*vp & ~MARK_MASK) )
      { Sdprintf("ERROR: [%ld] %s: Wrong clear of var %d, PC=%d\n",
		 levelFrame(fr), predicateName(fr->predicate),
		 var-VAROFFSET(0),
		 (PC-state->c0)-1);
      }
    } else
    { setVar(varFrame(fr, var));
    }
#else
    setVar(varFrame(fr, var));
#endif
  }
}


static inline void
clear_choice_mark(walk_state *state, code slot)
{ if ( (state->flags & GCM_CHOICE) )
  { int i = VARNUM(slot);
    DEBUG(MSG_CONTINUE, Sdprintf("Clear choice %d\n", i));
    set_bit(state->clear, i);
  }
}


static inline void
mark_choice_mark(walk_state *state, code slot)
{ if ( (state->flags & GCM_CHOICE) )
  { int i = VARNUM(slot);

    DEBUG(MSG_CONTINUE,
	  Sdprintf("Found choice %d (%s)\n", i,
		   true_bit(state->clear, i) ? "cleared" : "active"));
    if ( !true_bit(state->clear, i) )
      set_bit(state->active, i);
  }
}


#define mark_argp(state) LDFUNC(mark_argp, state)
static inline void
mark_argp(DECL_LD walk_state *state)
{
#ifdef MARK_ALT_CLAUSES
  if ( !(state->flags & GCM_ACTIVE) && state->adepth == 0 )
  { if ( state->ARGP < state->envtop && !is_marked(state->ARGP) )
    { mark_local_variable(state->ARGP);
      state->unmarked--;
    }
    state->ARGP++;
  }
#endif
}


#define walk_and_mark(state, PC, end) LDFUNC(walk_and_mark, state, PC, end)
static Code
walk_and_mark(DECL_LD walk_state *state, Code PC, code end)
{ code op;

  COUNT(marked_cont);

  for( ; ; PC += (codeTable[op].arguments))
  { op = decode(*PC++);

  again:
    DEBUG(MSG_GC_WALK,
	  Sdprintf("\t%s at %d\n", codeTable[op].name, PC-state->c0-1));
    COUNT(vm_scanned);
    if ( op == end )
    { PC--;
      return PC;
    }

    switch( op )
    {
#if O_DEBUGGER
      case D_BREAK:
	op = decode(replacedBreak(PC-1));
        goto again;
#endif
					/* dynamically sized objects */
      case H_STRING:			/* only skip the size of the */
      case H_MPZ:
      case H_MPQ:
	mark_argp(state);
	/*FALLTHROUGH*/
      case B_STRING:			/* string + header */
      case A_MPZ:
      case B_MPZ:
      case A_MPQ:
      case B_MPQ:
      { word m = *PC;
	PC += wsizeofInd(m)+1;
	assert(codeTable[op].arguments == VM_DYNARGC);
	PC -= VM_DYNARGC;		/* compensate for for-step */
	break;
      }

      case I_EXITQUERY:
      case I_EXITFACT:
      case I_FEXITDET:
      case I_FEXITNDET:
      case S_TRUSTME:			/* Consider supervisor handling! */
      case S_LIST:
	return PC-1;
      case S_NEXTCLAUSE:
	mark_alt_clauses(state->frame, state->frame->clause->next);
        return PC-1;
      case I_FREDO:
	mark_arguments(state->frame);
        return PC-1;

      case C_JMP:			/* unconditional jump */
	if ( (state->flags & GCM_ALTCLAUSE) )
	  break;
      case L_NOLCO:
	PC += (int)PC[0]+1;
        op = decode(*PC++);
        goto again;
					/* Control-structures */
      case C_OR:
	if ( (state->flags & GCM_ALTCLAUSE) )
	  break;
      { Code alt = PC+PC[0]+1;
	DEBUG(MSG_GC_WALK, Sdprintf("C_OR at %d\n", PC-state->c0-1));
	PC++;				/* skip <n> */
	walk_and_mark(state, PC, C_JMP);
	PC = alt;
	op = decode(*PC++);
        goto again;
      }
      case C_NOT:
      case C_DET:
	if ( (state->flags & GCM_ALTCLAUSE) )
	  break;
      { Code alt = PC+PC[1]+2;
	code ec = op == C_NOT ? C_CUT : C_DETTRUE;
	DEBUG(MSG_GC_WALK, Sdprintf("C_NOT/C_DET at %d\n", PC-state->c0-1));
	clear_choice_mark(state, PC[0]);
	PC += 2;			/* skip the two arguments */
	walk_and_mark(state, PC, ec);
	DEBUG(MSG_GC_WALK, Sdprintf("C_NOT/C_DET-ALT at %d\n", alt-state->c0));
	PC = alt;
	op = decode(*PC++);
        goto again;
      }
      case C_SOFTIF:
      case C_IFTHENELSE:
      case C_FASTCOND:
	if ( (state->flags & GCM_ALTCLAUSE) )
	  break;
      { Code alt = PC+PC[1]+2;
	clear_choice_mark(state, PC[0]);
	DEBUG(MSG_GC_WALK, Sdprintf("C_IFTHENELSE at %d\n", PC-state->c0-1));
	PC += 2;			/* skip the 'MARK' variable and jmp */
	walk_and_mark(state, PC, C_JMP);
	PC = alt;
	op = decode(*PC++);
        goto again;
      }
      case C_IFTHEN:
      case C_SOFTIFTHEN:
	if ( (state->flags & GCM_ALTCLAUSE) )
	  break;
      { clear_choice_mark(state, PC[0]);
	PC = walk_and_mark(state, PC+1, C_END);
	PC++;				/* skip C_END */
	op = decode(*PC++);
        goto again;
      }
      case C_CUT:
      case C_LSCUT:
      case C_LCUT:
      case C_SOFTCUT:
      case C_LCUTIFTHEN:
      case C_FASTCUT:
      case C_DETTRUE:
	mark_choice_mark(state, PC[0]);
        break;
					/* variable access */

      case B_UNIFY_VAR:			/* Var = Term */
	mark_frame_var(state, PC[0]);
        state->adepth = NO_ADEPTH;
	break;
      case B_UNIFY_FIRSTVAR:
	state->adepth = NO_ADEPTH;	/* never need to mark over ARGP */
        /*FALLTHROUGH*/
      case B_FIRSTVAR:
      case B_ARGFIRSTVAR:
      case A_FIRSTVAR_IS:
      case B_UNIFY_FC:
      case C_VAR:
	clear_frame_var(state, PC[0], PC);
	break;
      case C_VAR_N:
      { size_t var = PC[0];
	size_t count = PC[1];

	while(count--)
	  clear_frame_var(state, var++, PC);
	break;
      }
      case H_LIST_FF:
	mark_argp(state);
        /*FALLTHROUGH*/
      case B_UNIFY_FF:
	clear_frame_var(state, PC[0], PC);
	clear_frame_var(state, PC[1], PC);
	break;
      case A_ADD_FC:
      case B_UNIFY_FV:
      case B_UNIFY_VF:
	clear_frame_var(state, PC[0], PC);
	mark_frame_var(state, PC[1]);
	break;
      case B_UNIFY_VV:
      case B_EQ_VV:
      case B_NEQ_VV:
	mark_frame_var(state, PC[0]);
        mark_frame_var(state, PC[1]);
	break;
      case B_ARG_VF:
	mark_frame_var(state, PC[0]);
        /*FALLTHROUGH*/
      case B_ARG_CF:
	mark_frame_var(state, PC[1]);
	clear_frame_var(state, PC[2], PC);
        break;
      case I_VAR:
      case I_NONVAR:
      case I_INTEGER:
      case I_FLOAT:
      case I_NUMBER:
      case I_ATOMIC:
      case I_ATOM:
      case I_STRING:
      case I_COMPOUND:
      case I_CALLABLE:
      case I_CALLCONT:
      case I_SHIFT:
      case I_SHIFTCP:
	mark_frame_var(state, PC[0]);
        break;

      { size_t index;			/* mark variable access */

	case B_UNIFY_VC:
	case B_EQ_VC:
	case B_NEQ_VC:
	case B_ARGVAR:
	case A_VAR:
	case B_VAR:	    index = *PC;		goto var_common;
	case A_VAR0:
	case B_VAR0:	    index = VAROFFSET(0);	goto var_common;
	case A_VAR1:
	case B_VAR1:	    index = VAROFFSET(1);	goto var_common;
	case A_VAR2:
	case B_VAR2:	    index = VAROFFSET(2);	var_common:
	  mark_frame_var(state, index);
	  break;
      }
	case I_CALLCLEANUP:
	  mark_frame_var(state, VAROFFSET(1)); /* main goal */
	  break;
	case I_EXITCLEANUP:
	  mark_frame_var(state, VAROFFSET(2)); /* The ball */
	  mark_frame_var(state, VAROFFSET(3)); /* cleanup goal */
	  break;
	case I_EXITCATCH:
	case I_EXITRESET:
	  mark_frame_var(state, VAROFFSET(1)); /* The ball */
	  mark_frame_var(state, VAROFFSET(2)); /* recovery goal */
	  break;
	case I_CUTCHP:
	  mark_frame_var(state, VAROFFSET(1)); /* choice-point */
	  break;
#ifdef O_CALL_AT_MODULE
	case I_CALLATMV:
	case I_DEPARTATMV:
	  mark_frame_var(state, PC[1]);
	  break;
#endif
#ifdef MARK_ALT_CLAUSES
	case H_FIRSTVAR:
	  if ( (state->flags & GCM_CLEAR) )
	  { clear_frame_var(state, PC[0], PC);
	    break;
	  }
	  mark_argp(state);
	  break;
	case H_VAR:
	  mark_frame_var(state, PC[0]);
	  /*FALLTHROUGH*/
	case H_ATOM:
	case H_SMALLINT:
	case H_NIL:
	case H_INTEGER:
	case H_INT64:
	case H_FLOAT:
	  mark_argp(state);
	  break;
	case H_FUNCTOR:
	case H_LIST:
	  mark_argp(state);
	  /*FALLTHROUGH*/
	case B_FUNCTOR:
	case B_LIST:
	  state->adepth++;
	  break;
	case H_VOID:
	  if ( state->adepth == 0 )
	    state->ARGP++;
	  break;
	case H_VOID_N:
	  if ( state->adepth == 0 )
	    state->ARGP += PC[0];
	  break;
	case H_POP:
	case B_POP:
	  state->adepth--;
	  break;
	case B_UNIFY_EXIT:
	  assert(state->adepth == 0 || state->adepth == NO_ADEPTH);
	  break;
	case I_ENTER:
	case I_SSU_COMMIT:
	case I_SSU_CHOICE:
	  assert(state->adepth==0);
	  break;
#endif /*MARK_ALT_CLAUSES*/
    }
  }

  return PC;
}


void
mark_active_environment(bit_vector *active, LocalFrame fr, Code PC)
{ GET_LD
  walk_state state;
  size_t bv_bytes = sizeof_bitvector(active->size);
  char tmp[128];
  char *buf;
  bit_vector *clear;

  if ( bv_bytes <= sizeof(tmp) )
    buf = tmp;
  else
    buf = PL_malloc(bv_bytes);

  clear = (bit_vector*)buf;
  init_bitvector(clear, active->size);

  state.frame  = fr;
  state.flags  = GCM_ACTIVE|GCM_CLEAR|GCM_CHOICE;
  state.adepth = 0;
  state.ARGP   = argFrameP(fr, 0);
  state.active = active;
  state.clear  = clear;
  state.envtop = NULL;
  state.c0     = fr->clause->value.clause->codes;

  DEBUG(MSG_GC_WALK,
	Sdprintf("Mark active for %s\n", predicateName(fr->predicate)));

  walk_and_mark(&state, PC, I_EXIT);
  if ( buf != tmp )
    PL_free(buf);
}


#ifdef MARK_ALT_CLAUSES
static void
mark_alt_clauses(DECL_LD LocalFrame fr, ClauseRef cref)
{ Word sp = argFrameP(fr, 0);
  int argc = fr->predicate->functor->arity;
  int i;
  walk_state state;
  state.unmarked = 0;

  for(i=0; i<argc; i++ )
  { if ( !is_marked(&sp[i]) )
      state.unmarked++;
  }

  if ( !state.unmarked )
    return;

  state.frame	     = fr;
  state.flags        = GCM_ALTCLAUSE;
  state.adepth       = 0;
  state.ARGP	     = argFrameP(fr, 0);
  state.active	     = NULL;
  state.clear	     = NULL;
  state.envtop	     = state.ARGP + argc;

  DEBUG(MSG_GC_WALK,
	Sdprintf("Scanning clauses for %s\n", predicateName(fr->predicate)));
  for(; cref && state.unmarked > 0; cref=cref->next)
  { if ( visibleClause(cref->value.clause, generationFrame(fr)) )
    { COUNT(c_scanned);
      state.c0 = cref->value.clause->codes;
      DEBUG(MSG_GC_WALK, Sdprintf("Scanning clause %p\n", cref->value.clause));
      walk_and_mark(&state, state.c0, I_EXIT);
    }

    state.adepth     = 0;
    state.ARGP	     = argFrameP(fr, 0);
  }
}

#else /*MARK_ALT_CLAUSES*/

static void
mark_alt_clauses(DECL_LD LocalFrame fr, ClauseRef cref)
{ mark_arguments(fr);
}

#endif /*MARK_ALT_CLAUSES*/

static void
early_reset_choicepoint(DECL_LD mark_state *state, Choice ch)
{ LocalFrame fr = ch->frame;
  Word top;

  while((char*)state->flictx > (char*)ch)
  { FliFrame fli = state->flictx;

    state->reset_entry = mark_foreign_frame(fli, state->reset_entry);
    state->flictx = fli->parent;
  }

  if ( ch->type == CHP_CLAUSE )
  { top = argFrameP(fr, fr->predicate->functor->arity);
  } else
  { assert(ch->type == CHP_TOP || (void *)ch > (void *)fr);
    top = (Word)ch;
  }

  state->reset_entry = early_reset_vars(&ch->mark, top, state->reset_entry);
  needsRelocation(&ch->mark.trailtop);
  alien_into_relocation_chain(&ch->mark.trailtop,
			      STG_TRAIL, STG_LOCAL);
  DEBUG(CHK_SECURE, trailtops_marked--);
}


#define mark_environments(state, fr, PC) LDFUNC(mark_environments, state, fr, PC)
static QueryFrame mark_environments(DECL_LD mark_state *state,
				    LocalFrame fr, Code PC);

#define mark_choicepoints(state, ch) LDFUNC(mark_choicepoints, state, ch)
static void
mark_choicepoints(DECL_LD mark_state *state, Choice ch)
{ for(; ch; ch=ch->parent)
  { early_reset_choicepoint(state, ch);

    switch(ch->type)
    { case CHP_JUMP:
	mark_environments(state, ch->frame, ch->value.pc);
	break;
      case CHP_CLAUSE:
      { LocalFrame fr = ch->frame;

	mark_alt_clauses(fr, ch->value.clause.cref);
        if ( false(fr, FR_MARKED) )
	{ set(fr, FR_MARKED);
	  COUNT(marked_envs);
	  mark_environments(state, fr->parent, fr->programPointer);
	}
	break;
      }
      case CHP_DEBUG:
      case CHP_CATCH:
	mark_environments(state, ch->frame, NULL);
	break;
      case CHP_TOP:
	break;
    }
  }
}

/* - - - - - - - - - - - - - - - - - - - - - - - - - - - - - - - - - - - - -
(*) We need to mark  the  top   frame  to  deal  with foreign predicates
calling  Prolog  back  that  can  leak    term-handles   of  the  parent
environment. This came from Roberto Bagnara   and was simplified to this
program, which must write foo(0).

test :- c_bind(X), writeln(X).
bind(X) :- X = foo(0), garbage_collect.

static foreign_t
bind(term_t arg)
{ predicate_t pred = PL_predicate("bind", 1, "user");

  return PL_call_predicate(NULL, PL_Q_NORMAL, pred, arg);
}

install_t
install()
{ PL_register_foreign("c_bind", 1, bind, 0);
}

(**)  If  we  are  in  head-unification  mode,  (saved)ARGP  are  nicely
relocated. However, we must also ensure that the term in which it points
is not GC-ed. This applies  for   head-arguments  as well as B_UNIFY_VAR
instructions. See get_vmi_state().

(***) When debugging, we must  avoid   GC-ing  local variables of frames
that  are  watched  by  the  debugger.    FR_WATCHED  is  also  used  by
setup_call_cleanup/3. We avoid full marking here. Maybe we should use an
alternate flag for these two cases?
- - - - - - - - - - - - - - - - - - - - - - - - - - - - - - - - - - - - - */

static QueryFrame
mark_environments(DECL_LD mark_state *mstate, LocalFrame fr, Code PC)
{ QueryFrame qf = NULL;

  while ( fr )
  { walk_state state;

    if ( false(fr, FR_MARKED) )
    { set(fr, FR_MARKED);
      state.flags = GCM_CLEAR;

      COUNT(marked_envs);
    } else
    { state.flags = 0;
    }

    assert(wasFrame(fr));

    if ( true(fr->predicate, P_FOREIGN) || PC == NULL || !fr->clause )
    { DEBUG(MSG_GC_MARK_ARGS,
	    Sdprintf("Marking arguments for [%d] %s\n",
		     levelFrame(fr), predicateName(fr->predicate)));
      mark_arguments(fr);
    } else if ( fr->clause->value.clause->codes[0] == encode(T_TRIE_GEN2) ||
		fr->clause->value.clause->codes[0] == encode(T_TRIE_GEN3) )
    { mark_trie_gen(fr);
    } else
    { Word argp0;
      state.frame    = fr;
      state.unmarked = slotsInFrame(fr, PC);
      state.envtop   = argFrameP(fr, state.unmarked);
      state.active   = NULL;
      state.clear    = NULL;
      state.c0       = fr->clause->value.clause->codes;

      if ( fr == mstate->vm_state->frame &&
	   PC == mstate->vm_state->pc_start_vmi )
      { argp0        = mstate->vm_state->argp0;
	state.ARGP   = mstate->vm_state->argp;
	state.adepth = mstate->vm_state->adepth;
	mark_new_arguments(mstate->vm_state);
      } else
      { argp0 = NULL;
      }

      DEBUG(MSG_GC_WALK,
	    Sdprintf("Walking code for [%d] %s from PC=%d\n",
		     levelFrame(fr), predicateName(fr->predicate),
		     PC-state.c0));

      walk_and_mark(&state, PC, I_EXIT);

      if ( argp0 && !is_marked(argp0) )		/* see (**) */
      { assert(onStackArea(local, argp0));
	mark_local_variable(argp0);
      }

      if ( true(fr, FR_WATCHED) &&		/* (***) */
	   fr->predicate != PROCEDURE_setup_call_catcher_cleanup4->definition )
      { int slots;
	Word sp;

	slots  = slotsInFrame(fr, PC);
	sp = argFrameP(fr, 0);
	for( ; slots-- > 0; sp++ )
	{ if ( !is_marked(sp) )
	    mark_local_variable(sp);
	}
      }
    }

    if ( !(state.flags&GCM_CLEAR) )	/* from choicepoint */
      return NULL;

    if ( fr->parent )
    { PC = fr->programPointer;
      fr = fr->parent;
    } else
    { qf = queryOfFrame(fr);

      if ( qf->saved_environment )
	mark_arguments(qf->saved_environment); /* (*) */

      break;
    }
  }

  return qf;
}



#define mark_query_stacks(state, fr, ch, PC) LDFUNC(mark_query_stacks, state, fr, ch, PC)
static QueryFrame
mark_query_stacks(DECL_LD mark_state *state, LocalFrame fr, Choice ch, Code PC)
{ QueryFrame qf;

  qf = mark_environments(state, fr, PC);
  mark_choicepoints(state, ch);

  return qf;
}


static void
mark_stacks(vm_state *vmstate)
{ GET_LD
  QueryFrame qf=NULL;
  mark_state state;
  vm_state sub_state;
  LocalFrame fr = vmstate->frame;
  Choice ch     = vmstate->choice;
  Code PC       = vmstate->pc_start_vmi;

  memset(&state, 0, sizeof(state));
  state.vm_state     = vmstate;
  state.reset_entry  = (GCTrailEntry)tTop - 1;
  state.flictx       = fli_context;
  trailcells_deleted = 0;

  while(fr)
  { DEBUG(MSG_GC_MARK_QUERY, Sdprintf("Marking query %p\n", qf));
    qf = mark_query_stacks(&state, fr, ch, PC);

    if ( qf->parent )			/* same code in checkStacks() */
    { QueryFrame pqf = qf->parent;

      if ( (fr = pqf->registers.fr) )
      { get_vmi_state(pqf, &sub_state);
	sub_state.choice = qf->saved_bfr;

	state.vm_state = &sub_state;
	PC = sub_state.pc_start_vmi;
      } else
      { fr = qf->saved_environment;
	PC = NULL;
      }
      ch = qf->saved_bfr;
    } else
      break;
  }

  for( ; state.flictx; state.flictx = state.flictx->parent)
    state.reset_entry = mark_foreign_frame(state.flictx,
					   state.reset_entry);

  DEBUG(MSG_GC_STATS,
	Sdprintf("Trail stack garbage: %ld cells\n", trailcells_deleted));
}


#if O_DEBUG
static int
cmp_address(const void *vp1, const void *vp2)
{ Word p1 = *((Word *)vp1);
  Word p2 = *((Word *)vp2);

  return p1 > p2 ? 1 : p1 == p2 ? 0 : -1;
}
#endif


static void
mark_phase(vm_state *state)
{ GET_LD
  total_marked = 0;

  DEBUG(CHK_SECURE, check_marked("Before mark_term_refs()"));
  mark_term_refs();
  mark_stacks(state);

  DEBUG(CHK_SECURE,
	{ if ( !scan_global(TRUE) )
	    sysError("Global stack corrupted after GC mark-phase");
	  qsort(mark_base, mark_top - mark_base, sizeof(Word), cmp_address);
	});

  DEBUG(MSG_GC_STATS,
	{ intptr_t size = gTop - gBase;
	  Sdprintf("%ld referenced cell; %ld garbage (gTop = %p)\n",
		   total_marked, size - total_marked, gTop);
	});
}


		/********************************
		*          COMPACTING           *
		*********************************/


/* - - - - - - - - - - - - - - - - - - - - - - - - - - - - - - - - - - - - -
Relocation chain management

A relocation chain is a linked chain of cells, whose elements all should
point to `dest' after it is unwound.  SWI-Prolog knows about a number of
different pointers.  This routine is supposed  to  restore  the  correct
pointer.  The following types are identified:

    source	types
    local	address values (gTop references)
		term, reference and indirect pointers
    trail	address values (reset addresses)
    global	term, reference and indirect pointers

To do this, a pointer of the same  type  is  stored  in  the  relocation
chain.

    update_relocation_chain(current, dest)
	This function checks whether current is the head of a relocation
	chain.  As we know `dest' is the place  `current'  is  going  to
	move  to,  we  can reverse the chain and have all pointers in it
	pointing to `dest'.

	We must clear the `first' bit on the field.
- - - - - - - - - - - - - - - - - - - - - - - - - - - - - - - - - - - - - */

static void
update_relocation_chain(DECL_LD Word current, Word dest)
{ Word head = current;
  word val = get_value(current);

  DEBUG(MSG_GC_RELOC,
	Sdprintf("unwinding relocation chain at %p to %p\n",
		 current, dest));

  do
  { int tag;

    unmark_first(current);
    current = valPtr(val);
    tag = (int)tag(val);
    val = get_value(current);
    DEBUG(MSG_GC_RELOC,
	  { FliFrame f;

	    f = addPointer(current, - offset(fliFrame, mark.trailtop));
	    if ( onStack(local, f) && f->magic == FLI_MAGIC )
	      Sdprintf("Updating trail-mark of foreign frame at %p\n", f);
	  });
    set_value(current, makePtr(dest, tag));
    relocated_cell(current);
  } while( is_first(current) );

  set_value(head, val);
  relocation_chains--;
}


static void
into_relocation_chain(DECL_LD Word current, int stg)
{ Word head;
  word val = get_value(current);

  head = valPtr(val);			/* FIRST/MASK already gone */
  set_value(current, get_value(head));
  set_value(head, consPtr(current, stg|tag(val)));

  DEBUG(MSG_GC_RELOC,
	Sdprintf("Into relocation chain: %p (head = %p)\n",
		 current, head));

  if ( is_first(head) )
    mark_first(current);
  else
  { mark_first(head);
    relocation_chains++;
  }

  relocation_cells++;
}


static void
alien_into_relocation_chain(DECL_LD void *addr, int orgst, int stg)
{ void **ptr = (void **)addr;

  *ptr = (void *)consPtr(*ptr, orgst);
  into_relocation_chain(addr, stg);

  alien_relocations++;
}


/* - - - - - - - - - - - - - - - - - - - - - - - - - - - - - - - - - - - - -
Trail stack compacting.
- - - - - - - - - - - - - - - - - - - - - - - - - - - - - - - - - - - - - */

static void
compact_trail(void)
{ GET_LD
  GCTrailEntry dest, current;

	/* compact the trail stack */
  for( dest = current = (GCTrailEntry)tBase; current < (GCTrailEntry)tTop; )
  { if ( is_first(&current->address) )
      update_relocation_chain(&current->address, &dest->address);
#if O_DEBUG
    else if ( DEBUGGING(CHK_SECURE) )
    { void *chk;
      if ( (chk = lookupHTable(check_table, current)) &&
	   chk == RELOC_NEEDS )
        sysError("%p was supposed to be relocated (*= %p)",
		 current, current->address);
    }
#endif

    if ( current->address )
      *dest++ = *current++;
    else
      current++;
  }
  if ( is_first(&current->address) )
    update_relocation_chain(&current->address, &dest->address);

  tTop = (TrailEntry)dest;

  if ( relocated_cells != relocation_cells )
    sysError("After trail: relocation cells = %ld; relocated_cells = %ld\n",
	     relocation_cells, relocated_cells);
}


/* - - - - - - - - - - - - - - - - - - - - - - - - - - - - - - - - - - - - -
{tag,untag}_trail() are used to turn  the   native  pointers used on the
trail-stack into tagged ones as  used  on   the  other  stacks,  to make
pointer reversal in the relocation chains uniform.
- - - - - - - - - - - - - - - - - - - - - - - - - - - - - - - - - - - - - */

#define tag_trail(_) LDFUNC(tag_trail, _)
static void
tag_trail(DECL_LD)
{ TrailEntry te;

  for( te = tTop; --te >= tBase; )
  { Word p = te->address;
    int stg;

    if ( isTrailVal(p) )
    { Word p2 = trailValP(p);

      DEBUG(CHK_SECURE, assert(onStack(global, p2)));
      te->address = (Word)consPtr(p2, STG_GLOBAL|TAG_TRAILVAL);
      //DEBUG(SECURE_CHK, assert(te == tBase || !isTrailVal(te[-1].address)));
    } else
    { if ( onLocal(te->address) )
      { stg = STG_LOCAL;
      } else
      { DEBUG(CHK_SECURE, assert(onGlobalArea(te->address)));
	stg = STG_GLOBAL;
      }

      te->address = (Word)consPtr(te->address, stg);
    }
  }
}


#define untag_trail(_) LDFUNC(untag_trail, _)
static void
untag_trail(DECL_LD)
{ TrailEntry te;

  for(te = tBase; te < tTop; te++)
  { if ( te->address )
    { word mask = ttag(te->address);

      te->address = (Word)((word)valPtr((word)te->address)|mask);
#ifdef O_ATTVAR
      if ( isTrailVal(te->address) )
      { word w = trailVal(te->address);

	if ( isAttVar(w) )
	{ Word avp = te[-1].address;

	  DEBUG(CHK_SECURE, assert(on_attvar_chain(avp)));
	  if ( !isAttVar(*avp) )
	    *(avp) |= MARK_MASK;
	}
      }
#endif
    }
  }
}

#ifdef O_ATTVAR

/* - - - - - - - - - - - - - - - - - - - - - - - - - - - - - - - - - - - - -
Remove dead cells from the attvar  administration.   This  is a chain of
variable references located just below each attvar. An attvar is dead if
the value is no longer a TAG_ATTVAR   reference  and there is no trailed
assignment for it.
- - - - - - - - - - - - - - - - - - - - - - - - - - - - - - - - - - - - - */

#define is_dead_attvar(p) LDFUNC(is_dead_attvar, p)
static int
is_dead_attvar(DECL_LD Word p)
{ word w = *p;

  if ( (w & MARK_MASK) )
  { *p = (w & ~MARK_MASK);
    return FALSE;
  }
  if ( isAttVar(w) )
    return FALSE;

  return TRUE;
}


#define clean_attvar_chain(_) LDFUNC(clean_attvar_chain, _)
static void
clean_attvar_chain(DECL_LD)
{ Word p, last = NULL, next;
#ifdef O_DEBUG
  size_t cleaned = 0;
#endif

  for(p = LD->attvar.attvars; p; p = next)
  { Word avp  = p+1;

    next = isRef(*p) ? unRef(*p) : NULL;

    if ( is_dead_attvar(avp) )
    { if ( last )
	*last = *p;
      else
	LD->attvar.attvars = next;
#ifdef O_DEBUG
      cleaned++;
#endif
    } else
      last = p;
  }

  DEBUG(MSG_ATTVAR_LINK,
	if ( cleaned )
	  Sdprintf("Cleaned %ld attvars\n", cleaned));
}

#endif /*ATTVAR*/

/* - - - - - - - - - - - - - - - - - - - - - - - - - - - - - - - - - - - - -
Make a hole. This is used by functions   doing a scan on the global data
after marking. By creating a large cell   (disguised  as a string) other
functions doing a scan can skip large portions.

bottom points to the bottom of the  garbage   and  top to the top *cell*
that is garbage.  I.e., the total size of the cell is (top+1)-bottom.
- - - - - - - - - - - - - - - - - - - - - - - - - - - - - - - - - - - - - */

#define MAX_STRLEN wsizeofInd(~(word)0)

static Word
make_gc_hole(Word bottom, Word top)
{ if ( top - bottom > 4 )
  { size_t wsize = top - bottom - 1;
    Word bt = bottom;
    word hdr;

    while(wsize > MAX_STRLEN)
    { Word t1  = bt+MAX_STRLEN+1;

      hdr = mkIndHdr(MAX_STRLEN, TAG_STRING);
      *t1 = *bt = hdr;
      DEBUG(MSG_GC_HOLE,
	    Sdprintf("Created Garbage hole %p..%p\n", bt, t1+1));
      bt = t1+1;
      wsize = top - bt - 1;
    }

    hdr = mkIndHdr(wsize, TAG_STRING); /* limited by size of string? */
    *top = *bt = hdr;

    DEBUG(MSG_GC_HOLE,
	  Sdprintf("Created Garbage hole %p..%p, size %ld\n",
		   bt, top+1, (long)wsize));
  }

  return bottom;
}


/* - - - - - - - - - - - - - - - - - - - - - - - - - - - - - - - - - - - - -
Sweep a mark. *m is a top-of-global   pointer,  i.e. it points the first
free place in the global stack. Simply   updating is not good enough, as
this part may be garbage. Hence, we  have   to  scan  until we find real
data.

Note that initPrologStacks writes a dummy   marked cell below the global
stack, so this routine needs not to check   for the bottom of the global
stack. This almost doubles the performance of this critical routine.

(*) This function does a check for  the first non-garbage cell, which is
a linear scan. If the are many   marks (choice-points and foreign marks)
and a lot  of  garbage,  this   becomes  very  costly.  Therefore, after
skipping a region the region  is  filled   with  variables  that cary as
offset the location of the  target   non-garbage  location.  If scanning
finds one of these cells, we simply fetch the value and go to `done'.
- - - - - - - - - - - - - - - - - - - - - - - - - - - - - - - - - - - - - */

#define consVar(w) (((intptr_t)(w)<<LMASK_BITS) | TAG_VAR)
#define valVar(w)  ((intptr_t)(w) >> LMASK_BITS)

static void
sweep_global_mark(DECL_LD Word *m)
{ Word gm;

  DEBUG(CHK_SECURE, assert(onStack(local, m)));
  gm = *m;
  if ( is_marked_or_first(gm-1) )
    goto done;				/* quit common easy case */

  for(;;)
  { Word prev = gm-1;

    while( !(*prev & (MARK_MASK|FIRST_MASK|STG_LOCAL)) )
    { if ( tag(*prev) == TAG_VAR && *prev != 0 )
      { gm = gBase + valVar(*prev);
	goto done;			/* (*) */
      }
      prev--;
    }
    gm = prev+1;

    if ( is_marked_or_first(prev) )
    {
    found:
      { size_t off = gm-gBase;
	word w = consVar(off);
	Word p;

	for(p = gm+1; p<(*m); p++)
	  *p = w;			/* (*) */
      }

    done:
      *m = gm;
      DEBUG(MSG_GC_RELOC, Sdprintf("gTop mark from choice point: "));
      needsRelocation(m);
      check_relocation((Word)m);
      alien_into_relocation_chain(m, STG_GLOBAL, STG_LOCAL);

      return;
    } else				/* a large cell */
    { size_t offset;

      DEBUG(CHK_SECURE, assert(storage(*prev) == STG_LOCAL));
      offset = wsizeofInd(*prev)+1;	/* = offset for a large cell */
      prev -= offset;
      if ( is_marked_or_first(prev) )
	goto found;
    }
    gm = prev;
  }
}


static inline void
sweep_mark(DECL_LD mark *m)
{ marks_swept++;
  sweep_global_mark(&m->globaltop);
  if ( m->saved_bar > gTop )
    m->saved_bar = gTop;
  sweep_global_mark(&m->saved_bar);
}


static void
sweep_foreign()
{ GET_LD
  FliFrame fr = fli_context;

  for( ; fr; fr = fr->parent )
  { Word sp = refFliP(fr, 0);
    int n = fr->size;

    DEBUG(CHK_SECURE, assert(fr->magic == FLI_MAGIC));

    if ( isRealMark(fr->mark) )
      sweep_mark(&fr->mark);
    for( ; n-- > 0; sp++ )
    { if ( is_marked(sp) )
      {	unmark(sp);
	if ( isGlobalRef(get_value(sp)) )
	{ processLocal(sp);
	  check_relocation(sp);
	  into_relocation_chain(sp, STG_LOCAL);
	}
      }
    }
  }
}


#define unsweep_mark(m) LDFUNC(unsweep_mark, m)
static void
unsweep_mark(DECL_LD mark *m)
{ m->trailtop  = (TrailEntry)valPtr2((word)m->trailtop,  STG_TRAIL);
  m->globaltop = valPtr2((word)m->globaltop, STG_GLOBAL);
  m->saved_bar = valPtr2((word)m->saved_bar, STG_GLOBAL);

  DEBUG(CHK_SECURE, check_mark(m));

  marks_unswept++;
}


#define unsweep_foreign(_) LDFUNC(unsweep_foreign, _)
static void
unsweep_foreign(DECL_LD)
{ FliFrame fr = fli_context;

  for( ; fr; fr = fr->parent )
  { if ( isRealMark(fr->mark) )
      unsweep_mark(&fr->mark);
  }
}


#define unsweep_choicepoints(ch) LDFUNC(unsweep_choicepoints, ch)
static void
unsweep_choicepoints(DECL_LD Choice ch)
{ for( ; ch ; ch = ch->parent)
    unsweep_mark(&ch->mark);
}


static QueryFrame
unsweep_environments(LocalFrame fr)
{ while(fr->parent)
    fr = fr->parent;

  return queryOfFrame(fr);
}


#define unsweep_stacks(state) LDFUNC(unsweep_stacks, state)
static void
unsweep_stacks(DECL_LD vm_state *state)
{ QueryFrame query;
  LocalFrame fr = state->frame;
  Choice ch = state->choice;

  for( ; fr; fr = query->saved_environment, ch = query->saved_bfr )
  { query = unsweep_environments(fr);
    unsweep_choicepoints(ch);
  }
}


/* - - - - - - - - - - - - - - - - - - - - - - - - - - - - - - - - - - - - -
Sweeping the local and trail stack to insert necessary pointers  in  the
relocation chains.
- - - - - - - - - - - - - - - - - - - - - - - - - - - - - - - - - - - - - */

static void
sweep_trail(void)
{ GET_LD
  GCTrailEntry te = (GCTrailEntry)tTop - 1;

  for( ; te >= (GCTrailEntry)tBase; te-- )
  { if ( te->address )
    {
#ifdef O_DESTRUCTIVE_ASSIGNMENT
      if ( ttag(te->address) == TAG_TRAILVAL )
      { needsRelocation(&te->address);
	check_relocation(&te->address);
	into_relocation_chain(&te->address, STG_TRAIL);
      } else
#endif
      if ( storage(te->address) == STG_GLOBAL )
      { needsRelocation(&te->address);
	check_relocation(&te->address);
	into_relocation_chain(&te->address, STG_TRAIL);
      }
    }
  }
}



#define sweep_frame(fr, slots) LDFUNC(sweep_frame, fr, slots)
static void
sweep_frame(DECL_LD LocalFrame fr, int slots)
{ Word sp;

  sp = argFrameP(fr, 0);
  for( ; slots > 0; slots--, sp++ )
  { if ( is_marked(sp) )
    { unmark(sp);
      if ( isGlobalRef(get_value(sp)) )
      { processLocal(sp);
	check_relocation(sp);
	into_relocation_chain(sp, STG_LOCAL);
      }
    } else
    { word w = *sp;

      if ( isGlobalRef(w) ||
	   (isAtom(w) && is_volatile_atom(w)) )
      { DEBUG(MSG_GC_SWEEP, char b[64];
	      Sdprintf("[%ld] %s: GC VAR(%d) (=%s)\n",
		       levelFrame(fr), predicateName(fr->predicate),
		       sp-argFrameP(fr, 0),
		       print_val(w, b)));
	*sp = ATOM_garbage_collected;
      }
    }
  }
}


static QueryFrame
sweep_environments(LocalFrame fr, Code PC)
{ GET_LD

  if ( !fr )
    return NULL;

  for( ; ; )
  { int slots;

    if ( false(fr, FR_MARKED) )
      return NULL;
    clear(fr, FR_MARKED);

    slots = slotsInFrame(fr, PC);

    DEBUG(MSG_GC_SWEEP,
	  Sdprintf("Sweep %d arguments for [%d] %s\n",
		   slots, levelFrame(fr), predicateName(fr->predicate)));

    sweep_frame(fr, slots);

    if ( fr->parent )
    { PC = fr->programPointer;
      fr = fr->parent;
    } else
    { QueryFrame qf = queryOfFrame(fr);

      return qf;
    }
  }
}


#define sweep_choicepoints(ch) LDFUNC(sweep_choicepoints, ch)
static void
sweep_choicepoints(DECL_LD Choice ch)
{ for( ; ch ; ch = ch->parent)
  { sweep_environments(ch->frame,
		       ch->type == CHP_JUMP ? ch->value.pc : NULL);
    sweep_mark(&ch->mark);
  }
}


#define sweep_new_arguments(state) LDFUNC(sweep_new_arguments, state)
static void
sweep_new_arguments(DECL_LD vm_state *state)
{ if ( state->lNext )
  { Word sp = argFrameP(state->lNext, 0);
    int slots = state->new_args;

    for( ; slots-- > 0; sp++ )
    { assert(is_marked(sp));
      unmark(sp);
      if ( isGlobalRef(get_value(sp)) )
      { processLocal(sp);
	check_relocation(sp);
	into_relocation_chain(sp, STG_LOCAL);
      }
    }
  }
}


static void
sweep_stacks(vm_state *state)
{ GET_LD
  LocalFrame fr = state->frame;
  Choice ch = state->choice;
  Code PC = state->pc_start_vmi;

  sweep_new_arguments(state);

  while( fr )
  { QueryFrame qf = sweep_environments(fr, PC);
    vm_state sub_state;

    assert(qf->magic == QID_MAGIC);

    sweep_choicepoints(ch);
    if ( qf->parent )
    { QueryFrame pqf = qf->parent;

      if ( (fr = pqf->registers.fr) )
      { get_vmi_state(pqf, &sub_state);
	PC = sub_state.pc_start_vmi;
	sweep_new_arguments(&sub_state);
      } else
      { fr = qf->saved_environment;
	PC = NULL;
      }
      ch = qf->saved_bfr;
    } else
      break;
  }

  if ( local_marked != 0 )
  {
#ifdef O_DEBUG
    if ( DEBUGGING(CHK_SECURE) )
    { TableEnum e = newTableEnum(local_table);
      Word addr;

      Sdprintf("FATAL: unprocessed local variables:\n");

      while( advanceTableEnum(e, (void**)&addr, NULL) )
      { char buf1[64];
	char buf2[64];

	Sdprintf("\t%s (*= %s)\n", print_addr(addr, buf1), print_val(*addr, buf2));
      }

      freeTableEnum(e);
    }
#endif
    sysError("local_marked = %ld", local_marked);
  }
}


/* - - - - - - - - - - - - - - - - - - - - - - - - - - - - - - - - - - - - -
All preparations have been made now, and the actual  compacting  of  the
global  stack  may  start.   The  marking phase has calculated the total
number of words (cells) in the global stack that are non-garbage.

In the first phase, we will  walk  along  the  global  stack  from  it's
current  top towards the bottom.  During this phase, `current' refers to
the current element we are processing, while `dest' refers to the  place
this  element  will  be  after  the compacting phase is completed.  This
invariant is central and should be maintained carefully while processing
alien objects as strings and reals, which happen to have a  non-standard
size.
- - - - - - - - - - - - - - - - - - - - - - - - - - - - - - - - - - - - - */

static bool
is_downward_ref(DECL_LD Word p)
{ word val = get_value(p);

  switch(tag(val))
  { case TAG_INTEGER:
      if ( storage(val) == STG_INLINE )
	fail;
    case TAG_ATTVAR:
    case TAG_STRING:
    case TAG_FLOAT:
    case TAG_REFERENCE:
    case TAG_COMPOUND:
    { Word d = val_ptr(val);

      DEBUG(CHK_SECURE, assert(d >= gBase));

      return d < p;
    }
  }

  fail;
}


static bool
is_upward_ref(DECL_LD Word p)
{ word val = get_value(p);

  switch(tag(val))
  { case TAG_INTEGER:
      if ( storage(val) == STG_INLINE )
	fail;
    case TAG_ATTVAR:
    case TAG_STRING:
    case TAG_FLOAT:
    case TAG_REFERENCE:
    case TAG_COMPOUND:
    { Word d = val_ptr(val);

      DEBUG(CHK_SECURE, assert(d < gTop));

      return d > p;
    }
  }

  fail;
}


#if O_DEBUG

static int
check_marked(const char *s)
{ GET_LD
  intptr_t m = 0;
  Word current;
  intptr_t cells = 0;

  for( current = gBase; current < gTop; current += (offset_cell(current)+1) )
  { cells++;
    if ( is_marked(current) )
    { m += (offset_cell(current)+1);
    }
  }

  if ( m == total_marked )
    return TRUE;

  if ( m != total_marked )
    Sdprintf("**** ERROR: size: %ld != %ld (%s) ****\n",
	     m, total_marked, s);

  return FALSE;
}

#endif /* O_DEBUG */


/* - - - - - - - - - - - - - - - - - - - - - - - - - - - - - - - - - - - - -
current points to the bottom of the  first garbage cell. Skip downwards,
returning a pointer to the bottom of the   garbage  or the bottom of the
global stack. If the found garbage  hole   is  big enough, create a cell
that represents a large garbage string,  so   the  up-phase  can skip it
quickly.

Note that below the bottom of the stack   there  is a dummy marked cell.
See also sweep_global_mark().

It looks tempting to use the  down-references   in  GC-ed  areas left by
sweep_global_mark(), but this does not work   because these cells can be
inserted into new relocation chains while  sweeping the remainder of the
data-areas :-( I tried, but this caused  a crash in Back52. After adding
a check in into_relocation_chain() I discovered   that the above was the
reason for the failure.
- - - - - - - - - - - - - - - - - - - - - - - - - - - - - - - - - - - - - */

#define downskip_combine_garbage(current, dest) LDFUNC(downskip_combine_garbage, current, dest)
static Word
downskip_combine_garbage(DECL_LD Word current, Word dest)
{ Word top_gc = current + offset_cell(current);

  for(current-- ; ; current-- )
  { if ( (*current & (MARK_MASK|FIRST_MASK|STG_LOCAL)) )
    { if ( is_marked(current) )
      { DEBUG(MSG_GC_HOLE, Sdprintf("Normal-non-GC cell at %p\n", current));
	return make_gc_hole(current+1, top_gc);
      } else if ( is_first(current) )
      { update_relocation_chain(current, dest);
      } else					/* large cell */
      { size_t offset;

	DEBUG(CHK_SECURE, assert(storage(*current) == STG_LOCAL));
	offset = wsizeofInd(*current)+1;	/* = offset for a large cell */
	current -= offset;			/* start large cell */
	if ( is_marked(current) )
	{ DEBUG(MSG_GC_HOLE,
		Sdprintf("Large-non-GC cell at %p, size %d\n",
			 current, offset+1));
	  return make_gc_hole(current+offset+1, top_gc);
	} else if ( is_first(current) )
	{ update_relocation_chain(current, dest);
	}
      }
    }
  }

  return make_gc_hole(gBase, top_gc);
}


static void
compact_global(void)
{ GET_LD
  Word dest, current;
  Word base = gBase, top;
#if O_DEBUG
  Word *v = mark_top;
#endif

  DEBUG(MSG_GC_PROGRESS, Sdprintf("Scanning global stack downwards\n"));

  dest = base + total_marked;			/* first FREE cell */
  for( current = gTop; current >= base; current-- )
  { if ( is_marked(current) )
    { marked_large_cell:
      DEBUG(CHK_SECURE,
	    { if ( current != *--v )
		sysError("Marked cell at %p (*= %p); gTop = %p; should be %p",
			 current, *current, gTop, *v);
	    });
      dest--;
      DEBUG(MSG_GC_RELOC,
	    Sdprintf("Marked cell at %p (dest = %p)\n", current, dest));
      if ( is_first(current) )
	update_relocation_chain(current, dest);
      if ( is_downward_ref(current) )
      { check_relocation(current);
	into_relocation_chain(current, STG_GLOBAL);
      }
    } else if ( is_first(current) )
    { first_large_cell:
      update_relocation_chain(current, dest);	/* gTop refs from marks */
    } else if ( storage(*current) == STG_LOCAL ) /* large cell */
    { size_t offset = offset_cell(current);

      assert(offset > 0);
      current -= offset;		/* start large cell */
      if ( is_marked(current) )
      { dest -= offset;
	goto marked_large_cell;
      } else if ( is_first(current) )
      { goto first_large_cell;
      }	else
      { DEBUG(MSG_GC_HOLE, Sdprintf("Downskip from indirect\n"));
	current = downskip_combine_garbage(current, dest);
      }
    } else
    { DEBUG(MSG_GC_HOLE, Sdprintf("Downskip from normal cell\n"));
      current = downskip_combine_garbage(current, dest);
    }
  }

  DEBUG(CHK_SECURE,
	{ if ( v != mark_base )
	  { for( v--; v >= mark_base; v-- )
	    { Sdprintf("Expected marked cell at %p, (*= 0x%lx)\n", *v, **v);
	    }
	    sysError("v = %p; mark_base = %p", v, mark_base);
	  }
	});

  if ( dest != base )
    sysError("Mismatch in down phase: dest = %p, gBase = %p\n",
	     dest, gBase);
  if ( relocation_cells != relocated_cells )
  { DEBUG(CHK_SECURE, printNotRelocated());
    sysError("After down phase: relocation_cells = %ld; relocated_cells = %ld",
	     relocation_cells, relocated_cells);
  }

  DEBUG(CHK_SECURE, check_marked("Before up"));
  DEBUG(CHK_SECURE, relocated_check=FALSE);	/* see do_relocated_cell() */
  DEBUG(MSG_GC_PROGRESS, Sdprintf("Scanning global stack upwards\n"));

  dest = base;
  top = gTop;
  for(current = gBase; current < top; )
  { if ( is_marked(current) )
    { intptr_t l, n;

      if ( is_first(current) )
	update_relocation_chain(current, dest);

      if ( (l = offset_cell(current)) == 0 )	/* normal cells */
      { *dest = *current;
        if ( is_upward_ref(current) )
	{ check_relocation(current);
          into_relocation_chain(dest, STG_GLOBAL);
	}
	unmark(dest);
	dest++;
	current++;
      } else					/* indirect values */
      { Word cdest, ccurrent;

	l++;

	for( cdest=dest, ccurrent=current, n=0; n < l; n++ )
	  *cdest++ = *ccurrent++;

	unmark(dest);
	dest += l;
	current += l;
      }

    } else
    { DEBUG(MSG_GC_HOLE,
	    if ( offset_cell(current) > 2 )
	      Sdprintf("Skipping garbage cell %p..%p, size %d\n",
		       current, current + offset_cell(current),
		       offset_cell(current)-1));
      current += offset_cell(current) + 1;
    }
  }

  if ( dest != gBase + total_marked )
    sysError("Mismatch in up phase: dest = %p, gBase+total_marked = %p\n",
	     dest, gBase + total_marked );

  DEBUG(CHK_SECURE,
	{ Word p = dest;		/* clear top of stack */
	  while(p < gTop)
	    *p++ = 0xbfbfbfbfL;
	});

  gTop = dest;
}


static void
collect_phase(vm_state *state, Word *saved_bar_at)
{ GET_LD

  DEBUG(CHK_SECURE, check_marked("Start collect"));

  DEBUG(MSG_GC_PROGRESS, Sdprintf("Sweeping foreign references\n"));
  sweep_foreign();
  DEBUG(MSG_GC_PROGRESS, Sdprintf("Sweeping trail stack\n"));
  sweep_trail();
  DEBUG(MSG_GC_PROGRESS, Sdprintf("Sweeping local stack\n"));
  sweep_stacks(state);
  if ( saved_bar_at )
  { DEBUG(2, Sdprintf("Sweeping frozen bar\n"));
    sweep_global_mark(saved_bar_at);
  }
  DEBUG(MSG_GC_PROGRESS, Sdprintf("Compacting global stack\n"));
  compact_global();

  unsweep_foreign();
  unsweep_stacks(state);

  assert(marks_swept==marks_unswept);
  if ( relocation_chains != 0 )
    sysError("relocation chains = %ld", relocation_chains);
  if ( relocated_cells != relocation_cells ||
       relocated_cells != needs_relocation )
    sysError("relocation cells = %ld; relocated_cells = %ld, "
	     "needs_relocation = %ld\n\t",
	     relocation_cells, relocated_cells, needs_relocation);
}

		 /*******************************
		 *	      VM-STATE		*
		 *******************************/

/* - - - - - - - - - - - - - - - - - - - - - - - - - - - - - - - - - - - - -
When using SAVE_REGISTERS(qid) in pl-vmi.c, the   PC  is either pointing
inside or pointing to the next instruction.   Here, we find the start of
the instruction for SHIFT/GC. We assume that   if  this is a first-write
instruction,  the  writing  has  not  yet  been    done.   If  it  is  a
read-instruction,  we  often  have  to  be  able  to  redo  the  read to
compensate  for  the  possible  shift  inside   the  code  protected  by
SAVE_REGISTERS().

The situation is more complicated. We need to know the depth in which we
are in *_functor...i_pop sequences. We always need to mark all arguments
of the first frame (well, this can be more subtle, but I really doubt we
want to try).
- - - - - - - - - - - - - - - - - - - - - - - - - - - - - - - - - - - - - */


static void
setStartOfVMI(vm_state *state)
{ LocalFrame fr = state->frame;

  if ( fr->clause && false(fr->predicate, P_FOREIGN) && state->pc )
  { Clause clause = fr->clause->value.clause;
    Code PC, ep, next;

    if ( fr->predicate == PROCEDURE_dcall1->definition )
      state->in_body = TRUE;		/* There is no head code */

    PC = clause->codes;
    ep = PC + clause->code_size;

    for( ; PC < ep; PC = next )
    { code op;

      next = stepPC(PC);

      if ( next >= state->pc )
      {
#ifdef O_DEBUG
        size_t where  = PC - clause->codes;
	size_t where0 = state->pc - clause->codes;

	{ GET_LD
	  if ( truePrologFlag(PLFLAG_TRACE_GC) )
	  { Sdprintf("At PC=%ld(%ld) of "
		     "%d-th clause of %s (ARGP=%d; adepth=%d)\n",
		     where, where0,
		     clauseNo(clause, 0),
		     predicateName(fr->predicate),
		     (state->argp - argFrameP(fr, 0)),
		     state->adepth);
	  }
	}
#endif

	state->pc_start_vmi = PC;
	return;
      }

      op = fetchop(PC);
      switch(op)
      { case H_STRING:
	case H_MPZ:
	case H_LIST_FF:
	case H_FIRSTVAR:
	case H_VAR:
	case H_ATOM:
	case H_SMALLINT:
	case H_NIL:
	case H_INTEGER:
	case H_INT64:
	case H_FLOAT:
	case H_VOID:
	  if ( state->adepth == 0 )
	    state->argp++;
	  break;
	case H_VOID_N:
	  if ( state->adepth == 0 )
	    state->argp += PC[1];
	  break;

	case B_UNIFY_VAR:
	case B_UNIFY_FIRSTVAR:
	  state->argp = varFrameP(state->frame, PC[1]);
	  assert(state->adepth == 0);
	  break;
	case H_FUNCTOR:
	case H_LIST:
	  if ( state->adepth == 0 )
	    state->argp0 = state->argp++;
	  /*FALLTHROUGH*/
	case B_FUNCTOR:
	case B_LIST:
	  state->adepth++;
	  break;
	case H_POP:
	case B_POP:
	  if ( --state->adepth == 0 )
	    state->argp0 = NULL;
	  break;
	case B_UNIFY_EXIT:
	  assert(state->adepth == 0);
	  break;
	case I_ENTER:
	case I_SSU_COMMIT:
	case I_SSU_CHOICE:
	  state->in_body = TRUE;
	  assert(state->adepth==0);
      }
    }
  }

  state->pc_start_vmi = NULL;
}


#if O_DEBUG || defined(O_MAINTENANCE)
static Code
startOfVMI(QueryFrame qf)
{ vm_state state;

  state.frame  = qf->registers.fr;
  state.adepth = 0;
  state.argp   = argFrameP(state.frame, 0);
  state.argp0  = NULL;
  state.pc     = qf->registers.pc;

  setStartOfVMI(&state);

  return state.pc_start_vmi;
}
#endif


static void
get_vmi_state(QueryFrame qf, vm_state *state)
{ GET_LD

  state->choice	     = LD->choicepoints;
  state->lSave	     = lTop;
  state->in_body     = FALSE;
  state->adepth	     = 0;
  state->new_args    = 0;
  state->lNext       = NULL;

  if ( qf && qf->registers.fr )
  { LocalFrame qlTop;

    state->frame     = qf->registers.fr;

    if ( qf->next_environment )
      qlTop = qf->next_environment;
    else
      qlTop = lTop;

    if ( qlTop <= state->frame )
    { int arity = state->frame->predicate->functor->arity;
      qlTop = (LocalFrame)argFrameP(state->frame, arity);
      assert(!state->frame->clause);
    }

    state->argp		= argFrameP(state->frame, 0);
    state->argp0	= NULL;
    state->pc           = qf->registers.pc;
    state->save_argp    = (state->frame->clause != NULL);
    setStartOfVMI(state);

    if ( state->in_body )
    { Word ap = qf->registers.argp;
      Word *at = aTop;
      Word *ab = qf->aSave;

      for(;;)
      { if ( ap > (Word)lBase )
	{ assert(ap >= argFrameP(state->frame, 0));

	  if ( ap > argFrameP(qlTop, 0) )
	  { state->new_args = (int)(ap - argFrameP(qlTop, 0));
	    state->lNext = qlTop;
	    if ( (LocalFrame)ap > lTop )
	      lTop = (LocalFrame)ap;
	  }
	  break;
	}
	if ( at > ab )
	{ uintptr_t uwrite = 0x1;	/* TBD: Share with def in pl-wam.c */
	  ap = *--at;
	  ap = (Word)((intptr_t)ap&~uwrite); /* see H_POP */
	} else
	  break;
      }
    }
  } else
  { state->frame        = environment_frame;
    state->pc           = NULL;
    state->pc_start_vmi = NULL;
    state->save_argp	= FALSE;
    if ( state->frame)
      state->argp       = argFrameP(state->frame, 0);
  }
}


/* - - - - - - - - - - - - - - - - - - - - - - - - - - - - - - - - - - - - -
Note that we need to restore lTop if   we  are called from the body mode
because lTop is pointing to the new stack frame.
- - - - - - - - - - - - - - - - - - - - - - - - - - - - - - - - - - - - - */

static void
restore_vmi_state(vm_state *state)
{ GET_LD

  lTop = state->lSave;
}


/* - - - - - - - - - - - - - - - - - - - - - - - - - - - - - - - - - - - - -
Used in D_BREAK to safely set lTop,  so the debugger won't overwrite the
stack-frame.
- - - - - - - - - - - - - - - - - - - - - - - - - - - - - - - - - - - - - */

void
setLTopInBody(void)
{ GET_LD
  vm_state state;

  get_vmi_state(LD->query, &state);
}


		/********************************
		*	    GC's MAIN           *
		*********************************/

/* - - - - - - - - - - - - - - - - - - - - - - - - - - - - - - - - - - - - -
If s == NULL, consider all stacks

(*) Do not  consider  GC  if  there   are  no  inferences.  This  avoids
repetetive GC calls while building large   structures  from foreign code
that calls PL_handle_signals() from time to   time  to enable interrupts
and call GC.
- - - - - - - - - - - - - - - - - - - - - - - - - - - - - - - - - - - - - */

int
considerGarbageCollect(Stack s)
{ GET_LD

  if ( truePrologFlag(PLFLAG_GC) )
  { if ( PL_pending(SIG_GC) )
      return TRUE;

    if ( s == NULL || s == &GD->combined_stack )
    { return (considerGarbageCollect((Stack)&LD->stacks.global) ||
	      considerGarbageCollect((Stack)&LD->stacks.trail));
    } else
    { if ( s->gc )
      { size_t used  = usedStackP(s);	/* amount in actual use */
	size_t limit = sizeStackP(&GD->combined_stack) - usedStack(local);
	size_t space = limit > used ? limit - used : 0;
	size_t low   = usedStack(local) + s->small;

	if ( s == (Stack)&LD->stacks.global )
	  low += usedStack(trail);
	else
	  low += usedStack(global)/8;

	if ( LD->gc.inferences == LD->statistics.inferences &&
	     !LD->exception.processing )
	{ s->gced_size = used;		/* (*) */
	  return FALSE;
	}

	if ( used > s->factor*s->gced_size + low )
	{ DEBUG(MSG_GC_SCHEDULE,
		Sdprintf("GC: request on %s "
			 "(used=%zd, factor=%d, gced_size=%zd, low=%zd)\n",
			 s->name, used, s->factor, s->gced_size, s->small));
	} else if ( space < limit/8 &&
		    used > s->gced_size + limit/32 )
	{ DEBUG(MSG_GC_SCHEDULE,
		Sdprintf("GC: request for %s on low space "
			 "(used=%zd, limit=%zd, gced_size=%zd)\n",
			 s->name, used, limit, s->gced_size));
	} else
	  return FALSE;

	LD->gc.stats.request = (s == (Stack)&LD->stacks.global ?
				GC_GLOBAL_REQUEST : GC_TRAIL_REQUEST);

	return PL_raise(SIG_GC);
      }
    }
  }

  return FALSE;
}

void
call_tune_gc_hook(void)
{ Procedure proc = PROCEDURE_tune_gc3;

  if ( isDefinedProcedure(proc) )
  { GET_LD
    fid_t fid;

    if ( (fid = PL_open_foreign_frame()) )
    { term_t av = PL_new_term_refs(3);
      gc_stats *stats = &LD->gc.stats;
      gc_stat *last   = last_gc_stats(stats);
      gc_stat *aggr   = &stats->aggr[STAT_PREV_INDEX(stats->aggr_index)];

      if ( PL_unify_float(av+0, last->gc_time) &&
	   PL_unify_float(av+1, gc_percentage(last)) &&
	   PL_unify_float(av+2, gc_percentage(aggr)) )
	PL_call_predicate(NULL, PL_Q_NODEBUG|PL_Q_PASS_EXCEPTION, proc, av);

      PL_close_foreign_frame(fid);
    }
  }
}


#if O_DEBUG || defined(O_MAINTENANCE)
#define INTBITS (sizeof(int)*8)
#define REGISTER_STARTS 0x2

#if O_DEBUG
static void
alloc_start_map()
{ GET_LD
  size_t gsize = gTop+1-gBase;
  size_t ints = (gsize+INTBITS-1)/INTBITS;

  start_map = malloc(ints*sizeof(int));
  memset(start_map, 0, ints*sizeof(int));
}
#endif

#define set_start(m) LDFUNC(set_start, m)
static void
set_start(DECL_LD Word m)
{ size_t i = m-gBase;
  int bit = i % INTBITS;
  size_t at  = i / INTBITS;

  start_map[at] |= 1<<(bit-1);
}


#define is_start(m) LDFUNC(is_start, m)
static int
is_start(DECL_LD Word m)
{ size_t i = m-gBase;
  int bit = i % INTBITS;
  size_t at  = i / INTBITS;

  return (start_map[at] & 1<<(bit-1)) != 0;
}


bool
scan_global(int flags)
{ GET_LD
  Word current, next;
  int errors = 0;
  intptr_t cells = 0;
  int marked = (flags & TRUE);
  int regstart = start_map && (flags & REGISTER_STARTS) != 0;

  for( current = gBase; current < gTop; current += (offset_cell(current)+1) )
  { size_t offset;

    if ( regstart )
      set_start(current);
    cells++;

    if ( tagex(*current) == (TAG_VAR|STG_RESERVED) )
      Sdprintf("read varref at %p\n", current);

    if ( (!marked && is_marked(current)) || is_first(current) )
    { char pbuf[256];
      char vbuf[256];

      Sdprintf("!Illegal cell in global stack (up) at %s (*= %s)\n",
	       print_addr(current, pbuf), print_val(*current, vbuf));
      trap_gdb();

      if ( ++errors > 10 )
      { Sdprintf("...\n");
        break;
      }
    }

    offset = offset_cell(current);
    next = current+offset+1;
    if ( offset > 0 )
    { if ( offset_cell(next-1) != offset )
      { errors++;
	Sdprintf("ERROR: Illegal indirect cell on global stack at %p-%p\n"
		 "       tag=%d, offset=%ld\n",
		 current, next, tag(*current), (long)offset);
	trap_gdb();
      }
    } else if ( !marked )
    { if ( isRef(*current) )
      { if ( !onStack(global, unRef(*current)) )
	{ char b1[64], b2[64];

	  Sdprintf("ERROR: ref at %s not on global (*=%s)\n",
		   print_addr(current, b1), print_val(*current, b2));
	  trap_gdb();
	}
      }
    }
  }
  if ( regstart )
    set_start(gTop);

  for( current = gTop - 1; current >= gBase; current-- )
  { cells--;
    current -= offset_cell(current);
    if ( (!marked && is_marked(current)) || is_first(current) )
    { Sdprintf("!Illegal cell in global stack (down) at %p (*= %p)\n",
	       current, *current);
      if ( ++errors > 10 )
      { Sdprintf("...\n");
        break;
      }
    }
  }

  if ( !errors && cells != 0 )
    sysError("Different count of cells upwards and downwards: %ld\n", cells);

  return errors == 0;
}


static void
check_mark(mark *m)
{ GET_LD

  assert(onTrailArea(m->trailtop));
  assert(onGlobalArea(m->globaltop));
  assert(onGlobalArea(m->saved_bar));
  assert(m->saved_bar <= m->globaltop);
  if ( start_map )
  { assert(is_start(m->globaltop));
    assert(is_start(m->saved_bar));
  }
}


static QueryFrame
check_environments(LocalFrame fr, Code PC, Word key)
{ GET_LD

  if ( fr == NULL )
    return NULL;

  assert(wasFrame(fr));

  for(;;)
  { int slots, n;
    Word sp;

    if ( true(fr, FR_MARKED) )
      return NULL;			/* from choicepoints only */
    set(fr, FR_MARKED);
    local_frames++;
    clearUninitialisedVarsFrame(fr, PC);

    assert(onStack(local, fr));

    DEBUG(MSG_GC_CHECK,
	  Sdprintf("Check [%ld] %s (PC=%d):",
		   levelFrame(fr),
		   predicateName(fr->predicate),
		   (false(fr->predicate, P_FOREIGN) && PC)
		   ? (PC-fr->clause->value.clause->codes)
		   : 0));

    slots = slotsInFrame(fr, PC);
    sp = argFrameP(fr, 0);
    for( n=0; n < slots; n++ )
    { *key += checkData(&sp[n]);
    }
    DEBUG(MSG_GC_CHECK, Sdprintf(" 0x%lx\n", key));

    PC = fr->programPointer;
    if ( fr->parent )
      fr = fr->parent;
    else
    { QueryFrame qf = queryOfFrame(fr);
      DEBUG(MSG_GC_CHECK,
	    Sdprintf("*** Query %s\n", predicateName(qf->frame.predicate)));
      return qf;
    }
  }
}


/* - - - - - - - - - - - - - - - - - - - - - - - - - - - - - - - - - - - - -
Unfortunately the key returned by check_choicepoints() is not constant
due to `early reset' optimisation.
- - - - - - - - - - - - - - - - - - - - - - - - - - - - - - - - - - - - - */

static word
check_choicepoints(Choice ch)
{ GET_LD
  word key = 0L;

  for( ; ch; ch = ch->parent )
  { if ( !ch->parent )
      assert(ch->type == CHP_TOP);
    choice_count++;
    check_mark(&ch->mark);
    check_environments(ch->frame,
		       ch->type == CHP_JUMP ? ch->value.pc : NULL,
		       &key);
  }

  return key;
}


/* - - - - - - - - - - - - - - - - - - - - - - - - - - - - - - - - - - - - -
(*) argument_stack_to_term_refs() uses TAG_ATTVAR
- - - - - - - - - - - - - - - - - - - - - - - - - - - - - - - - - - - - - */

word
check_foreign(void)
{ GET_LD
  FliFrame ff;
  word key = 0L;

  for(ff = fli_context; ff; ff = ff->parent )
  { Word sp = refFliP(ff, 0);
    int n = ff->size;

    assert(ff->magic == FLI_MAGIC);
    if ( ff->parent )
    { assert(ff->parent < ff);
      assert(onStack(local, ff->parent));
    }

    for(n=0 ; n < ff->size; n++ )
      key += checkDataEx(&sp[n], CHK_DATA_NOATTVAR_CHAIN); /* see (*) */

    if ( isRealMark(ff->mark) )
      check_mark(&ff->mark);
  }

  return key;
}


#ifdef O_DESTRUCTIVE_ASSIGNMENT
static word
check_trail(void)
{ GET_LD
  TrailEntry te = tTop - 1;
  word key = 0;

  for( ; te >= tBase; te-- )
  { Word gp;

    if ( isTrailVal(te->address) )
    { gp = trailValP(te->address);

      assert(onGlobal(gp));
      key += checkDataEx(gp, CHK_DATA_NOATTVAR_CHAIN);
      assert(te > tBase);
      te--;
      assert(!isTrailVal(te->address));
#ifdef O_DEBUG
    } else if ( DEBUGGING(CHK_SECURE) )
    { if ( onGlobalArea(te->address) )
      { if ( !onStack(global, te->address) )
	{ char b1[64], b2[64], b3[64];

	  Sdprintf("Trail entry at %s not on global stack: %s (*=%s)\n",
		   print_addr((Word)te, b1),
		   print_addr(te->address, b2),
		   print_val(*te->address, b3));
	}
      }
#endif
    }
  }

  return key;
}
#endif /*O_DESTRUCTIVE_ASSIGNMENT*/


static word
check_new_arguments(vm_state *state)
{ word key = 0L;

  if ( state->lNext )
  { Word sp = argFrameP(state->lNext, 0);
    int slots = state->new_args;

    for( ; slots-- > 0; sp++ )
      key += checkData(sp);
  }

  return key;
}

#define HAVE_CHECK_STACKS 1

word
checkStacks(void *state_ptr)
{ GET_LD
  LocalFrame fr;
  Choice ch;
  QueryFrame qf;
  Code PC;
  word key = 0L;
  vm_state state_buf;
  vm_state *state;

  if ( state_ptr )
  { state = state_ptr;
  } else
  { state = &state_buf;
    get_vmi_state(LD->query, state);
  }

  assert(scan_global(FALSE));
  if ( LD->attvar.attvars )
    checkData(LD->attvar.attvars);

  local_frames = 0;
  choice_count = 0;

  key += check_new_arguments(state);
  fr = state->frame;
  ch = state->choice;
  PC = state->pc_start_vmi;
  while(fr)
  { qf = check_environments(fr, PC, &key);
    assert(qf->magic == QID_MAGIC);

    DEBUG(MSG_GC_CHECK, Sdprintf("%ld\n", key));
    check_choicepoints(ch);		/* Do not update key; see above */
    if ( qf->parent )			/* same code in mark_stacks() */
    { QueryFrame pqf = qf->parent;

      assert(pqf->magic == QID_MAGIC);
      if ( (fr = pqf->registers.fr) )
      { PC = startOfVMI(pqf);
      } else
      { fr = qf->saved_environment;
	PC = NULL;
      }
      ch = qf->saved_bfr;
    } else
      break;
  }

  DEBUG(CHK_SECURE, trailtops_marked = choice_count);

  unmark_stacks(state->frame, state->choice, FR_MARKED);

  assert(local_frames == 0);
  assert(choice_count == 0);

  key += check_foreign();
  DEBUG(MSG_GC_CHECK, Sdprintf("Foreign: %ld\n", key));
#ifdef O_DESTRUCTIVE_ASSIGNMENT
  /*key +=*/ check_trail();
#endif

  if ( state == &state_buf )
    restore_vmi_state(state);

  DEBUG(MSG_GC_CHECK, Sdprintf("Final: %ld\n", key));
  return key;
}


static
PRED_IMPL("$check_stacks", 1, check_stacks, 0)
{ char *s = NULL;

  if ( PL_get_atom_chars(A1, &s) )
    Sdprintf("[thread %d] Checking stacks [%s] ...",
	     PL_thread_self(), s);

  checkStacks(NULL);
  if ( s )
     Sdprintf(" (done)\n");

  succeed;
}

#endif /* O_DEBUG */

int
PL_check_stacks(void)
{
#ifdef HAVE_CHECK_STACKS
  (void)checkStacks(NULL);
  return TRUE;
#else
  return FALSE;
#endif
}


/* - - - - - - - - - - - - - - - - - - - - - - - - - - - - - - - - - - - - -
About synchronisation with atom-gc (AGC). GC can run fully concurrent in
different threads as it only  affects   the  runtime stacks. AGC however
must sweep the other threads. It can only do so if these are in a fairly
sane   state,   which   isn't   the   case    during   GC.   The   mutex
LD->thread.scan_lock is used to avoid GC during AGC.
- - - - - - - - - - - - - - - - - - - - - - - - - - - - - - - - - - - - - */

#define enterGC(_) LDFUNC(enterGC, _)
static void
enterGC(DECL_LD)
{
#ifdef O_PLMT
  if ( !LD->gc.active )
    simpleMutexLock(&LD->thread.scan_lock);
  LD->gc.active++;
#endif
}

#define leaveGC(_) LDFUNC(leaveGC, _)
static void
leaveGC(DECL_LD)
{
#ifdef O_PLMT
  if ( --LD->gc.active == 0 )
    simpleMutexUnlock(&LD->thread.scan_lock);
#endif
}

/* - - - - - - - - - - - - - - - - - - - - - - - - - - - - - - - - - - - - -
Returns: < 0: (local) overflow; TRUE: ok; FALSE: shifted;

If gcEnsureSpace() returns overflow or out-of-stack, it has restored the
given vm-state.
- - - - - - - - - - - - - - - - - - - - - - - - - - - - - - - - - - - - - */

#define gcEnsureSpace(state) LDFUNC(gcEnsureSpace, state)
static int
gcEnsureSpace(DECL_LD vm_state *state)
{ int rc = TRUE;
  size_t lneeded = 0;

  if ( LD->gvar.grefs )
    lneeded += sizeof(struct fliFrame) + LD->gvar.grefs*sizeof(word);
  if ( LD->frozen_bar )
    lneeded += sizeof(Word);
  if ( state->save_argp )
    lneeded += sizeof(struct fliFrame) + (aTop+1-aBase)*sizeof(word);
  if ( LD->attvar.call_residue_vars_count && LD->attvar.attvars )
  { size_t protect = count_need_protection_attvars();
    lneeded += sizeof(struct fliFrame) + protect*sizeof(word);
  }

  if ( (char*)lTop + lneeded > (char*)lMax )
  { if ( (char*)lTop + lneeded > (char*)lMax + LD->stacks.local.spare )
    { int rc2;

      restore_vmi_state(state);
      if ( (rc2=growLocalSpace(lneeded, ALLOW_SHIFT)) != TRUE )
	return rc2;
      rc = FALSE;
    } else
    { enableSpareStack((Stack)&LD->stacks.local, TRUE);
    }
  }

  return rc;
}


/* - - - - - - - - - - - - - - - - - - - - - - - - - - - - - - - - - - - - -
garbageCollect() returns one of TRUE (ok),   FALSE (blocked or exception
in printMessage()) or *_OVERFLOW if the   local  stack cannot accomodate
the term-references for saving ARGP and   global variables or the stacks
remain too tight after running GC and  the stacks cannot be extended due
to the stack_limit.

(*) We call trimStacks()  to  reactivate   the  `spare  stacks'  and, if
LD->trim_stack_requested is TRUE, to shrink the  stacks (this happens at
the end of  handling  a  stack  overflow   exception).  This  is  a  bit
complicated:

  - We must call trimStacks() after unblockGC(), otherwise the stacks
    cannot be shifted.
  - We must include ARGP in lTop when in `body' mode.  To do this, we
    save the value computed by get_vmi_state(). We cannot use
    get_vmi_state()/restore_vmi_state() because these do not anticipate
    a stack shift.
  - We must do unblockSignals() afterwards to avoid signal handling to
    mess with the computed stack values.

Thanks to Keri Harris for figuring out why   we must include ARGP in our
lTop.
- - - - - - - - - - - - - - - - - - - - - - - - - - - - - - - - - - - - - */

int
garbageCollect(gc_reason_t reason)
{ GET_LD
  vm_state state;
  LocalFrame safeLTop;			/* include ARGP in body mode */
  term_t preShiftLTop;			/* safe over trimStacks() (shift) */
  int verbose = truePrologFlag(PLFLAG_TRACE_GC) && !LD->in_print_message;
  int no_mark_bar;
  int rc;
  fid_t gvars, astack, attvars;
  Word *saved_bar_at;
#ifdef O_PROFILE
  struct call_node *prof_node = NULL;
#endif
  gc_stat *stats;

  END_PROF();
  START_PROF(P_GC, "P_GC");

  if ( gc_status.blocked || !truePrologFlag(PLFLAG_GC) )
    return FALSE;

  gc_stat_start(&LD->gc.stats, reason);

  assert(LD->fast_condition == NULL);

#ifdef O_MAINTENANCE
  save_backtrace("GC");
#endif

  if ( verbose )
    Sdprintf("%% GC: ");

  get_vmi_state(LD->query, &state);
  safeLTop = lTop;
  if ( (rc=gcEnsureSpace(&state)) < 0 )
  { return rc;
  } else if ( rc == FALSE )		/* shifted; reload */
  { get_vmi_state(LD->query, &state);
  }

  enterGC();
#ifndef UNBLOCKED_GC
  blockSignals(&LD->gc.saved_sigmask);
#endif
  blockGC(0);			/* avoid recursion due to */
  PL_clearsig(SIG_GC);

  gc_status.active = TRUE;

  if ( (no_mark_bar=(LD->mark_bar == NO_MARK_BAR)) )
    LD->mark_bar = gTop;		/* otherwise we cannot relocate */

#ifdef O_PROFILE
  if ( LD->profile.active )
    prof_node = profCall(GD->procedures.dgarbage_collect1->definition);
#endif

#if O_DEBUG
  if ( DEBUGGING(CHK_SECURE) )
  { alloc_start_map();
    if ( !scan_global(FALSE|REGISTER_STARTS) )
      sysError("Stack not ok at gc entry");
    checkStacks(&state);
    free(start_map);
    start_map = NULL;

    if ( check_table == NULL )
    { check_table = newHTable(256);
      local_table = newHTable(256);
    } else
    { clearHTable(check_table);
      clearHTable(local_table);
    }

    mark_base = mark_top = malloc(usedStack(global));
    relocated_check = TRUE;
  }
#endif

  needs_relocation  = 0;
  relocation_chains = 0;
  relocation_cells  = 0;
  relocated_cells   = 0;
  local_marked	    = 0;
  marks_swept	    = 0;
  marks_unswept	    = 0;
  LD->gc.marked_attvars = FALSE;

  setVar(*gTop);	/* always one space; see initPrologStacks() */
  tTop->address = 0;	/* gMax-- and tMax-- */

  attvars = link_attvars();
  astack = argument_stack_to_term_refs(&state);
  gvars = gvars_to_term_refs(&saved_bar_at);
  save_grefs();
  DEBUG(CHK_SECURE, check_foreign());
  tag_trail();
  mark_phase(&state);

  DEBUG(MSG_GC_PROGRESS, Sdprintf("Compacting trail\n"));
  compact_trail();
  collect_phase(&state, saved_bar_at);
  restore_grefs();
  untag_trail();
  clean_attvar_chain();

  term_refs_to_gvars(gvars, saved_bar_at);
  term_refs_to_argument_stack(&state, astack);
  restore_attvars(attvars);

  assert(LD->mark_bar <= gTop);

  DEBUG(CHK_SECURE,
	{ assert(trailtops_marked == 0);
	  if ( !scan_global(FALSE) )
	    sysError("Stack not ok after gc; gTop = %p", gTop);
	  free(mark_base);
	});

  DEBUG(CHK_SECURE,
	{ memset(gTop, 0xFB, (char*)gMax-(char*)gTop);
	  memset(tTop, 0xFB, (char*)tMax-(char*)tTop);
	  checkStacks(&state);
	});

#ifdef O_PROFILE
  if ( prof_node && LD->profile.active )
    profExit(prof_node);
#endif

  restore_vmi_state(&state);
  assert(!LD->query ||
	 !LD->query->registers.fr ||
	 state.frame == LD->query->registers.fr);
  if ( no_mark_bar )
    LD->mark_bar = NO_MARK_BAR;
  gc_status.active = FALSE;
  unblockGC(0);
  LD->gc.inferences = LD->statistics.inferences;

  preShiftLTop = consTermRef(lTop);		/* see (*) above */
  lTop = safeLTop;
  trimStacks(LD->trim_stack_requested);
  lTop = (LocalFrame)valTermRef(preShiftLTop);

#ifndef UNBLOCKED_GC
  unblockSignals(&LD->gc.saved_sigmask);
#endif
  leaveGC();

  stats = gc_stat_end(&LD->gc.stats);

  if ( verbose )
    Sdprintf("gained (g+t) %zd+%zd in %.3f sec; used %zd+%zd; free %zd+%zd\n",
	     stats->global_before - stats->global_after,
	     stats->trail_before  - stats->trail_after,
	     stats->gc_time,
	     stats->global_after, stats->trail_after,
	     roomStack(global), roomStack(trail));

  return shiftTightStacks();
}

word
pl_garbage_collect(term_t d)
{
#if O_DEBUG
  int ol = GD->debug_level;
  int nl;

  if ( d )
  { if ( !PL_get_integer_ex(d, &nl) )
      fail;
    GD->debug_level = nl;
  }
#endif
  garbageCollect(GC_USER);
#if O_DEBUG
  GD->debug_level = ol;
#endif
  succeed;
}


void
blockGC(DECL_LD int flags)
{ if ( !(flags & ALLOW_GC) )
    gc_status.blocked++;
  if ( !(flags & ALLOW_SHIFT) )
    LD->shift_status.blocked++;
}


void
unblockGC(DECL_LD int flags)
{ if ( !(flags & ALLOW_GC) )
    gc_status.blocked--;
  if ( !(flags & ALLOW_SHIFT) )
    LD->shift_status.blocked--;
}


/* - - - - - - - - - - - - - - - - - - - - - - - - - - - - - - - - - - - - -
makeMoreStackSpace(int overflow, int flags)

Used in loops where the  low-level   implementation  does  not allow for
stack-shifts.  Returns TRUE or FALSE and raises an exception.

(*) growStacks() may return  TRUE  without   having  created  more stack
space. This can  occur  when  if   a  'tight-stacks'  situation  when we
generally have roomStackP(s)  >  1   and  thus  nextStackSize()  returns
sizeStackP(s). i.e. we can't increase the stacks  but the 1 byte request
is seen as satisfiable.
- - - - - - - - - - - - - - - - - - - - - - - - - - - - - - - - - - - - - */

int
makeMoreStackSpace(int overflow, int flags)
{ GET_LD
  Stack s = NULL;
  unsigned int gc_reason = 0;

  switch(overflow)
  { case LOCAL_OVERFLOW:  s = (Stack)&LD->stacks.local;  break;
    case GLOBAL_OVERFLOW: s = (Stack)&LD->stacks.global;
			  gc_reason = GC_GLOBAL_OVERFLOW;
			  break;
    case TRAIL_OVERFLOW:  s = (Stack)&LD->stacks.trail;
			  gc_reason = GC_TRAIL_OVERFLOW;
			  break;
    case MEMORY_OVERFLOW: return raiseStackOverflow(overflow);
  }

  if ( LD->exception.processing && s && enableSpareStack(s, TRUE) )
    return TRUE;

  if ( LD->gc.inferences != LD->statistics.inferences &&
       (flags & ALLOW_GC) &&
       gc_reason &&
       garbageCollect(gc_reason) )
    return TRUE;

  if ( (flags & (ALLOW_SHIFT|ALLOW_GC)) )
  { size_t l=0, g=0, t=0;
    size_t oldsize;
    int rc;

    switch(overflow)
    { case LOCAL_OVERFLOW:  l = 1; break;
      case GLOBAL_OVERFLOW: g = 1; break;
      case TRAIL_OVERFLOW:  t = 1; break;
      default:
	return raiseStackOverflow(overflow);
    }

    oldsize = sizeStackP(s);

    if ( (rc = growStacks(l, g, t)) == TRUE )
    { size_t newsize = sizeStackP(s);

      if ( newsize > oldsize )		/* See (*) */
        return rc;
    } else if ( rc < 0 )
      return raiseStackOverflow(rc);
  }

  return raiseStackOverflow(overflow);
}


/* - - - - - - - - - - - - - - - - - - - - - - - - - - - - - - - - - - - - -
int f_ensureStackSpace(DECL_LD size_t gcell, size_t tcells int flags)

Makes sure we have the requested amount of space on the global stack
and trail stack. If the space is not available

  1. If allowed, try GC
  2. If GC or SHIFT is allowed, try shifting the stacks
  3. Use the spare stack and raise a GC request.

Returns TRUE, FALSE or *_OVERFLOW

Normally called through the inline function ensureStackSpace_ex() and
the macros ensureTrailSpace() and ensureGlobalSpace()
- - - - - - - - - - - - - - - - - - - - - - - - - - - - - - - - - - - - - */

int
f_ensureStackSpace(DECL_LD size_t gcells, size_t tcells, int flags)
{ if ( gTop+gcells <= gMax && tTop+tcells <= tMax )
    return TRUE;

  if ( LD->gc.active )
  { enableSpareStack((Stack)&LD->stacks.global, TRUE);
    enableSpareStack((Stack)&LD->stacks.trail,  TRUE);

    if ( gTop+gcells <= gMax && tTop+tcells <= tMax )
      return TRUE;
  }

  if ( flags )
  { size_t gmin;
    size_t tmin;
    int rc;

    if ( (flags & ALLOW_GC) && considerGarbageCollect(NULL) )
    { if ( (rc=garbageCollect(GC_GLOBAL_OVERFLOW)) != TRUE )
	return rc;

      if ( gTop+gcells <= gMax && tTop+tcells <= tMax )
	return TRUE;
    }

    /* Consider a stack-shift.  ALLOW_GC implies ALLOW_SHIFT */

    if ( gTop+gcells > gMax || tight((Stack)&LD->stacks.global) )
      gmin = gcells*sizeof(word);
    else
      gmin = 0;

    if ( tTop+tcells > tMax || tight((Stack)&LD->stacks.trail) )
      tmin = tcells*sizeof(struct trail_entry);
    else
      tmin = 0;

    if ( (rc=growStacks(0, gmin, tmin)) != TRUE )
      return rc;
    if ( gTop+gcells <= gMax && tTop+tcells <= tMax )
      return TRUE;
  }

  if ( gTop+gcells > gMax )
    return GLOBAL_OVERFLOW;
  else
    return TRAIL_OVERFLOW;
}


/* - - - - - - - - - - - - - - - - - - - - - - - - - - - - - - - - - - - - -
growLocalSpace() ensures sufficient local  stack   space.  User code
typically calls the inlined ensureLocalSpace().

NOTE: This is often called from ENSURE_LOCAL_SPACE(), while already lTop
> lMax. The stack-shifter must be able to deal with this.
- - - - - - - - - - - - - - - - - - - - - - - - - - - - - - - - - - - - - */

int
growLocalSpace(DECL_LD size_t bytes, int flags)
{ if ( addPointer(lTop, bytes) <= (void*)lMax )
    return TRUE;

  if ( LD->exception.processing || LD->gc.status.active == TRUE )
  { enableSpareStack((Stack)&LD->stacks.local, TRUE);
    if ( addPointer(lTop, bytes) <= (void*)lMax )
      return TRUE;
  }

  if ( !flags )
    goto nospace;

  growStacks(bytes, 0, 0);
  if ( addPointer(lTop, bytes) <= (void*)lMax )
    return TRUE;

nospace:
  return LOCAL_OVERFLOW;
}


		 /*******************************
		 *	   STACK-SHIFTER	*
		 *******************************/

/* - - - - - - - - - - - - - - - - - - - - - - - - - - - - - - - - - - - - -
Update the Prolog runtime stacks presuming they have shifted by the
the specified offset.

Memory management description.
- - - - - - - - - - - - - - - - - - - - - - - - - - - - - - - - - - - - - */

#define update_pointer(p, offset) \
	do { if ( *p ) *p = addPointer(*p,offset); } while(0)


		 /*******************************
		 *	   LOCAL STACK		*
		 *******************************/

static void
update_mark(mark *m, intptr_t gs, intptr_t ts)
{ if ( ts )
    update_pointer(&m->trailtop, ts);
  if ( gs )
  { update_pointer(&m->globaltop, gs);
    update_pointer(&m->saved_bar, gs);
  }
}


/* Update pointer if it contains a pointer in the local stack.  Used for
   updating PC, as this might point to a locally compiled clause by
   I_USERCALL0.
*/

static inline void
update_local_pointer(Code *p, intptr_t ls)
{ GET_LD

  if ( onStackArea(local, *p) )
  { DEBUG(MSG_SHIFT_POINTER, Sdprintf(" (local ptr %p)", *p));
    update_pointer(p, ls);
  }
}


#define update_lg_pointer(p, ls, gs) LDFUNC(update_lg_pointer, p, ls, gs)
static inline void
update_lg_pointer(DECL_LD Word *p, intptr_t ls, intptr_t gs)
{ if ( onStackArea(local, *p) )
  { update_pointer(p, ls);
  } else if ( onGlobalArea(*p) )
  { update_pointer(p, gs);
  }
}


static QueryFrame
update_environments(LocalFrame fr, intptr_t ls, intptr_t gs)
{ GET_LD
  if ( fr == NULL )
    return NULL;

  for(;;)
  { assert(inShiftedArea(local, ls, fr));

    if ( true(fr, FR_MARKED) )
      return NULL;			/* from choicepoints only */
    set(fr, FR_MARKED);
    local_frames++;

    DEBUG(MSG_SHIFT_FRAME,
	  Sdprintf("Shifting frame %p [%ld] %s ... ",
		   fr, levelFrame(fr), predicateName(fr->predicate)));

    if ( ls )				/* update frame pointers */
    { update_pointer(&fr->parent, ls);

      update_local_pointer(&fr->programPointer, ls);
					/* I_USERCALL0 compiled clause */
      if ( fr->clause )
      { if ( fr->predicate == PROCEDURE_dcall1->definition )
	{ assert(onStackArea(local, fr->clause));
	  update_pointer(&fr->clause, ls);
	  update_pointer(&fr->clause->value.clause, ls);
	} else
	{ if ( onStackArea(local, fr->clause) ) /* reset/shift. See call_continuation/1 */
	    update_pointer(&fr->clause, ls);
	}
      }

      DEBUG(MSG_SHIFT_FRAME, Sdprintf("ok\n"));
    }

    if ( fr->parent )
      fr = fr->parent;
    else				/* Prolog --> C --> Prolog calls */
    { QueryFrame query = queryOfFrame(fr);

      if ( ls )
      { update_pointer(&query->parent, ls);
        update_pointer(&query->saved_bfr, ls);
        update_pointer(&query->saved_ltop, ls);
	update_pointer(&query->saved_environment, ls);
	update_pointer(&query->next_environment, ls);
	update_pointer(&query->registers.fr, ls);
	update_local_pointer(&query->registers.pc, ls);
      }
      if ( ls || gs )
      { update_lg_pointer(&query->registers.argp, ls, gs);
      }

      return query;
    }
  }
}


static void
update_choicepoints(Choice ch, intptr_t ls, intptr_t gs, intptr_t ts)
{ GET_LD

  for( ; ch; ch = ch->parent )
  { if ( ls )
    { update_pointer(&ch->frame, ls);
      update_pointer(&ch->parent, ls);
      if ( ch->type == CHP_JUMP )
	update_local_pointer(&ch->value.pc, ls);
    }
    update_mark(&ch->mark, gs, ts);

    DEBUG(MSG_SHIFT_FRAME, Sdprintf("Updated %s for %s ... ",
		      chp_chars(ch),
		      predicateName(ch->frame->predicate)));

    update_environments(ch->frame, ls, gs);
    choice_count++;
    DEBUG(MSG_SHIFT_FRAME, Sdprintf("ok\n"));
  }
}


		 /*******************************
		 *	  ARGUMENT STACK	*
		 *******************************/

static void
update_argument(intptr_t ls, intptr_t gs)
{ GET_LD
  Word *p = aBase;
  Word *t = aTop;

  for( ; p < t; p++ )
  { Word ptr = *p;

    DEBUG(CHK_SECURE, assert(onGlobal(ptr) || onLocal(ptr)));

    if ( ptr > (Word)lBase )
      *p = addPointer(ptr, ls);
    else
      *p = addPointer(ptr, gs);
  }
}


		 /*******************************
		 *	  TRAIL STACK	*
		 *******************************/

static void
update_trail(TrailEntry tb, intptr_t ls, intptr_t gs)
{ GET_LD
  TrailEntry p = tb;			/* new base */
  TrailEntry t = tb+(tTop-tBase);	/* new top */

  for( ; p < t; p++ )
  { if ( onGlobal(trailValP(p->address)) )
    { update_pointer(&p->address, gs);
    } else
    { assert(onLocal(p->address));
      update_pointer(&p->address, ls);
    }
  }
}


		 /*******************************
		 *	  FOREIGN FRAMES	*
		 *******************************/

static void
update_foreign(intptr_t ts, intptr_t ls, intptr_t gs)
{ GET_LD
  FliFrame fr = addPointer(fli_context, ls);

  for( ; fr; fr = fr->parent )
  { if ( isRealMark(fr->mark) )
      update_mark(&fr->mark, gs, ts);
    update_pointer(&fr->parent, ls);
  }
}


/* - - - - - - - - - - - - - - - - - - - - - - - - - - - - - - - - - - - - -
Update global variables. As our pointers   areoffsets  to the stacks, we
don't actually need to update the variables   themselves.  We do need to
update the frozen bar however.
- - - - - - - - - - - - - - - - - - - - - - - - - - - - - - - - - - - - - */

static void
update_gvars(intptr_t gs)
{ GET_LD

  if ( LD->frozen_bar )
  { update_pointer(&LD->frozen_bar, gs);
  }
  if ( LD->attvar.attvars )
  { update_pointer(&LD->attvar.attvars, gs);
  }
}


/* - - - - - - - - - - - - - - - - - - - - - - - - - - - - - - - - - - - - -
Entry-point.   Update the  stacks to  reflect  their current  positions.
This function should be called *after*  the  stacks have been relocated.
- - - - - - - - - - - - - - - - - - - - - - - - - - - - - - - - - - - - - */

#define updateStackHeader(name, offset) \
  { LD->stacks.name.base    = addPointer(LD->stacks.name.base,    offset); \
    LD->stacks.name.top     = addPointer(LD->stacks.name.top,     offset); \
    LD->stacks.name.max     = addPointer(LD->stacks.name.max,     offset); \
  }


static void
update_stacks(vm_state *state, void *lb, void *gb, void *tb)
{ GET_LD
  intptr_t ls, gs, ts;

  ls = (intptr_t) lb - (intptr_t) lBase;
  gs = (intptr_t) gb - (intptr_t) gBase;
  ts = (intptr_t) tb - (intptr_t) tBase;

  DEBUG(MSG_SHIFT_PROGRESS,
	Sdprintf("update_stacks(): ls+gs+ts = %ld %ld %ld\n", ls, gs, ts));

  if ( ls || gs || ts )
  { LocalFrame fr;
    Choice ch;
    QueryFrame qf;

    local_frames = 0;
    choice_count = 0;

    if ( ls )
    {					/* sometimes on local stack */
      update_local_pointer(&state->pc, ls);
      update_local_pointer(&state->pc_start_vmi, ls);
					/* always on local stack */
      update_pointer(&state->frame, ls);
      update_pointer(&state->choice, ls);
      update_pointer(&state->lSave, ls);
      update_pointer(&state->lNext, ls);
      update_pointer(&LD->query, ls);
      update_local_pointer(&LD->fast_condition, ls);
    }

    for( fr = state->frame,
	 ch = state->choice
       ; fr
       ;
       )
    { qf = update_environments(fr, ls, gs);
      assert(qf->magic == QID_MAGIC);

      update_choicepoints(ch, ls, gs, ts);

      if ( qf->parent )
      { QueryFrame pqf = qf->parent;

	if ( (fr = pqf->registers.fr) )
	{ fr = addPointer(fr, ls);	/* parent is not yet shifted */
	} else
	{ fr = qf->saved_environment;
	}
	ch = qf->saved_bfr;
      } else
	break;
    }

    DEBUG(MSG_SHIFT_PROGRESS,
	  Sdprintf("%d frames, %d choice-points ...\n",
		   local_frames, choice_count));

    unmark_stacks(state->frame, state->choice, FR_MARKED);

    assert(local_frames == 0);
    assert(choice_count == 0);

    if ( gs || ls )
    { update_argument(ls, gs);
      update_trail(tb, ls, gs);
    }
    update_foreign(ts, ls, gs);
    if ( gs )
      update_gvars(gs);

    updateStackHeader(local,  ls);
    updateStackHeader(global, gs);
    updateStackHeader(trail,  ts);

    base_addresses[STG_LOCAL]  = (uintptr_t)lBase;
    base_addresses[STG_GLOBAL] = (uintptr_t)(gBase-1); /* MARK_MASK */
    base_addresses[STG_TRAIL]  = (uintptr_t)tBase;
  }

  if ( ls )
  { update_pointer(&LD->environment,         ls);
    update_pointer(&LD->foreign_environment, ls);
    update_pointer(&LD->choicepoints,        ls);
  }
  if ( gs && LD->mark_bar != NO_MARK_BAR )
  { update_pointer(&LD->mark_bar, gs);
  }
}


/* - - - - - - - - - - - - - - - - - - - - - - - - - - - - - - - - - - - - -
nextStackSize() computes the size to use for s, given it should at least
have minfree space after the stack  expansion.   We  want stacks to grow
along a fixed set of sizes to maximize reuse of abandoned stacks.

Note that we allocate local and  global   stacks  in one chunk, so their
combined size should come from a fixed maximum.
- - - - - - - - - - - - - - - - - - - - - - - - - - - - - - - - - - - - - */

#undef K
#undef MB
#undef GB
#define  K * 1024
#define MB * (1024L * 1024L)
#define GB * (1024L * 1024L * 1024L)

size_t
nextStackSizeAbove(size_t n)
{ size_t size;

#ifdef O_DEBUG
  if ( DEBUGGING(CHK_SECURE) )
  { static int got_incr = FALSE;
    static size_t increment = 0;

    if ( !got_incr )
    { char *incr = getenv("PL_STACK_INCREMENT"); /* 1: random */

      if ( incr )
        increment = atol(incr);
      got_incr = TRUE;
    }

    if ( increment )
    { size_t sz;

      if ( increment == 1 )
      {
#ifdef __WINDOWS__
	sz = n+rand()%10000;
#else
        GET_LD
	sz = n+rand_r(&LD->gc.incr_seed)%10000;
#endif
      } else
      { sz = n+increment;
      }

      return sz & ~(size_t)(sizeof(word)-1); /* align on words */
    }
  }
#endif

  size = (size_t)2 << MSB(n);
  if ( size < SMALLSTACK )
    size = SMALLSTACK;
					/* enforce real limit */
  if ( size > (size_t)(MAXTAGGEDPTR+1) )
    size = (size_t)(MAXTAGGEDPTR+1);
  if ( size < n )
    return 0;				/* still too small */

  return size;
}


/* - - - - - - - - - - - - - - - - - - - - - - - - - - - - - - - - - - - - -
Return next size for the stack that ensures minfree bytes of free space.
We add another s->min_free to give some freedom.
- - - - - - - - - - - - - - - - - - - - - - - - - - - - - - - - - - - - - */

size_t
nextStackSize(Stack s, size_t minfree)
{ size_t size;

  if ( minfree == GROW_TRIM )
  { size = nextStackSizeAbove(usedStackP(s) + s->min_free + s->def_spare);
    if ( size > (size_t)sizeStackP(s) )
      size = sizeStackP(s);
  } else
  { size_t needed = sizeStackP(s) + minfree + s->min_free + s->def_spare;

    if ( s->top > s->max )
      needed += (char*)s->top - (char*)s->max;

    size = nextStackSizeAbove(needed);
  }

  return size;
}


/* - - - - - - - - - - - - - - - - - - - - - - - - - - - - - - - - - - - - -
Stack shifter entry point. The arguments l, g and t request expansion of
the local, global and trail-stacks. Non-0 versions   ask the stack to be
modified. Positive values enlarge the stack to the next size that has at
least the specified value free space (i.e. min-free).

GROW_TRIM cause the stack to  shrink  to   the  value  nearest above the
current usage and the minimum free stack.
- - - - - - - - - - - - - - - - - - - - - - - - - - - - - - - - - - - - - */

static int
new_stack_size(Stack s, size_t request, size_t *newsize)
{ if ( request )
  { size_t new;

    if ( !(new = nextStackSize(s, request)) )
      return s->overflow_id;
    *newsize = new;

    return TRUE;
  } else
  { *newsize = sizeStackP(s);

    return FALSE;
  }
}


#define needStack(s) LDFUNC(needStack, s)
static size_t
needStack(DECL_LD Stack s)
{ return usedStackP(s) + s->min_free + s->def_spare;
}


#define grow_stacks(l, g, t) LDFUNC(grow_stacks, l, g, t)
static int
grow_stacks(DECL_LD size_t l, size_t g, size_t t)
{ sigset_t mask;
  size_t lsize=0, gsize=0, tsize=0;
  vm_state state;
  Stack fatal = NULL;	/* stack we couldn't expand due to lack of memory */
  int rc;
#if O_DEBUG
  word key=0;
#endif

  if ( !(l || g || t) )
    return TRUE;			/* not a real request */

  if ( LD->shift_status.blocked )
    return FALSE;

  if ( (rc=new_stack_size((Stack)&LD->stacks.trail,  t, &tsize))<0 ||
       (rc=new_stack_size((Stack)&LD->stacks.global, g, &gsize))<0 ||
       (rc=new_stack_size((Stack)&LD->stacks.local,  l, &lsize))<0 )
  { return rc;
  } else
  { if ( tsize + gsize + lsize > LD->stacks.limit )
    { size_t ulocal  = needStack((Stack)&LD->stacks.local)  + l;
      size_t uglobal = needStack((Stack)&LD->stacks.global) + g;
      size_t utrail  = needStack((Stack)&LD->stacks.trail)  + t +
		       uglobal/GLOBAL_TRAIL_RATIO;
      size_t need    = ulocal + utrail + uglobal;
      size_t limit   = LD->stacks.limit;
      size_t minav   = limit/4;
      size_t space;

      DEBUG(MSG_STACK_OVERFLOW,
	    Sdprintf("Reached stack-limit; need (l+g+t) %zd+%zd+%zd=%zd; limit = %zd\n",
		     ulocal, uglobal, utrail, need, LD->stacks.limit));

      if ( LD->in_print_message )
      { limit += 1024*1024;
	minav = 0;
      }

      if ( limit > need && (space=limit-need) > minav )
      { gsize = uglobal + uglobal * space/need;
	tsize = utrail  + utrail  * space/need;
	lsize = ulocal  + ulocal  * space/need;

	gsize = ROUND(gsize, 4096);
	tsize = ROUND(tsize, 4096);
	lsize = ROUND(lsize, 4096);

	DEBUG(MSG_STACK_OVERFLOW, Sdprintf(" --> l:g:t = %zd:%zd:%zd\n",
					   lsize, gsize, tsize));
      } else
      { DEBUG(MSG_STACK_OVERFLOW, Sdprintf("Got stack overflow;\n"));
	return STACK_OVERFLOW;
      }
    }
  }

  l = (sizeStack(local)  != lsize);
  g = (sizeStack(global) != gsize);
  t = (sizeStack(trail)  != tsize);

  if ( !(l || g || t) )
    return TRUE;

  enterGC();			/* atom-gc synchronisation */
  blockSignals(&mask);
  blockGC(0);			/* avoid recursion due to */
  PL_clearsig(SIG_GC);

  get_vmi_state(LD->query, &state);
  DEBUG(CHK_SECURE,
	{ gBase++;
	  checkStacks(&state);
	  gBase--;
	});

  { TrailEntry tb = tBase;
    Word gb = gBase;
    LocalFrame lb = lBase;
    double time, time0 = ThreadCPUTime(CPU_USER);
    int verbose = truePrologFlag(PLFLAG_TRACE_GC);

    DEBUG(MSG_SHIFT, verbose = TRUE);

    if ( verbose ) WITH_DEBUG_FOR(MSG_SHIFT)
    { const char *prefix;
      int tid = PL_thread_self();

      if ( Serror->position && Serror->position->linepos > 0 )
	prefix = "\n% ";
      else
	prefix = "% ";

      if ( tid != 1 )
	Sdprintf("%s[%d] SHIFT: l:g:t = %zd:%zd:%zd ...",
		 prefix, tid, l, g, t);
      else
	Sdprintf("%sSHIFT: l:g:t = %zd:%zd:%zd ...",
		 prefix, l, g, t);
    }

    DEBUG(CHK_SECURE,
	  { gBase++;
	    if ( !scan_global(FALSE) )
	      sysError("Stack not ok at shift entry");
	    key = checkStacks(&state);
	    gBase--;
	  });

    if ( t )
    { void *nw;

      tsize = stack_nrealloc(tb, tsize);
      if ( (nw = stack_realloc(tb, tsize)) )
      { LD->shift_status.trail_shifts++;
	tb = nw;
      } else
      { fatal = (Stack)&LD->stacks.trail;
	tsize = sizeStack(trail);
      }
    }

    if ( g || l )
    { size_t ogsize, olsize;
      void *nw;

      assert(*gb == MARK_MASK);		/* see initPrologStacks() */
      ogsize = sizeStack(global);
      olsize = sizeStack(local);
      assert(lb == addPointer(gb, ogsize));

      gsize = stack_nrealloc(gb, lsize + gsize)-lsize;
      g = (ogsize != gsize);

      if ( gsize < ogsize )		/* TBD: Only copy life-part */
	memmove(addPointer(gb, gsize), lb, olsize);

      if ( (nw = stack_realloc(gb, lsize + gsize)) )
      { if ( g )
	  LD->shift_status.global_shifts++;
	if ( l )
	  LD->shift_status.local_shifts++;

	gb = nw;
	lb = addPointer(gb, gsize);
	if ( gsize > ogsize )
	{ size_t copy = olsize;

	  if ( lsize < olsize )
	    copy = lsize;
	  memmove(lb, addPointer(gb, ogsize), copy);
	}
      } else				/* realloc failed; restore */
      { if ( g )
	  fatal = (Stack)&LD->stacks.global;
	else
	  fatal = (Stack)&LD->stacks.local;

	if ( gsize < ogsize )
	  memmove(lb, addPointer(gb, gsize), olsize);

	gsize = sizeStack(global);
	lsize = sizeStack(local);
	DEBUG(MSG_STACK_OVERFLOW, Sdprintf("realloc() failed\n"));
      }
    }

#define PrintStackParms(stack, name, newbase, newsize) \
	{ void *newmax = addPointer(newbase, newsize); \
	  Sdprintf("%-6s: %p ... %p [0x%zx] --> ", \
		   name, \
		   LD->stacks.stack.base, \
		   LD->stacks.stack.max, \
		   (size_t)diffPointers(LD->stacks.stack.max, LD->stacks.stack.base)); \
	  if ( LD->stacks.stack.base == newbase && \
	       (void*)LD->stacks.stack.max == newmax ) \
	  { Sdprintf("(no change)\n"); \
	  } else \
	  { Sdprintf("%p ... %p [0x%zx]\n", newbase, newmax, (size_t)diffPointers(newmax,newbase)); \
	  } \
	}

    if ( verbose ) WITH_DEBUG_FOR(MSG_SHIFT)
    { Sputchar('\n');
      PrintStackParms(global, "global", gb, gsize);
      PrintStackParms(local, "local", lb, lsize);
      PrintStackParms(trail, "trail", tb, tsize);
    }

    gBase++; gb++;
    update_stacks(&state, lb, gb, tb);
    gBase--; gb--;

    LD->stacks.local.max  = addPointer(LD->stacks.local.base,  lsize);
    LD->stacks.global.max = addPointer(LD->stacks.global.base, gsize);
    LD->stacks.trail.max  = addPointer(LD->stacks.trail.base,  tsize);

    time = ThreadCPUTime(CPU_USER) - time0;
    LD->shift_status.time += time;
    DEBUG(CHK_SECURE,
	  { gBase++;
	    if ( checkStacks(&state) != key )
	    { Sdprintf("Stack checksum failure\n");
	      trap_gdb();
	    }
	    gBase--;
	  });
    if ( verbose ) WITH_DEBUG_FOR(MSG_SHIFT)
    { Sdprintf("l+g+t = %zd+%zd+%zd (%.3f sec)\n",
	       lsize, gsize, tsize, time);
    }
  }

  DEBUG(CHK_SECURE,
	{ gBase++;
	  checkStacks(&state);
	  gBase--;
	});
  restore_vmi_state(&state);
  unblockGC(0);
  unblockSignals(&mask);
  leaveGC();

  if ( fatal )
    return fatal->overflow_id;

  return TRUE;
}


static void
include_spare_stack(void *ptr, size_t *request)
{ Stack s = ptr;

  if ( *request )
  { if ( *request != GROW_TRIM )
      *request += s->def_spare - s->spare;
    else if ( roomStackP(s) < s->def_spare )
      *request = s->def_spare;
  }

  if ( s->spare )
  { s->max = addPointer(s->max, s->spare);
    s->spare = 0;
  }
}


static void
reenable_spare_stack(void *ptr, int rc)
{ Stack s = ptr;

  if ( roomStackP(s) >=	s->def_spare || (rc != TRUE) )
    trim_stack(s);
  else
    Sdprintf("Could not reenable %s-stack\n", s->name);
}


/* - - - - - - - - - - - - - - - - - - - - - - - - - - - - - - - - - - - - -
Note that the trail can have  references   to  unused  stack. We set the
references to point to a  dummy  variable,   so  no  harm  will be done.
Setting  it  to  NULL  would  require  a    test  in  Undo(),  which  is
time-critical. trim_stacks normally isn't. This precaution is explicitly
required for the trimStacks() that result from a stack-overflow.
- - - - - - - - - - - - - - - - - - - - - - - - - - - - - - - - - - - - - */

int
growStacks(size_t l, size_t g, size_t t)
{ GET_LD
  int rc;
  LocalFrame olb = lBase;
  LocalFrame olm = lMax;
  Word ogb = gBase;
  Word ogm = gMax;

#ifdef O_MAINTENANCE
  save_backtrace("SHIFT");
#endif

  include_spare_stack(&LD->stacks.local,  &l);
  include_spare_stack(&LD->stacks.global, &g);
  include_spare_stack(&LD->stacks.trail,  &t);

  gBase--; gMax++; tMax++;
  rc = grow_stacks(l, g, t);
  gBase++; gMax--; tMax--;

  reenable_spare_stack(&LD->stacks.trail,  rc);
  reenable_spare_stack(&LD->stacks.global, rc);
  reenable_spare_stack(&LD->stacks.local,  rc);

  if ( olb != lBase || olm != lMax || ogb != gBase || ogm != gMax )
  { TrailEntry te;

    for(te = tTop; --te >= tBase; )
    { Word p = te->address;

      if ( isTrailVal(p) )
	continue;

      if ( !onStack(local, p) && !onStack(global, p) )
      { te->address = valTermRef(LD->trim.dummy);
      }
    }
  }

  return rc;
}


/* - - - - - - - - - - - - - - - - - - - - - - - - - - - - - - - - - - - - -
(*) Some programs have a lot of global and hardly any trail requirement.
This means we gets lots of GCs for trail, which works fine, but they are
expensive due to the size of the global stack. As long as we do not have
generational GC, we make the trail free space proportional to the global
stack usage. This too isn't ideal; it is possible that simply nothing is
trailed and therefore it can be low.   Ideally, I think that the margins
should depend on the percentage of the   time spent in GC's triggered by
the stack. One of the problems we are   faced with is that not all OS'es
allow us to get per-thread CPU statistics.
- - - - - - - - - - - - - - - - - - - - - - - - - - - - - - - - - - - - - */

static size_t
tight(DECL_LD Stack s)
{ size_t min_room  = sizeStackP(s)/3;
  size_t spare_gap = s->def_spare - s->spare;

  if ( s == (Stack)&LD->stacks.trail )	/* See (*) */
  { min_room += sizeStack(global)/GLOBAL_TRAIL_RATIO;
    DEBUG(MSG_GC_SCHEDULE, Sdprintf("Trail min_room = %ld\n", min_room));
  }

  if ( min_room < s->min_free )
    min_room = s->min_free;

  if ( (size_t)roomStackP(s) < min_room + spare_gap )
    return GROW_TIGHT;

  return 0;
}


/* - - - - - - - - - - - - - - - - - - - - - - - - - - - - - - - - - - - - -
Return TRUE on success or *_OVERFLOW when out of space.
- - - - - - - - - - - - - - - - - - - - - - - - - - - - - - - - - - - - - */

int
shiftTightStacks(void)
{ GET_LD
  size_t l = tight((Stack)&LD->stacks.local);
  size_t g = tight((Stack)&LD->stacks.global);
  size_t t = tight((Stack)&LD->stacks.trail);

  if ( (l|g|t) )
    return growStacks(l, g, t);

  return TRUE;
}


#ifdef O_ATOMGC

		 /*******************************
		 *	      ATOM-GC		*
		 *******************************/

/* - - - - - - - - - - - - - - - - - - - - - - - - - - - - - - - - - - - - -
The  routine  markAtomsOnStacks(PL_local_data_t  *ld)  marks  all  atoms
reachable from  the global stack, local stack and term-references  using
markAtom().  It  is  designed  to  allow  for asynchronous calling, even
from different threads (hence the argument).

Asynchronous calling is in general not  possible,   but  here we make an
exception. markAtom() is supposed  to  test   for  and  silently  ignore
non-atoms. Basically, this implies we can   mark a few atoms incorrectly
from the interrupted frame, but in   the context of multi-threading this
is a small price to pay.

Otherwise  this  routine  is  fairly  trivial.   It  is  modelled  after
checkStacks(), a simple routine for  checking stack-consistency that has
to walk along all reachable data as well.
- - - - - - - - - - - - - - - - - - - - - - - - - - - - - - - - - - - - - */

static void
markAtomsOnGlobalStack(PL_local_data_t *ld)
{ Word gbase = ld->stacks.global.base;
  Word gtop  = ld->stacks.global.top;
  Word current;
  word w;

#ifdef O_DEBUG_ATOMGC
  DEBUG(MSG_AGC,
	if ( atomLogFd )
	  Sfprintf(atomLogFd, "Mark global %p..%p\n", gbase, gtop));
#endif

  for(current = gbase; current < gtop; current += (offset_word(w)+1) )
  { w = *current;

    if ( isAtom(w) )
      markAtom(w);
  }
}

static void
markAtomsOnLocalStack(PL_local_data_t *ld)
{ Word lbase = (Word)ld->stacks.local.base;
  Word ltop  = (Word)ld->stacks.local.top;
  Word lmax  = (Word)ld->stacks.local.max;
  Word lend  = ltop+LOCAL_MARGIN < lmax ? ltop+LOCAL_MARGIN : lmax;
  Word current;

  for(current = lbase; current < lend; current++ )
  { word w = *current;

    if ( isAtom(w) )
      markAtom(w);
  }
}


/* - - - - - - - - - - - - - - - - - - - - - - - - - - - - - - - - - - - - -
markAtomsOnStacks()  is  called   asynchronously    (Unix)   or  between
SuspendThread()/ResumeThread() from another thread in  Windows. Its task
is to mark all atoms that  are   references  from  the Prolog stacks. It
should not make any assumptions  on   the  initialised  variables in the
stack-frames, but it is allowed to mark atoms from uninitialised data as
this causes some atoms not to  be   GC-ed  this  time (maybe better next
time).
- - - - - - - - - - - - - - - - - - - - - - - - - - - - - - - - - - - - - */

void
markAtomsOnStacks(PL_local_data_t *ld, void *ctx)
{ (void)ctx;

  assert(!ld->gc.status.active);

  if ( !ld->magic )
    return;				/* avoid AGC on finished threads */

  DEBUG(MSG_AGC, save_backtrace("AGC"));
#ifdef O_MAINTENANCE
  save_backtrace("AGC");
#endif
#ifdef O_DEBUG_ATOMGC
  DEBUG(MSG_AGC,
	if ( atomLogFd )
	  Sfprintf(atomLogFd, "Mark atoms.unregistering\n"));
#endif
  markAtom(ld->atoms.unregistering);	/* see PL_unregister_atom() */
  markAtomsOnLocalStack(ld);
  markAtomsOnGlobalStack(ld);
  markAtomsFindall(ld);
#ifdef O_PLMT
  markAtomsThreadMessageQueue(ld);
#endif
}

#endif /*O_ATOMGC*/

/* - - - - - - - - - - - - - - - - - - - - - - - - - - - - - - - - - - - - -
Find the latest generation at which a predicate is being used.
- - - - - - - - - - - - - - - - - - - - - - - - - - - - - - - - - - - - - */

#ifdef O_CLAUSEGC

static inline int
is_pointer_like(void *ptr)
{
#if SIZEOF_VOIDP == 4
  intptr_t mask = 0x3;
#elif SIZEOF_VOIDP == 8
  intptr_t mask = 0x7;
#else
#error "Unknown pointer size"
#endif
  return ptr && ((intptr_t)ptr&mask) == 0;
}

/* - - - - - - - - - - - - - - - - - - - - - - - - - - - - - - - - - - - - -
(*) Note that unlike for markAtomsOnLocalStack(), we do not need to look
behind the official top of the stack   as frames are never written above
lTop. If anything is added, it will  be   at  a  newer generation, so we
don't care.
- - - - - - - - - - - - - - - - - - - - - - - - - - - - - - - - - - - - - */

void
markPredicatesInEnvironments(PL_local_data_t *ld, void *ctx)
{ GET_LD
  Word lbase, lend, current;

  if ( ld->transaction.gen_start )
  { Buffer tr_starts = ctx;

    for_table(GD->procedures.dirty, n, v,
	      { DirtyDefInfo ddi = v;

		ddi_add_access_gen(ddi, ld->transaction.gen_start);
	      });
    addBuffer(tr_starts, ld->transaction.generation, gen_t);
  }

  lbase = (Word)ld->stacks.local.base;
  lend  = (Word)ld->stacks.local.top;		/* see (*) */
  for(current = lbase; current < lend; current++ )
  { LocalFrame fr = (LocalFrame)current;

    if ( isFrame(fr) )
    { DirtyDefInfo ddi;
      Definition def = fr->predicate;

      if ( is_pointer_like(def) &&
	   (ddi=lookupHTable(GD->procedures.dirty, def)) )
      { gen_t gen = generationFrame(fr);

	ddi_add_access_gen(ddi, gen);
      }
    }
  }

  ld->clauses.erased_skipped = 0;
  markAccessedPredicates(ld);
}

#endif /*O_CLAUSEGC*/


		 /*******************************
		 *	    PREDICATES		*
		 *******************************/

BeginPredDefs(gc)
  PRED_DEF("$gc_statistics", 5, gc_statistics, 0)
#if O_DEBUG || defined(O_MAINTENANCE)
  PRED_DEF("$check_stacks", 1, check_stacks, 0)
#endif
#ifdef GC_COUNTING
  PRED_DEF("gc_counts", 1, gc_counts, 0)
#endif
EndPredDefs<|MERGE_RESOLUTION|>--- conflicted
+++ resolved
@@ -1462,11 +1462,7 @@
 #if O_DESTRUCTIVE_ASSIGNMENT
 #define push_marked(p) LDFUNC(push_marked, p)
 static inline void
-<<<<<<< HEAD
-push_marked(Word p ARG_LD)
-=======
 push_marked(DECL_LD Word p)
->>>>>>> f6e856bd
 { if ( !pushSegStack(&LD->cycle.vstack, p, Word) )
     outOfCore();
 }
