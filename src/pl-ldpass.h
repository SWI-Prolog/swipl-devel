--- conflicted
+++ resolved
@@ -3,11 +3,7 @@
     Author:        Jan Wielemaker
     E-mail:        J.Wielemaker@vu.nl
     WWW:           http://www.swi-prolog.org
-<<<<<<< HEAD
-    Copyright (c)  2010-2019, University of Amsterdam
-=======
     Copyright (c)  2010-20120, University of Amsterdam
->>>>>>> 8dbdb770
 			      CWI, Amsterdam
     All rights reserved.
 
