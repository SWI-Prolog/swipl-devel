/*  Part of SWI-Prolog

    Author:        Jan Wielemaker
    E-mail:        J.Wielemaker@vu.nl
    WWW:           http://www.swi-prolog.org
    Copyright (c)  1985-2020, University of Amsterdam
                              VU University Amsterdam
			      CWI, Amsterdam
    All rights reserved.

    Redistribution and use in source and binary forms, with or without
    modification, are permitted provided that the following conditions
    are met:

    1. Redistributions of source code must retain the above copyright
       notice, this list of conditions and the following disclaimer.

    2. Redistributions in binary form must reproduce the above copyright
       notice, this list of conditions and the following disclaimer in
       the documentation and/or other materials provided with the
       distribution.

    THIS SOFTWARE IS PROVIDED BY THE COPYRIGHT HOLDERS AND CONTRIBUTORS
    "AS IS" AND ANY EXPRESS OR IMPLIED WARRANTIES, INCLUDING, BUT NOT
    LIMITED TO, THE IMPLIED WARRANTIES OF MERCHANTABILITY AND FITNESS
    FOR A PARTICULAR PURPOSE ARE DISCLAIMED. IN NO EVENT SHALL THE
    COPYRIGHT OWNER OR CONTRIBUTORS BE LIABLE FOR ANY DIRECT, INDIRECT,
    INCIDENTAL, SPECIAL, EXEMPLARY, OR CONSEQUENTIAL DAMAGES (INCLUDING,
    BUT NOT LIMITED TO, PROCUREMENT OF SUBSTITUTE GOODS OR SERVICES;
    LOSS OF USE, DATA, OR PROFITS; OR BUSINESS INTERRUPTION) HOWEVER
    CAUSED AND ON ANY THEORY OF LIABILITY, WHETHER IN CONTRACT, STRICT
    LIABILITY, OR TORT (INCLUDING NEGLIGENCE OR OTHERWISE) ARISING IN
    ANY WAY OUT OF THE USE OF THIS SOFTWARE, EVEN IF ADVISED OF THE
    POSSIBILITY OF SUCH DAMAGE.
*/

/*#define O_DEBUG 1*/
#include "pl-prims.h"
#include "pl-arith.h"
#include "pl-attvar.h"
#include "pl-fli.h"
#include "pl-gc.h"
#include "pl-wam.h"
#include "pl-write.h"
#include "pl-gvar.h"
#include "pl-read.h"
#include "pl-util.h"
#include "pl-funct.h"
#include "os/pl-ctype.h"
#include "pl-inline.h"
#include <math.h>
#ifdef HAVE_SYS_RESOURCE_H
#include <sys/resource.h>
#endif

#undef LD
#define LD LOCAL_LD

#define unify_with_occurs_check(t1, t2, mode) LDFUNC(unify_with_occurs_check, t1, t2, mode)
static int	unify_with_occurs_check(DECL_LD Word t1, Word t2,
					occurs_check_t mode);


		 /*******************************
		 *	   CYCLIC TERMS		*
		 *******************************/

#if O_CYCLIC

/* - - - - - - - - - - - - - - - - - - - - - - - - - - - - - - - - - - - - -
Cyclic term unification. The algorithm has been  described to me by Bart
Demoen. Here it is (translated from dutch):

I created my own variation. You only need it during general unification.
Here is a short description:  suppose  you   unify  2  terms  f(...) and
f(...), which are represented on the heap (=global stack) as:

     +-----+          and     +-----+
     | f/3 |                  | f/3 |
     +-----+                  +-----+
      args                     args'

Before working on args and args', change  this into the structure below,
using a reference pointer pointing from functor  of the one to the other
term.

     +-----+          and      +-----+
     | ----+----------------->| f/3 |
     +-----+                  +-----+
      args                     args'

If, during this unification you  find  a   compound  whose  functor is a
reference to the term at the right hand you know you hit a cycle and the
terms are the same.

Of course functor_t must be different from ref. Overwritten functors are
collected in a stack and  reset   regardless  of whether the unification
succeeded or failed.

Note that we need to  dereference  the   functors  both  left and right.
References at the right are rare, but possible. The trick is to use both
sharing and cycles, where the cycles at the left are shorter:

t :-
	X = s(X),       Y = y(X,X),
	A = s(s(s(A))), B = y(A,A),
	Y = B.

While unifying the first argument of y/2, the left-walker crosses to the
right after the first cycle  and  creates   references  in  A, which are
processed by the right-walker when entering the second argument of y/2.

Initial measurements show a performance degradation for deep unification
of approx. 30%. On the other hand,  if subterms appear multiple times in
a term unification can be much faster. As only a small percentage of the
unifications of a realistic program are   covered by unify() and involve
deep unification the overall impact of performance is small (< 3%).
- - - - - - - - - - - - - - - - - - - - - - - - - - - - - - - - - - - - - */

#define initvisited(_) LDFUNC(initvisited, _)
static void
initvisited(DECL_LD)
{ LD->cycle.vstack.unit_size = sizeof(Word);
}


#ifdef O_DEBUG
#define empty_visited(_) LDFUNC(empty_visited, _)
static int
empty_visited(DECL_LD)
{ return emptySegStack(&LD->cycle.vstack);
}
#endif


#define visitedWord(p) LDFUNC(visitedWord, p)
static inline int
visitedWord(DECL_LD Word p)
{ if ( is_marked(p) )
    succeed;
  set_marked(p);
  if ( !pushSegStack(&LD->cycle.vstack, p, Word) )
    outOfCore();
  fail;
}


#define visited(f) LDFUNC(visited, f)
static inline int
visited(DECL_LD Functor f)
{ Word p = &f->definition;

  return visitedWord(p);
}


#define unvisit(_) LDFUNC(unvisit, _)
static void
unvisit(DECL_LD)
{ Word p;

  while( popSegStack(&LD->cycle.vstack, &p, Word) )
  { clear_marked(p);
  }
}

#define unvisit_and_unfirst(_) LDFUNC(unvisit_and_unfirst, _)
static void
unvisit_and_unfirst(DECL_LD)
{ Word p;

  while( popSegStack(&LD->cycle.vstack, &p, Word) )
  { clear_both(p);
  }
}


#define popVisited(_) LDFUNC(popVisited, _)
static void
popVisited(DECL_LD)
{ Word p = NULL;

  popSegStack(&LD->cycle.vstack, &p, Word);
  clear_marked(p);
}


#define initCyclic(_) LDFUNC(initCyclic, _)
static inline void
initCyclic(DECL_LD)
{ LD->cycle.lstack.unit_size = sizeof(Word);
}


#define linkTermsCyclic(f1, f2) LDFUNC(linkTermsCyclic, f1, f2)
static inline void
linkTermsCyclic(DECL_LD Functor f1, Functor f2)
{ Word p1 = (Word)&f1->definition;
  Word p2 = (Word)&f2->definition;

  *p1 = makeRefG(p2);
  if ( !pushSegStack(&LD->cycle.lstack, p1, Word) )
    outOfCore();
}


#define exitCyclic(_) LDFUNC(exitCyclic, _)
static inline void
exitCyclic(DECL_LD)
{ Word p;

  while( popSegStack(&LD->cycle.lstack, &p, Word) )
  { *p = *unRef(*p);
  }
}

#else /*O_CYCLIC*/

static inline visited(DECL_LD Functor f) { fail; }
static inline unvisit(DECL_LD Word *base) { }
static inline void initCyclic(DECL_LD) {}
static inline void exitCyclic(DECL_LD) {}
static inline void linkTermsCyclic(DECL_LD Functor f1, Functor f2) {}

#endif /*O_CYCLIC*/

#define HAVE_VISITED
#define AC_TERM_WALK_LR 1
#include "pl-termwalk.c"

		/********************************
		*          UNIFICATION          *
		*********************************/

/* - - - - - - - - - - - - - - - - - - - - - - - - - - - - - - - - - - - - -
Unify is the general unification procedure. This raw routine should only
be called by interpret as it  does   not  undo  bindings made during the
unification in case the unification fails. pl_unify() (implementing =/2)
does undo bindings and should be used   by  foreign predicates. See also
unify_ptrs().

Unification depends on the datatypes available in the system and will in
general need updating if new types are added.  It should be  noted  that
unify()  is  not  the only place were unification happens.  Other points
are:

  - various of the virtual machine instructions
  - various macros, for example APPENDLIST and CLOSELIST
  - unifyAtomic(): unification of atomic data.
  - various builtin predicates. They should be flagged some way.

Returns one of:

  - FALSE:		terms cannot unify.  Note that this routine does not
			rollback changes it made!
  - TRUE:		Unification has completed successfully
  - GLOBAL_OVERFLOW:	Unification cannot be completed due to lack
			of global-space.
  - TRAIL_OVERFLOW:	Unification cannot be completed due to lack
			of trail-space.
- - - - - - - - - - - - - - - - - - - - - - - - - - - - - - - - - - - - - */

#define SWAPW(p,q) { Word _tmp = p; p=q; q=_tmp; } while(0)

#define do_unify(t1, t2) LDFUNC(do_unify, t1, t2)
static int
do_unify(DECL_LD Word t1, Word t2)
{ term_agendaLR agenda;
  int compound = FALSE;
  int rc = FALSE;

  do
  { word w1, w2;

    deRef(t1); w1 = *t1;
    deRef(t2); w2 = *t2;

    DEBUG(CHK_ATOM_GARBAGE_COLLECTED,
	  { assert(w1 != ATOM_garbage_collected);
	    assert(w2 != ATOM_garbage_collected);
	  });

    if ( isVar(w1) )
    { if ( unlikely(tTop+2 >= tMax) )
      { rc = TRAIL_OVERFLOW;
	goto out_fail;
      }

      if ( isVar(w2) )
      { uvars:
	if ( t1 < t2 )			/* always point downwards */
	{ if ( t1 > (Word)lBase )
	  { Word v;

	    if ( unlikely(gTop+1 >= gMax) )
	    { rc = GLOBAL_OVERFLOW;
	      goto out_fail;
	    }
	    v = gTop++;
	    setVar(*v);
	    Trail(t1, makeRefG(v));
	    Trail(t2, makeRefG(v));
	  } else
	  { Trail(t2, makeRefG(t1));
	  }
	  continue;
	}
	if ( t1 == t2 )
	  continue;
	SWAPW(t1, t2);
	goto uvars;
      }
  #ifdef O_ATTVAR
      if ( isAttVar(w2 ) )
	w2 = makeRefG(t2);
  #endif
      Trail(t1, w2);
      continue;
    }
    if ( isVar(w2) )
    { if ( unlikely(tTop+1 >= tMax) )
      { rc = TRAIL_OVERFLOW;
	goto out_fail;
      }
  #ifdef O_ATTVAR
      if ( isAttVar(w1) )
	w1 = makeRefG(t1);
  #endif
      Trail(t2, w1);
      continue;
    }

  #ifdef O_ATTVAR
    if ( isAttVar(w1) )
    { if ( !hasGlobalSpace(0) )
      { rc = overflowCode(0);
	goto out_fail;
      }
      assignAttVar(t1, t2);
      continue;
    }
    if ( isAttVar(w2) )
    { if ( !hasGlobalSpace(0) )
      { rc = overflowCode(0);
	goto out_fail;
      }
      assignAttVar(t2, t1);
      continue;
    }
  #endif

    if ( w1 == w2 )
      continue;
    if ( tag(w1) != tag(w2) )
      goto out_fail;

    switch(tag(w1))
    { case TAG_ATOM:
	goto out_fail;
      case TAG_INTEGER:
	if ( storage(w1) == STG_INLINE ||
	     storage(w2) == STG_INLINE )
	  goto out_fail;
      case TAG_STRING:
      case TAG_FLOAT:
	if ( equalIndirect(w1, w2) )
	  continue;
        goto out_fail;
      case TAG_COMPOUND:
      { Functor f1 = valueTerm(w1);
	Functor f2 = valueTerm(w2);
	int arity;

#if O_CYCLIC
	while ( isRef(f1->definition) )
	  f1 = (Functor)unRef(f1->definition);
	while ( isRef(f2->definition) )
	  f2 = (Functor)unRef(f2->definition);
	if ( f1 == f2 )
	  continue;
#endif

	if ( f1->definition != f2->definition )
	  goto out_fail;
	arity = arityFunctor(f1->definition);

	if ( !compound )
	{ compound = TRUE;
	  initCyclic();
	  initTermAgendaLR(&agenda, arity, f1->arguments, f2->arguments);
	} else
	{ if ( !pushWorkAgendaLR(&agenda, arity, f1->arguments, f2->arguments) )
	  { rc = MEMORY_OVERFLOW;
	    goto out_fail;
	  }
	}

	linkTermsCyclic(f1, f2);

	continue;
      }
    }
  } while(compound && nextTermAgendaLR(&agenda, &t1, &t2));

  rc = TRUE;

out_fail:
  if ( compound )
  { clearTermAgendaLR(&agenda);
    exitCyclic();
  }
  return rc;
}


#define raw_unify_ptrs(t1, t2) LDFUNC(raw_unify_ptrs, t1, t2)
static int
raw_unify_ptrs(DECL_LD Word t1, Word t2)
{ switch(LD->prolog_flag.occurs_check)
  { case OCCURS_CHECK_FALSE:
      return do_unify(t1, t2);
    case OCCURS_CHECK_TRUE:
      return unify_with_occurs_check(t1, t2, OCCURS_CHECK_TRUE);
    case OCCURS_CHECK_ERROR:
      return unify_with_occurs_check(t1, t2, OCCURS_CHECK_ERROR);
    default:
      assert(0);
      fail;
  }
}


static
PRED_IMPL("=", 2, unify, 0)
{ PRED_LD

  return PL_unify(A1, A2);
}


static
PRED_IMPL("\\=", 2, not_unify, 0)
{ PRED_LD
  Word p1 = valTermRef(A1);
  Word p2 = p1+1;
  word w1, w2;
  term_t ex;

  deRef(p1); w1 = *p1;
  deRef(p2); w2 = *p2;

  if ( isVar(w1) || isVar(w2) )
  { if ( LD->prolog_flag.occurs_check == OCCURS_CHECK_FALSE )
      return FALSE;			/* can unify */
    goto full_check;
  }
  if ( w1 == w2 )
    return FALSE;
  if ( isAttVar(w1) || isAttVar(w2) )
    goto full_check;
  if ( tag(w1) != tag(w2) )
    return TRUE;

  switch(tag(w1))
  { case TAG_ATOM:
      return TRUE;
    case TAG_INTEGER:
      if ( storage(w1) == STG_INLINE ||
	   storage(w2) == STG_INLINE )
	return TRUE;
    case TAG_STRING:
    case TAG_FLOAT:
      return !equalIndirect(w1, w2);
    case TAG_COMPOUND:
      break;
  }

full_check:
  ex = PL_new_term_ref();

  if ( can_unify(p1, p2, ex) )
    return FALSE;
  if ( !PL_is_variable(ex) )
    return PL_raise_exception(ex);
  return TRUE;
}


/* - - - - - - - - - - - - - - - - - - - - - - - - - - - - - - - - - - - - -
Public unification procedure for `raw' data.   See also PL_unify().

Return:

  - TRUE: success
  - If (flags&ALLOW_RETCODE), one of
      - FALSE: unification failure
      - *_OVERFLOW: stack or memory overflow
    Else
      - FALSE: unification failure or raised exception
- - - - - - - - - - - - - - - - - - - - - - - - - - - - - - - - - - - - - */

int
unify_ptrs(DECL_LD Word t1, Word t2, int flags)
{ for(;;)
  { int rc;

    rc = raw_unify_ptrs(t1, t2);
    if ( rc >= 0 )
      return rc;

    if ( !(flags&ALLOW_RETCODE) )
    { if ( rc == MEMORY_OVERFLOW )
      { return PL_no_memory();
      } else				/* Stack overflow */
      { int rc2;

	PushPtr(t1); PushPtr(t2);
        rc2 = makeMoreStackSpace(rc, flags);
        PopPtr(t2); PopPtr(t1);
	if ( !rc2 )
	  return FALSE;
      }
    } else
      return rc;			/* return error code */
  }
}


/* - - - - - - - - - - - - - - - - - - - - - - - - - - - - - - - - - - - - -
can_unify(t1, t2, ex) succeeds if two   terms  *can* be unified, without
actually doing so. This  is  basically   a  stripped  version of unify()
above. See this function for comments.  Note   that  we  have to execute
delayed goals and these may raise an   exception. If this happens, ex is
set to the exception term.

If ex = 0, a possible exception is ignored and cleared.
- - - - - - - - - - - - - - - - - - - - - - - - - - - - - - - - - - - - - */

bool
can_unify(Word t1, Word t2, term_t ex)
{ GET_LD
  fid_t fid;

  if ( (fid = PL_open_foreign_frame()) )
  { int handle_exception = !ex;

    if ( !ex )
      ex = PL_new_term_ref();

    if ( unify_ptrs(t1, t2, ALLOW_GC|ALLOW_SHIFT) &&
	 foreignWakeup(ex) )
    { PL_discard_foreign_frame(fid);
      return TRUE;
    }

    if ( exception_term && isVar(*valTermRef(ex)) )
      PL_put_term(ex, exception_term);
    if ( !handle_exception && !isVar(*valTermRef(ex)) )
      PL_clear_exception();

    PL_discard_foreign_frame(fid);
  }

  return FALSE;
}


		 /*******************************
		 *	   OCCURS-CHECK		*
		 *******************************/

/* - - - - - - - - - - - - - - - - - - - - - - - - - - - - - - - - - - - - -
int var_occurs_in(Word v, Word t)

Succeeds of the term `v' occurs in `t'.  v must be dereferenced on
entry.  Returns one of

	- FALSE if v does not occur in t
	- TRUE if v occurs in t
	- MEMORY_OVERFLOW if the malloc() fails.
- - - - - - - - - - - - - - - - - - - - - - - - - - - - - - - - - - - - - */

#define var_occurs_in(v, t) LDFUNC(var_occurs_in, v, t)
static int
var_occurs_in(DECL_LD Word v, Word t)
{ segstack visited;
  Functor tmp[256];
  term_agenda agenda;
  int compound = FALSE;
  int rc = FALSE;

  deRef(t);
  if ( v == t )
  { if ( isTerm(*t) )
      goto unified;

    return FALSE;
  }

  do
  { if ( v == t )
    { rc = TRUE;
      break;
    }

  unified:
    if ( isTerm(*t) )
    { Functor f = valueTerm(*t);
      int arity = arityFunctor(f->definition);

      if ( !compound )
      { compound = TRUE;
	initSegStack(&visited, sizeof(Functor), sizeof(tmp), tmp);
	f->definition |= FIRST_MASK;
	if ( !pushSegStack(&visited, f, Functor) )
	  outOfCore();
	initTermAgenda(&agenda, arity, f->arguments);
      } else if ( !(f->definition & FIRST_MASK) )
      { f->definition |= FIRST_MASK;
	if ( !pushSegStack(&visited, f, Functor) ||
	     !pushWorkAgenda(&agenda, arity, f->arguments) )
	  return MEMORY_OVERFLOW;
      }
    }
  } while( compound && (t=nextTermAgenda(&agenda)) );

  if ( compound )
  { Functor f;

    while( popSegStack(&visited, &f, Functor) )
      f->definition &= ~FIRST_MASK;
    clearTermAgenda(&agenda);
  }

  return rc;
}


int
PL_var_occurs_in(term_t var, term_t value)
{ GET_LD
  Word v = valTermRef(var);

  deRef(v);

  return var_occurs_in(v, valTermRef(value));
}


#define failed_unify_with_occurs_check(t1, t2, mode) LDFUNC(failed_unify_with_occurs_check, t1, t2, mode)
static int
failed_unify_with_occurs_check(DECL_LD Word t1, Word t2, occurs_check_t mode)
{ int rc;

  if ( mode == OCCURS_CHECK_TRUE )
    fail;

  deRef(t1);
  deRef(t2);
  if ( isVar(*t2) )			/* try to make Var = Term */
  { Word tmp = t1;

    t1 = t2;
    t2 = tmp;
  }

  blockGC(0);
  rc = PL_error(NULL, 0, NULL, ERR_OCCURS_CHECK, t1, t2);
  unblockGC(0);

  return rc;
}


static int
unify_with_occurs_check(DECL_LD Word t1, Word t2, occurs_check_t mode)
{ mark m;
  int rc;

  deRef(t1);
  deRef(t2);
  if ( canBind(*t1) )
  { if ( onStack(global, t1) && var_occurs_in(t1, t2) )
      return failed_unify_with_occurs_check(t1, t2, mode);
    return do_unify(t1, t2);
  }
  if ( canBind(*t2) )
  { if ( onStack(global, t2) && var_occurs_in(t2, t1) )
      return failed_unify_with_occurs_check(t1, t2, mode);
    return do_unify(t1, t2);
  }

  Mark(m);
  LD->mark_bar = NO_MARK_BAR;		/* see also unify_all_trail_ptrs() */
<<<<<<< HEAD
  rc = do_unify(t1, t2 PASS_LD);
=======
  rc = do_unify(t1, t2);
>>>>>>> f6e856bd
  DiscardMark(m);

  if ( rc == TRUE )
  { TrailEntry tt = tTop;
    TrailEntry mt = m.trailtop;

    while(--tt >= mt)
    { Word p = tt->address;
      Word p2;

      if ( isTrailVal(p) )		/* assignment of an attvars */
      { p = (--tt)->address;

	if ( isTrailVal((--tt)->address) ) /* tail of wakeup list */
	  tt--;
	if ( isTrailVal((--tt)->address) ) /* head of wakeup list */
	  tt--;
      }

      deRef2(p, p2);
      if ( var_occurs_in(p2, p2) )
      { if ( mode == OCCURS_CHECK_ERROR )
	{ Word t = allocGlobalNoShift(1);

	  if ( !t )
	    return GLOBAL_OVERFLOW;
	  *t = *p2;
	  Undo(m);
	  rc = failed_unify_with_occurs_check(p, t, mode);
	}
	rc = FALSE;
        break;
      }
    }
  }

  return rc;
}


static
PRED_IMPL("unify_with_occurs_check", 2, unify_with_occurs_check, 0)
{ PRED_LD
  occurs_check_t old = LD->prolog_flag.occurs_check;
  int rc;

  LD->prolog_flag.occurs_check = OCCURS_CHECK_TRUE;
  rc = PL_unify(A1, A2);
  LD->prolog_flag.occurs_check = old;

  return rc;
}


		/********************************
		*         TYPE CHECKING         *
		*********************************/

static
PRED_IMPL("nonvar", 1, nonvar, 0)
{ PRED_LD
  return PL_is_variable(A1) ? FALSE : TRUE;
}

static
PRED_IMPL("var", 1, var, 0)
{ PRED_LD
  return PL_is_variable(A1);
}

static
PRED_IMPL("integer", 1, integer, 0)
{ return PL_is_integer(A1);
}

static
PRED_IMPL("float", 1, float, 0)
{ return PL_is_float(A1);
}

#if O_GMP
static
PRED_IMPL("rational", 1, rational, 0)
{ return PL_is_rational(A1);
}
#endif

#if O_STRING
static
PRED_IMPL("string", 1, string, 0)
{ return PL_is_string(A1);
}
#endif /* O_STRING */

static
PRED_IMPL("number", 1, number, 0)
{ return PL_is_number(A1);
}

static
PRED_IMPL("atom", 1, atom, 0)
{ PRED_LD
  return PL_is_atom(A1);
}

static
PRED_IMPL("atomic", 1, atomic, 0)
{ PRED_LD
  return PL_is_atomic(A1);
}


		 /*******************************
		 *	       GROUND		*
		 *******************************/

typedef enum
{ ph_mark,
  ph_unmark
} phase;

static inline int
ph_visitedWord(Word p, phase ph)
{ switch(ph)
  { case ph_mark:
      if ( is_marked(p) )
	succeed;
      set_marked(p);
      break;
    case ph_unmark:
      if ( !is_marked(p) )
	succeed;
      clear_marked(p);
  }
  fail;
}

static inline int
ph_visited(Functor f, phase ph)
{ Word p = &f->definition;

  return ph_visitedWord(p, ph);
}


#define ph_ground(p, ph) LDFUNC(ph_ground, p, ph)
static Word
ph_ground(DECL_LD Word p, phase ph) /* Phase 1 marking */
{ term_agenda agenda;

  initTermAgenda(&agenda, 1, p);
  while((p=nextTermAgenda(&agenda)))
  { if ( canBind(*p) )
    { clearTermAgenda(&agenda);
      return p;
    }
    if ( isTerm(*p) )
    { Functor f = valueTerm(*p);

      if ( !ph_visited(f, ph) )
      { pushWorkAgenda(&agenda, arityFunctor(f->definition), f->arguments);
      }
    }
  }

  return NULL;
}


Word
ground(DECL_LD Word p)
{ Word rc1, rc2;

  deRef(p);
  if ( canBind(*p) )
    return p;
  if ( !isTerm(*p) )
    return NULL;

  rc1 = ph_ground(p, ph_mark);  /* mark functors */
  rc2 = ph_ground(p, ph_unmark);  /* unmark the very same functors */
  assert(rc1 == rc2);
  return rc1;
}


int
PL_is_ground(term_t t)
{ GET_LD

  return ground(valTermRef(t)) == NULL;
}


static
PRED_IMPL("ground", 1, ground, PL_FA_ISO)
{ PRED_LD

  return ground(valTermRef(A1)) == NULL;
}

static
PRED_IMPL("nonground", 2, nonground, 0)
{ PRED_LD
  Word p;

  if ( (p=ground(valTermRef(A1))) )
    return unify_ptrs(valTermRef(A2), p, ALLOW_GC|ALLOW_SHIFT);

  return FALSE;
}


static
PRED_IMPL("compound", 1, compound, 0)
{ return PL_is_compound(A1);
}


static
PRED_IMPL("callable", 1, callable, PL_FA_ISO)
{ return PL_is_callable(A1);
}


		 /*******************************
		 *	     COMPLEXITY		*
		 *******************************/

#define term_size(p, max) LDFUNC(term_size, p, max)
static size_t
term_size(DECL_LD Word p, size_t max)
{ size_t count = 0;
  term_agenda agenda;
  Word t;

  initvisited();
  initTermAgenda(&agenda, 1, p);

  while((t=nextTermAgenda(&agenda)))
  { if ( isAttVar(*t) )
    { Word p = valPAttVar(*t);

      if ( ++count > max )
	break;

      assert(onGlobalArea(p));
      pushWorkAgenda(&agenda, 1, p);
    } else if ( isIndirect(*t) )
    { Word p = addressIndirect(*t);

      count += wsizeofInd(*p)+2;
      if ( count > max )
	break;
    } else if ( isTerm(*t) )
    { Functor f = valueTerm(*t);
      size_t arity = arityFunctor(f->definition);

      if ( visited(f) )
	continue;

      count += arity+1;
      if ( count > max )
	break;

      pushWorkAgenda(&agenda, arity, f->arguments);
    }
  }

  clearTermAgenda(&agenda);
  unvisit();

  return count;
}


/** $term_size(+Term, +Max, -Size)

Size represents the total size of Term on the stack, counted in cells.
*/

static
PRED_IMPL("$term_size", 3, term_size, 0)
{ PRED_LD
  size_t c, m;
  term_t t = A1;
  term_t mx = A2;
  term_t count = A3;

  if ( PL_is_variable(mx) )
    m = (size_t)-1;
  else if ( !PL_get_size_ex(mx, &m) )
    return FALSE;

  c = term_size(valTermRef(t), m);
  if ( c > m )
    return FALSE;

  return PL_unify_integer(count, c);
}


		 /*******************************
		 *	     CYCLIC		*
		 *******************************/

/* - - - - - - - - - - - - - - - - - - - - - - - - - - - - - - - - - - - - -
A DFS search is used to iterate over all 'term chains' in  a term graph.
A term chain is a list of terms  where term N+1 is  the last argument of
term N.  Terms are 'TEMP' marked as we find them. When the end of a term
chain has been reached  all terms in the chain  are 'PERM' marked  as we
know that all terms  in that chain are acyclic.  If we reach a term that
was already TEMP marked then we terminate the search as a cycle has been
detected.  If we reach a term  that has already been PERM marked then we
backtrack as a shared term that we know to be acyclic has been reached.

Two strategies are used  to avoid repeated  pop+push cycles  of the same
term chain:

1. aggressively cache new term chains for all args of the tail term.
2. only cache the current term chain  if we know at least one arg of the
   tail term is itself a term.

Author: Keri Harris
- - - - - - - - - - - - - - - - - - - - - - - - - - - - - - - - - - - - - */

#define ACYCLIC_TEMP_MASK	FIRST_MASK
#define ACYCLIC_PERM_MASK	MARK_MASK

#define set_acyclic_temp(p)	do { *(p) |= ACYCLIC_TEMP_MASK; } while(0)
#define set_acyclic_perm(p)	do { *(p) |= ACYCLIC_PERM_MASK; } while(0)

#define clear_acyclic_temp(p)	do { *(p) &= ~ACYCLIC_TEMP_MASK; } while(0)
#define clear_acyclic_perm(p)	do { *(p) &= ~ACYCLIC_PERM_MASK; } while(0)
#define clear_acyclic_both(p) \
	do { *(p) &= ~(ACYCLIC_TEMP_MASK|ACYCLIC_PERM_MASK); } while(0)

#define is_acyclic_temp(p)	(*(p) & ACYCLIC_TEMP_MASK)
#define is_acyclic_perm(p)	(*(p) & ACYCLIC_PERM_MASK)
#define is_acyclic_or_temp(p)	(*(p) & (ACYCLIC_TEMP_MASK|ACYCLIC_PERM_MASK))

typedef struct termChain
{ Functor	head;
  Functor	tail;
  Word          p;
} termChain;

typedef struct term_chain_agenda
{ termChain	work;
  segstack	stack;
} term_chain_agenda;


#define ph_acyclic_mark(p) LDFUNC(ph_acyclic_mark, p)
static int
ph_acyclic_mark(DECL_LD Word p)
{ term_chain_agenda agenda;
  termChain chains[32];
  Functor top = valueTerm(*p);
  Functor head = top;
  Functor tail = top;
  Functor iter;
  Word pdef;
  int arity;

  initSegStack(&agenda.stack, sizeof(termChain), sizeof(chains), chains);

  while ( TRUE )
  { if ( is_acyclic_temp(&tail->definition) )
    { if ( is_acyclic_perm(&tail->definition) )
      { goto end_of_chain;
      } else
      { clearSegStack(&agenda.stack);
        return FALSE;
      }
    }

    set_acyclic_temp(&tail->definition);

    arity = arityFunctor(tail->definition);

    if ( arity > 1 )
    { int i;
      int new_workspace = FALSE;

      iter = tail;
      for( i = arity-2; i >= 0; i-- )
      { p = iter->arguments + i;
        deRef(p);

        if ( isTerm(*p) )
        { if ( !new_workspace )
          { if ( !pushSegStack(&agenda.stack, agenda.work, termChain) )
	      outOfCore();
            agenda.work.head = head;
            agenda.work.tail = tail;
            agenda.work.p = iter->arguments + arity-1;

            head = tail = valueTerm(*p);
            new_workspace = TRUE;
          } else
          { if ( !pushSegStack(&agenda.stack, agenda.work, termChain) )
	      outOfCore();
            agenda.work.head = agenda.work.tail = valueTerm(*p);
            agenda.work.p = NULL;
          }
        }
      }

      if ( new_workspace )
	continue;
    }

    p = tail->arguments + arity-1;
    deRef(p);

  process_p:
    if ( isTerm(*p) )
    { tail = valueTerm(*p);
    } else
    {
    end_of_chain:

      if ( head == top )
	return TRUE;

      iter = head;
      pdef = &iter->definition;
      while ( iter != tail )
      { set_acyclic_perm(pdef);

        p = iter->arguments + arityFunctor(*pdef) - 1;
        deRef(p);
        iter = valueTerm(*p);
        pdef = &iter->definition;
      }
      set_acyclic_perm(pdef);

      head = agenda.work.head;
      tail = agenda.work.tail;
      p = agenda.work.p;

      if ( !popSegStack(&agenda.stack, &agenda.work, termChain) )
      { assert(0);
      }

      if ( p )
      { deRef(p);
        goto process_p;
      }
    }
  }

  return TRUE;
}


#define ph_acyclic_unmark(p) LDFUNC(ph_acyclic_unmark, p)
static int
ph_acyclic_unmark(DECL_LD Word p)
{ term_agenda agenda;

  initTermAgenda(&agenda, 1, p);
  while((p=nextTermAgenda(&agenda)))
  { if ( isTerm(*p) )
    { Functor f = valueTerm(*p);
      Word p = &f->definition;

      if ( is_acyclic_temp(p) )
      { clear_acyclic_both(p);
      } else
      { continue;
      }

      pushWorkAgenda(&agenda, arityFunctor(f->definition), f->arguments);
    }
  }

  return TRUE;
}


int
is_acyclic(DECL_LD Word p)
{ int rc1;

  deRef(p);
  if ( isTerm(*p) )
  { rc1 = ph_acyclic_mark(p);
    ph_acyclic_unmark(p);

    return rc1;
  }

  return TRUE;
}


#define PL_is_acyclic(t) LDFUNC(PL_is_acyclic, t)
static int
PL_is_acyclic(DECL_LD term_t t)
{ int rc;

  if ( (rc=is_acyclic(valTermRef(t))) == TRUE )
    return TRUE;

  if ( rc == MEMORY_OVERFLOW )
    rc = PL_error(NULL, 0, NULL, ERR_NOMEM);

  return rc;
}


API_STUB(int)
(PL_is_acyclic)(term_t t)
( return PL_is_acyclic(t); )


static
PRED_IMPL("acyclic_term", 1, acyclic_term, PL_FA_ISO)
{ PRED_LD

  return PL_is_acyclic(A1);
}


static
PRED_IMPL("cyclic_term", 1, cyclic_term, 0)
{ PRED_LD
  int rc;

  if ( (rc=is_acyclic(valTermRef(A1))) == TRUE )
    return FALSE;
  if ( rc == FALSE )
    return TRUE;

  return PL_error(NULL, 0, NULL, ERR_NOMEM);
}


		 /*******************************
		 *	     FACTORIZE		*
		 *******************************/

/* - - - - - - - - - - - - - - - - - - - - - - - - - - - - - - - - - - - - -
Factorizing a term  based  on  the   internal  sharing.  This  takes the
following steps:

  1. scan_shared() walks the term and
     a. Set MARK_MASK on all visited terms and FIRST_MASK on those find
        twice.
     b. Create a list Var=Term for all terms found twice.
     c. Returns the count of places that must be shared.
  2. reverse_factor_pointers() walks through the created list, placing
     the functor in Var and creating a reference from the location of
     the original functor.
  3. link_shared() walks the term and
     a. If the functor is a reference, follow the reference-chain to
        find the functor.  Link the term into the reference-chain.
     b. If the functor is marked, unmark it.
  4. restore_shared_functors() finishes the job by following the
     variable-list and putting all functors from the variable back
     into the term and setting the variable to be a real variable.
- - - - - - - - - - - - - - - - - - - - - - - - - - - - - - - - - - - - - */

#define scan_shared(t, vart, count) LDFUNC(scan_shared, t, vart, count)
static int
scan_shared(DECL_LD Word t, Word vart, size_t *count)
{ term_agenda agenda;
  size_t shared = 0;
  Word p;

  initTermAgenda(&agenda, 1, t);
  while( (p=nextTermAgenda(&agenda)) )
  { if ( isTerm(*p) )
    { Functor f = valueTerm(*p);
      Word d = &f->definition;

      if ( is_marked(d) )
      { if ( !is_first(d) )
	{ Word v;

	  if ( !(v=allocGlobalNoShift(6)) )
	    return GLOBAL_OVERFLOW;

	  v[0] = FUNCTOR_dot2;
	  v[1] = consPtr(&v[3], TAG_COMPOUND|STG_GLOBAL);
	  v[2] = ATOM_nil;
	  v[3] = FUNCTOR_equals2;
	  v[4] = 0;			/* For now */
	  v[5] = consPtr(d, TAG_COMPOUND|STG_GLOBAL);

	  *vart = consPtr(&v[0], TAG_COMPOUND|STG_GLOBAL);
	  vart = &v[2];

	  set_first(d);
	  shared++;			/* this is already the second one */
	}
	shared++;
      } else
      { int arity = arityFunctor(f->definition);

	pushWorkAgenda(&agenda, arity, f->arguments);
	set_marked(d);
      }
    }
  }
  clearTermAgenda(&agenda);
  *count = shared;

  return TRUE;
}


/* Needed to restore if we run out of stack
*/

#define unscan_shared(t) LDFUNC(unscan_shared, t)
static int
unscan_shared(DECL_LD Word t)
{ term_agenda agenda;
  Word p;

  initTermAgenda(&agenda, 1, t);
  while( (p=nextTermAgenda(&agenda)) )
  { if ( isTerm(*p) )
    { Functor f = valueTerm(*p);
      Word d = &f->definition;

      if ( is_marked(d) )
      { int arity;

	clear_marked(d);
	clear_first(d);
	arity = arityFunctor(f->definition);
	pushWorkAgenda(&agenda, arity, f->arguments);
      }
    }
  }
  clearTermAgenda(&agenda);

  return TRUE;
}


#define reverse_factor_pointers(vars) LDFUNC(reverse_factor_pointers, vars)
static void
reverse_factor_pointers(DECL_LD Word vars)
{ while(*vars != ATOM_nil)
  { Word v = (Word)valueTerm(*vars);
    Functor t = valueTerm(v[5]);

    v[4] = t->definition & ~(MARK_MASK|FIRST_MASK); /* v[4] is the variable */
    t->definition = makeRefG(&v[4])|MARK_MASK|FIRST_MASK;

    vars = &v[2];
  }
}


#define restore_shared_functors(vars) LDFUNC(restore_shared_functors, vars)
static void
restore_shared_functors(DECL_LD Word vars)
{ while(*vars != ATOM_nil)
  { Word v = (Word)valueTerm(*vars);
    Functor t = valueTerm(v[5]);
    Word p = &v[4];

    deRef(p);
    t->definition = *p;
    setVar(*p);

    vars = &v[2];
  }
}


#define link_shared(t) LDFUNC(link_shared, t)
static int
link_shared(DECL_LD Word t)
{ term_agenda agenda;
  Word p;

  initTermAgenda(&agenda, 1, t);
  while( (p=nextTermAgenda(&agenda)) )
  { if ( isTerm(*p) )
    { Functor f = valueTerm(*p);
      Word d = &f->definition;

      if ( isRef(*d) )			/* shared term */
      { Word v;

	v = unRef(*d & ~(FIRST_MASK|MARK_MASK));
	deRef(v);

	if ( is_marked(d) )
	{ int arity = arityFunctor(*v);
	  pushWorkAgenda(&agenda, arity, f->arguments);
	}

	if ( v < p )
	{ TrailAssignment(p);
	  *p = makeRefG(v);
	} else
	{ TrailAssignment(p);
	  *p = *v;
	  *v = makeRefG(p);
	}
      } else if ( is_marked(d) )
      { int arity;
	word fun = f->definition & ~(FIRST_MASK|MARK_MASK);

	clear_marked(d);
	arity = arityFunctor(fun);
	pushWorkAgenda(&agenda, arity, f->arguments);
      }
    }
  }
  clearTermAgenda(&agenda);

  return TRUE;
}


int
PL_factorize_term(term_t term, term_t template, term_t factors)
{ GET_LD
  fid_t fid;
  term_t vars, wrapped;
  Word t;
  size_t count;
  int rc;

  for(;;)
  { if ( !(fid = PL_open_foreign_frame()) ||
	 !(wrapped = PL_new_term_ref()) ||
	 !(vars = PL_new_term_ref()) ||
	 !PL_unify_term(wrapped, PL_FUNCTOR, FUNCTOR_var1, PL_TERM, term) )
      return FALSE;

    PL_put_nil(vars);
    t = valTermRef(wrapped);

    DEBUG(CHK_SECURE, checkStacks(NULL));
    switch( (rc=scan_shared(t, valTermRef(vars), &count)) )
    { case TRUE:
	if ( tTop + 2*count > tMax )
	  rc = TRAIL_OVERFLOW;
        else if ( gTop + count > gMax )
	  rc = GLOBAL_OVERFLOW;
        else
	  break;
	/*FALLTHROUGH*/
      default:
	unscan_shared(t);
	PL_discard_foreign_frame(fid);
	if ( !makeMoreStackSpace(rc, ALLOW_GC|ALLOW_SHIFT) )
	  return FALSE;
	continue;
    }

    break;
  }

  reverse_factor_pointers(valTermRef(vars));
  link_shared(t);
  restore_shared_functors(valTermRef(vars));
  PL_close_foreign_frame(fid);
  DEBUG(CHK_SECURE, checkStacks(NULL));

  _PL_get_arg(1, wrapped, wrapped);
  return ( PL_unify(template, wrapped) &&
	   PL_unify(factors, vars) );
}

static
PRED_IMPL("$factorize_term", 3, factorize_term, 0)
{ return PL_factorize_term(A1, A2, A3);
}

		 /*******************************
		 *	 META-CALL SUPPORT	*
		 *******************************/

/* - - - - - - - - - - - - - - - - - - - - - - - - - - - - - - - - - - - - -
deterministic(-Bool)

Bool = true if no choicepoint has been created in the current clause.
- - - - - - - - - - - - - - - - - - - - - - - - - - - - - - - - - - - - - */

static
PRED_IMPL("deterministic", 1, deterministic, 0)
{ PRED_LD
  LocalFrame FR  = environment_frame->parent;
  Choice     BFR = LD->choicepoints;

  for( ; BFR; BFR = BFR->parent)
  { switch(BFR->type)
    { case CHP_CLAUSE:
	if ( BFR->frame == FR )
	  return PL_unify_atom(A1, ATOM_true);
      case CHP_JUMP:
	if ( (void *)BFR > (void *)FR )
	  return PL_unify_atom(A1, ATOM_false);
        else
	  return PL_unify_atom(A1, ATOM_true);
      default:
	continue;
    }
  }

  return PL_unify_atom(A1, ATOM_true);
}


#ifdef O_TERMHASH
		 /*******************************
		 *	    TERM-HASH		*
		 *******************************/

#define termHashValue(term, depth, hval) LDFUNC(termHashValue, term, depth, hval)
static bool
termHashValue(DECL_LD word term, long depth, unsigned int *hval)
{ for(;;)
  { switch(tag(term))
    { case TAG_VAR:
      case TAG_ATTVAR:
	fail;
      case TAG_ATOM:
      { *hval = MurmurHashAligned2(&atomValue(term)->hash_value,
				   sizeof(unsigned int), *hval);
        succeed;
      }
      case TAG_STRING:
      { size_t len;
	char *s;

	s = getCharsString(term, &len);
	*hval = MurmurHashAligned2(s, len, *hval);

        succeed;
      }
      case TAG_INTEGER:
	if ( storage(term) == STG_INLINE )
	{ int64_t v = valInt(term);

	  *hval = MurmurHashAligned2(&v, sizeof(v), *hval);

	  succeed;
	}
      /*FALLTHROUGH*/
      case TAG_FLOAT:
	{ Word p = addressIndirect(term);
	  size_t n = wsizeofInd(*p);

	  *hval = MurmurHashAligned2(p+1, n*sizeof(word), *hval);

	  succeed;
	}
      case TAG_COMPOUND:
      { Functor t = valueTerm(term);
	FunctorDef fd;
	int arity;
	Word p;
	unsigned int atom_hashvalue;

	if ( visited(t) )
	{ *hval = MurmurHashAligned2(hval, sizeof(*hval), *hval);
	  succeed;
	}

	fd = valueFunctor(t->definition);
	arity = fd->arity;

	atom_hashvalue = atomValue(fd->name)->hash_value + arity;
	*hval = MurmurHashAligned2(&atom_hashvalue,
				   sizeof(atom_hashvalue),
				   *hval);

	if ( --depth != 0 )
	{ for(p = t->arguments; arity-- > 0; p++)
	  { if ( !termHashValue(*p, depth, hval) )
	    { popVisited();
	      fail;
	    }
	  }
	}

	popVisited();
	succeed;
      }
      case TAG_REFERENCE:
      { term = *unRef(term);
	continue;
      }
      default:
	assert(0);
    }
  }
}


/* term_hash(+Term, +Depth, +Range, -HashKey) */

static
PRED_IMPL("term_hash", 4, term_hash4, 0)
{ PRED_LD
  Word p = valTermRef(A1);
  unsigned int hraw = MURMUR_SEED;
  long depth;
  int range;
  int rc = TRUE;

  if ( !PL_get_long_ex(A2, &depth) )
    fail;
  if ( depth < -1 )
    return PL_error(NULL, 0, NULL, ERR_DOMAIN, ATOM_not_less_than_zero, A2);

  if ( !PL_get_integer_ex(A3, &range) )
    fail;
  if ( range < 1 )
    return PL_error(NULL, 0, NULL, ERR_DOMAIN, ATOM_not_less_than_one, A2);

  if ( depth != 0 )
  { initvisited();
    rc = termHashValue(*p, depth, &hraw);
    DEBUG(CHK_SECURE, assert(empty_visited()));
  }

  if ( rc )
  { hraw = hraw % range;

    return PL_unify_integer(A4, hraw);
  }

  succeed;
}

#endif /*O_TERMHASH*/


		/********************************
		*        STANDARD ORDER         *
		*********************************/

/* - - - - - - - - - - - - - - - - - - - - - - - - - - - - - - - - - - - - -
There are atoms of different  type.   We  only define comparison between
atoms of the same type, except for mixed ISO Latin-1 and UCS atoms.
- - - - - - - - - - - - - - - - - - - - - - - - - - - - - - - - - - - - - */

int
compareAtoms(atom_t w1, atom_t w2)
{ Atom a1 = atomValue(w1);
  Atom a2 = atomValue(w2);

  if ( a1->type == a2->type )
  { if ( a1->type->compare )
    { return (*a1->type->compare)(w1, w2);
    } else
    { size_t l = (a1->length <= a2->length ? a1->length : a2->length);
      int v;

      if ( (v=memcmp(a1->name, a2->name, l)) != 0 )
	return v < 0 ? CMP_LESS : CMP_GREATER;
      return a1->length == a2->length ? CMP_EQUAL :
	     a1->length < a2->length ? CMP_LESS : CMP_GREATER;
    }
  } else if ( true(a1->type, PL_BLOB_TEXT) &&
	      true(a2->type, PL_BLOB_TEXT) )
  { PL_chars_t t1, t2;
    size_t len;

    get_atom_text(w1, &t1);
    get_atom_text(w2, &t2);
    len = t1.length > t2.length ? t1.length : t2.length;

    return PL_cmp_text(&t1, 0, &t2, 0, len);
  } else
  { return a1->type->rank == a2->type->rank ? CMP_EQUAL :
           a1->type->rank < a2->type->rank ? CMP_LESS : CMP_GREATER;
  }
}


#define compareStrings(w1, w2) LDFUNC(compareStrings, w1, w2)
static int
compareStrings(DECL_LD word w1, word w2)
{ PL_chars_t t1, t2;
  size_t len;

  get_string_text(w1, &t1);
  get_string_text(w2, &t2);
  len = (t1.length > t2.length ? t1.length : t2.length);

  return PL_cmp_text(&t1, 0, &t2, 0, len);
}


/* - - - - - - - - - - - - - - - - - - - - - - - - - - - - - - - - - - - - -
compareStandard(Word p1, Word p2, int eq)

    Rules:

    Var @< AttVar @< Number @< String @< Atom < Term

    OldVar < NewVar	(not relyable)
    Atom:	alphabetically
    Strings:	alphabetically
    number:	value
    Term:	arity / alphabetically / recursive

If eq == TRUE, only test for equality. In this case expensive inequality
tests (alphabetical order) are skipped and the call returns NOTEQ.
- - - - - - - - - - - - - - - - - - - - - - - - - - - - - - - - - - - - - */

#define compare_primitives(p1, p2, eq) LDFUNC(compare_primitives, p1, p2, eq)
static int
compare_primitives(DECL_LD Word p1, Word p2, int eq)
{ word t1, t2;
  word w1, w2;

  w1 = *p1;
  w2 = *p2;

  if ( w1 == w2 )
  { if ( isVar(w1) )
    { cmpvars:
      if ( p1 == p2 )
	return CMP_EQUAL;
      return p1 < p2 ? CMP_LESS : CMP_GREATER;
    }
    return CMP_EQUAL;
  }

  t1 = tag(w1);
  t2 = tag(w2);

  if ( t1 != t2 )
  { if ( !truePrologFlag(PLFLAG_ISO) && !eq )
    { if ( (t1 == TAG_INTEGER && t2 == TAG_FLOAT) ||
	   (t1 == TAG_FLOAT && t2 == TAG_INTEGER) )
      { number left, right;
	int rc;

	get_number(w1, &left);
	get_number(w2, &right);
	if ( left.type == V_FLOAT && isnan(left.value.f) )
	  rc = CMP_LESS;
	else if ( right.type == V_FLOAT && isnan(right.value.f) )
	  rc = CMP_GREATER;
	else
	  rc = cmpNumbers(&left, &right);
	clearNumber(&left);
	clearNumber(&right);

	if ( rc == CMP_EQUAL )
	  rc = (t1 == TAG_FLOAT) ? CMP_LESS : CMP_GREATER;
	return rc;
      }
    }

    if ( t1 > TAG_ATTVAR || t2 > TAG_ATTVAR )
      return t1 < t2 ? CMP_LESS : CMP_GREATER;
  }

  switch(t1)
  { case TAG_VAR:
    case TAG_ATTVAR:
      goto cmpvars;
    case TAG_INTEGER:
    { number n1, n2;
      int rc;

      get_rational(w1, &n1);
      get_rational(w2, &n2);
      if ( eq && (n1.type != n2.type) )
	return CMP_NOTEQ;
      rc = cmpNumbers(&n1, &n2);
      clearNumber(&n1);
      clearNumber(&n2);

      return rc;
    }
    case TAG_FLOAT:
    { if ( equalIndirect(w1,w2) )
      { return CMP_EQUAL;
      } else if ( eq )
      { return CMP_NOTEQ;
      } else
      { double f1 = valFloat(w1);
	double f2 = valFloat(w2);

	if ( isnan(f1) )
	{ if ( isnan(f2) )
	  { double nf1 = NaN_value(f1);
	    double nf2 = NaN_value(f2);

	    if ( nf1 < nf2 )
	    { return CMP_LESS;
	    } else if ( nf1 > nf2 )
	    { return CMP_GREATER;
	    } else if ( signbit(nf1) != signbit(nf2) )
	    { return signbit(nf1) ? CMP_LESS : CMP_GREATER;
	    } else
	    { return CMP_EQUAL;
	    }
	  }
	  return CMP_LESS;
	} else if ( isnan(f2) )
	{ return CMP_GREATER;
	}

	if ( f1 < f2 )
	{ return CMP_LESS;
	} else if ( f1 > f2 )
	{ return CMP_GREATER;
	} else
	{ assert(signbit(f1) != signbit(f2));
	  return signbit(f1) ? CMP_LESS : CMP_GREATER;
	}
      }
    }
    case TAG_ATOM:
      return eq ? CMP_NOTEQ : compareAtoms(w1, w2);
    case TAG_STRING:
      return compareStrings(w1, w2);
    case TAG_COMPOUND:
      return CMP_COMPOUND;
    default:
      assert(0);
      return CMP_ERROR;
  }
}

static int
compare_functors(word f1, word f2, int eq)
{ if ( eq )
  { return CMP_NOTEQ;
  } else
  { FunctorDef fd1 = valueFunctor(f1);
    FunctorDef fd2 = valueFunctor(f2);

    if ( fd1->arity != fd2->arity )
      return fd1->arity > fd2->arity ? CMP_GREATER : CMP_LESS;

    return compareAtoms(fd1->name, fd2->name);
  }
}

#define do_compare(agenda, f1, f2, eq) LDFUNC(do_compare, agenda, f1, f2, eq)
static int
do_compare(DECL_LD term_agendaLR *agenda, Functor f1, Functor f2, int eq)
{ Word p1, p2;

  goto compound;

  while( nextTermAgendaLR(agenda, &p1, &p2) )
  { int rc;

    deRef(p1);
    deRef(p2);

    if ( (rc=compare_primitives(p1, p2, eq)) != CMP_COMPOUND )
    { if ( rc == CMP_EQUAL )
	continue;
      return rc;
    } else
    { f1 = (Functor)valPtr(*p1);
      f2 = (Functor)valPtr(*p2);

#if O_CYCLIC
      while ( isRef(f1->definition) )
	f1 = (Functor)unRef(f1->definition);
      while ( isRef(f2->definition) )
	f2 = (Functor)unRef(f2->definition);
      if ( f1 == f2 )
	continue;
#endif

      if ( f1->definition != f2->definition )
      { return compare_functors(f1->definition, f2->definition, eq);
      } else
      { int arity;

      compound:
	arity = arityFunctor(f1->definition);

	linkTermsCyclic(f1, f2);
	if ( !pushWorkAgendaLR(agenda, arity, f1->arguments, f2->arguments) )
	{ PL_error(NULL, 0, NULL, ERR_RESOURCE, ATOM_memory);
	  return CMP_ERROR;
	}
	continue;
      }
    }
  }

  return CMP_EQUAL;
}


int
compareStandard(DECL_LD Word p1, Word p2, int eq)
{ int rc;

  deRef(p1);
  deRef(p2);

  if ( (rc=compare_primitives(p1, p2, eq)) != CMP_COMPOUND )
  { return rc;
  } else
  { Functor f1 = (Functor)valPtr(*p1);
    Functor f2 = (Functor)valPtr(*p2);

    if ( f1->definition != f2->definition )
    { return compare_functors(f1->definition, f2->definition, eq);
    } else
    { term_agendaLR agenda;

      initCyclic();
      initTermAgendaLR0(&agenda);
      rc = do_compare(&agenda, f1, f2, eq);
      clearTermAgendaLR(&agenda);
      exitCyclic();

      return rc;
    }
  }
}


/* compare(-Diff, +T1, +T2) */

static
PRED_IMPL("compare", 3, compare, PL_FA_ISO)
{ PRED_LD
  Word d  = valTermRef(A1);
  Word p1 = valTermRef(A2);
  Word p2 = p1+1;
  int val;
  atom_t a;

  deRef(d);
  if ( canBind(*d) )
  { a = 0;
  } else
  { if ( isAtom(*d) )
    { a = *d;

      if ( a == ATOM_equals )
	return compareStandard(p1, p2, TRUE) == CMP_EQUAL ? TRUE : FALSE;

      if ( a != ATOM_smaller && a != ATOM_larger )
	return PL_error(NULL, 0, NULL, ERR_DOMAIN, ATOM_order, A1);
    } else
      return PL_type_error("atom", A1);
  }

  if ( (val = compareStandard(p1, p2, FALSE)) == CMP_ERROR )
    return FALSE;

  if ( a )
  { if ( a == ATOM_smaller )
      return val < 0;
    else
      return val > 0;
  } else
  { a = val < 0 ? ATOM_smaller :
        val > 0 ? ATOM_larger :
	          ATOM_equals;

    return PL_unify_atom(A1, a);
  }
}


static
PRED_IMPL("@<", 2, std_lt, 0)
{ PRED_LD
  Word p1 = valTermRef(A1);
  Word p2 = p1+1;
  int rc;

  if ( (rc=compareStandard(p1, p2, FALSE)) == CMP_ERROR )
    return FALSE;

  return rc < 0 ? TRUE : FALSE;
}


static
PRED_IMPL("@=<", 2, std_leq, 0)
{ PRED_LD
  Word p1 = valTermRef(A1);
  Word p2 = p1+1;
  int rc;

  if ( (rc=compareStandard(p1, p2, FALSE)) == CMP_ERROR )
    return FALSE;

  return rc <= 0 ? TRUE : FALSE;
}


static
PRED_IMPL("@>", 2, std_gt, 0)
{ PRED_LD
  Word p1 = valTermRef(A1);
  Word p2 = p1+1;
  int rc;

  if ( (rc=compareStandard(p1, p2, FALSE)) == CMP_ERROR )
    return FALSE;

  return rc > 0 ? TRUE : FALSE;
}


static
PRED_IMPL("@>=", 2, std_geq, 0)
{ PRED_LD
  Word p1 = valTermRef(A1);
  Word p2 = p1+1;
  int rc;

  if ( (rc=compareStandard(p1, p2, FALSE)) == CMP_ERROR )
    return FALSE;

  return rc >= 0 ? TRUE : FALSE;
}

		/********************************
		*           EQUALITY            *
		*********************************/

static
PRED_IMPL("==", 2, equal, 0)
{ PRED_LD
  Word p1 = valTermRef(A1);
  Word p2 = p1+1;
  int rc;

  if ( (rc=compareStandard(p1, p2, TRUE)) == CMP_ERROR )
    return FALSE;

  return rc == CMP_EQUAL ? TRUE : FALSE;
}


static
PRED_IMPL("\\==", 2, nonequal, 0)
{ PRED_LD
  Word p1 = valTermRef(A1);
  Word p2 = p1+1;
  int rc;

  if ( (rc=compareStandard(p1, p2, TRUE)) == CMP_ERROR )
    return FALSE;

  return rc == CMP_EQUAL ? FALSE : TRUE;
}


/** ?=(@X, @Y) is semidet.

True if we can decide for now and forever  that X and Y are either equal
or non-equal. I.e. X and Y are equal or they cannot unify.
*/

static
PRED_IMPL("?=", 2, can_compare, 0)
{ PRED_LD
  fid_t fid = PL_open_foreign_frame();
  int rc;

  rc = PL_unify(A1, A2);
  if ( rc )
  { FliFrame fr = (FliFrame) valTermRef(fid);

    assert(fr->magic == FLI_MAGIC);
    if ( fr->mark.trailtop != tTop )
      rc = FALSE;
  } else if ( exception_term )
  { PL_close_foreign_frame(fid);	/* keep exception */
    return FALSE;
  } else
  { rc = TRUE;				/* could not unify */
  }

  PL_discard_foreign_frame(fid);
  return rc;
}


/* - - - - - - - - - - - - - - - - - - - - - - - - - - - - - - - - - - - - -
same_term(@T1, @T2) is semidet.

True if T1 and T2 is really  the   same  term,  so setarg/3 affects both
terms.
- - - - - - - - - - - - - - - - - - - - - - - - - - - - - - - - - - - - - */

int
PL_same_term(DECL_LD term_t T1, term_t T2)
{ Word t1 = valTermRef(T1);
  Word t2 = valTermRef(T2);

  deRef(t1);
  deRef(t2);

  if ( isVar(*t1) )
    return t1 == t2;
  if ( *t1 == *t2 )
    succeed;
  if ( isIndirect(*t1) && isIndirect(*t2) )
    return equalIndirect(*t1, *t2);

  fail;
}

static
PRED_IMPL("same_term", 2, same_term, 0)
{ PRED_LD

  return PL_same_term(A1, A2);
}

static
PRED_IMPL("$term_id", 2, term_id, 0)
{ PRED_LD
  Word t1 = valTermRef(A1);

  deRef(t1);
  if ( isTerm(*t1) )
  { Functor f = valueTerm(*t1);
    return PL_unify_int64(A2, (Word)f-gBase);
  }

  return PL_type_error("compound", A1);
}

		/********************************
		*         TERM HACKING          *
		*********************************/

/* functor(+Term, -Name, -Arity) */
/* functor(-Term, +Name, +Arity) */

static
PRED_IMPL("functor", 3, functor, 0)
{ PRED_LD
  size_t arity;
  atom_t name;
  Word p = valTermRef(A1);

  deRef(p);

  if ( isTerm(*p) )
  { FunctorDef fd = valueFunctor(functorTerm(*p));

    if ( fd->arity == 0 )
      return PL_domain_error("compound_non_zero_arity", A1);

    if ( !PL_unify_atom(A2, fd->name) ||
	 !PL_unify_integer(A3, fd->arity) )
      fail;

    succeed;
  }
  if ( isAtomic(*p) )
  { if ( !PL_unify(A2, A1) ||
	 !PL_unify_integer(A3, 0) )
      fail;

    succeed;
  }
  if ( !PL_is_atomic(A2) )
    return PL_error(NULL, 0, NULL, ERR_TYPE, ATOM_atomic, A2);

  if ( !PL_get_size_ex(A3, &arity) )
    fail;
  if ( arity == 0 )
    return PL_unify(A1, A2);
  if ( PL_get_atom_ex(A2, &name) )
    return PL_unify_functor(A1, PL_new_functor(name, arity));

  fail;
}


/* compound_name_arity(+Compound, -Name, -Arity) */
/* compound_name_arity(-Compound, +Name, +Arity) */

static
PRED_IMPL("compound_name_arity", 3, compound_name_arity, 0)
{ PRED_LD
  size_t arity;
  atom_t name;
  Word p = valTermRef(A1);

  deRef(p);

  if ( isTerm(*p) )
  { FunctorDef fd = valueFunctor(functorTerm(*p));
    if ( !PL_unify_atom(A2, fd->name) ||
	 !PL_unify_integer(A3, fd->arity) )
      fail;

    succeed;
  }
  if ( !canBind(*p) )
    return PL_error(NULL, 0, NULL, ERR_TYPE, ATOM_compound, A1);

  if ( !PL_get_atom_ex(A2, &name) ||
       !PL_get_size_ex(A3, &arity) )
    fail;

  return PL_unify_compound(A1, PL_new_functor(name, arity));
}


/* functor(+Callable, -Name, -Arity, -Type) */
/* functor(-Callable, +Name, +Arity, +Type) */

#define match_functor_type(Type, atype, type) LDFUNC(match_functor_type, Type, atype, type)
static int
match_functor_type(DECL_LD term_t Type, atom_t atype, atom_t type)
{ if ( !atype )
    return PL_unify_atom(Type, type);
  if ( atype == type )
    return TRUE;
  if ( atype == ATOM_callable &&
       ( type == ATOM_atom || type == ATOM_compound ) )
    return TRUE;

  return FALSE;
}

static
PRED_IMPL("functor", 4, functor, 0)
{ PRED_LD
  size_t arity;
  atom_t name;
  atom_t type;
  Word p;

  if ( !PL_get_atom(A4, &type) )
  { if ( PL_is_variable(A4) )
      type = 0;
    else
      return PL_type_error("atom", A4);
  }

  p = valTermRef(A1);
  deRef(p);

  if ( isTerm(*p) )
  { FunctorDef fd = valueFunctor(functorTerm(*p));

    return ( PL_unify_atom(A2, fd->name) &&
	     PL_unify_integer(A3, fd->arity) &&
	     match_functor_type(A4, type, ATOM_compound) );
  } else if ( isAtom(*p) )
  { return ( PL_unify_atom(A2, *p) &&
	     PL_unify_integer(A3, 0) &&
	     match_functor_type(A4, type, ATOM_atom) );
  } else if ( !canBind(*p) )
  { return ( PL_unify(A2, A1) &&
	     PL_unify_integer(A3, 0) &&
	     match_functor_type(A4, type, ATOM_atomic) );
  }

  if ( !PL_get_size_ex(A3, &arity) )
    return FALSE;

  if ( arity > 0 )
  { return ( PL_get_atom_ex(A2, &name) &&
	     match_functor_type(A4, type, ATOM_compound) &&
	     PL_unify_compound(A1, PL_new_functor(name, arity)) );
  } else if ( PL_get_atom(A2, &name) )
  { if ( type == ATOM_compound )
      return PL_unify_compound(A1, PL_new_functor(name, 0));
    else if ( type == ATOM_callable || type == ATOM_atom )
      return PL_unify_atom(A1, name);
    else if ( type == ATOM_atomic )
      return FALSE;
    else
      return PL_domain_error("functor_type", A4);
  } else if ( PL_is_atomic(A2) )
  { return ( PL_unify(A2, A1) &&
	     match_functor_type(A4, type, ATOM_atomic) );
  } else
  { return PL_type_error("atomic", A2);
  }
}


/** '$filled_array'(-Compound, +Name, +Arity, +Value) is det.
 * Created an array (compound) with all arguments set to Value.
 */

static
PRED_IMPL("$filled_array", 4, filled_array, 0)
{ PRED_LD
  size_t arity;
  atom_t name;
  functor_t f;
  Word p, v;
  term_t compound = PL_new_term_ref();
  size_t i;

  if ( !PL_get_atom_ex(A2, &name) ||
       !PL_get_size_ex(A3, &arity) )
    return FALSE;

  f = PL_new_functor(name, arity);
  if ( !(p = allocGlobal(arity+1)) )
    return FALSE;
  v = valTermRef(A4);
  deRef(v);

  p[0] = f;
  if ( arity > 0 )
  { word w;
    bArgVar(&p[1], v);
    w = isVar(p[1]) ? makeRefG(&p[1]) : p[1];
    for(i=2; i<=arity; i++)
      p[i] = w;
  }

  *valTermRef(compound) = consPtr(p, TAG_COMPOUND|STG_GLOBAL);
  return PL_unify(A1, compound);
}




/* - - - - - - - - - - - - - - - - - - - - - - - - - - - - - - - - - - - - -
int get_arg_integer_ex(term_t t, intptr_t *n)

Get argument position from t.  Returns:

   TRUE  if t is a small non-negative integer
   -1    if t is unbound
   FALSE
     - with exception if t is not an integer or negative
     - without exception if t is 0 or a large positive integer
- - - - - - - - - - - - - - - - - - - - - - - - - - - - - - - - - - - - - */

#define get_arg_integer_ex(t, n) LDFUNC(get_arg_integer_ex, t, n)
static int
get_arg_integer_ex(DECL_LD term_t t, size_t *n)
{ Word p = valTermRef(t);

  deRef(p);
  if ( isTaggedInt(*p) )
  { intptr_t v = valInt(*p);

    if ( v > 0 )
    { *n = v;
      return TRUE;
    }
    if ( v == 0 )
      return FALSE;
  }

  if ( isInteger(*p) )
  { number n;

    get_integer(*p, &n);
    if ( ar_sign_i(&n) < 0 )
      PL_error(NULL, 0, NULL, ERR_DOMAIN, ATOM_not_less_than_zero, t);

    return FALSE;
  }

  if ( canBind(*p) )
    return -1;

  PL_error(NULL, 0, NULL, ERR_TYPE, ATOM_integer, t);
  return FALSE;
}


static
PRED_IMPL("arg", 3, arg, PL_FA_NONDETERMINISTIC)
{ PRED_LD
  size_t arity;
  size_t argn;

  term_t n    = A1;
  term_t term = A2;
  term_t arg  = A3;

  switch( CTX_CNTRL )
  { case FRG_FIRST_CALL:
    { size_t idx;
      int rc;
      Word p = valTermRef(term);

      deRef(p);
      if ( isTerm(*p) )
	arity = arityTerm(*p);
      else
	return PL_error("arg", 3, NULL, ERR_TYPE, ATOM_compound, term);

      if ( (rc=get_arg_integer_ex(n, &idx)) == TRUE )
      { if ( idx <= arity )
	{ Word ap = argTermP(*p, idx-1);

	  return unify_ptrs(valTermRef(arg), ap, ALLOW_GC|ALLOW_SHIFT);
	}
	fail;
      }
      if ( rc == -1 )			/* variable */
      { argn = 1;

	goto genarg;
      }
      return FALSE;			/* bigint, negative or type error */
    }
    case FRG_REDO:
    { term_t a;
      fid_t fid;
      int rc;
      Word p = valTermRef(term);

      deRef(p);
      arity = arityTerm(*p);
      argn = (unsigned)CTX_INT + 1;

    genarg:
      rc = FALSE;
      if ( !(fid=PL_open_foreign_frame()) ||
	   !(a = PL_new_term_ref()) )
	return FALSE;
      for(; argn <= arity; argn++)
      { _PL_get_arg(argn, term, a);
	if ( PL_unify(arg, a) )
	{ if ( !PL_unify_integer(n, argn) )
	    break;
	  if ( argn == arity )
	  { rc = TRUE;
	    break;
	  }
	  PL_close_foreign_frame(fid);
	  ForeignRedoInt(argn);
	}
	if ( exception_term )
	  break;
	PL_rewind_foreign_frame(fid);
      }

      PL_close_foreign_frame(fid);
      return rc;
    }
    default:
      succeed;
  }
}


#define SETARG_BACKTRACKABLE    0x1
#define SETARG_LINK		0x2


/* unify_vp() assumes *vp is a variable and binds it to val.
   The assignment is *not* trailed. As no allocation takes
   place, there are no error conditions.

   It is *not* allowed for *both* vp and val to be local stack
   pointers.
*/

void
unify_vp(DECL_LD Word vp, Word val)
{ deRef(val);

  if ( isVar(*val) )
  { if ( val < vp )
    { DEBUG(0, assert(val < (Word)lBase));
      *vp = makeRefG(val);
    } else if ( vp < val )
    { setVar(*vp);
      DEBUG(0, assert(vp < (Word)lBase));
      *val = makeRefG(vp);
    } else
      setVar(*vp);
  } else if ( isAttVar(*val) )
  { *vp = makeRefG(val);
  } else
    *vp = *val;
}


#define setarg(n, term, value, flags) LDFUNC(setarg, n, term, value, flags)
static word
setarg(DECL_LD term_t n, term_t term, term_t value, int flags)
{ size_t arity, argn;
  atom_t name;
  Word a, v;

  if ( !PL_get_size_ex(n, &argn) )
    return FALSE;
  if ( argn == 0 )
    return FALSE;
  if ( !PL_get_name_arity(term, &name, &arity) )
    return PL_error(NULL, 0, NULL, ERR_TYPE, ATOM_compound, term);

  if ( argn > arity )
    return FALSE;

  if ( (flags & SETARG_BACKTRACKABLE) )
  { a = valTermRef(term);
    deRef(a);
    a = argTermP(*a, argn-1);

    if ( isVar(*a) )
    { return unify_ptrs(valTermRef(value), a, ALLOW_GC|ALLOW_SHIFT);
    } else
    { if ( !hasGlobalSpace(0) )
      { int rc;

	if ( (rc=ensureGlobalSpace(0, ALLOW_GC)) != TRUE )
	  return raiseStackOverflow(rc);
	a = valTermRef(term);
	deRef(a);
	a = argTermP(*a, argn-1);
      }

      TrailAssignment(a);
    }
  } else
  { v = valTermRef(value);
    deRef(v);

    if ( storage(*v) == STG_GLOBAL )
    { if ( isTerm(*v) && !(flags & SETARG_LINK) )
      { term_t copy = PL_new_term_ref();

	if ( !duplicate_term(value, copy) )
	  fail;
	value = copy;
      }

      freezeGlobal();
    }

    a = valTermRef(term);		/* duplicate may shift stacks */
    deRef(a);
    a = argTermP(*a, argn-1);
  }
					/* this is unify(), but the */
					/* assignment must *not* be trailed */
  v = valTermRef(value);
  unify_vp(a, v);

  return TRUE;
}


static
PRED_IMPL("setarg", 3, setarg, 0)
{ PRED_LD

  return setarg(A1, A2, A3, SETARG_BACKTRACKABLE);
}


static
PRED_IMPL("nb_setarg", 3, nb_setarg, 0)
{ PRED_LD

  return setarg(A1, A2, A3, 0);
}


static
PRED_IMPL("nb_linkarg", 3, nb_linkarg, 0)
{ PRED_LD

  return setarg(A1, A2, A3, SETARG_LINK);
}


/* - - - - - - - - - - - - - - - - - - - - - - - - - - - - - - - - - - - - -
Cycle detection for lists using Brent's algorithm.

skip_list() was originally added to SWI-Prolog by Ulrich Neumerkel.  The
code below is a clean-room re-implementation by Keri Harris.

See http://en.wikipedia.org/wiki/Cycle_detection#Brent.27s_algorithm
- - - - - - - - - - - - - - - - - - - - - - - - - - - - - - - - - - - - - */

intptr_t
skip_list(DECL_LD Word l, Word *tailp)
{ deRef(l);

  if ( !isList(*l) )
  { *tailp = l;
    return 0;
  } else
  { Word checkCell, currentCell;
    intptr_t length = 0;
    int power, lam;

    checkCell = currentCell = l;
    lam       = 0;
    power     = 1;

    while ( TRUE )
    { currentCell = TailList(currentCell);
      deRef(currentCell);
      length++;

      if ( !isList(*currentCell) || (*checkCell == *currentCell) )
	break;

      lam++;
      if ( power == lam )
      { checkCell = currentCell;
        power *= 2;
        lam = 0;
      }
    }

    *tailp = currentCell;

    return length;
  }
}


/** '$skip_list'(-Length, +Xs0, -Xs) is det.

Xs0, Xs is a pair of list differences. Xs0   is the input list and Xs is
the minimal remaining list. Examination of   Xs  permits to classify the
list Xs0:

	Xs        | list type of Xs0   | Length
	[]    ... | well formed        | length
	Var   ... | partial            | elements skipped
	[_|_] ... | infinite           | upper bound for cycle
	Term  ... | malformed          | elements skipped
*/

static
PRED_IMPL("$skip_list", 3, skip_list, 0)
{ PRED_LD
  Word tail;
  intptr_t len;

  len = skip_list(valTermRef(A2), &tail);
  if ( unify_ptrs(valTermRef(A3), tail, ALLOW_GC|ALLOW_SHIFT) &&
       PL_unify_integer(A1, len) )
    return TRUE;

  return FALSE;
}


/*  Determine the length of a list.  Returns:

	len >=  0 if list is proper
	len == -1 if list is not a list
	len == -2 if list is incomplete (i.e. tail is unbound)

 ** Mon Apr 18 16:29:01 1988  jan@swivax.UUCP (Jan Wielemaker)  */

intptr_t
lengthList(term_t list, int errors)
{ GET_LD
  intptr_t length = 0;
  Word l = valTermRef(list);
  Word tail;

  length = skip_list(l, &tail);

  if ( isNil(*tail) )
    return length;

  if ( errors )
  { PL_error(NULL, 0, NULL, ERR_TYPE, ATOM_list, pushWordAsTermRef(l));
    popTermRef();
  }

  return isVar(*tail) ? -2 : -1;
}


static
PRED_IMPL("=..", 2, univ, PL_FA_ISO)
{ GET_LD
  term_t t = A1;
  term_t list = A2;
  Word p;
  int n;

  if ( PL_is_variable(t) )
  { atom_t name;
    intptr_t arity;
    term_t tail = PL_copy_term_ref(list);
    term_t head = PL_new_term_ref();

    if ( !PL_get_list(tail, head, tail) )
    { if ( PL_get_nil(tail) )
	return PL_error(NULL, 0, NULL, ERR_DOMAIN,
			ATOM_non_empty_list, tail);
      return PL_error(NULL, 0, NULL, ERR_TYPE, ATOM_list, tail);
    }

    if ( PL_get_nil(tail) )		/* A =.. [H] */
    { if ( !PL_is_atomic(head) )
	return PL_error(NULL, 0, NULL, ERR_TYPE, ATOM_atomic, head);
      return PL_unify(t, head);
    }
    if ( !PL_get_atom_ex(head, &name) )
      fail;

    if ( (arity = lengthList(tail, FALSE)) < 0 )
    { if ( arity == -1 )
	return PL_error(NULL, 0, NULL, ERR_TYPE, ATOM_list, list);
      else
	return PL_error(NULL, 0, NULL, ERR_INSTANTIATION);
    }

    if ( (p = allocGlobal(arity+1)) )
    { Word l = valTermRef(tail);

      *valTermRef(head) = consPtr(p, TAG_COMPOUND|STG_GLOBAL);
      *p++ = PL_new_functor(name, arity);
      deRef(l);
      while(isList(*l))
      { Word h = HeadList(l);

	deRef(h);
	*p++ = needsRef(*h) ? makeRefG(h) : *h;
	l = TailList(l);
	deRef(l);
      }

      return PL_unify(t, head);
    }

    return FALSE;
  }

  p = valTermRef(t);
  deRef(p);

  if ( isTerm(*p) )
  { FunctorDef fd = valueFunctor(functorTerm(*p));
    term_t head, l;

    if ( fd->arity == 0 )
      return PL_domain_error("compound_non_zero_arity", A1);

    head = PL_new_term_ref();
    l    = PL_new_term_ref();

    if ( !PL_unify_list_ex(list, head, l) ||
	 !PL_unify_atom(head, fd->name) )
      return FALSE;

    for(n = 1; n <= fd->arity; n++)
    { if ( !PL_unify_list_ex(l, head, l) ||
	   !PL_unify_arg(n, t, head) )
	return FALSE;
    }

    return PL_unify_nil_ex(l);
  }

  if ( PL_is_atomic(t) )		/* 3 =.. X, 3.4 =.. X, "foo" =.. X */
  { term_t head = PL_new_term_ref();
    term_t l = PL_new_term_ref();

    if ( PL_unify_list_ex(list, head, l) &&
	 PL_unify(head, t) &&
	 PL_unify_nil_ex(l) )
      succeed;
  }

  fail;
}


/** compound_name_arguments(-Term, +Name, +Arguments)
    compound_name_arguments(+Term, -Name, -Arguments)
*/

static
PRED_IMPL("compound_name_arguments", 3, compound_name_arguments, 0)
{ GET_LD
  term_t t = A1;
  term_t list = A3;
  intptr_t len;
  size_t arity;
  atom_t name;
  size_t n;

  if ( PL_is_variable(t) )
  { term_t tail = PL_copy_term_ref(list);
    term_t head = PL_new_term_ref();

    if ( !PL_get_atom_ex(A2, &name) )
      return FALSE;

    if ( (len = lengthList(tail, FALSE)) < 0 )
    { if ( len == -1 )
	return PL_error(NULL, 0, NULL, ERR_TYPE, ATOM_list, list);
      else
	return PL_error(NULL, 0, NULL, ERR_INSTANTIATION);
    }

    if ( !PL_unify_compound(t, PL_new_functor(name, (size_t)len)) )
      fail;

    for(n=1; PL_get_list(tail, head, tail); n++)
    { if ( !PL_unify_arg(n, t, head) )
	fail;
    }

    succeed;
  }

					/* 1st arg is term */
  if ( PL_get_compound_name_arity(t, &name, &arity) )
  { term_t head = PL_new_term_ref();
    term_t l = PL_copy_term_ref(list);

    if ( !PL_unify_atom(A2, name) )
      fail;

    for(n = 1; n <= arity; n++)
    { if ( !PL_unify_list_ex(l, head, l) ||
	   !PL_unify_arg(n, t, head) )
	fail;
    }

    return PL_unify_nil_ex(l);
  }

  return PL_error(NULL, 0, NULL, ERR_TYPE, ATOM_compound, A1);
}


		 /*******************************
		 *	     NUMBERVARS		*
		 *******************************/

/* - - - - - - - - - - - - - - - - - - - - - - - - - - - - - - - - - - - - -
Returns	>= 0: Number for next variable variable
	  -1: Error
	< -1: Out of stack error or ALREADY_NUMBERED or CONTAINS_ATTVAR

TBD: when using the `singletons' mode, the   predicate is not cycle safe
(this is an error) and does not exploit sharing. We could fix this using
both flags:

    - Not marked: go in there
    - Marked, but not alt-mark: map vars in there _-->n
    - both-marked: done
- - - - - - - - - - - - - - - - - - - - - - - - - - - - - - - - - - - - - */

#define ALREADY_NUMBERED     (-10)
#define CONTAINS_ATTVAR      (-11)
#define REPRESENTATION_ERROR (-12)

#define do_number_vars(p, options, n, m) LDFUNC(do_number_vars, p, options, n, m)
static intptr_t
do_number_vars(DECL_LD Word p, nv_options *options, intptr_t n, mark *m)
{ term_agenda agenda;
  intptr_t start = n;

  initTermAgenda(&agenda, 1, p);
  while((p=nextTermAgenda(&agenda)))
  { if ( canBind(*p) )
    { Word a;
      word v;

      if ( isAttVar(*p) )
      { switch(options->on_attvar)
	{ case AV_SKIP:
	    continue;
	  case AV_ERROR:
	    n = CONTAINS_ATTVAR;
	    goto out;
	  case AV_BIND:
	    break;
	}
      }

      if ( !hasGlobalSpace(2) )
      { n = overflowCode(2);
	goto out;
      }

      a = gTop;
      a[0] = options->functor;
      if ( options->singletons )
      { a[1] = ATOM_anonvar;
      } else
      { intptr_t v = n+options->offset;
	a[1] = consInt(v);
	if ( valInt(a[1]) != v )
	{ n = REPRESENTATION_ERROR;
	  goto out;
	}
	n++;
      }
      gTop += 2;

      v = consPtr(a, TAG_COMPOUND|STG_GLOBAL);
      bindConst(p, v);
    } else if ( isTerm(*p) )
    { Functor f = valueTerm(*p);

      if ( f->definition == options->functor )
      { if ( (Word)f >= m->globaltop )	/* new one we created ourselves */
	{ if ( options->singletons )
	  { Word p = &f->arguments[0];

	    if ( options->singletons == 1 )
	    { if ( *p == ATOM_anonvar )
	      { intptr_t v = n+options->offset;
		word w = consInt(v);
		if ( valInt(w) != v )
		{ n = REPRESENTATION_ERROR;
		  goto out;
		}
		*p = ATOM_var;
		n++;
	      }
	    } else
	    { if ( *p == ATOM_var )
	      { intptr_t v = n+options->offset;

		*p = consInt(v);
		n++;
	      }
	    }
	  }
	} else
	{ Word p = &f->arguments[0];

	  deRef(p);
	  if ( options->numbered_check && isInteger(*p) )
	  { intptr_t i = (intptr_t)valInteger(*p); /* cannot be bigger */

	    if ( i >= (intptr_t)start )
	    { n = ALREADY_NUMBERED;
	      goto out;
	    }
	  }
	  if ( isVar(*p) || isTerm(*p) )
	    goto do_number;		/* number '$VAR'(_) */
	}
	continue;
      }

    do_number:
      if ( !options->singletons && visited(f) )
	continue;

      if ( !pushWorkAgenda(&agenda, arityFunctor(f->definition), f->arguments) )
      { n = MEMORY_OVERFLOW;
	goto out;
      }
    }
  }

out:
  clearTermAgenda(&agenda);

  return n;				/* anything else */
}


/* - - - - - - - - - - - - - - - - - - - - - - - - - - - - - - - - - - - - -
Returns	>= 0: Number for next variable variable
	  -1: Error.  Exception is left in the environment
- - - - - - - - - - - - - - - - - - - - - - - - - - - - - - - - - - - - - */

intptr_t
numberVars(DECL_LD term_t t, nv_options *options, intptr_t n)
{ if ( !inTaggedNumRange(n) )
  { PL_representation_error("tagged_integer");
    return NV_ERROR;
  }

  options->offset = n;

  for(;;)
  { mark m;
    intptr_t rc;

    Mark(m);
    initvisited();
    rc = do_number_vars(valTermRef(t), options, 0, &m);
    unvisit();
    if ( rc >= 0 )			/* all ok */
    { DiscardMark(m);
      if ( options->singletons )
      { intptr_t rc2;

	options->singletons = 2;
	initvisited();
	rc2 = do_number_vars(valTermRef(t), options, 0, &m);
	unvisit();
	assert(rc == rc2);
      }
      return rc + options->offset;
    } else
    { switch( rc )
      { case CONTAINS_ATTVAR:
	  DiscardMark(m);
	  PL_error(NULL, 0, NULL,
		   ERR_TYPE, ATOM_free_of_attvar, t);
	  return NV_ERROR;
	case ALREADY_NUMBERED:
	  DiscardMark(m);
	  PL_error(NULL, 0, "already numbered",
		   ERR_PERMISSION, ATOM_numbervars, ATOM_term, t);
	  return NV_ERROR;
	case REPRESENTATION_ERROR:
	  DiscardMark(m);
	  PL_representation_error("tagged_integer");
	  return NV_ERROR;
        default:
	  Undo(m);
	  DiscardMark(m);
	  if ( !makeMoreStackSpace(rc, ALLOW_GC|ALLOW_SHIFT) )
	    return NV_ERROR;
      }
    }
  }
}


static const opt_spec numbervar_options[] =
{ { ATOM_attvar,	    OPT_ATOM },
  { ATOM_functor_name,	    OPT_ATOM },
  { ATOM_singletons,	    OPT_BOOL },
  { NULL_ATOM,		    0 }
};


/* - - - - - - - - - - - - - - - - - - - - - - - - - - - - - - - - - - - - -
numbervars(+Term, +Start, -End, +Options)
numbervars(+Term, +Functor, +Start, -End)
- - - - - - - - - - - - - - - - - - - - - - - - - - - - - - - - - - - - - */

static
PRED_IMPL("numbervars", 4, numbervars, 0)
{ GET_LD
  intptr_t n;
  atom_t name = ATOM_isovar;		/* '$VAR' */
  atom_t av = ATOM_error;
  term_t t, end, options;
  nv_options opts;

  opts.singletons = FALSE;
  opts.numbered_check = FALSE;

  t = PL_copy_term_ref(A1);

  if ( PL_get_intptr_ex(A2, &n) )
  { end = A3;
    options = A4;
  } else
    return FALSE;

  if ( options &&
       !scan_options(options, 0, ATOM_numbervar_option, numbervar_options,
		     &av, &name, &opts.singletons) )
    fail;

  if ( av == ATOM_error )
    opts.on_attvar = AV_ERROR;
  else if ( av == ATOM_skip )
    opts.on_attvar = AV_SKIP;
  else if ( av == ATOM_bind )
    opts.on_attvar = AV_BIND;
  else
    return PL_error(NULL, 0, NULL, ERR_DOMAIN, ATOM_numbervar_option, options);

  if ( opts.singletons )		/* Hack */
  { if ( !is_acyclic(valTermRef(A1)) )
      opts.singletons = FALSE;
  }

  opts.functor = PL_new_functor(name, 1);
  n = numberVars(t, &opts, n);
  if ( n != NV_ERROR )
    return PL_unify_int64(end, n);

  return FALSE;
}


static
PRED_IMPL("var_number", 2, var_number, 0)
{ PRED_LD
  term_t t = A1;
  Word p = valTermRef(t);

  deRef(p);
  if ( isTerm(*p) )
  { Functor f = valueTerm(*p);

    if ( f->definition == FUNCTOR_isovar1 )
    { Word a = &f->arguments[0];

      deRef(a);
      if ( isAtom(*a) || isInteger(*a) )
	return _PL_unify_atomic(A2, *a);
    }
  }

  return FALSE;
}

		 /*******************************
		 *	      TEMPLATE		*
		 *******************************/

/** '$unbind_template'(+Template) is det.
 *
 * Assuming Template is a  term  v(A1,  A2,   ...)  where  A1,  ...  are
 * initially references into another  term   for  example  created using
 * term_variables/2 followed by =../2.  This   predicate  is designed to
 * unify the template with concrete values   and subsequently unbind the
 * template such that we can unify it with  a new set of concrete values
 * without copying the entire term.
 *
 * @see used by foreach/2.
 */

static
PRED_IMPL("$unbind_template", 1, unbind_template, 0)
{ PRED_LD
  Word p = valTermRef(A1);

  deRef(p);
  if ( isTerm(*p) )
  { Functor f = valueTerm(*p);
    size_t i, arity = arityFunctor(f->definition);

    for(i=0; i<arity; i++)
    { word w = f->arguments[i];

      if ( isRef(w) )
      { Word tp = unRef(w);

	setVar(*tp);
      } else
      { return PL_type_error("template", A1);
      }
    }
  } else if ( !isAtom(*p) )
  { return PL_type_error("template", A1);
  }

  return TRUE;
}



		 /*******************************
		 *	   TERM-VARIABLES	*
		 *******************************/

#define TV_ATTVAR    0x1		/* attributed vars only */
#define TV_SINGLETON 0x2		/* singletons */
#define TV_SHARED    0x4		/* non-singletons */
#define TV_ATTS      0x8		/* recurse into attributes */
#define TV_EXCEPTION ((size_t)-1)
#define TV_NOSPACE   ((size_t)-2)
#define TV_NOMEM     ((size_t)-3)

#define term_variables_loop(agenda, maxcount, flags) LDFUNC(term_variables_loop, agenda, maxcount, flags)
static size_t
term_variables_loop(DECL_LD term_agenda *agenda, size_t maxcount, int flags)
{ Word p;
  size_t count = 0;

  while( (p=nextTermAgenda(agenda)) )
  { word w;

  again:
    w = *p;

    if ( canBind(w) )
    { term_t v;

      if ( visitedWord(p) )
      { if ( (flags&(TV_SINGLETON|TV_SHARED)) )
	  (*p) |= FIRST_MASK;
	continue;
      }

      if ( (flags&TV_ATTVAR) && !isAttVar(w) )
	continue;

      if ( ++count > maxcount )
	return count;
      if ( !(v = PL_new_term_ref_noshift()) )
	return TV_NOSPACE;
      *valTermRef(v) = makeRefG(p);
      if ( (flags&TV_ATTS) )
      { Word p2 = valPAttVar(w);
	deRef2(p2, p);
	goto again;
      }
    } else if ( isTerm(w) )
    { Functor f = valueTerm(w);

      if ( visited(f) && !(flags&(TV_SINGLETON|TV_SHARED)) )
	continue;
      if ( !pushWorkAgenda(agenda, arityFunctor(f->definition), f->arguments) )
	return TV_NOMEM;
    }
  }

  return count;
}


#define term_variables_to_termv(t, vp, maxcount, flags) LDFUNC(term_variables_to_termv, t, vp, maxcount, flags)
static size_t
term_variables_to_termv(DECL_LD term_t t, term_t *vp, size_t maxcount, int flags)
{ term_agenda agenda;
  term_t v0   = PL_new_term_refs(0);
  size_t count;

  initvisited();
  initTermAgenda(&agenda, 1, valTermRef(t));
  count = term_variables_loop(&agenda, maxcount, flags);
  clearTermAgenda(&agenda);
  if ( (flags&(TV_SINGLETON|TV_SHARED)) && (ssize_t)count >= 0 )
  { size_t o = 0;
    size_t i;

    for(i=0; i<count; i++)
    { Word p = valTermRef(v0+i);

      assert(isRef(*p));
      p = unRef(*p);
      if ( (!((*p)&FIRST_MASK) && (flags&TV_SINGLETON)) ||
	   (((*p)&FIRST_MASK)  && (flags&TV_SHARED)) )
      { if ( o != i )
	  *valTermRef(v0+o) = *valTermRef(v0+i);
	o++;
      }
    }
    if ( o < i )
      PL_reset_term_refs(v0+o);

    count = o;
  }
  unvisit_and_unfirst();

  *vp = v0;
  return count;
}



#define term_variables(t, vars, tail, flags) LDFUNC(term_variables, t, vars, tail, flags)
static int
term_variables(DECL_LD term_t t, term_t vars, term_t tail, int flags)
{ term_t list = PL_copy_term_ref(vars);
  term_t head = PL_new_term_ref();
  term_t v0;
  size_t i, maxcount, count;

  if ( !(!tail && PL_skip_list(vars, 0, &maxcount) == PL_LIST) ||
       (flags&TV_SINGLETON) )
    maxcount = ~0;

  for(;;)
  { count = term_variables_to_termv(t, &v0, maxcount, flags);
    if ( count == TV_EXCEPTION )
      return FALSE;
    if ( count == TV_NOSPACE )
    { PL_reset_term_refs(v0);
      if ( !makeMoreStackSpace(LOCAL_OVERFLOW, ALLOW_SHIFT) )
	return FALSE;			/* GC doesn't help */
      continue;
    }
    if ( count == TV_NOMEM )
      return PL_error(NULL, 0, NULL, ERR_NOMEM);
    if ( count > maxcount )
      return FALSE;
    break;
  }

  for(i=0; i<count; i++)
  { if ( !PL_unify_list(list, head, list) ||
	 !PL_unify(head, v0+i) )
      fail;
  }
  PL_reset_term_refs(head);

  if ( tail )
    return PL_unify(list, tail);
  else
    return PL_unify_nil(list);
}


static
PRED_IMPL("term_variables", 2, term_variables2, PL_FA_ISO)
{ PRED_LD

  return term_variables(A1, A2, 0, 0);
}


static
PRED_IMPL("term_variables", 3, term_variables3, 0)
{ PRED_LD

  return term_variables(A1, A2, A3, 0);
}

static
PRED_IMPL("$term_attvar_variables", 2, term_attvar_variables, 0)
{ PRED_LD

  return term_variables(A1, A2, 0, TV_ATTS);
}


static
PRED_IMPL("term_singletons", 2, term_singletons, 0)
{ PRED_LD

  if ( PL_is_acyclic(A1) )
    return term_variables(A1, A2, 0, TV_SINGLETON);
  else
    return PL_representation_error("acyclic_term");
}


static
PRED_IMPL("$term_multitons", 2, term_multitons, 0)
{ PRED_LD

  if ( PL_is_acyclic(A1) )
    return term_variables(A1, A2, 0, TV_SHARED);
  else
    return PL_representation_error("acyclic_term");
}


static
PRED_IMPL("term_attvars", 2, term_attvars, 0)
{ PRED_LD

  return term_variables(A1, A2, 0, TV_ATTVAR|TV_ATTS);
}


#define is_most_general_term(p) LDFUNC(is_most_general_term, p)
static int
is_most_general_term(DECL_LD Word p)
{ deRef(p);

  if ( isAtom(*p) )
    return TRUE;

  if ( isTerm(*p) )
  { Functor t = valueTerm(*p);

    if ( t->definition == FUNCTOR_dot2 )
    { Word tail;

      (void)skip_list(p, &tail);

      if ( isNil(*tail) )
      { Word l = p;
	int rc = TRUE;

	while( isList(*l) )
	{ Word h = HeadList(l);

	  deRef(h);
	  if ( !isVar(*h) )
	  { rc = FALSE;
	    break;
	  }
	  set_marked(h);
	  l = TailList(l);
	  deRef(l);
	}

	l = p;
	while( isList(*l) )
	{ Word h = HeadList(l);

	  deRef(h);
	  if ( is_marked(h) )
	  { clear_marked(h);
	    l = TailList(l);
	    deRef(l);
	  } else
	  { break;
	  }
	}

	return rc;
      }
    } else
    { size_t arity = arityFunctor(t->definition);
      size_t i, j;
      int rc = TRUE;

      for(i=0; i<arity; i++)
      { Word a = &t->arguments[i];

	deRef(a);
	if ( !isVar(*a) )
	{ rc = FALSE;
	  break;
	}
	set_marked(a);
      }
      for(j=0; j<i; j++)
      { Word a = &t->arguments[j];

	deRef(a);
	clear_marked(a);
      }

      return rc;
    }
  }

  return FALSE;
}


static
PRED_IMPL("is_most_general_term", 1, is_most_general_term, 0)
{ PRED_LD

  return is_most_general_term(valTermRef(A1));
}


		 /*******************************
		 *	      SUBSUMES		*
		 *******************************/

/* - - - - - - - - - - - - - - - - - - - - - - - - - - - - - - - - - - - - -
subsumes is defined as

subsumes(General, Specific) :-
	term_variables(Specific, SVars),
	General = Specific,
	term_variables(SVars, SVars).

Below is the implementation, but we keep  the array of variables instead
of creating an array and we check whether these are all unique variables
by scanning the array.  This saves both time and space.

We tried to do this using   a one-sided unification implementation. Most
of this is fairly trivial, but  we  must   make  sure  we know when left
argument (general) becomes a pointer  in   the  specific term. There are
three cases for this to happen. One  is following a cycle-reference, two
is following a previously bound term and  three is following a reference
pointer from a variable that  was   shared  between general and specific
before the entry of subsumes/2. The first  two are easily fixed. I don't
know how to fix the latter without a   complete  scan on specific. If we
need to do that anyway,  we  can  just   as  well  use  the below simple
algorithm.

We can enhance on this by combining this with the one-sided unification.
We could delay scanning specific until we  bind the first variable. This
will not have any significant  inpact   on  performance for a succeeding
subsumes check, but can result in early failure and avoiding the scan of
specific. This works because  the   one-sided  unification algorithm can
only succeed in places where it should fail.

The latest version of the old algorithm is in the GIT commit

	f68eb71a9d5d0b9b6055483842d9654c30e29550
- - - - - - - - - - - - - - - - - - - - - - - - - - - - - - - - - - - - - */

#define subsumes(general, specific) LDFUNC(subsumes, general, specific)
static int
subsumes(DECL_LD term_t general, term_t specific)
{ term_t v0;
  size_t i, n;
  term_t ex = 0;
  int rc;
  int omode;

  for(;;)
  { n = term_variables_to_termv(specific, &v0, ~0, 0);
    if ( n == TV_EXCEPTION )
      return FALSE;
    if ( n == TV_NOSPACE )
    { PL_reset_term_refs(v0);
      if ( !makeMoreStackSpace(LOCAL_OVERFLOW, ALLOW_SHIFT) )
	return FALSE;			/* GC does not help */
      continue;
    }
    if ( n == TV_NOMEM )
      return PL_error(NULL, 0, NULL, ERR_NOMEM);
    break;
  }

  omode = LD->prolog_flag.occurs_check;
  LD->prolog_flag.occurs_check = OCCURS_CHECK_FALSE;
  rc = PL_unify(general, specific);
  LD->prolog_flag.occurs_check = omode;

  if ( rc &&
       (ex = PL_new_term_ref()) &&
       foreignWakeup(ex) )
  { int rc = TRUE;

    initvisited();
    for(i=0; i<n; i++)
    { Word p = valTermRef(v0+i);
      deRef(p);

      if ( !canBind(*p) || visitedWord(p) )
      { rc = FALSE;
	break;
      }
    }
    unvisit();
    return rc;
  }

  if ( ex && !PL_is_variable(ex) )
    return PL_raise_exception(ex);

  fail;
}


static
PRED_IMPL("subsumes_term", 2, subsumes_term, PL_FA_ISO)
{ PRED_LD
  int rc;
  fid_t fid;

  fid = PL_open_foreign_frame();
  rc = subsumes(A1, A2);
  PL_discard_foreign_frame(fid);

  return rc;
}


/** free_variable_set(+Template^GoalIn, -GoalOut, -VarTemplate)

This implements _|free variable set|_ as   defined the ISO core standard
(sec. 7.1.1.4) for setof/3 and  bagof/3. This demands ^/2-quantification
to be on the outside (except for M:) and removes ^/2 from the goal-term.
The latter implies that we no longer need ^/2 as a predicate.
*/

#define free_variables_loop(t, mname, goal) LDFUNC(free_variables_loop, t, mname, goal)
static size_t
free_variables_loop(DECL_LD Word t, atom_t *mname, term_t goal)
{ term_agenda agenda;
  int in_goal = FALSE;
  int existential = FALSE;		/* TRUE when processing left of ^ */
  size_t n = 0;
  word mark = 0;			/* mark that tells us we completed vars */

  initTermAgenda(&agenda, 1, t);
  while((t=nextTermAgenda(&agenda)))
  { if ( t == &mark )
    { existential = FALSE;
      continue;
    }

  again:
    if ( canBind(*t) )
    { term_t v;

      if ( !visitedWord(t) && !existential )
      { if ( !(v = PL_new_term_ref_noshift()) )
	{ n = TV_NOSPACE;
	  goto out;
	}
	*valTermRef(v) = makeRefG(t);

	n++;
      }

      continue;
    }

    if ( isTerm(*t) )
    { Functor f = valueTerm(*t);
      functor_t fd = f->definition;	/* modified by visited */

      if ( visited(f) )
      { if ( !in_goal && !existential )
	{ *valTermRef(goal) = *t;
	  in_goal = TRUE;
	}
	continue;
      }

      if ( !in_goal )
      { if ( fd == FUNCTOR_hat2 && existential == FALSE )
	{ if ( !pushWorkAgenda(&agenda, 1, &f->arguments[1]) ||
	       !pushWorkAgenda(&agenda, 1, &mark) ||
	       !pushWorkAgenda(&agenda, 1, &f->arguments[0]) )
	    return TV_NOMEM;
	  existential = TRUE;
	  continue;
	}
	if ( fd == FUNCTOR_colon2 && !existential )
	{ Word a1;

	  deRef2(&f->arguments[0], a1);
	  if ( isAtom(*a1) )
	    *mname = *a1;
	  t = &f->arguments[1];
	  goto again;
	} else if ( !existential )
	{ *valTermRef(goal) = *t;
	  in_goal = TRUE;
	}
      }

      if ( !pushWorkAgenda(&agenda, arityFunctor(fd), f->arguments) )
	return TV_NOMEM;

      continue;
    } else if ( !in_goal && !existential) /* non-term goal (atom or invalid) */
    { *valTermRef(goal) = needsRef(*t) ? makeRefG(t) : *t;
      in_goal = TRUE;
    }
  }

out:
  clearTermAgenda(&agenda);

  return n;
}


static
PRED_IMPL("$free_variable_set", 3, free_variable_set, 0)
{ GET_LD

  for(;;)
  { term_t goal = PL_new_term_ref();
    term_t v0 = PL_new_term_refs(0);
    size_t n;
    atom_t mname = (atom_t)0;

    initvisited();
    n = free_variables_loop(valTermRef(A1), &mname, goal);
    unvisit();
    if ( n == TV_NOSPACE )
    { PL_reset_term_refs(goal);
      if ( !makeMoreStackSpace(LOCAL_OVERFLOW, ALLOW_SHIFT) )
	return FALSE;
      continue;
    }
    if ( n == TV_NOMEM )
      return PL_error(NULL, 0, NULL, ERR_NOMEM);

    if ( PL_unify_functor(A3, PL_new_functor(ATOM_v, (int)n)) )
    { int i, m = (int)n;

      for(i=0; i<m; i++)
      { if ( !PL_unify_arg(i+1, A3, v0+i) )
	  return FALSE;
      }

      if ( mname )
      { term_t m = PL_new_term_ref();

	PL_put_atom(m, mname);
	if ( !PL_cons_functor(goal, FUNCTOR_colon2, m, goal) )
	  return FALSE;
      }

      return PL_unify(A2, goal);
    }
    return FALSE;
  }
}


/* - - - - - - - - - - - - - - - - - - - - - - - - - - - - - - - - - - - - -
unifiable(@X, @Y, -Substitution)

If X can be unified to Y, unify   Substitution with a list of Variable =
value for the substitutions that must be made to make X and Y identical.

The implementation extracts the substitutions  from the trail, rewinding
the trail at the same  time.  This   is  fairly  trivial, except for the
assignments of attributed variables (assignAttVar()). The last operation
of assignAttVar() is a trailed assignment  replacing the attvar with its
value. Before that it performs two trailed  actions to update the wakeup
list. These two must be skipped.

Unfortunately, if a value is unified to   a  local stack variable (which
can only be the case if one of the arguments is a plain variable) things
get very complicated. Therefore we test   these  cases before going into
the trouble. Note that unifying attributed   variables  is no problem as
these always live on the global stack.

(*) Unfortunately, we cannot handle  shift/GC   during  this process. In
particular, if we  need  space  for   the  result-list,  we  cannot call
allocGlobal(), because the resulting  GC  will   do  early-reset  on the
trailed variables and thus invalidate our nice   and clean trail. So, if
there is no space we rewind and retry the whole process.
- - - - - - - - - - - - - - - - - - - - - - - - - - - - - - - - - - - - - */

#define unifiable_occurs_check(t1, t2) LDFUNC(unifiable_occurs_check, t1, t2)
static int
unifiable_occurs_check(DECL_LD term_t t1, term_t t2)
{ switch(LD->prolog_flag.occurs_check)
  { case OCCURS_CHECK_FALSE:
      return TRUE;
    case OCCURS_CHECK_TRUE:
    case OCCURS_CHECK_ERROR:
    { Word p1 = valTermRef(t1);
      Word p2 = valTermRef(t2);

      deRef(p1);
      if ( !var_occurs_in(p1, p2) )
	return TRUE;

      return failed_unify_with_occurs_check(p1, p2,
					    LD->prolog_flag.occurs_check);
    }
    default:
      assert(0);
      fail;
  }
}


/* - - - - - - - - - - - - - - - - - - - - - - - - - - - - - - - - - - - - -
Same as unify_ptrs(), but ensures that   all  assignments are trailed by
setting LD->mark_bar to the top  of   the  memory. Note that NO_MARK_BAR
also needs support in garbageCollect() and growStacks().
- - - - - - - - - - - - - - - - - - - - - - - - - - - - - - - - - - - - - */

#define unify_all_trail_ptrs(t1, t2, m) LDFUNC(unify_all_trail_ptrs, t1, t2, m)
static bool
unify_all_trail_ptrs(DECL_LD Word t1, Word t2, mark *m)
{ for(;;)
  { int rc;

    Mark(*m);
    LD->mark_bar = NO_MARK_BAR;
    rc = raw_unify_ptrs(t1, t2);
    if ( rc == TRUE )			/* Terms unified */
    { return rc;
    } else if ( rc == FALSE )		/* Terms did not unify */
    { if ( !exception_term )		/* Check for occurs error */
	Undo(*m);
      DiscardMark(*m);
      return rc;
    } else				/* Stack overflow */
    { int rc2;

      Undo(*m);
      DiscardMark(*m);
      PushPtr(t1); PushPtr(t2);
      rc2 = makeMoreStackSpace(rc, ALLOW_GC|ALLOW_SHIFT);
      PopPtr(t2); PopPtr(t1);
      if ( !rc2 )
	return FALSE;
    }
  }
}


#define unifiable(t1, t2, subst) LDFUNC(unifiable, t1, t2, subst)
static ssize_t
unifiable(DECL_LD term_t t1, term_t t2, term_t subst)
{ mark m;
  int rc;

  if ( PL_is_variable(t1) )
  { if ( PL_compare(t1, t2) == 0 )
    { return PL_unify_atom(subst, ATOM_nil);
    } else
    { if ( !unifiable_occurs_check(t1, t2) )
	fail;

      return PL_unify_term(subst,
			   PL_FUNCTOR, FUNCTOR_dot2,
			     PL_FUNCTOR, FUNCTOR_equals2,
			       PL_TERM, t1,
			       PL_TERM, t2,
			     PL_ATOM, ATOM_nil);
    }
  }
  if ( PL_is_variable(t2) )
  { if ( !unifiable_occurs_check(t2, t1) )
      fail;

    return PL_unify_term(subst,
			 PL_FUNCTOR, FUNCTOR_dot2,
			   PL_FUNCTOR, FUNCTOR_equals2,
			     PL_TERM, t2,
			     PL_TERM, t1,
			   PL_ATOM, ATOM_nil);
  }

retry:
  if ( unify_all_trail_ptrs(valTermRef(t1),	/* can do shift/gc */
			    valTermRef(t2), &m) )
  { TrailEntry tt = tTop;
    TrailEntry mt = m.trailtop;

    if ( tt > mt )
    { ssize_t needed = (tt-mt)*6+1;
      Word list, gp, tail;

      if ( !hasGlobalSpace(needed) )	/* See (*) */
      { int rc = overflowCode(needed);

	Undo(m);
	DiscardMark(m);
	rc = makeMoreStackSpace(rc, ALLOW_GC|ALLOW_SHIFT);
	if ( rc )
	  goto retry;
	return FALSE;
      }

      DiscardMark(m);
      tail = list = gTop;
      gp = list+1;

      *list = ATOM_nil;
      while(--tt >= mt)
      { Word p = tt->address;

	*tail = consPtr(&gp[0], TAG_COMPOUND|STG_GLOBAL);
	gp[0] = FUNCTOR_dot2;
	gp[1] = consPtr(&gp[3], TAG_COMPOUND|STG_GLOBAL);
	gp[2] = ATOM_nil;
	tail = &gp[2];
	gp[3] = FUNCTOR_equals2;
	if ( isTrailVal(p) )
	{ Word p2 = tt[-1].address;
	  gp[4] = makeRefG(p2);
	  gp[5] = *p2;
	} else
	{ gp[5] = *p;
	  assert(onGlobalArea(p));
	  gp[4] = makeRefG(p);
	  setVar(*p);
	}
	gp += 6;

	if ( isTrailVal(p) )
	{ assert(isAttVar(trailVal(p)));

	  tt--;				/* re-insert the attvar */
	  *tt->address = trailVal(p);

	  tt--;				/* restore tail of wakeup list */
	  p = tt->address;
	  if ( isTrailVal(p) )
	  { tt--;
	    *tt->address = trailVal(p);
	  } else
	  { setVar(*p);
	  }

	  tt--;				/* restore head of wakeup list */
	  p = tt->address;
	  if ( isTrailVal(p) )
	  { tt--;
	    *tt->address = trailVal(p);
	  } else
	  { setVar(*p);
	  }

	  assert(tt>=mt);
	}
      }
      gTop = gp;			/* may not have used all space */
      tTop = m.trailtop;

      rc = PL_unify(pushWordAsTermRef(list), subst);
      popTermRef();

      return rc;
    } else
    { DiscardMark(m);
      return PL_unify_atom(subst, ATOM_nil);
    }
  } else
  { return FALSE;
  }
}


static
PRED_IMPL("unifiable", 3, unifiable, 0)
{ PRED_LD

  return unifiable(A1, A2, A3);
}



		 /*******************************
		 *	       ATOMS		*
		 *******************************/

static
PRED_IMPL("atom_length", 2, atom_length, PL_FA_ISO)
{ PRED_LD
  int flags;
  PL_chars_t txt;

  if ( truePrologFlag(PLFLAG_ISO) )
    flags = CVT_ATOM|CVT_STRING|CVT_EXCEPTION|BUF_ALLOW_STACK;
  else
    flags = CVT_ALL|CVT_EXCEPTION|BUF_ALLOW_STACK;

  if ( PL_get_text(A1, &txt, flags) )
  { int rc = PL_unify_int64_ex(A2, txt.length);

    PL_free_text(&txt);

    return rc;
  }

  fail;
}


#define	X_AUTO		   0x00
#define	X_ATOM		   0x01
#define	X_NUMBER	   0x02
#define	X_MASK		   0x0f
#define	X_CHARS		   0x10
#define	X_STRING	   0x20
#define	X_NO_SYNTAX_ERROR  0x40
#define X_NO_LEADING_WHITE 0x80

#define x_chars(pred, atom, string, how) LDFUNC(x_chars, pred, atom, string, how)
static int
x_chars(DECL_LD const char *pred, term_t atom, term_t string, int how)
{ PL_chars_t atext, stext;
  int arg1;
  int flags2 = CVT_STRING|CVT_LIST|CVT_EXCEPTION;

  arg1 = PL_get_text(atom, &atext,
		     (how & X_NUMBER) ? CVT_NUMBER : CVT_ATOMIC);

  if ( arg1 )					/* +,? */
  { int ok;
    int out_type;
    fid_t fid = PL_open_foreign_frame();

    out_type = (how&X_CHARS ? PL_CHAR_LIST :
		how&X_STRING ? PL_STRING : PL_CODE_LIST);

    ok = PL_unify_text(string, 0, &atext, out_type);

    if ( ok )
    { PL_close_foreign_frame(fid);
      return ok;
    }
    flags2 |= CVT_VARNOFAIL;
    PL_discard_foreign_frame(fid);
  } else if ( !PL_is_variable(atom) )
  { atom_t type;

    how &= X_MASK;
    type = (how == X_ATOM   ? ATOM_atom :
	    how == X_NUMBER ? ATOM_number :
			      ATOM_atomic);

    return PL_error(pred, 2, NULL, ERR_TYPE, type, atom);
  }

  if ( PL_get_text(string, &stext, flags2) != TRUE )
    return FALSE;

  switch(how&X_MASK)
  { case X_ATOM:
    case_atom:
      return PL_unify_text(atom, 0, &stext, PL_ATOM);
    case X_NUMBER:
    case X_AUTO:
    { strnumstat rc;

      if ( stext.encoding == ENC_ISO_LATIN_1 )
      { unsigned char *q, *s = (unsigned char *)stext.text.t;
	number n;

	if ( (how&X_MASK) == X_NUMBER && !(how&X_NO_LEADING_WHITE) )
	{ while(*s && isBlank(*s))		/* ISO: number_codes(X, "  42") */
	    s++;
	}

	if ( (rc=str_number(s, &q, &n, 0)) == NUM_OK ) /* TBD: rational support? */
	{ if ( *q == EOS )
	  { int rc2 = PL_unify_number(atom, &n);
	    clearNumber(&n);
	    return rc2;
	  } else
	    rc = NUM_ERROR;
	  clearNumber(&n);
	}
      } else
	rc = NUM_ERROR;

      if ( (how&X_MASK) == X_AUTO )
	goto case_atom;
      else if ( !(how & X_NO_SYNTAX_ERROR) )
	return PL_error(pred, 2, NULL, ERR_SYNTAX, str_number_error(rc));
      else
	return FALSE;
    }
    default:
      assert(0);
      return FALSE;
  }
}


static
PRED_IMPL("name", 2, name, 0)
{ PRED_LD
  return x_chars("name", A1, A2, X_AUTO);
}


static
PRED_IMPL("atom_chars", 2, atom_chars, PL_FA_ISO)
{ PRED_LD
  return x_chars("atom_chars", A1, A2, X_ATOM|X_CHARS);
}


static
PRED_IMPL("atom_codes", 2, atom_codes, PL_FA_ISO)
{ PRED_LD
  return x_chars("atom_codes", A1, A2, X_ATOM);
}


static
PRED_IMPL("number_chars", 2, number_chars, PL_FA_ISO)
{ PRED_LD
  return x_chars("number_chars", A1, A2, X_NUMBER|X_CHARS);
}


static
PRED_IMPL("number_codes", 2, number_codes, PL_FA_ISO)
{ PRED_LD
  return x_chars("number_codes", A1, A2, X_NUMBER);
}


static
PRED_IMPL("number_string", 2, number_string, 0)
{ PRED_LD
  return x_chars("number_string", A1, A2,
		 X_NUMBER|X_STRING|X_NO_SYNTAX_ERROR|X_NO_LEADING_WHITE);
}


static
PRED_IMPL("char_code", 2, char_code, PL_FA_ISO)
{ PRED_LD
  PL_chars_t txt;
  int n;
  term_t atom = A1;
  term_t chr  = A2;
  int vatom = PL_is_variable(atom);
  int vchr  = PL_is_variable(chr);
  int achr = -1;
  int cchr = -1;

  if ( vatom && vchr )
    return PL_error(NULL, 0, NULL, ERR_INSTANTIATION);

  if ( !vatom )
  { if ( PL_get_text(atom, &txt, CVT_ATOM|CVT_STRING) && txt.length == 1 )
    { if ( txt.encoding == ENC_WCHAR )
	achr = txt.text.w[0];
      else
	achr = txt.text.t[0]&0xff;
    } else
    { return PL_error(NULL, 0, NULL, ERR_TYPE, ATOM_character, atom);
    }
  }

  if ( !vchr )
  { if ( !PL_get_integer_ex(chr, &n) )
      fail;

    if ( n >= 0 && n <= PLMAXWCHAR )
      cchr = n;
    else if ( n < 0 || n > 0x10ffff )
      return PL_type_error("character_code", chr);
#if SIZEOF_WCHAR_T == 2
    else if ( n > PLMAXWCHAR )
      return PL_representation_error("character_code");
#else
    else
      assert(0);
#endif
  }

  if ( achr == cchr )
    succeed;
  if ( vatom )
    return PL_unify_atom(atom, codeToAtom(cchr));
  else
    return PL_unify_integer(chr, achr);
}


static int
is_code(word w)
{ if ( isTaggedInt(w) )
  { intptr_t code = valInt(w);

    return code >= 0 && code <= PLMAXWCHAR;
  }

  return FALSE;
}

static int
is_char(word w)
{ PL_chars_t text;

  return ( isAtom(w) &&
	   get_atom_text(w, &text) &&
	   text.length == 1
	 );
}

static
PRED_IMPL("$is_char_code", 1, is_char_code, 0)
{ PRED_LD;
  Word p = valTermRef(A1);

  deRef(p);
  return is_code(*p);

  return FALSE;
}

static
PRED_IMPL("$is_char", 1, is_char, 0)
{ PRED_LD;
  Word p = valTermRef(A1);

  deRef(p);
  return is_char(*p);
}


#define is_text_list(text, lent, test) LDFUNC(is_text_list, text, lent, test)
static int
is_text_list(DECL_LD term_t text, term_t lent, int (*test)(word))
{ Word p = valTermRef(text);
  intptr_t len = 0;

  deRef(p);
  while(isList(*p))
  { Word av = HeadList(p);
    Word h;

    deRef2(av, h);
    if ( !(*test)(*h) )
      return FALSE;
    deRef2(av+1, p);

    if ( ++len == 1000 )
    { Word tail;
      skip_list(p, &tail);
      if ( !isNil(*tail) )
	return FALSE;
    }
  }
  return ( isNil(*p) &&
	   PL_unify_int64(lent, len) );
}

static
PRED_IMPL("$is_code_list", 2, is_code_list, 0)
{ PRED_LD

  return is_text_list(A1, A2, is_code);
}

static
PRED_IMPL("$is_char_list", 2, is_char_list, 0)
{ PRED_LD

  return is_text_list(A1, A2, is_char);
}


static
PRED_IMPL("atom_number", 2, atom_number, 0)
{ PRED_LD
  char *s;
  size_t len;

  if ( PL_get_nchars(A1, &len, &s, CVT_ATOM|CVT_STRING) )
  { number n;
    unsigned char *q;
    strnumstat rc;

    if ( (rc=str_number((unsigned char *)s, &q, &n, 0) == NUM_OK) ) /* TBD: rational support */
    { if ( *q == EOS )
      { int rc = PL_unify_number(A2, &n);
        clearNumber(&n);

        return rc;
      } else
      { clearNumber(&n);
	return FALSE;
      }
    } else
    { return FALSE;
    }
  } else if ( PL_get_nchars(A2, &len, &s, CVT_NUMBER) )
  { return PL_unify_atom_nchars(A1, len, s);
  }

  if ( !PL_is_variable(A2) )
    return PL_error(NULL, 0, NULL, ERR_TYPE, ATOM_number, A2);
  else if ( !PL_is_atom(A1) )
    return PL_error(NULL, 0, NULL, ERR_TYPE, ATOM_atom, A1);
  else
    return FALSE;
}

/* MacOS X Mavericks and Yosemite write a char (nul) too many if the
 * buffer is short.  Thanks to Samer Abdallah for sorting this out.
 */
#ifdef __APPLE__
#define WCSXFRM_BUFFER_OVERRUN 1
#else
#define WCSXFRM_BUFFER_OVERRUN 0
#endif

static
PRED_IMPL("collation_key", 2, collation_key, 0)
{
#ifdef HAVE_WCSXFRM
  wchar_t *s;
  size_t len;
  wchar_t buf[256];
  size_t buflen = sizeof(buf)/sizeof(wchar_t) - WCSXFRM_BUFFER_OVERRUN;
  wchar_t *o = buf;
  size_t n;

  if ( !PL_get_wchars(A1, &len, &s, CVT_ATOM|CVT_STRING|CVT_EXCEPTION) )
    fail;
  for(;;)
  { if ( (n=wcsxfrm(o, s, buflen)) < buflen )
    { int rc = PL_unify_wchars(A2, PL_STRING, n, o);

      if ( o != buf )
	PL_free(o);

      return rc;
    } else
    { assert(o == buf);
      buflen = n+1;
      o = PL_malloc(buflen*sizeof(wchar_t));
    }
  }
#else
  GET_LD
  return PL_unify(A1, A2);
#endif
}

#define concat(a1, a2, a3, bidirectional, ctx, accept, otype) LDFUNC(concat, a1, a2, a3, bidirectional, ctx, accept, otype)
static word
concat(DECL_LD term_t a1, term_t a2, term_t a3,
       int bidirectional,		/* FALSE: only mode +,+,- */
       control_t ctx,
       int accept,			/* CVT_* */
       int otype)		/* PL_ATOM or PL_STRING */
{ PL_chars_t t1, t2, t3;
  int rc;
  int inmode = bidirectional ? CVT_VARNOFAIL : 0;

#define L1 t1.length
#define L2 t2.length
#define L3 t3.length

  if ( ForeignControl(ctx) == FRG_CUTTED )
    succeed;

  t1.text.t = t2.text.t = t3.text.t = NULL;

  if ( !PL_get_text(a1, &t1, accept|inmode|CVT_EXCEPTION) ||
       !PL_get_text(a2, &t2, accept|inmode|CVT_EXCEPTION) ||
       !PL_get_text(a3, &t3, accept|CVT_EXCEPTION|CVT_VARNOFAIL) )
    fail;

  if ( t1.text.t && t2.text.t )
  { if ( t3.text.t )
    { rc = ( t1.length + t2.length == t3.length &&
	     PL_cmp_text(&t1, 0, &t3, 0, t1.length) == 0 &&
	     PL_cmp_text(&t2, 0, &t3, t1.length, t2.length) == 0 );
      goto out;
    } else
    { PL_chars_t c;
      PL_chars_t *v[2];

      v[0] = &t1;
      v[1] = &t2;

      PL_concat_text(2, v, &c);

      rc = PL_unify_text(a3, 0, &c, otype);
      PL_free_text(&c);
      goto out;
    }
  }

  if ( !t3.text.t )
    return PL_error(NULL, 0, NULL, ERR_INSTANTIATION);

  if ( t1.text.t )			/* +, -, + */
  { if ( L1 <= L3 &&
	 PL_cmp_text(&t1, 0, &t3, 0, L1) == 0 )
      return PL_unify_text_range(a2, &t3, L1, L3-L1, otype);
    fail;
  } else if ( t2.text.t )		/* -, +, + */
  { if ( L2 <= L3 &&
	 PL_cmp_text(&t2, 0, &t3, L3-L2, L2) == 0 )
      return PL_unify_text_range(a1, &t3, 0, L3-L2, otype);
    fail;
  } else				/* -, -, + */
  { size_t at_n;

    switch ( ForeignControl(ctx) )
    { case FRG_FIRST_CALL:
        if ( PL_same_term(a1, a2) )	/* sharing variables */
	{ if ( L3 % 2 )
	  { rc = FALSE;
	    goto out;
	  } else
	  { at_n = L3/2;
	    if ( PL_cmp_text(&t3, 0, &t3, at_n, at_n) == 0 )
	    { PL_unify_text_range(a1, &t3, 0, at_n, otype);
	      rc = TRUE;
	    } else
	    { rc = FALSE;
	    }
	    goto out;
	  }
	}
	at_n = 0;
        break;
      case FRG_REDO:
	at_n = ForeignContextInt(ctx);
        break;
      default:
	succeed;
    }

    PL_unify_text_range(a2, &t3, at_n, L3-at_n, otype);
    PL_unify_text_range(a1, &t3, 0,    at_n, otype);
    if ( at_n < L3 )
      ForeignRedoInt(at_n+1);

    rc = TRUE;
  }

out:
  if ( t1.text.t ) PL_free_text(&t1);
  if ( t2.text.t ) PL_free_text(&t2);
  if ( t3.text.t ) PL_free_text(&t3);

#undef L1
#undef L2
#undef L3

  return rc;
}


static
PRED_IMPL("atom_concat", 3, atom_concat, PL_FA_NONDETERMINISTIC|PL_FA_ISO)
{ PRED_LD

  return concat(A1, A2, A3, TRUE, PL__ctx, CVT_ATOMIC, PL_ATOM);
}


static
PRED_IMPL("atomic_concat", 3, atomic_concat, PL_FA_ISO)
{ PRED_LD

  return concat(A1, A2, A3, FALSE, PL__ctx, CVT_ATOMIC, PL_ATOM);
}


#define split_atom(list, st, atom) LDFUNC(split_atom, list, st, atom)
static int
split_atom(DECL_LD term_t list, PL_chars_t *st, term_t atom)
{ PL_chars_t at;
  size_t i, last;
  term_t tail = PL_copy_term_ref(list);
  term_t head = PL_new_term_ref();
  size_t sep_len = st->length;

  if ( !PL_get_text(atom, &at, CVT_ATOMIC|CVT_EXCEPTION) )
    return FALSE;

  for(last=i=0; (ssize_t)i<=(ssize_t)(at.length-sep_len); )
  { if ( PL_cmp_text(st, 0, &at, i, sep_len) == 0 )
    { if ( !PL_unify_list(tail, head, tail) ||
	   !PL_unify_text_range(head, &at, last, i-last, PL_ATOM) )
	fail;
      i += sep_len;
      last = i;
    } else
      i++;
  }

  if ( !PL_unify_list(tail, head, tail) ||
       !PL_unify_text_range(head, &at, last, at.length-last, PL_ATOM) )
    fail;

  return PL_unify_nil(tail);
}


static void
append_text_to_buffer(Buffer b, PL_chars_t *txt, IOENC *enc)
{ if ( txt->encoding == *enc )
  { if ( txt->encoding == ENC_ISO_LATIN_1 )
    { addMultipleBuffer(b, txt->text.t, txt->length, char);
    } else
    { addMultipleBuffer(b, txt->text.w, txt->length, pl_wchar_t);
    }
  } else if ( txt->encoding == ENC_ISO_LATIN_1 )
  { const unsigned char *s = (const unsigned char*)txt->text.t;
    const unsigned char *e = &s[txt->length];

    for( ;s<e; s++)
    { pl_wchar_t chr = *s;

      addBuffer(b, chr, pl_wchar_t);
    }
  } else				/* promote our buffer */
  { size_t len = entriesBuffer(b, char);
    unsigned char *tmp = PL_malloc(len);
    const unsigned char *s = tmp;
    const unsigned char *e = &s[len];

    memcpy(tmp, baseBuffer(b, char), len);
    discardBuffer(b);
    initBuffer(b);

    for( ;s<e; s++)
    { pl_wchar_t chr = *s;

      addBuffer(b, chr, pl_wchar_t);
    }

    PL_free(tmp);
    *enc = ENC_WCHAR;
					/* and add new text */
    addMultipleBuffer(b, txt->text.w, txt->length, pl_wchar_t);
  }
}


/* - - - - - - - - - - - - - - - - - - - - - - - - - - - - - - - - - - - - -
atomic_list_concat()     implements     atomic_list_concat/2,3       and
atomics_to_string/2,3.

(*) Note that the atom-version for  historical reasons supports the mode
(-,+,+)
- - - - - - - - - - - - - - - - - - - - - - - - - - - - - - - - - - - - - */

#define atomic_list_concat(list, sep, atom, ret_type) LDFUNC(atomic_list_concat, list, sep, atom, ret_type)
static foreign_t
atomic_list_concat(DECL_LD term_t list, term_t sep, term_t atom, int ret_type)
{ term_t l = PL_copy_term_ref(list);
  term_t head = PL_new_term_ref();
  IOENC enc = ENC_ISO_LATIN_1;
  tmp_buffer b;
  PL_chars_t st;			/* separator text */
  int ntxt = 0;

  if ( sep && !PL_get_text(sep, &st, CVT_ATOMIC) )
    return PL_error(NULL, 0, NULL, ERR_TYPE, ATOM_text, sep);

  initBuffer(&b);
  while( PL_get_list(l, head, l) )
  { PL_chars_t txt;
    int ok = 1;

    PL_STRINGS_MARK();
    if ( PL_get_text(head, &txt, CVT_ATOMIC) )
    { if ( ntxt > 0 && sep )
	append_text_to_buffer((Buffer)&b, &st, &enc);

      append_text_to_buffer((Buffer)&b, &txt, &enc);
      PL_free_text(&txt);
    } else
    { if ( PL_is_variable(head) && sep && ret_type == PL_ATOM ) /* see (*) */
	ok = -1;
      else
	ok = PL_error(NULL, 0, NULL, ERR_TYPE, ATOM_text, head);
    }
    PL_STRINGS_RELEASE();

    if ( ok == 1 && ++ntxt == 100 &&
	 lengthList(l, TRUE) < 0 )
      ok = 0;

    if ( ok != 1 )
    { discardBuffer(&b);

      if ( ok == -1 )
	goto split;
      if ( ok == 0 )
	return FALSE;
    }
  }

  if ( PL_get_nil(l) )
  { PL_chars_t sum;
    int rc;

    sum.encoding  = enc;
    sum.storage   = PL_CHARS_HEAP;
    sum.canonical = TRUE;

    if ( enc == ENC_ISO_LATIN_1 )
    { sum.text.t = baseBuffer(&b, char);
      sum.length = entriesBuffer(&b, char);
    } else
    { sum.text.w = baseBuffer(&b, pl_wchar_t);
      sum.length = entriesBuffer(&b, pl_wchar_t);
    }

    rc = PL_unify_text(atom, 0, &sum, ret_type);
    discardBuffer(&b);

    return rc;
  } else if ( !PL_is_variable(l) )
  { return PL_type_error("list", l);
  }

  discardBuffer(&b);

split:
  if ( !sep || st.length == 0 )
  { if ( !sep )
      return PL_error(NULL, 0, NULL, ERR_TYPE, ATOM_text, l);

    return PL_domain_error("non_empty_atom", sep);
  }

<<<<<<< HEAD
  return split_atom(list, &st, atom PASS_LD);
=======
  return split_atom(list, &st, atom);
>>>>>>> f6e856bd
}


static
PRED_IMPL("atomic_list_concat", 3, atomic_list_concat, 0)
{ PRED_LD
  return atomic_list_concat(A1, A2, A3, PL_ATOM);
}


static
PRED_IMPL("atomic_list_concat", 2, atomic_list_concat, 0)
{ PRED_LD
  return atomic_list_concat(A1, 0, A2, PL_ATOM);
}


static
PRED_IMPL("atomics_to_string", 3, atomics_to_string, 0)
{ PRED_LD
  return atomic_list_concat(A1, A2, A3, PL_STRING);
}


static
PRED_IMPL("atomics_to_string", 2, atomics_to_string, 0)
{ PRED_LD
  return atomic_list_concat(A1, 0, A2, PL_STRING);
}


/** sub_atom_icasechk(+Haystack, ?Start, +Needle) is semidet.
*/

static
PRED_IMPL("sub_atom_icasechk", 3, sub_atom_icasechk, 0)
{ PRED_LD
  char       *needleA=NULL, *haystackA=NULL;
  pl_wchar_t *needleW=NULL, *haystackW=NULL;
  size_t l1, l2, offset;
  int has_offset;

  term_t haystack = A1;
  term_t start	  = A2;
  term_t needle   = A3;

  if ( PL_is_variable(start) )
    has_offset = FALSE, offset = 0;
  else if ( PL_get_size_ex(start, &offset) )
    has_offset = TRUE;
  else
    return FALSE;

  if ( PL_get_nchars(needle,   &l1, &needleA, CVT_ALL|BUF_STACK) &&
       PL_get_nchars(haystack, &l2, &haystackA, CVT_ALL) )
  { char *s, *q, *s2 = haystackA + offset;
    const char *eq = (const char *)&needleA[l1];
    const char *es = (const char *)&haystackA[l2];

    for (; s2<=es-l1; s2++)
    { for(q=needleA, s=s2; q<eq && s<es; q++, s++)
      { if ( *q != *s && *q != toLower(*s) )
	  break;
      }
      if ( q == eq )
      { offset = s2-haystackA;
	goto found;
      }
      if ( has_offset )
	break;
    }
    fail;
  }

  if ( PL_get_wchars(needle,   &l1, &needleW, CVT_ALL|CVT_EXCEPTION|BUF_STACK) &&
       PL_get_wchars(haystack, &l2, &haystackW, CVT_ALL|CVT_EXCEPTION) )
  { pl_wchar_t *s, *q, *s2 = haystackW + offset;
    pl_wchar_t *eq = &needleW[l1];
    pl_wchar_t *es = &haystackW[l2];

    for (; s2<=es-l1; s2++)
    { for(q=needleW, s=s2; q<eq && s<es; q++, s++)
      { if ( *q != *s && *q != (pl_wchar_t)towlower(*s) )
	  break;
      }
      if ( q == eq )
      { offset = s2-haystackW;
	goto found;
      }
      if ( has_offset )
	break;
    }
    fail;
  }

  return FALSE;

found:
  if ( !has_offset )
    return PL_unify_integer(start, offset);

  return TRUE;
}


/* - - - - - - - - - - - - - - - - - - - - - - - - - - - - - - - - - - - - -
ISO compliant hacking  into  atoms.  The   state  is  represented  by  a
`redo-int', of which we use the first 15   bits for the `before' and the
second 15 bits for the `after'.

There are many possibilities (think the semantics are a bit overloaded).

    * sub is given
        + if len conflicts: fail
	+ if before or after given: test deterministically
	+ otherwise: search (non-deterministic)
    * two of the integers are given
        + generate (deterministic)
    * before is given:
        + split the remainder (non-deterministic)
    * len is given:
        + enumerate breaks (non-deterministic)
    * after is given:
        + split the remainder (non-deterministic)
    * non given:
        + enumerate using before and len (non-deterministic)
- - - - - - - - - - - - - - - - - - - - - - - - - - - - - - - - - - - - - */

enum sub_type
{ SUB_SEARCH,				/* sub given, but no position */
  SUB_SPLIT_TAIL,			/* before given, split tail */
  SUB_SPLIT_HEAD,			/* after given, split head */
  SUB_SPLIT_LEN,			/* len given, move it */
  SUB_ENUM				/* all free */
};

typedef struct
{ enum sub_type type;			/* Type of enumeration */
  size_t n1;				/* 1-st state id */
  size_t n2;				/* 2-nd state id */
  size_t n3;
} sub_state;


#define get_positive_integer_or_unbound(t, v) LDFUNC(get_positive_integer_or_unbound, t, v)
static int
get_positive_integer_or_unbound(DECL_LD term_t t, ssize_t *v)
{ long i;

  if ( PL_get_long(t, &i) )		/* TBD: should be ssize_t */
  { if ( i < 0 )
      PL_error(NULL, 0, NULL, ERR_DOMAIN,
	       ATOM_not_less_than_zero, t);
    *v = i;

    return TRUE;
  }

  if ( PL_is_variable(t) )
    return TRUE;

  return PL_error(NULL, 0, NULL, ERR_TYPE, ATOM_integer, t);
}



#define sub_text(atom, before, len, after, sub, h, type) LDFUNC(sub_text, atom, before, len, after, sub, h, type)
static foreign_t
sub_text(DECL_LD term_t atom,
	 term_t before, term_t len, term_t after,
	 term_t sub,
	 control_t h,
	 int type			/* PL_ATOM or PL_STRING */)
{ PL_chars_t ta, ts;			/* the strings */
  ssize_t b = -1, l = -1, a = -1;	/* the integers */
  sub_state *state;			/* non-deterministic state */
  atom_t expected = (type == PL_STRING ? ATOM_string : ATOM_atom);
  int match;
  fid_t fid;

#define la ta.length
#define ls ts.length

  switch( ForeignControl(h) )
  { case FRG_FIRST_CALL:
    { if ( !PL_get_text(atom, &ta, CVT_ATOMIC|BUF_ALLOW_STACK) )
	return PL_error(NULL, 0, NULL, ERR_TYPE, expected, atom);

      if ( !get_positive_integer_or_unbound(before, &b) ||
	   !get_positive_integer_or_unbound(len, &l) ||
	   !get_positive_integer_or_unbound(after, &a) )
	fail;

      if ( !PL_get_text(sub, &ts, CVT_ATOMIC|BUF_ALLOW_STACK) )
      { if ( !PL_is_variable(sub) )
	  return PL_error(NULL, 0, NULL, ERR_TYPE, expected, sub);
	ts.text.t = NULL;
      }

      if ( ts.text.t )			/* `sub' given */
      { if ( l >= 0 && (int)ls != l )	/* len conflict */
	  fail;
	if ( b >= 0 )			/* before given: test */
	{ if ( PL_cmp_text(&ta, b, &ts, 0, ls) == 0 )
	  { return (PL_unify_integer(len, ls) &&
		    PL_unify_integer(after, la-ls-b)) ? TRUE : FALSE;
	  }
	  fail;
	}
	if ( a >= 0 )			/* after given: test */
	{ ssize_t off = la-a-ls;

	  if ( off >= 0 && PL_cmp_text(&ta, (unsigned)off, &ts, 0, ls) == 0 )
	  { return (PL_unify_integer(len, ls) &&
		    PL_unify_integer(before, off)) ? TRUE : FALSE;
	  }
	  fail;
	}
	state = allocForeignState(sizeof(*state));
	state->type = SUB_SEARCH;
	state->n1   = 0;
	state->n2   = la;
	state->n3   = ls;
	break;
      }

      if ( b >= 0 )			/* before given */
      { if ( b > (int)la )
	  fail;

	if ( l >= 0 )			/* len given */
	{ if ( b+l <= (int)la )		/* deterministic fit */
	  { if ( PL_unify_text_range(sub, &ta, b, l, type) &&
		 PL_unify_integer(after, la-b-l) )
	      succeed;
	  }
	  fail;
	}
	if ( a >= 0 )			/* after given */
	{ if ( (l = la-a-b) >= 0 )
	  { if ( PL_unify_text_range(sub, &ta, b, l, type) &&
		 PL_unify_integer(len, l) )
	      succeed;
	  }

	  fail;
	}
	state = allocForeignState(sizeof(*state));
	state->type = SUB_SPLIT_TAIL;
	state->n1   = 0;		/* len of the split */
	state->n2   = la;		/* length of the atom */
	state->n3   = b;		/* length before */
	break;
      }

      if ( l >= 0 )			/* no before, len given */
      { if ( l > (int)la )
	  fail;

	if ( a >= 0 )			/* len and after */
	{ if ( (b = la-a-l) >= 0 )
	  { if ( PL_unify_text_range(sub, &ta, b, l, type) &&
		 PL_unify_integer(before, b) )
	      succeed;
	  }

	  fail;
	}
	state = allocForeignState(sizeof(*state));
	state->type = SUB_SPLIT_LEN;
	state->n1   = 0;		/* before */
	state->n2   = l;		/* length */
	state->n3   = la;
	break;
      }

      if ( a >= 0 )			/* only after given */
      { if ( a > (int)la )
	  fail;

	state = allocForeignState(sizeof(*state));
	state->type = SUB_SPLIT_HEAD;
	state->n1   = 0;		/* before */
	state->n2   = la;
	state->n3   = a;
	break;
      }

      state = allocForeignState(sizeof(*state));
      state->type = SUB_ENUM;
      state->n1	= 0;			/* before */
      state->n2 = 0;			/* len */
      state->n3 = la;			/* total length */
      break;
    }
    case FRG_REDO:
      state = ForeignContextPtr(h);
      PL_get_text(atom, &ta, CVT_ATOMIC|BUF_ALLOW_STACK);
      break;
    case FRG_CUTTED:
      state = ForeignContextPtr(h);
      if ( state )
	freeForeignState(state, sizeof(*state));
      succeed;
    default:
      assert(0);
      fail;
  }

  fid = PL_open_foreign_frame();
again:
  switch(state->type)
  { case SUB_SEARCH:
    { PL_get_text(sub, &ts, CVT_ATOMIC|BUF_ALLOW_STACK);
      la = state->n2;
      ls = state->n3;

      for( ; state->n1+ls <= la; state->n1++ )
      { if ( PL_cmp_text(&ta, state->n1, &ts, 0, ls) == 0 )
	{ match = (PL_unify_integer(before, state->n1) &&
		   PL_unify_integer(len,    ls) &&
		   PL_unify_integer(after,  la-ls-state->n1));

	  state->n1++;
	  goto next;
	}
      }
      goto exit_fail;
    }
    case SUB_SPLIT_TAIL:		/* before given, rest unbound */
    { la = state->n2;
      b  = state->n3;
      l  = state->n1++;

      match = (PL_unify_text_range(sub, &ta, b, l, type) &&
	       PL_unify_integer(len, l) &&
	       PL_unify_integer(after, la-b-l));
    out:
      if ( b+l < (int)la )
	goto next;
      else if ( match )
	goto exit_succeed;
      else
	goto exit_fail;
    }
    case SUB_SPLIT_LEN:
    { b  = state->n1++;
      l  = state->n2;
      la = state->n3;

      match = (PL_unify_text_range(sub, &ta, b, l, type) &&
	       PL_unify_integer(before, b) &&
	       PL_unify_integer(after, la-b-l));
      goto out;
    }
    case SUB_SPLIT_HEAD:
    { b  = state->n1++;
      la = state->n2;
      a  = state->n3;
      l  = la - a - b;

      match = (PL_unify_text_range(sub, &ta, b, l, type) &&
	       PL_unify_integer(before, b) &&
	       PL_unify_integer(len, l));
      if ( l > 0 )
	goto next;
      else if ( match )
	goto exit_succeed;
      else
	goto exit_fail;
    }
    case SUB_ENUM:
    { b  = state->n1;
      l  = state->n2++;
      la = state->n3;
      a  = la-b-l;

      match = (PL_unify_text_range(sub, &ta, b, l, type) &&
	       PL_unify_integer(before, b) &&
	       PL_unify_integer(len, l) &&
	       PL_unify_integer(after, a));
      if ( a == 0 )
      { if ( b == (int)la )
	{ if ( match )
	    goto exit_succeed;
	  else
	    goto exit_fail;
	}
	state->n2 = 0;
	state->n1++;
      }
      goto next;
    }
  }

exit_fail:
  freeForeignState(state, sizeof(*state));
  fail;

exit_succeed:
  freeForeignState(state, sizeof(*state));
  succeed;

next:
  if ( match )
  { ForeignRedoPtr(state);
  } else
  { if ( !PL_exception(0) )
    { PL_rewind_foreign_frame(fid);
      goto again;
    } else
    { goto exit_fail;
    }
  }

#undef la
#undef ls
}


foreign_t
pl_sub_atom(term_t atom,
	    term_t before, term_t len, term_t after,
	    term_t sub,
	    control_t h)
{ GET_LD
  return sub_text(atom, before, len, after, sub, h, PL_ATOM);
}


#if O_STRING
/* - - - - - - - - - - - - - - - - - - - - - - - - - - - - - - - - - - - - -
Provisional String manipulation functions.
- - - - - - - - - - - - - - - - - - - - - - - - - - - - - - - - - - - - - */

static
PRED_IMPL("string_length", 2, string_length, 0)
{ PRED_LD
  PL_chars_t t;

  if ( PL_get_text(A1, &t, CVT_ALL|CVT_EXCEPTION|BUF_ALLOW_STACK) )
  { int rc = PL_unify_int64_ex(A2, t.length);

    PL_free_text(&t);

    return rc;
  }

  fail;
}


static
PRED_IMPL("string_concat", 3, string_concat, PL_FA_NONDETERMINISTIC)
{ PRED_LD

  return concat(A1, A2, A3, TRUE, PL__ctx, CVT_ATOMIC, PL_STRING);
}


static
PRED_IMPL("sub_string", 5, sub_string, PL_FA_NONDETERMINISTIC)
{ PRED_LD

  return sub_text(A1, A2, A3, A4, A5, PL__ctx, PL_STRING);
}

#endif /* O_STRING */


		/********************************
		*            CONTROL            *
		*********************************/

word
pl_repeat(control_t h)
{ switch( ForeignControl(h) )
  { case FRG_FIRST_CALL:
    case FRG_REDO:
      ForeignRedoInt(2L);
    case FRG_CUTTED:
    default:
      succeed;
  }
}

word
pl_fail()		/* just to define it */
{ fail;
}

word
pl_true()		/* just to define it */
{ succeed;
}

word
pl_halt(term_t code)
{ GET_LD
  int status;
  atom_t a;

  if ( PL_get_atom(code, &a) && a == ATOM_abort )
  { PL_abort_process();
    return FALSE;				/* not reached */
  } else if ( !PL_get_integer_ex(code, &status) )
  { return FALSE;
  }

  PL_halt(status);
  fail;					/* exception? */
}

#if defined(O_LIMIT_DEPTH) || defined(O_INFERENCE_LIMIT)
#define unify_det(t) LDFUNC(unify_det, t)
static foreign_t
unify_det(DECL_LD term_t t)
{ Choice ch;

  for(ch=LD->choicepoints; ch; ch = ch->parent)
  { if ( ch->frame == environment_frame )
      continue;			/* choice from I_FOPENNDET */
    switch(ch->type)
    { case CHP_CATCH:
      case CHP_DEBUG:
	continue;
      default:
	break;
    }
    break;
  }

  if ( ch && ch->frame == environment_frame->parent )
  { return PL_unify_atom(t, ATOM_cut);
  } else
  { if ( PL_unify_atom(t, ATOM_true) )
      ForeignRedoInt(1);
    return FALSE;
  }
}

#endif

#ifdef O_LIMIT_DEPTH

/* - - - - - - - - - - - - - - - - - - - - - - - - - - - - - - - - - - - - -
The    predicates    below    provide      the     infrastructure    for
call_with_depth_limit/3. This predicate was included on request by Steve
Moyle, for improving the implementation of a theorem prover.

The implementation of call_with_depth_limit/3 in pl-prims.pl is

```
call_with_depth_limit(G, Limit, Result) :-
	$depth_limit(Limit, OLimit, OReached),
	(   catch(G, E, depth_limit_except(OLimit, OReached, E)),
	    $depth_limit_true(Limit, OLimit, OReached, Result, Cut),
	    Cut
	;   $depth_limit_false(OLimit, OReached, Result)
	).
```

$depth_limit/3 sets the new limit and fetches the old values so they can
be restored by the other calls.   '$depth_limit_true'/5 restores the old
limits, and unifies Result with  the   maximum  depth reached during the
proof. Cut is unified  with  !   if  G  succeeded deterministically, and
`true' otherwise and  ensures  the   wrapper  maintains  the determistic
properties of G. It can be debated whether this is worthwhile ...

Finally, '$depth_limit_false'/4 checks for a depth-overflow, and unifies
result with `depth_limit_exceeded' if an overflow  has occurred and just
fails otherwise. Of course it always restores the outer environment.

Note that call_with_depth_limit/3 cannot be written  as a simple foreign
call using PL_open_query(), etc, as   the non-deterministic predicate is
not allowed to return to  the   parent  environment  without closing the
query.
- - - - - - - - - - - - - - - - - - - - - - - - - - - - - - - - - - - - - */

/* $depth_limit(+Limit, -OldLimit, -DepthReached)
*/

<<<<<<< HEAD
static int
unify_depth_LD(term_t t, size_t depth ARG_LD)
=======
#define unify_depth_LD(t, depth) LDFUNC(unify_depth_LD, t, depth)
static int
unify_depth_LD(DECL_LD term_t t, size_t depth)
>>>>>>> f6e856bd
{ if ( depth == DEPTH_NO_LIMIT )
    return PL_unify_atom(t, ATOM_inf);
  else
    return PL_unify_uint64(t, depth);
}

<<<<<<< HEAD
static int
get_depth_LD(term_t t, size_t *depth ARG_LD)
=======
#define get_depth_LD(t, depth) LDFUNC(get_depth_LD, t, depth)
static int
get_depth_LD(DECL_LD term_t t, size_t *depth)
>>>>>>> f6e856bd
{ atom_t a;

  if ( PL_get_atom(t, &a) && a == ATOM_inf )
  { *depth = DEPTH_NO_LIMIT;
    return TRUE;
  }

  return PL_get_size_ex(t, depth);
}

<<<<<<< HEAD
#define unify_depth(t, d) unify_depth_LD(t, d PASS_LD)
#define get_depth(t, d)   get_depth_LD(t, d PASS_LD)
=======
#define unify_depth(t, d) unify_depth_LD(t, d)
#define get_depth(t, d)   get_depth_LD(t, d)
>>>>>>> f6e856bd

static
PRED_IMPL("$depth_limit", 3, pl_depth_limit, 0)
{ GET_LD
  size_t levels;
  size_t clevel = levelFrame(environment_frame) - 1;
<<<<<<< HEAD

  if ( PL_get_size_ex(A1, &levels) )
  { if ( unify_depth(A2, LD->depth_info.limit) &&
	 unify_depth(A3, LD->depth_info.reached) )
    { size_t newlimit = clevel + levels + 1; /* 1 for the catch/3 */

      if ( newlimit < clevel )
	return PL_representation_error("depth_limit");

=======

  if ( PL_get_size_ex(A1, &levels) )
  { if ( unify_depth(A2, LD->depth_info.limit) &&
	 unify_depth(A3, LD->depth_info.reached) )
    { size_t newlimit = clevel + levels + 1; /* 1 for the catch/3 */

      if ( newlimit < clevel )
	return PL_representation_error("depth_limit");

>>>>>>> f6e856bd
      LD->depth_info.limit   = newlimit;
      LD->depth_info.reached = clevel;

      updateAlerted(LD);
      return TRUE;
    }
  }

  return FALSE;
}


static
PRED_IMPL("$depth_limit_true", 5, pl_depth_limit_true, PL_FA_NONDETERMINISTIC)
{ PRED_LD
  term_t limit = A1;
  term_t olimit = A2;
  term_t oreached = A3;
  term_t res = A4;
  term_t cut = A5;

  switch( CTX_CNTRL )
  { case FRG_FIRST_CALL:
    { size_t l, ol, or;

      if ( get_depth(limit, &l) &&
	   get_depth(olimit, &ol) &&
	   get_depth(oreached, &or) )
      { intptr_t clevel = levelFrame(environment_frame) - 1;
	intptr_t used = LD->depth_info.reached - clevel - 1;

	LD->depth_info.limit   = ol;
	LD->depth_info.reached = or;
	updateAlerted(LD);

	if ( used < 1 )
	  used = 1;
	if ( !PL_unify_integer(res, used) )
	  return FALSE;

	return unify_det(cut);
      }

      break;
    }
    case FRG_REDO:
    { size_t levels;
      size_t clevel = levelFrame(environment_frame) - 1;

      if ( !get_depth(limit, &levels) )
	return FALSE;
      LD->depth_info.limit   = clevel + levels + 1; /* 1 for catch/3 */
      LD->depth_info.reached = clevel;
      updateAlerted(LD);

      return FALSE;				    /* backtrack to goal */
    }
    case FRG_CUTTED:
      return TRUE;
  }

  return FALSE;
}


static
PRED_IMPL("$depth_limit_false", 3, depth_limit_false, 0)
{ PRED_LD
  size_t ol, or;

  if ( get_depth(A1, &ol) &&
       get_depth(A2, &or) )
  { int exceeded = (LD->depth_info.reached > LD->depth_info.limit);

    LD->depth_info.limit   = ol;
    LD->depth_info.reached = or;
    updateAlerted(LD);

    if ( exceeded )
      return PL_unify_atom(A3, ATOM_depth_limit_exceeded);
  }

  return FALSE;
}


static
PRED_IMPL("$depth_limit_except", 3, depth_limit_except, 0)
{ PRED_LD
  size_t ol, or;

  if ( get_depth(A1, &ol) &&
       get_depth(A2, &or) )
  { LD->depth_info.limit   = ol;
    LD->depth_info.reached = or;
    updateAlerted(LD);

    return PL_raise_exception(A3);
  }

  fail;
}

#endif /*O_LIMIT_DEPTH*/

#ifdef O_INFERENCE_LIMIT

#define INFERENCE_LIMIT_OVERHEAD 2

static
PRED_IMPL("$inference_limit", 2, pl_inference_limit, 0)
{ PRED_LD
  int64_t limit;

  if ( PL_get_int64_ex(A1, &limit) &&
       PL_unify_int64(A2, LD->inference_limit.limit) )
  { int64_t nlimit = LD->statistics.inferences + limit + INFERENCE_LIMIT_OVERHEAD;

    if ( limit < 0 )
      return PL_error(NULL, 0, NULL, ERR_DOMAIN,
		      ATOM_not_less_than_zero, A1);

    DEBUG(MSG_INFERENCE_LIMIT,
	  Sdprintf("Install %lld --> %lld\n",
		   LD->inference_limit.limit, nlimit));

    if ( nlimit < LD->inference_limit.limit )
      LD->inference_limit.limit = nlimit;

    updateAlerted(LD);
    return TRUE;
  }

  return FALSE;
}


/** '$inference_limit_true'(+Limit, +OldLimit, ?Result)

On first call:

  1. If Result is nonvar, there was the inference limit is exceeded.
     The limit is already reset by '$inference_limit_except'/3, so we
     just indicate that our result is deterministic.
  2. Else, restore the limit and indicate determinism in Det.

On redo, use Limit to set a new  limit and fail to continue retrying the
guarded goal.
*/

static
PRED_IMPL("$inference_limit_true", 3, pl_inference_limit_true,
	  PL_FA_NONDETERMINISTIC)
{ PRED_LD

  switch( CTX_CNTRL )
  { case FRG_FIRST_CALL:
    { int64_t olimit;

      if ( !PL_is_variable(A3) )
	return TRUE;

      if ( PL_get_int64_ex(A2, &olimit) )
      { DEBUG(MSG_INFERENCE_LIMIT, Sdprintf("true (det) --> %lld\n", olimit));
	LD->inference_limit.limit = olimit;
	updateAlerted(LD);

	return unify_det(A3);
      }

      return FALSE;
    }
    case FRG_REDO:
    { int64_t limit;

      if ( PL_get_int64_ex(A1, &limit) )
      { LD->inference_limit.limit =
		LD->statistics.inferences + limit + INFERENCE_LIMIT_OVERHEAD;
	DEBUG(MSG_INFERENCE_LIMIT,
	      Sdprintf("true (ndet) --> %lld\n", LD->inference_limit.limit));

	updateAlerted(LD);
      }

      return FALSE;
    }
    case FRG_CUTTED:
      return TRUE;
  }

  return FALSE;
}


static
PRED_IMPL("$inference_limit_false", 1, inference_limit_false, 0)
{ PRED_LD
  int64_t olimit;

  if ( PL_get_int64_ex(A1, &olimit) )
  { LD->inference_limit.limit = olimit;
    DEBUG(MSG_INFERENCE_LIMIT, Sdprintf("false --> %lld\n", olimit));
    updateAlerted(LD);
  }

  return FALSE;
}


/** '$inference_limit_except'(+OldLimit, +Exception, -Result)

Restore the limit. If  exception   is  =inference_limit_exceeded=, unify
Result with this, otherwise re-throw the exception.
*/

static
PRED_IMPL("$inference_limit_except", 3, inference_limit_except, 0)
{ PRED_LD
  int64_t olimit;

  if ( PL_get_int64_ex(A1, &olimit) )
  { atom_t a;

    DEBUG(MSG_INFERENCE_LIMIT, Sdprintf("except --> %lld\n", olimit));

    LD->inference_limit.limit = olimit;
    updateAlerted(LD);

    if ( PL_get_atom(A2, &a) && a == ATOM_inference_limit_exceeded )
    { return PL_unify_atom(A3, a);
    } else
    { return PL_raise_exception(A2);
    }
  }

  return FALSE;
}

void
raiseInferenceLimitException(void)
{ GET_LD
  fid_t fid;
  static predicate_t not_exceed[6];
  static int done = FALSE;
  Definition def = environment_frame->predicate;
  int64_t olimit;
  int i;

  if ( LD->exception.processing )
    return;
					/* Do not throw here */
  olimit = LD->inference_limit.limit;
  LD->inference_limit.limit = INFERENCE_NO_LIMIT;

  DEBUG(MSG_INFERENCE_LIMIT,
	Sdprintf("Got inference limit in %s\n", predicateName(def)));

  if ( !done )
  { not_exceed[0] = PL_predicate("$inference_limit_true",     3, "system");
    not_exceed[1] = PL_predicate("$inference_limit_false",    1, "system");
    not_exceed[2] = PL_predicate("$inference_limit_except",   3, "system");
    not_exceed[3] = PL_predicate("$inference_limit",          2, "system");
    not_exceed[4] = PL_predicate("call_with_inference_limit", 3, "system");
    not_exceed[5] = GD->procedures.catch3;
  }

  for(i=0; i<6; i++)
  { if ( not_exceed[i]->definition == def )
    { LD->inference_limit.limit = olimit;
      DEBUG(MSG_INFERENCE_LIMIT, Sdprintf("--> Ignored\n"));
      return;
    }
  }

  if ( (fid = PL_open_foreign_frame()) )
  { term_t t;

    LD->exception.processing = TRUE;
    t = PL_new_term_ref();
    PL_put_atom(t, ATOM_inference_limit_exceeded);
    PL_raise_exception(t);
    PL_close_foreign_frame(fid);
  }
}
#endif /*O_INFERENCE_LIMIT*/

		/********************************
		*          STATISTICS           *
		*********************************/

/* - - - - - - - - - - - - - - - - - - - - - - - - - - - - - - - - - - - - -
Fetch runtime statistics. There are two standards  here. One is based on
old C-Prolog compatibility, exended as required   by  SWI-Prolog and the
other  is  defined  by  Quintus/SICStus.  The   latter  is  included  if
QP_STATISTICS is defined. The compatibility   is pretty complete, except
the `atoms' key that is defined by both and this ambiguous.
- - - - - - - - - - - - - - - - - - - - - - - - - - - - - - - - - - - - - */

static size_t
programSpace(void)
{ size_t allocated = heapUsed();

  if ( allocated )
    return allocated - GD->statistics.stack_space;

  return 0;
}


static size_t
CStackSize(PL_local_data_t *ld)
{
#ifdef O_PLMT
  if ( ld->thread.info->pl_tid != 1 )
  { DEBUG(1, Sdprintf("Thread-stack: %ld\n", ld->thread.info->c_stack_size));
    return ld->thread.info->c_stack_size;
  }
#endif
#ifdef HAVE_GETRLIMIT
{ struct rlimit rlim;

  if ( getrlimit(RLIMIT_STACK, &rlim) == 0 )
  { DEBUG(1, Sdprintf("Stack: %ld\n", rlim.rlim_cur));
    return rlim.rlim_cur;
  }
}
#endif

  return 0;
}

#define QP_STATISTICS 1

#ifdef QP_STATISTICS

#define qp_statistics(key, v) LDFUNC(qp_statistics, key, v)
static int
qp_statistics(DECL_LD atom_t key, int64_t v[])
{ int vn;

  if ( key == ATOM_runtime )		/* compat: exclude gc-time */
  { v[0] = (int64_t)((LD->statistics.user_cputime -
		      LD->gc.stats.totals.time -
		      GD->atoms.gc_time) * 1000.0);
    v[1] = v[0] - LD->statistics.last_cputime;
    LD->statistics.last_cputime = (intptr_t)v[0];
    vn = 2;
  } else if ( key == ATOM_system_time )
  { v[0] = (int64_t)(LD->statistics.system_cputime * 1000.0);
    v[1] = v[0] - LD->statistics.last_systime;
    LD->statistics.last_systime = (intptr_t)v[0];
    vn = 2;
  } else if ( key == ATOM_real_time )
  { v[0] = (int64_t)WallTime();
    v[1] = v[0] - LD->statistics.last_real_time;
    LD->statistics.last_real_time = (intptr_t)v[0];
    vn = 2;
  } else if ( key == ATOM_walltime )
  { double wt = WallTime();
    if ( !LD->statistics.last_walltime )
      LD->statistics.last_walltime = LD->statistics.start_time;
    v[0] = (int64_t)((wt - LD->statistics.start_time) * 1000.0);
    v[1] = (int64_t)((wt - LD->statistics.last_walltime) * 1000.0);
    LD->statistics.last_walltime = wt;
    vn = 2;
  } else if ( key == ATOM_memory || key == ATOM_core )
  { v[0] = UsedMemory();
    v[1] = FreeMemory();
    vn = 2;
  } else if ( key == ATOM_stacks )
  { v[0] = usedStack(global);
    v[1] = usedStack(local);
    vn = 2;
  } else if ( key == ATOM_global_stack )
  { v[0] = usedStack(global);
    v[1] = roomStack(global);
    vn = 2;
  } else if ( key == ATOM_local_stack )
  { v[0] = usedStack(local);
    v[1] = roomStack(local);
    vn = 2;
  } else if ( key == ATOM_trail )
  { v[0] = usedStack(trail);
    v[1] = roomStack(trail);
    vn = 2;
  } else if ( key == ATOM_program )
  { v[0] = programSpace();
    v[1] = 0;
    vn = 2;
  } else if ( key == ATOM_garbage_collection )
  { vn=0;
    gc_stats *stats = &LD->gc.stats;
    gc_stat  *last  = last_gc_stats(stats);

    v[vn++] = stats->totals.collections;
    v[vn++] = stats->totals.trail_gained + stats->totals.global_gained;
    v[vn++] = (int64_t)(stats->totals.time * 1000.0);
    v[vn++] = last->trail_after + last->global_after;

  } else if ( key == ATOM_stack_shifts )
  {
    v[0] = LD->shift_status.global_shifts;
    v[1] = LD->shift_status.local_shifts;
    v[2] = (int64_t)(LD->shift_status.time * 1000.0);
    vn = 3;
  } else if ( key == ATOM_atoms )
  { v[0] = GD->statistics.atoms;
    v[1] = GD->statistics.atom_string_space;
    v[2] = 0;
    vn = 3;
  } else if ( key == ATOM_atom_garbage_collection )
  {
#ifdef O_ATOMGC
    v[0] = GD->atoms.gc;
    v[1] = GD->statistics.atom_string_space_freed;
    v[2] = (int64_t)(GD->atoms.gc_time * 1000.0);
    vn = 3;
#else
    vn = 0;				/* no values */
#endif
  } else if ( key == ATOM_clause_garbage_collection )
  {
#ifdef O_CLAUSEGC
    v[0] = GD->clauses.cgc_count;
    v[1] = GD->clauses.cgc_reclaimed;
    v[2] = (int64_t)(GD->clauses.cgc_time * 1000.0);
    vn = 3;
#else
    vn = 0;				/* no values */
#endif
  } else
    vn = -1;				/* unknown key */

  return vn;
}

#endif /*QP_STATISTICS*/

#define swi_statistics(key, v) LDFUNC(swi_statistics, key, v)
static int
swi_statistics(DECL_LD atom_t key, Number v)
{ v->type = V_INTEGER;			/* most of them */

  if      (key == ATOM_cputime)				/* time */
  { v->type = V_FLOAT;
    v->value.f = LD->statistics.user_cputime;
  } else if (key == ATOM_process_cputime)		/* time */
  { v->type = V_FLOAT;
    v->value.f = GD->statistics.user_cputime;
  } else if (key == ATOM_inferences)			/* inferences */
    v->value.i = LD->statistics.inferences;
  else if (key == ATOM_stack)
    v->value.i = GD->statistics.stack_space;
  else if (key == ATOM_stack_limit)
    v->value.i = LD->stacks.limit;
  else if (key == ATOM_local)				/* local stack */
    v->value.i = sizeStack(local);
  else if (key == ATOM_localused)
    v->value.i = usedStack(local);
  else if (key == ATOM_trail)				/* trail */
    v->value.i = sizeStack(trail);
  else if (key == ATOM_trailused)
    v->value.i = usedStack(trail);
  else if (key == ATOM_global)				/* global */
    v->value.i = sizeStack(global);
  else if (key == ATOM_globalused )
    v->value.i = usedStack(global);
  else if (key == ATOM_c_stack)
    v->value.i = CStackSize(LD);
  else if (key == ATOM_atoms)				/* atoms */
    v->value.i = GD->statistics.atoms;
  else if (key == ATOM_atom_space)			/* atom_space */
    v->value.i = atom_space();
  else if (key == ATOM_functors)			/* functors */
    v->value.i = GD->statistics.functors;
  else if (key == ATOM_functor_space)			/* functor_space */
    v->value.i = functor_space();
  else if (key == ATOM_predicates)			/* predicates */
    v->value.i = GD->statistics.predicates;
  else if (key == ATOM_clauses)				/* clauses */
    v->value.i = GD->statistics.clauses;
  else if (key == ATOM_modules)				/* modules */
    v->value.i = GD->statistics.modules;
  else if (key == ATOM_codes)				/* codes */
    v->value.i = GD->statistics.codes;
  else if (key == ATOM_epoch)
  { v->type = V_FLOAT;
    v->value.f = LD->statistics.start_time;
  } else if (key == ATOM_process_epoch)
  { v->type = V_FLOAT;
    v->value.f = PL_local_data.statistics.start_time;
  } else if (key == ATOM_gctime)
  { v->type = V_FLOAT;
    v->value.f = LD->gc.stats.totals.time;
  } else if (key == ATOM_collections)
    v->value.i = LD->gc.stats.totals.collections;
  else if (key == ATOM_collected)
    v->value.i = LD->gc.stats.totals.trail_gained +
                 LD->gc.stats.totals.global_gained;
#ifdef HAVE_BOEHM_GC
  else if ( key == ATOM_heap_gc )
    v->value.i = GC_get_gc_no();
#endif
  else if (key == ATOM_heapused)			/* heap usage */
    v->value.i = programSpace();
#ifdef O_ATOMGC
  else if (key == ATOM_agc)
    v->value.i = GD->atoms.gc;
  else if (key == ATOM_agc_gained)
    v->value.i = GD->atoms.collected;
  else if (key == ATOM_agc_time)
  { v->type = V_FLOAT;
    v->value.f = GD->atoms.gc_time;
  }
#endif
#ifdef O_ATOMGC
  else if (key == ATOM_cgc)
    v->value.i = GD->clauses.cgc_count;
  else if (key == ATOM_cgc_gained)
    v->value.i = GD->clauses.cgc_reclaimed;
  else if (key == ATOM_cgc_time)
  { v->type = V_FLOAT;
    v->value.f = GD->clauses.cgc_time;
  }
#endif
  else if (key == ATOM_global_shifts)
    v->value.i = LD->shift_status.global_shifts;
  else if (key == ATOM_local_shifts)
    v->value.i = LD->shift_status.local_shifts;
  else if (key == ATOM_trail_shifts)
    v->value.i = LD->shift_status.trail_shifts;
  else if (key == ATOM_shift_time)
  { v->type = V_FLOAT;
    v->value.f = LD->shift_status.time;
  }
#ifdef O_PLMT
  else if ( key == ATOM_threads )
    v->value.i = GD->statistics.threads_created -
		 GD->statistics.engines_created -
		 GD->statistics.threads_finished +
		 GD->statistics.engines_finished;
  else if ( key == ATOM_engines )
    v->value.i = GD->statistics.engines_created -
		 GD->statistics.engines_finished;
  else if ( key == ATOM_threads_created )
    v->value.i = GD->statistics.threads_created -
		 GD->statistics.engines_created;
  else if ( key == ATOM_engines_created )
    v->value.i = GD->statistics.engines_created;
  else if ( key == ATOM_thread_cputime )
  { v->type = V_FLOAT;
    v->value.f = GD->statistics.thread_cputime;
  } else if ( key == ATOM_threads_peak )
    v->value.i = GD->thread.peak_id;
#endif
  else if (key == ATOM_table_space_used)
  { alloc_pool *pool;
    if ( (pool=LD->tabling.node_pool) )
      v->value.i = pool->size;
    else
      v->value.i = 0;
  } else if (key == ATOM_indexes_created)
    v->value.i = GD->statistics.indexes.created;
  else if (key == ATOM_indexes_destroyed)
    v->value.i = GD->statistics.indexes.destroyed;
  else if (key == ATOM_warnings)
    v->value.i = GD->statistics.warnings;
  else if (key == ATOM_errors)
    v->value.i = GD->statistics.errors;

  else
    return -1;				/* unknown key */

  succeed;
}


int
pl_statistics_ld(DECL_LD term_t k, term_t value, PL_local_data_t *ld)
{ number result;			/* make compiler happy */
  atom_t key;
  int rc;
#ifdef QP_STATISTICS
  int64_t v[4];
#endif

  if ( !PL_get_atom_ex(k, &key) )
    fail;

  if ( !PL_is_list(value) )
  { switch(swi_statistics(PASS_AS_LD(ld) key, &result))
    { case TRUE:
	return PL_unify_number(value, &result);
      case FALSE:
	fail;
      case -1:
	break;
    }
  }

#ifdef QP_STATISTICS
  if ( (rc=qp_statistics(PASS_AS_LD(ld) key, v)) >= 0 )
  { int64_t *p;
    term_t tail = PL_copy_term_ref(value);
    term_t head = PL_new_term_ref();

    for(p = v; rc-- > 0; p++)
    { if ( !PL_unify_list(tail, head, tail) )
      { if ( PL_unify_nil(tail) )
	  succeed;
	fail;
      }
      if ( !PL_unify_int64(head, *p) )
	fail;
    }

    return PL_unify_nil(tail);
  }
#endif /*QP_STATISTICS*/

  return PL_error("statistics", 2, NULL, ERR_DOMAIN,
		  PL_new_atom("statistics_key"), k);
}


static
PRED_IMPL("statistics", 2, statistics, 0)
{ GET_LD
  atom_t k;

  if ( PL_get_atom(A1, &k) )
  { if ( k == ATOM_process_cputime )
      GD->statistics.user_cputime = CpuTime(CPU_USER);
    if ( k == ATOM_cputime || k == ATOM_runtime )
      LD->statistics.user_cputime = ThreadCPUTime(CPU_USER);
    else if ( k == ATOM_system_time )
      LD->statistics.system_cputime = ThreadCPUTime(CPU_SYSTEM);
  }

  return pl_statistics_ld(A1, A2, LD);
}


		/********************************
		*            OPTIONS            *
		*********************************/

/* - - - - - - - - - - - - - - - - - - - - - - - - - - - - - - - - - - - - -
$cmd_option_val/3, provides access to the  option structure from Prolog.
This is halfway a generic structure  package   ...  Anyway, it is better
then direct coded  access,  as  the   indirect  approach  allows  us  to
enumerate the options and generalise  the   option  processing  from the
saved-states.

See also pl-init.c, which exploits set_pl_option()  to parse the options
resource  member.  Please  note  this   code    doesn't   use  atoms  as
set_pl_option() is called before the Prolog system is initialised.

This code should be moved into another file.
- - - - - - - - - - - - - - - - - - - - - - - - - - - - - - - - - - - - - */

typedef struct
{ const char   *name;
  int		type;
  void	       *address;
} optdef, *OptDef;

#define CMDOPT_BOOL   0
#define CMDOPT_SIZE_T 1
#define CMDOPT_STRING 2
#define CMDOPT_LIST   3

static const optdef optdefs[] =
{ { "stack_limit",	CMDOPT_SIZE_T,	&GD->options.stackLimit },

  { "goals",		CMDOPT_LIST,	&GD->options.goals },
  { "toplevel",		CMDOPT_STRING,	&GD->options.topLevel },
  { "init_file",	CMDOPT_STRING,	&GD->options.initFile },
  { "system_init_file",	CMDOPT_STRING,	&GD->options.systemInitFile },
  { "script_file",	CMDOPT_LIST,	&GD->options.scriptFiles },
  { "config",		CMDOPT_STRING,	&GD->options.config },
  { "compileout",	CMDOPT_STRING,	&GD->options.compileOut },
  { "class",		CMDOPT_STRING,  &GD->options.saveclass },
  { "search_paths",	CMDOPT_LIST,	&GD->options.search_paths },
  { "pldoc_server",	CMDOPT_STRING,	&GD->options.pldoc_server },
  { "nosignals",	CMDOPT_BOOL,	&GD->options.nosignals },
#ifdef __WINDOWS__
  { "win_app",		CMDOPT_BOOL,	&GD->options.win_app },
#endif
  { "home",		CMDOPT_STRING,	&GD->defaults.home },

  { NULL,		0,		NULL }
};


static
PRED_IMPL("$cmd_option_val", 2, cmd_option_val, 0)
{ PRED_LD
  char *k;

  term_t key = A1;
  term_t val = A2;

  if ( PL_get_atom_chars(key, &k) )
  { OptDef d = (OptDef)optdefs;

    for( ; d->name; d++ )
    { if ( streq(k, d->name) )
      { switch(d->type)
	{ case CMDOPT_BOOL:
	  { bool *lp = d->address;

	    return PL_unify_bool(val, *lp);
	  }
	  case CMDOPT_SIZE_T:
	  { size_t *lp = d->address;

	    return PL_unify_int64(val, *lp);
	  }
	  case CMDOPT_STRING:
	  { char **sp = d->address;

	    if ( *sp )
	      return PL_unify_chars(val, PL_ATOM|REP_FN, (size_t)-1, *sp);
	    return FALSE;
	  }
	  case CMDOPT_LIST:
	  { opt_list **list = d->address;
	    opt_list *l;
	    term_t tail = PL_copy_term_ref(val);
	    term_t head = PL_new_term_ref();

	    for( l=*list; l; l = l->next)
	    { if ( !PL_unify_list(tail, head, tail) ||
		   !PL_unify_chars(head, PL_ATOM|REP_FN, (size_t)-1, l->opt_val) )
		return FALSE;
	    }

            return PL_unify_nil(tail);
	  }
	}
      }
    }
  }

  return PL_existence_error("cmd_option", key);
}


static
PRED_IMPL("$cmd_option_set", 2, cmd_option_set, 0)
{ char *k, *v;

  term_t key = A1;
  term_t val = A2;

  if ( PL_get_chars(key, &k, CVT_ALL|CVT_EXCEPTION|REP_FN) &&
       PL_get_chars(val, &v, CVT_ALL|CVT_EXCEPTION|REP_FN) )
  { return set_pl_option(k, v);
  }

  return FALSE;
}


int
set_pl_option(const char *name, const char *value)
{ OptDef d = (OptDef)optdefs;

  if ( streq(name, "goal") )
    name = "goals";			/* HACK */

  for( ; d->name; d++ )
  { if ( streq(name, d->name) )
    { switch(d->type)
      { case CMDOPT_BOOL:
	{ bool *val =  d->address;
	  if ( streq(value, "true") )
	    *val = TRUE;
	  else if ( streq(value, "false") )
	    *val = FALSE;
	  else
	    assert(0);
	  return TRUE;
	}
        case CMDOPT_SIZE_T:
	{ size_t *val = d->address;
	  number n;
	  unsigned char *q;

	  if ( str_number((unsigned char *)value, &q, &n, 0) == NUM_OK &&
	       *q == EOS &&
	       intNumber(&n) )
	  { *val = (size_t)n.value.i;
	    succeed;
	  }
	  fail;
	}
	case CMDOPT_STRING:
	{ char **val = d->address;

	  *val = store_string(value);
	  succeed;
	}
        case CMDOPT_LIST:
	{ opt_list **l = d->address;

	  opt_append(l, value);
	  succeed;
	}
        default:
	  assert(0);
      }
    }
  }

  fail;
}


		/********************************
		*         STYLE CHECK           *
		*********************************/

static
PRED_IMPL("$style_check", 2, style_check, 0)
{ PRED_LD
  int n;

  term_t old = A1;
  term_t new = A2;

  if ( PL_unify_integer(old, debugstatus.styleCheck) &&
       PL_get_integer(new, &n) )
  { debugstatus.styleCheck = n;

    succeed;
  }

  fail;
}


		 /*******************************
		 *	       THROW		*
		 *******************************/

static
PRED_IMPL("throw", 1, throw, 0)
{ PRED_LD

  if ( PL_is_variable(A1) )
    return PL_error(NULL, 0, NULL, ERR_INSTANTIATION);

  return PL_raise_exception(A1);
}

static
PRED_IMPL("$urgent_exception", 1, urgent_exception, 0)
{ PRED_LD
  except_class c1 = classify_exception(A1);
  except_class c2 = classify_exception(A2);

  return PL_unify(A3, c2 > c1 ? A2 : A1);
}



		 /*******************************
		 *      PUBLISH PREDICATES	*
		 *******************************/

BeginPredDefs(prims)
  PRED_DEF("=", 2, unify, PL_FA_ISO)
  PRED_DEF("\\=", 2, not_unify, PL_FA_ISO)
  PRED_DEF("unify_with_occurs_check", 2, unify_with_occurs_check, PL_FA_ISO)
  PRED_DEF("subsumes_term", 2, subsumes_term, PL_FA_ISO)
  PRED_DEF("nonvar", 1, nonvar, PL_FA_ISO)
  PRED_DEF("var", 1, var, PL_FA_ISO)
  PRED_DEF("integer", 1, integer, PL_FA_ISO)
  PRED_DEF("float", 1, float, PL_FA_ISO)
#ifdef O_GMP
  PRED_DEF("rational", 1, rational, 0)
#endif
  PRED_DEF("number", 1, number, PL_FA_ISO)
  PRED_DEF("arg", 3, arg, PL_FA_NONDETERMINISTIC|PL_FA_ISO)
  PRED_DEF("atomic", 1, atomic, PL_FA_ISO)
  PRED_DEF("atom", 1, atom, PL_FA_ISO)
  PRED_DEF("string", 1, string, 0)
  PRED_DEF("ground", 1, ground, PL_FA_ISO)
  PRED_DEF("nonground", 2, nonground, 0)
  PRED_DEF("$term_size", 3, term_size, 0)
  PRED_DEF("acyclic_term", 1, acyclic_term, PL_FA_ISO)
  PRED_DEF("cyclic_term", 1, cyclic_term, 0)
  PRED_DEF("$factorize_term", 3, factorize_term, 0)
  PRED_DEF("compound", 1, compound, PL_FA_ISO)
  PRED_DEF("callable", 1, callable, PL_FA_ISO)
  PRED_DEF("==", 2, equal, PL_FA_ISO)
  PRED_DEF("\\==", 2, nonequal, PL_FA_ISO)
  PRED_DEF("compare", 3, compare, PL_FA_ISO)
  PRED_DEF("@<", 2, std_lt, PL_FA_ISO)
  PRED_DEF("@=<", 2, std_leq, PL_FA_ISO)
  PRED_DEF("@>", 2, std_gt, PL_FA_ISO)
  PRED_DEF("@>=", 2, std_geq, PL_FA_ISO)
  PRED_DEF("?=", 2, can_compare, 0)
  PRED_DEF("same_term", 2, same_term, 0)
  PRED_DEF("$term_id", 2, term_id, 0)
  PRED_DEF("functor", 3, functor, PL_FA_ISO)
  PRED_DEF("functor", 4, functor, 0)
  PRED_DEF("=..", 2, univ, PL_FA_ISO)
  PRED_DEF("compound_name_arity", 3, compound_name_arity, 0)
  PRED_DEF("compound_name_arguments", 3, compound_name_arguments, 0)
  PRED_DEF("$filled_array", 4, filled_array, 0)
  PRED_DEF("$unbind_template", 1, unbind_template, 0)
  PRED_DEF("numbervars", 4, numbervars, 0)
  PRED_DEF("var_number", 2, var_number, 0)
  PRED_DEF("term_variables", 2, term_variables2, PL_FA_ISO)
  PRED_DEF("$term_attvar_variables", 2, term_attvar_variables, 0)
  PRED_DEF("term_variables", 3, term_variables3, 0)
  PRED_DEF("term_singletons", 2, term_singletons, 0)
  PRED_DEF("$term_multitons", 2, term_multitons, 0)
  PRED_DEF("term_attvars", 2, term_attvars, 0)
  PRED_DEF("is_most_general_term", 1, is_most_general_term, 0)
  PRED_DEF("$free_variable_set", 3, free_variable_set, 0)
  PRED_DEF("unifiable", 3, unifiable, 0)
#ifdef O_TERMHASH
  PRED_DEF("term_hash", 4, term_hash4, 0)
#endif
#ifdef O_LIMIT_DEPTH
  PRED_DEF("$depth_limit_except", 3, depth_limit_except, 0)
  PRED_DEF("$depth_limit_false",  3, depth_limit_false, 0)
  PRED_DEF("$depth_limit", 3, pl_depth_limit, 0)
  PRED_DEF("$depth_limit_true", 5, pl_depth_limit_true, PL_FA_NONDETERMINISTIC)
#endif
#ifdef O_INFERENCE_LIMIT
  PRED_DEF("$inference_limit", 2, pl_inference_limit, 0)
  PRED_DEF("$inference_limit_true", 3, pl_inference_limit_true,
           PL_FA_NONDETERMINISTIC)
  PRED_DEF("$inference_limit_false", 1, inference_limit_false, 0)
  PRED_DEF("$inference_limit_except", 3, inference_limit_except, 0)
#endif
  PRED_DEF("atom_length", 2, atom_length, PL_FA_ISO)
  PRED_DEF("name", 2, name, 0)
  PRED_DEF("atom_chars", 2, atom_chars, PL_FA_ISO)
  PRED_DEF("atom_codes", 2, atom_codes, PL_FA_ISO)
  PRED_DEF("atom_concat", 3, atom_concat, PL_FA_NONDETERMINISTIC|PL_FA_ISO)
  PRED_DEF("atomic_concat", 3, atomic_concat, 0)
  PRED_DEF("number_chars", 2, number_chars, PL_FA_ISO)
  PRED_DEF("number_codes", 2, number_codes, PL_FA_ISO)
  PRED_DEF("number_string", 2, number_string, 0)
  PRED_DEF("char_code", 2, char_code, PL_FA_ISO)
  PRED_DEF("$is_char_code", 1, is_char_code, 0)
  PRED_DEF("$is_char", 1, is_char, 0)
  PRED_DEF("$is_code_list", 2, is_code_list, 0)
  PRED_DEF("$is_char_list", 2, is_char_list, 0)
  PRED_DEF("atom_number", 2, atom_number, 0)
  PRED_DEF("collation_key", 2, collation_key, 0)
  PRED_DEF("atomic_list_concat", 3, atomic_list_concat, 0)
  PRED_DEF("atomic_list_concat", 2, atomic_list_concat, 0)
  PRED_DEF("string_concat", 3, string_concat, PL_FA_NONDETERMINISTIC)
  PRED_DEF("sub_string", 5, sub_string, PL_FA_NONDETERMINISTIC)
  PRED_DEF("string_length", 2, string_length, 0)
  PRED_DEF("atomics_to_string", 3, atomics_to_string, 0)
  PRED_DEF("atomics_to_string", 2, atomics_to_string, 0)
  PRED_DEF("sub_atom_icasechk", 3, sub_atom_icasechk, 0)
  PRED_DEF("statistics", 2, statistics, 0)
  PRED_DEF("$cmd_option_val", 2, cmd_option_val, 0)
  PRED_DEF("$cmd_option_set", 2, cmd_option_set, 0)
  PRED_DEF("$style_check", 2, style_check, 0)
  PRED_DEF("deterministic", 1, deterministic, 0)
  PRED_DEF("setarg", 3, setarg, 0)
  PRED_DEF("nb_setarg", 3, nb_setarg, 0)
  PRED_DEF("nb_linkarg", 3, nb_linkarg, 0)
  PRED_DEF("$skip_list", 3, skip_list, 0)
  PRED_DEF("throw", 1, throw, PL_FA_ISO)
  PRED_DEF("$urgent_exception", 1, urgent_exception, 0)
EndPredDefs<|MERGE_RESOLUTION|>--- conflicted
+++ resolved
@@ -692,11 +692,7 @@
 
   Mark(m);
   LD->mark_bar = NO_MARK_BAR;		/* see also unify_all_trail_ptrs() */
-<<<<<<< HEAD
-  rc = do_unify(t1, t2 PASS_LD);
-=======
   rc = do_unify(t1, t2);
->>>>>>> f6e856bd
   DiscardMark(m);
 
   if ( rc == TRUE )
@@ -4577,11 +4573,7 @@
     return PL_domain_error("non_empty_atom", sep);
   }
 
-<<<<<<< HEAD
-  return split_atom(list, &st, atom PASS_LD);
-=======
   return split_atom(list, &st, atom);
->>>>>>> f6e856bd
 }
 
 
@@ -5164,28 +5156,18 @@
 /* $depth_limit(+Limit, -OldLimit, -DepthReached)
 */
 
-<<<<<<< HEAD
-static int
-unify_depth_LD(term_t t, size_t depth ARG_LD)
-=======
 #define unify_depth_LD(t, depth) LDFUNC(unify_depth_LD, t, depth)
 static int
 unify_depth_LD(DECL_LD term_t t, size_t depth)
->>>>>>> f6e856bd
 { if ( depth == DEPTH_NO_LIMIT )
     return PL_unify_atom(t, ATOM_inf);
   else
     return PL_unify_uint64(t, depth);
 }
 
-<<<<<<< HEAD
-static int
-get_depth_LD(term_t t, size_t *depth ARG_LD)
-=======
 #define get_depth_LD(t, depth) LDFUNC(get_depth_LD, t, depth)
 static int
 get_depth_LD(DECL_LD term_t t, size_t *depth)
->>>>>>> f6e856bd
 { atom_t a;
 
   if ( PL_get_atom(t, &a) && a == ATOM_inf )
@@ -5196,20 +5178,14 @@
   return PL_get_size_ex(t, depth);
 }
 
-<<<<<<< HEAD
-#define unify_depth(t, d) unify_depth_LD(t, d PASS_LD)
-#define get_depth(t, d)   get_depth_LD(t, d PASS_LD)
-=======
 #define unify_depth(t, d) unify_depth_LD(t, d)
 #define get_depth(t, d)   get_depth_LD(t, d)
->>>>>>> f6e856bd
 
 static
 PRED_IMPL("$depth_limit", 3, pl_depth_limit, 0)
 { GET_LD
   size_t levels;
   size_t clevel = levelFrame(environment_frame) - 1;
-<<<<<<< HEAD
 
   if ( PL_get_size_ex(A1, &levels) )
   { if ( unify_depth(A2, LD->depth_info.limit) &&
@@ -5219,17 +5195,6 @@
       if ( newlimit < clevel )
 	return PL_representation_error("depth_limit");
 
-=======
-
-  if ( PL_get_size_ex(A1, &levels) )
-  { if ( unify_depth(A2, LD->depth_info.limit) &&
-	 unify_depth(A3, LD->depth_info.reached) )
-    { size_t newlimit = clevel + levels + 1; /* 1 for the catch/3 */
-
-      if ( newlimit < clevel )
-	return PL_representation_error("depth_limit");
-
->>>>>>> f6e856bd
       LD->depth_info.limit   = newlimit;
       LD->depth_info.reached = clevel;
 
