--- conflicted
+++ resolved
@@ -89,16 +89,10 @@
 } tbl_component;
 
 typedef struct tbl_status
-<<<<<<< HEAD
-{ tbl_component *scc;
-  int		 hsc;
-  int		 iac;
-=======
 { tbl_component *scc;				/* The SCC we are working on */
   int		 hsc;				/* We have an active SCC */
   int		 iac;				/* We are in answer completion */
   int		 iap;				/* We are in assert propagation */
->>>>>>> f6e856bd
 } tbl_status;
 
 void save_tabling_status(tbl_status *stat);
