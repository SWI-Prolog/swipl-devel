--- conflicted
+++ resolved
@@ -140,8 +140,6 @@
 Module
 isCurrentModule__LD(atom_t name ARG_LD)
 { return lookupHTable(GD->tables.modules, (void*)name);
-<<<<<<< HEAD
-=======
 }
 
 
@@ -185,7 +183,6 @@
     }
     PL_UNLOCK(L_MODULE);
   }
->>>>>>> 88812e34
 }
 
 
