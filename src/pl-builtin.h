--- conflicted
+++ resolved
@@ -280,6 +280,12 @@
 #define _API_STUB_3(...)	{GET_LD __VA_ARGS__;}
 
 #if (defined(O_PLMT) || defined(O_MULTIPLE_ENGINES)) && USE_LD_MACROS
+
+#ifdef __GNUC__
+/* Instructing GCC to treat this as a system header greatly simplifies
+ * diagnostic output when, for example, getting a no_local_ld error. */
+#pragma GCC system_header
+#endif
 
 /* These are defined in pl-setup.c, but they'll never actually get used.
  * They're just here for scope-detection. */
@@ -318,51 +324,6 @@
  * the above.
  */
 #ifdef __GNUC__
-<<<<<<< HEAD
-=======
-/* Instructing GCC to treat this as a system header greatly simplifies
- * diagnostic output when, for example, getting a no_local_ld error. */
-#pragma GCC system_header
-#endif
-
-/* These are defined in pl-setup.c, but they'll never actually get used.
- * They're just here for scope-detection. */
-const extern intptr_t __PL_ld;
-const extern intptr_t PL__ctx;
-
-/* __FIND_LD uses the C11 _Generic operator to resolve to the first
- * expression iff it is recognized as a PL_local_data_t* in the current
- * context, otherwise the engine of the second iff it is a control_t,
- * otherwise the third. Since the above const declarations are in global
- * scope and have type intptr_t, they will fail this test safely (i.e.
- * without causing an undefined reference or syntax error) if no shadowing
- * declaration has been made at block scope. And, since they are concrete
- * variables set to a constant -1, a debugger can use the actual __FIND_LD
- * function defined in pl-setup.c to resolve LD or LD-based expressions at
- * debug-time, even if (like GDB) it doesn't recognize the _Generic operator.
- */
-PL_local_data_t* __FIND_LD(PL_local_data_t *pl_ld, control_t pl_ctx, PL_local_data_t *fallback);
-#define __FIND_LD(pl_ld, pl_ctx, fallback) \
-	_Generic \
-	( (pl_ld), \
-	  PL_local_data_t*: (PL_local_data_t*)(pl_ld), \
-	  default: _Generic \
-	  ( (pl_ctx), \
-	    control_t: ((control_t)(pl_ctx))->engine, \
-	    default: (fallback) \
-	  ) \
-	)
-
-/* Abusing a GCC idiosyncracy here (don't call it a bug, they might fix it)
- * because I haven't found ANY documented way to exercise control over which
- * macros are recorded in the object file at -g3. In GCC, when a macro def
- * is pushed and then popped, it gets removed from the list of macros
- * presented to the debugger. The debugger will then fall back to the real
- * definition of __FIND_LD present in pl-setup.c rather than stumbling on
- * the above.
- */
-#ifdef __GNUC__
->>>>>>> fc610f2e
 # pragma push_macro("__FIND_LD")
 # pragma pop_macro("__FIND_LD")
 #endif
