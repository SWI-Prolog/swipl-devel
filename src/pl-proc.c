--- conflicted
+++ resolved
@@ -56,8 +56,6 @@
 static int	setDynamicDefinition_unlocked(Definition def, bool isdyn);
 static void	registerDirtyDefinition(Definition def ARG_LD);
 static void	unregisterDirtyDefinition(Definition def);
-<<<<<<< HEAD
-=======
 static gen_t	ddi_oldest_generation(DirtyDefInfo ddi);
 
 #ifdef O_DEBUG
@@ -66,7 +64,6 @@
 #define unprotectCRef(cref) (void)0
 #define protectCRef(cref)   (void)0
 #endif
->>>>>>> 8dbdb770
 
 /* Enforcing this limit demands we propagate NULL from lookupProcedure()
    through the whole system.  This is not done
@@ -179,10 +176,7 @@
   if ( false(def, P_FOREIGN|P_THREAD_LOCAL) )	/* normal Prolog predicate */
   { deleteIndexes(&def->impl.clauses, TRUE);
     removeClausesPredicate(def, 0, FALSE);
-<<<<<<< HEAD
-=======
     freeHeap(def->impl.any.args, sizeof(arg_info)*def->functor->arity);
->>>>>>> 8dbdb770
   } else					/* foreign and thread-local */
   { DEBUG(MSG_PROC_COUNT, Sdprintf("Unalloc foreign/thread-local: %s\n",
 				   predicateName(def)));
@@ -191,14 +185,11 @@
       destroyLocalDefinitions(def);
 #endif
   }
-<<<<<<< HEAD
-=======
 
   if ( def->tabling )
   { freeHeap(def->tabling, sizeof(*def->tabling));
     def->tabling = NULL;
   }
->>>>>>> 8dbdb770
 
   DEBUG(MSG_CGC_PRED,
 	Sdprintf("destroyDefinition(%s)\n", predicateName(def)));
@@ -1281,10 +1272,6 @@
   def->impl.clauses.number_of_clauses++;
   if ( false(clause, UNIT_CLAUSE) )
     def->impl.clauses.number_of_rules++;
-<<<<<<< HEAD
-  ATOMIC_INC(&GD->statistics.clauses);
-=======
->>>>>>> 8dbdb770
   if ( true(def, P_DIRTYREG) )
     ATOMIC_INC(&GD->clauses.dirty);
 #ifdef O_LOGICAL_UPDATE
@@ -1529,25 +1516,8 @@
 
 static int WUNUSED			/* FALSE if there was an error */
 announceErasedClause(Clause clause)
-<<<<<<< HEAD
-{
-#if O_DEBUGGER
-  int rc;
-  Definition def = clause->predicate;
-
-  rc = clearBreakPointsClause(clause) >= 0;
-  if ( PROCEDURE_event_hook1 &&
-       def != PROCEDURE_event_hook1->definition )
-    rc = callEventHook(PLEV_ERASED_CLAUSE, clause) && rc;
-
-  return rc;
-#endif
-
-  return TRUE;
-=======
 { return ( clearBreakPointsClause(clause) >= 0 &&
 	   callEventHook(PLEV_ERASED_CLAUSE, clause) );
->>>>>>> 8dbdb770
 }
 
 
@@ -1651,12 +1621,9 @@
       cleanClauseIndexes(def, &def->impl.clauses, ddi, start);
       UNLOCKDEF(def);
     }
-<<<<<<< HEAD
-=======
     gen_t active = ddi_oldest_generation(ddi);
     if ( start < active )
       active = start;
->>>>>>> 8dbdb770
     free_lingering(&def->lingering, active);
 
     DEBUG(CHK_SECURE,
@@ -2358,15 +2325,9 @@
     if ( addHTable(GD->procedures.dirty, def, ddi) == ddi )
     { set(def, P_DIRTYREG);
       ATOMIC_ADD(&GD->clauses.dirty, def->impl.clauses.number_of_clauses);
-<<<<<<< HEAD
-    }
-    else
-      PL_free(ddi);			/* someone else did this */
-=======
     } else
     { PL_free(ddi);			/* someone else did this */
     }
->>>>>>> 8dbdb770
   }
   if ( !isSignalledGCThread(SIG_CLAUSE_GC PASS_LD) &&	/* already asked for */
        !GD->clauses.cgc_active &&	/* currently running */
