/*  Part of SWI-Prolog

    Author:        Jan Wielemaker
    E-mail:        J.Wielemaker@vu.nl
    WWW:           http://www.swi-prolog.org
    Copyright (c)  1985-2021, University of Amsterdam
                              VU University Amsterdam
			      CWI, Amsterdam
			      SWI-Prolog Solutions b.v.
    All rights reserved.

    Redistribution and use in source and binary forms, with or without
    modification, are permitted provided that the following conditions
    are met:

    1. Redistributions of source code must retain the above copyright
       notice, this list of conditions and the following disclaimer.

    2. Redistributions in binary form must reproduce the above copyright
       notice, this list of conditions and the following disclaimer in
       the documentation and/or other materials provided with the
       distribution.

    THIS SOFTWARE IS PROVIDED BY THE COPYRIGHT HOLDERS AND CONTRIBUTORS
    "AS IS" AND ANY EXPRESS OR IMPLIED WARRANTIES, INCLUDING, BUT NOT
    LIMITED TO, THE IMPLIED WARRANTIES OF MERCHANTABILITY AND FITNESS
    FOR A PARTICULAR PURPOSE ARE DISCLAIMED. IN NO EVENT SHALL THE
    COPYRIGHT OWNER OR CONTRIBUTORS BE LIABLE FOR ANY DIRECT, INDIRECT,
    INCIDENTAL, SPECIAL, EXEMPLARY, OR CONSEQUENTIAL DAMAGES (INCLUDING,
    BUT NOT LIMITED TO, PROCUREMENT OF SUBSTITUTE GOODS OR SERVICES;
    LOSS OF USE, DATA, OR PROFITS; OR BUSINESS INTERRUPTION) HOWEVER
    CAUSED AND ON ANY THEORY OF LIABILITY, WHETHER IN CONTRACT, STRICT
    LIABILITY, OR TORT (INCLUDING NEGLIGENCE OR OTHERWISE) ARISING IN
    ANY WAY OUT OF THE USE OF THIS SOFTWARE, EVEN IF ADVISED OF THE
    POSSIBILITY OF SUCH DAMAGE.
*/

/*#define O_DEBUG 1*/
#include "pl-proc.h"
#include "pl-comp.h"
#include "pl-dbref.h"
#include "pl-event.h"
#include "pl-tabling.h"
#include "pl-transaction.h"
#include "pl-util.h"
#include "pl-supervisor.h"
#include "pl-index.h"
#include "pl-srcfile.h"
#include "pl-pro.h"
#include "pl-modul.h"
#include "pl-wam.h"
#include "pl-fli.h"
#include "pl-gc.h"
#include "pl-funct.h"

/* - - - - - - - - - - - - - - - - - - - - - - - - - - - - - - - - - - - - -
General  handling  of  procedures:  creation;  adding/removing  clauses;
finding source files, etc.
- - - - - - - - - - - - - - - - - - - - - - - - - - - - - - - - - - - - - */

#undef LD
#define LD LOCAL_LD

#if USE_LD_MACROS
#define	visibleProcedure(f, m)		LDFUNC(visibleProcedure, f, m)
#define	registerDirtyDefinition(def)	LDFUNC(registerDirtyDefinition, def)
#endif /*USE_LD_MACROS*/

#define LDFUNC_DECLARATIONS

static void	resetProcedure(Procedure proc, bool isnew);
static atom_t	autoLoader(Definition def);
static Procedure visibleProcedure(functor_t f, Module m);
static void	freeClauseRef(ClauseRef cref);
static int	setDynamicDefinition_unlocked(Definition def, bool isdyn);
static void	registerDirtyDefinition(Definition def);
static void	unregisterDirtyDefinition(Definition def);
static gen_t	ddi_oldest_generation(DirtyDefInfo ddi);

#undef LDFUNC_DECLARATIONS

#ifdef O_DEBUG
static int	isProtectedCRef(ClauseRef cref);
#else
#define unprotectCRef(cref) (void)0
#define protectCRef(cref)   (void)0
#endif

/* Enforcing this limit demands we propagate NULL from lookupProcedure()
   through the whole system.  This is not done
*/
#define O_PROGLIMIT_INCL_PRED 0
#define SIZEOF_PROC (sizeof(struct procedure) + sizeof(struct definition))

Procedure
lookupProcedure(functor_t f, Module m)
{ GET_LD
  Procedure proc, oproc;
  Definition def;

  if ( (proc = lookupHTable(m->procedures, (void *)f)) )
  { DEBUG(MSG_PROC, Sdprintf("lookupProcedure(%s) --> %s\n",
			     PL_atom_chars(m->name),
			     procedureName(proc)));
    return proc;
  }

#if O_PROGLIMIT_INCL_PRED
  if ( m->code_limit &&
       m->code_size + SIZEOF_PROC > m->code_limit )
  { PL_error(NULL, 0, NULL, ERR_RESOURCE, ATOM_program_space);
    return NULL;
  }
#endif

  proc = (Procedure)  allocHeapOrHalt(sizeof(struct procedure));
  def  = (Definition) allocHeapOrHalt(sizeof(struct definition));
  proc->definition = def;
  proc->flags      = 0;
  proc->source_no  = 0;

  memset(def, 0, sizeof(*def));
  def->functor = valueFunctor(f);
  def->module  = m;
  def->shared  = 1;
  if ( def->functor->arity > 0 )
  { def->impl.any.args = allocHeapOrHalt(sizeof(arg_info)*def->functor->arity);
    memset(def->impl.any.args, 0, sizeof(arg_info)*def->functor->arity);
  } else
  { def->impl.any.args = NULL;
  }
  resetProcedure(proc, TRUE);

  DEBUG(MSG_PROC_COUNT, Sdprintf("Created %s\n", procedureName(proc)));
  ATOMIC_INC(&GD->statistics.predicates);
  ATOMIC_ADD(&m->code_size, SIZEOF_PROC);

  if ( (oproc=addHTable(m->procedures, (void *)f, proc)) == proc )
  { return proc;
  } else
  { unallocProcedure(proc);
    return oproc;
  }
}


/* - - - - - - - - - - - - - - - - - - - - - - - - - - - - - - - - - - - - -
lingerDefinition() deals with (undefined) definitions  that are replaced
due to importing. These definitions can be   in  use with other threads.
This needs to be improved, possibly using a technique similar to the RDF
database. For now, we merely collect them in  a single place, so we know
what is going on. In addition, we can collect lingering definitions when
destroying a module, resulting in leak-free temporary modules.
- - - - - - - - - - - - - - - - - - - - - - - - - - - - - - - - - - - - - */

void
lingerDefinition(Definition def)
{ ListCell c = allocHeapOrHalt(sizeof(*c));
  Module m = def->module;
  ListCell o;

  c->value     = def;
  do
  { o            = m->lingering;
    c->next      = o;
  } while( !COMPARE_AND_SWAP_PTR(&m->lingering, o, c) );

  DEBUG(MSG_PROC_COUNT, Sdprintf("Linger %s\n", predicateName(def)));
  ATOMIC_SUB(&m->code_size, sizeof(*def));
  ATOMIC_DEC(&GD->statistics.predicates);

  /*GC_LINGER(def);*/
}


/* - - - - - - - - - - - - - - - - - - - - - - - - - - - - - - - - - - - - -
destroyDefinition() is called to destroy predicates from destroyModule()
as well as destroying thread-local  instantiations   while  a  thread is
being terminated. In both  cases  is  the   predicate  known  to  be not
referenced.

However, we cannot simply discard  everything   as  the predicate may be
involved in clause-GC. Therefore we need to leave the entire cleaning to
clause-GC. This is somewhat slower than  the   old  way around. The good
news is the it works towards more   general garbage collection for code,
e.g., eventually we may be able  to   destroy  modules even if we cannot
guarantee they are not in use.
- - - - - - - - - - - - - - - - - - - - - - - - - - - - - - - - - - - - - */

void
destroyDefinition(Definition def)
{ ATOMIC_DEC(&GD->statistics.predicates);
  ATOMIC_SUB(&def->module->code_size, sizeof(*def));

  DEBUG(MSG_CGC_PRED,
	Sdprintf("destroyDefinition(%s)\n", predicateName(def)));

  freeCodesDefinition(def, FALSE);

  if ( false(def, P_FOREIGN|P_THREAD_LOCAL) )	/* normal Prolog predicate */
  { GET_LD

    deleteIndexesDefinition(def);
    removeClausesPredicate(def, 0, FALSE);
<<<<<<< HEAD
    registerDirtyDefinition(def PASS_LD);
=======
    registerDirtyDefinition(def);
>>>>>>> f6e856bd
    DEBUG(MSG_PROC_COUNT, Sdprintf("Erased %s\n", predicateName(def)));
    def->module = NULL;
    set(def, P_ERASED);

    return;
  } else					/* foreign and thread-local */
  { DEBUG(MSG_PROC_COUNT, Sdprintf("Unalloc foreign/thread-local: %s\n",
				   predicateName(def)));
#ifdef O_PLMT
    if ( true(def, P_THREAD_LOCAL) )
      destroyLocalDefinitions(def);
#endif
  }

  if ( def->tabling )
    freeHeap(def->tabling, sizeof(*def->tabling));

  DEBUG(MSG_PROC_COUNT, Sdprintf("Unalloc %s\n", predicateName(def)));
  freeHeap(def, sizeof(*def));
}


void
unallocProcedure(Procedure proc)
{ Definition def = proc->definition;
  Module m = def->module;

  if ( unshareDefinition(def) == 0 )
  { DEBUG(MSG_PROC, Sdprintf("Reclaiming %s\n", predicateName(def)));
    destroyDefinition(def);
  }
  if ( proc->source_no )
    releaseSourceFileNo(proc->source_no);
  freeHeap(proc, sizeof(*proc));
  if ( m )
    ATOMIC_SUB(&m->code_size, sizeof(*proc));
}


/* - - - - - - - - - - - - - - - - - - - - - - - - - - - - - - - - - - - - -
Add (import) a definition to a module.  Used by loadImport() for loading
states and QLF files. Must be merged with import/1.
- - - - - - - - - - - - - - - - - - - - - - - - - - - - - - - - - - - - - */

int
importDefinitionModule(Module m, Definition def, int flags)
{ GET_LD
  functor_t functor = def->functor->functor;
  Procedure proc;
  int rc = TRUE;

  LOCKMODULE(m);
  if ( (proc = lookupHTable(m->procedures, (void *)functor)) )
  { if ( proc->definition != def )
    { if ( !isDefinedProcedure(proc) )
      { Definition odef = proc->definition;

	shareDefinition(def);
	proc->definition = def;
	if ( unshareDefinition(odef) == 0 )
	  lingerDefinition(odef);
      } else
      { if ( !(flags&PROC_WEAK) )
	  rc = warning("Failed to import %s into %s",
		       predicateName(def), PL_atom_chars(m->name));
      }
    }
  } else
  { proc = (Procedure) allocHeapOrHalt(sizeof(struct procedure));
    shareDefinition(def);
    proc->definition = def;
    proc->flags      = flags;
    proc->source_no  = 0;
    addNewHTable(m->procedures, (void *)functor, proc);
  }
  UNLOCKMODULE(m);

  return rc;
}



/* - - - - - - - - - - - - - - - - - - - - - - - - - - - - - - - - - - - - -
resetProcedure() is called  by  lookupProcedure()   for  new  ones,  and
abolishProcedure() by abolish/2.

There are two cases where a  complete  reset   is  safe:  if  this is an
unreferenced dynamic predicate and if this is   a  predicate that has no
clause-list. Such predicates can't be active  and can't become active as
that requires clauses which, even under  MT,   can  only  be added after
locking the L_PREDICATE mutex.
- - - - - - - - - - - - - - - - - - - - - - - - - - - - - - - - - - - - - */

static void
resetProcedure(Procedure proc, bool isnew)
{ Definition def = proc->definition;

  if ( (true(def, P_DYNAMIC) /*&& def->references == 0*/) ||
       !def->impl.any.defined )
    isnew = TRUE;

  if ( true(def, P_DIRTYREG) )
    ATOMIC_SUB(&GD->clauses.dirty, def->impl.clauses.number_of_clauses);

  def->flags ^= def->flags & ~(SPY_ME|P_DIRTYREG);
  if ( stringAtom(def->functor->name)[0] != '$' )
    set(def, TRACE_ME);
  def->impl.clauses.number_of_clauses = 0;
  if ( def->events )
    destroy_event_list(&def->events);
  if ( def->tabling )
    tbl_reset_tabling_attributes(def);

  if ( isnew )
  { deleteIndexes(&def->impl.clauses, TRUE);
    freeCodesDefinition(def, FALSE);
  } else
    freeCodesDefinition(def, TRUE);	/* carefully sets to S_VIRGIN */
}


Procedure
isCurrentProcedure(DECL_LD functor_t f, Module m)
{ return lookupHTable(m->procedures, (void *)f);
}


ClauseRef
hasClausesDefinition(Definition def)
{ if ( false(def, P_FOREIGN|P_THREAD_LOCAL) &&
       def->impl.clauses.first_clause )
  { GET_LD
    ClauseRef c;
    gen_t generation = global_generation();

    acquire_def(def);
    for(c = def->impl.clauses.first_clause; c; c = c->next)
    { Clause cl = c->value.clause;

      if ( visibleClauseCNT(cl, generation) )
	break;
    }
    release_def(def);

    return c;
  }

  return NULL;
}


bool
isDefinedProcedure(Procedure proc)
{ Definition def = proc->definition;

  if ( true(def, PROC_DEFINED) )
    succeed;

  return hasClausesDefinition(def) ? TRUE : FALSE;
}


/* - - - - - - - - - - - - - - - - - - - - - - - - - - - - - - - - - - - - -
Find a procedure for defining it.  Here   we check whether the procedure
to be defined is a system predicate.
- - - - - - - - - - - - - - - - - - - - - - - - - - - - - - - - - - - - - */

Procedure
isStaticSystemProcedure(functor_t fd)
{ GET_LD
  Procedure proc;

  if ( !SYSTEM_MODE &&
       MODULE_system &&
       (proc=isCurrentProcedure(fd, MODULE_system)) &&
       true(proc->definition, P_LOCKED) &&
       false(proc->definition, P_DYNAMIC) )
    return proc;

  return NULL;
}


int
checkModifySystemProc(functor_t fd)
{ Procedure proc;

  if ( (proc = isStaticSystemProcedure(fd)) &&
       true(proc->definition, P_ISO) )
    return PL_error(NULL, 0, NULL, ERR_MODIFY_STATIC_PROC, proc);

  succeed;
}


int
overruleImportedProcedure(Procedure proc, Module target)
{ GET_LD
  Definition def = proc->definition;	/* we do *not* want a thread-local version */

  if ( true(def, P_AUTOLOAD) )
    return PL_error(NULL, 0, NULL, ERR_PERMISSION_PROC,
		    ATOM_redefine, ATOM_imported_procedure, proc);

  if ( def->module == target )
    return TRUE;

  if ( true(def->module, M_SYSTEM) )
  { return PL_error(NULL, 0, NULL, ERR_PERMISSION_PROC,
		    ATOM_redefine, ATOM_built_in_procedure, proc);
  } else
  { if ( proc->flags & PROC_WEAK )
    { if ( truePrologFlag(PLFLAG_WARN_OVERRIDE_IMPLICIT_IMPORT) )
      { term_t pi;

	if ( !(pi=PL_new_term_ref()) ||
	     !PL_unify_predicate(pi, proc, GP_NAMEARITY) ||
	     !printMessage(ATOM_warning,
			   PL_FUNCTOR_CHARS, "ignored_weak_import", 2,
			     PL_ATOM, target->name,
			     PL_TERM, pi) )
	  return FALSE;
      }

      abolishProcedure(proc, target);
      return TRUE;
    }
  }

  return PL_error(NULL, 0, NULL, ERR_PERMISSION_PROC,
		  ATOM_redefine, ATOM_imported_procedure, proc);
}


/* - - - - - - - - - - - - - - - - - - - - - - - - - - - - - - - - - - - - -
lookupProcedureToDefine() locates the proc for  a   functor  in a module
with the aim of providing a  definition   for  this  procedure, e.g., to
declare it as a meta-predicate, dynamic, etc.
- - - - - - - - - - - - - - - - - - - - - - - - - - - - - - - - - - - - - */

Procedure
lookupProcedureToDefine(functor_t def, Module m)
{ GET_LD
  Procedure proc;

  if ( (proc = isCurrentProcedure(def, m)) )
  { if ( !overruleImportedProcedure(proc, m) )
      return NULL;

    return proc;
  }

  if ( checkModifySystemProc(def) )
    return lookupProcedure(def, m);

  return NULL;
}


Procedure
getDefinitionProc(Definition def)
{ GET_LD
  Procedure proc = isCurrentProcedure(def->functor->functor, def->module);
  assert(proc);
  return proc;
}


void
shareDefinition(Definition def)
{ int shared = ATOMIC_INC(&def->shared);
  assert(shared > 0);
  (void)shared;
}


int
unshareDefinition(Definition def)
{ return ATOMIC_DEC(&def->shared);
}


/* - - - - - - - - - - - - - - - - - - - - - - - - - - - - - - - - - - - - -
get_functor() translates term  of  the   format  +Name/+Arity  into  the
internal functor represenation. It fails and  raises an exception on the
various possible format or representation errors.  ISO compliant.
- - - - - - - - - - - - - - - - - - - - - - - - - - - - - - - - - - - - - */

static int
get_arity(term_t t, int extra, int maxarity, int *arity)
{ int a;

  if ( !PL_get_integer_ex(t, &a) )
    fail;
  if ( a < 0 )
    return PL_error(NULL, 0, NULL, ERR_DOMAIN,
		    ATOM_not_less_than_zero, t);
  a += extra;
  if ( maxarity >= 0 && a > maxarity )
  { char buf[100];

    Ssprintf(buf, "limit is %d, request = %d", maxarity, a);

    return PL_error(NULL, 0, buf,
		    ERR_REPRESENTATION, ATOM_max_procedure_arity);
  }

  *arity = a;

  return TRUE;
}


int
get_functor(term_t descr, functor_t *fdef, Module *m, term_t h, int how)
{ GET_LD
  term_t head;
  int dcgpi=FALSE;

  if ( !(how&GP_NOT_QUALIFIED) )
  { head = PL_new_term_ref();
    if ( !PL_strip_module(descr, m, head) )
      return FALSE;
  } else
  { head = descr;
  }

  if ( PL_is_functor(head, FUNCTOR_divide2) ||
       (dcgpi=PL_is_functor(head, FUNCTOR_gdiv2)) )
  { term_t a = PL_new_term_ref();
    atom_t name;
    int arity = 0;

    _PL_get_arg(1, head, a);
    if ( !PL_get_atom_ex(a, &name) )
      fail;
    _PL_get_arg(2, head, a);
    if ( !get_arity(a,
		    (dcgpi ? 2 : 0),
		    (how&GF_PROCEDURE) ? MAXARITY : -1,
		    &arity ) )
      fail;
    *fdef = PL_new_functor(name, arity);
    if ( h )
      PL_put_term(h, head);

    succeed;
  } else if ( !(how&GF_NAMEARITY) && PL_get_functor(head, fdef) )
  { if ( h )
      PL_put_term(h, head);

    succeed;
  } else
  { if ( how & GP_TYPE_QUIET )
      fail;
    else
      return PL_error(NULL, 0, NULL, ERR_TYPE,
		      ATOM_predicate_indicator, head);
  }
}


int
get_head_functor(DECL_LD term_t head, functor_t *fdef, int how)
{ FunctorDef fd;

  if ( !PL_get_functor(head, fdef) )
  { if ( how&GP_TYPE_QUIET )
      fail;
    else
      return PL_error(NULL, 0, NULL, ERR_TYPE, ATOM_callable, head);
  }

  fd = valueFunctor(*fdef);

  if ( fd->arity > MAXARITY )
  { if ( how&GP_TYPE_QUIET )
    { fail;
    } else
    { char buf[100];

      Ssprintf(buf, "limit is %d, request = %d", MAXARITY, fd->arity);

      return PL_error(NULL, 0, buf,
		      ERR_REPRESENTATION, ATOM_max_procedure_arity);
    }
  }

  if ( !isCallableAtom(fd->name) )
  { if ( how&GP_TYPE_QUIET )
    { fail;
    } else
    { return PL_error(NULL, 0, NULL,
		      ERR_TYPE, ATOM_callable, head);
    }
  }

  succeed;
}


/* - - - - - - - - - - - - - - - - - - - - - - - - - - - - - - - - - - - - -
Get the specified procedure from a   Prolog  argument.  This argument is
either a head or a term of the form module:head.  If `create' is TRUE, a
procedure is created in the module.  Otherwise, the system traverses the
module-inheritance chain to find the existing procedure.
- - - - - - - - - - - - - - - - - - - - - - - - - - - - - - - - - - - - - */

#define get_module(mname, how) LDFUNC(get_module, mname, how)
static Module
get_module(DECL_LD atom_t mname, int how)
{ if ( mname )
  { switch(how&GP_HOW_MASK)
    { case GP_CREATE:
      case GP_DEFINE:
	return lookupModule(mname);
      case GP_FIND:
      case GP_FINDHERE:
      case GP_RESOLVE:
      { Module m;
	if ( (m=isCurrentModule(mname)) )
	  return m;
	return MODULE_user;
      }
    }
  }

  return (environment_frame ? contextModule(environment_frame)
			    : MODULE_user);
}


int
get_procedure(term_t descr, Procedure *proc, term_t h, int how)
{ GET_LD
  atom_t mname = 0;
  Module m = NULL;
  functor_t fdef;
  Procedure p;

  if ( (how&GP_NAMEARITY) )
  { if ( !get_functor(descr, &fdef, &m, h,
		      GF_PROCEDURE|(how&GP_TYPE_QUIET)) )
      fail;
  } else
  { term_t head = PL_new_term_ref();
    Word p;

    if ( !(p=stripModuleName(valTermRef(descr), &mname)) )
      return FALSE;
    *valTermRef(head) = linkValNoG(p);

    if ( !(m = get_module(mname, how)) )
      return FALSE;

    if ( h )
      PL_put_term(h, head);

    if ( !get_head_functor(head, &fdef, how) )
      fail;
  }

  switch( how & GP_HOW_MASK )
  { case GP_CREATE:
      *proc = lookupBodyProcedure(fdef, m);
      break;
    case GP_FINDHERE:
      if ( (p = isCurrentProcedure(fdef, m)) )
      { *proc = p;
        break;
      }
      goto notfound;
    case GP_FIND:
      if ( (p = visibleProcedure(fdef, m)) )
      { *proc = p;
        goto out;
      }
      goto notfound;
    case GP_DEFINE:
      if ( (p = lookupProcedureToDefine(fdef, m)) )
      { *proc = p;
        break;
      }
      fail;				/* permission error */
    case GP_RESOLVE:
      if ( (p = resolveProcedure(fdef, m)) )
      { *proc = p;
        break;
      }
      goto notfound;
    default:
      assert(0);
  }
out:
  succeed;

notfound:
  if ( (how & GP_EXISTENCE_ERROR) )
    return PL_error(NULL, 0, NULL, ERR_EXISTENCE, ATOM_procedure, descr);
  fail;
}

/* - - - - - - - - - - - - - - - - - - - - - - - - - - - - - - - - - - - - -
This function  implements  $c_current_predicate/2.   current_predicate/2
itself  is  written  in  Prolog, based on this function.  Having dynamic
linking from super modules and dynamic loading from the  libraries,  the
definition  of current predicate has become a difficult issue.  Normally
it is used for meta-programming and program analysis.  I think it should
succeed  for  each  predicate  that  can   be   called.    The   current
implementation  is VERY slow due to all Prolog overhead.  This should be
reconsidered and probably a large part of this function should be  moved
to C.
- - - - - - - - - - - - - - - - - - - - - - - - - - - - - - - - - - - - - */

word
pl_current_predicate(term_t name, term_t spec, control_t h)
{ GET_LD
  TableEnum e;
  atom_t n;
  functor_t f;
  Module m = (Module) NULL;
  Procedure proc;
  term_t functor = PL_new_term_ref();

  if ( ForeignControl(h) == FRG_CUTTED )
  { e = ForeignContextPtr(h);
    freeTableEnum(e);
    succeed;
  }

  if ( !PL_strip_module_flags(spec, &m, functor, SM_NOCREATE) )
    fail;

  if ( !PL_get_atom(name, &n) )
  { if ( PL_is_variable(name) )
      n = NULL_ATOM;
    else
      fail;
  }
  if ( !PL_get_functor(functor, &f) )
  { if ( PL_is_variable(functor) )
      f = 0;
    else
      fail;
  }

  if ( ForeignControl(h) == FRG_FIRST_CALL)
  { if ( f )
    { if ( (proc = isCurrentProcedure(f, m)) )
	return PL_unify_atom(name, nameFunctor(f));
      fail;
    }
    e = newTableEnum(m->procedures);
  } else
    e = ForeignContextPtr(h);

  while( advanceTableEnum(e, NULL, (void**)&proc) )
  { FunctorDef fdef;

    fdef = proc->definition->functor;

    if ( (n && n != fdef->name) ||
	 !PL_unify_atom(name, fdef->name) ||
	 !PL_unify_functor(functor, fdef->functor) )
      continue;

    ForeignRedoPtr(e);
  }

  freeTableEnum(e);
  fail;
}

		 /*******************************
		 *    ISO CURRENT-PREDICATE/1	*
		 *******************************/

/* - - - - - - - - - - - - - - - - - - - - - - - - - - - - - - - - - - - - -
Patterns: ?Name/?Arity
	  ?Module:(?Name/?Arity)
- - - - - - - - - - - - - - - - - - - - - - - - - - - - - - - - - - - - - */

typedef struct
{ functor_t	functor;		/* Functor we are looking for */
  atom_t	name;			/* Name of target pred */
  int		arity;			/* arity of target pred */
  int		macq;			/* Module is acquired */
  Module	module;			/* Module to search in */
  Module	super;			/* Walking along super-chain */
  TableEnum	epred;			/* Predicate enumerator */
  ModuleEnum	emod;			/* Module enumerator */
} cur_enum;


static int
isDefinedOrAutoloadProcedure(Procedure proc)
{ Definition def = proc->definition;

  if ( true(def, PROC_DEFINED|P_AUTOLOAD) )
    succeed;

  return hasClausesDefinition(def) ? TRUE : FALSE;
}


static Procedure
visibleProcedure(DECL_LD functor_t f, Module m)
{ ListCell c;
  Procedure p;

  for(;;)
  { next:

    if ( (p = isCurrentProcedure(f, m)) && isDefinedOrAutoloadProcedure(p) )
      return p;

    for(c=m->supers; c; c=c->next)
    { if ( c->next )
      { if ( (p=visibleProcedure(f, c->value)) )
	  return p;
      } else
      { m = c->value;
	goto next;
      }
    }

    return NULL;
  }
}


static
PRED_IMPL("current_predicate", 1, current_predicate,
	  PL_FA_TRANSPARENT|PL_FA_NONDETERMINISTIC|PL_FA_ISO)
{ PRED_LD
  cur_enum e0;
  cur_enum *e;
  int rval = FALSE;
  term_t mt = 0;			/* module-term */
  term_t nt = 0;			/* name-term */
  term_t at = 0;			/* arity-term */
  unsigned int aextra = 0;
  term_t spec = A1;

  if ( CTX_CNTRL != FRG_CUTTED )
  { term_t pi = PL_copy_term_ref(spec);

    nt = PL_new_term_ref();
    at = PL_new_term_ref();

    while( PL_is_functor(pi, FUNCTOR_colon2) )
    { if ( !mt )
	mt = PL_new_term_ref();
      _PL_get_arg(1, pi, mt);
      _PL_get_arg(2, pi, pi);
    }

    if ( PL_is_functor(pi, FUNCTOR_divide2) )
    { _PL_get_arg(1, pi, nt);
      _PL_get_arg(2, pi, at);
    } else if ( PL_is_functor(pi, FUNCTOR_gdiv2) )
    { _PL_get_arg(1, pi, nt);
      _PL_get_arg(2, pi, at);
      aextra = 2;
    } else if ( PL_is_variable(pi) )
    { term_t a;

      if ( !(a=PL_new_term_ref()) ||
	   !PL_cons_functor(a, FUNCTOR_divide2, nt, at) ||
	   !PL_unify(pi, a) )
	return FALSE;			/* resource error */
    } else
      goto typeerror;
  }

  switch( CTX_CNTRL )
  { case FRG_FIRST_CALL:
    { e = &e0;
      memset(e, 0, sizeof(*e));

      if ( !PL_get_atom(nt, &e->name) )
      { if ( !PL_is_variable(nt) )
	  goto typeerror;
      }
      if ( PL_get_integer(at, &e->arity) )
      { if ( e->arity < 0 )
	  return PL_error(NULL, 0, NULL, ERR_DOMAIN,
			  ATOM_not_less_than_zero, at);

	e->arity += aextra;
      } else
      { if ( !PL_is_variable(at) )
	  goto typeerror;
	e->arity = -1;
      }

      if ( e->name && e->arity >= 0 )
	e->functor = PL_new_functor(e->name, e->arity);

      if ( mt )
      { atom_t mname;

	if ( PL_is_variable(mt) )
	{ if ( !(e->emod = newModuleEnum(0)) )
	    return PL_no_memory();

	  if ( !(e->module=advanceModuleEnum(e->emod)) )
	    return FALSE;
	} else if ( PL_get_atom_ex(mt, &mname) )
	{ if ( !(e->module = acquireModule(mname)) )
	    return FALSE;
	  e->macq = TRUE;
	} else
	{ return FALSE;
	}
      } else
      { if ( environment_frame )
	  e->module = contextModule(environment_frame);
	else
	  e->module = MODULE_user;
	e->super = e->module;
      }

      if ( e->functor )
      { if ( !e->emod )			/* fully specified */
	  return (visibleProcedure(e->functor, e->module) != NULL);
      } else
      { e->epred = newTableEnum(e->module->procedures);
      }

      e = allocForeignState(sizeof(*e));
      *e = e0;
      break;
    }
    case FRG_REDO:
      e = CTX_PTR;
      break;
    case FRG_CUTTED:
    { e = CTX_PTR;
      rval = TRUE;
      goto clean;
    }
    default:
    { e = NULL;
      assert(0);
    }
  }

  for(;;)
  { if ( e->functor )			/* _M:foo/2 */
<<<<<<< HEAD
    { if ( visibleProcedure(e->functor, e->module PASS_LD) )
=======
    { if ( visibleProcedure(e->functor, e->module) )
>>>>>>> f6e856bd
      { PL_unify_atom(mt, e->module->name);

	if ( (e->module=advanceModuleEnum(e->emod)) )
	{ ForeignRedoPtr(e);
	} else
	{ rval = TRUE;
	  goto clean;
	}
      }
    } else
    { functor_t f;
      Procedure proc;
      while( advanceTableEnum(e->epred, (void**)&f, (void**)&proc) )
      { FunctorDef fd = valueFunctor(f);

	if ( (!e->name     || e->name == fd->name) &&
	     (e->arity < 0 || (unsigned int)e->arity == fd->arity) &&
	     fd->arity >= aextra &&
	     isDefinedProcedure(proc) )
	{ if ( mt )
	    PL_unify_atom(mt, e->module->name);
	  if ( !e->name )
	    PL_unify_atom(nt, fd->name);
	  if ( e->arity < 0 )
	    PL_unify_integer(at, fd->arity-aextra);

	  ForeignRedoPtr(e);
	}
      }
    }

    if ( e->emod )			/* enumerate all modules */
    { Module m;
      while( (m=advanceModuleEnum(e->emod)) )
      {
					/* skip hidden modules */
	if ( SYSTEM_MODE ||
	     m->name == ATOM_system ||
	     m->class != ATOM_system )
	  break;
      }
      if ( m )
	e->super = e->module = m;
      else
	break;
    } else if ( !e->functor && e->super && e->super->supers )
    { e->super = e->super->supers->value;	/* advance to user-modules */
					/* TBD: handle multiple supers */
    } else
      break;				/* finished all modules */

    if ( !e->functor )
    { freeTableEnum(e->epred);
      e->epred = newTableEnum(e->super->procedures);
    }
  }

clean:
  if ( e )
  { if ( e->epred )
      freeTableEnum(e->epred);
    if ( e->emod )
      freeModuleEnum(e->emod);
    if ( e->module && e->macq )
      releaseModule(e->module);
    freeForeignState(e, sizeof(*e));
  }

  return rval;

typeerror:
  return PL_error(NULL, 0, NULL, ERR_TYPE,
		  ATOM_predicate_indicator, spec);
}


		 /*******************************
		 *	 CLAUSE REFERENCES	*
		 *******************************/

#ifdef O_DEBUG
static Table retracted_clauses = NULL;

static void
registerRetracted(Clause cl)
{ DEBUG(MSG_CGC_CREF_PL, Sdprintf("/**/ r(%p).\n", cl));
  DEBUG(MSG_CGC_CREF_TRACK,
	{ if ( !retracted_clauses )
	    retracted_clauses = newHTable(1024);
	  addNewHTable(retracted_clauses, cl, (void*)1);
	});
}

static void
reclaimRetracted(Clause cl)
{ DEBUG(MSG_CGC_CREF_TRACK,
	{ void *v = deleteHTable(retracted_clauses, cl);
	  if ( v != (void*)1 && GD->cleaning == CLN_NORMAL )
	  { Definition def = cl->predicate;
	    Sdprintf("reclaim not retracted from %s\n", predicateName(def));
	  }
	});
}

#else

#define registerRetracted(cl) (void)0
#define reclaimRetracted(cl)  (void)0

#endif


/* - - - - - - - - - - - - - - - - - - - - - - - - - - - - - - - - - - - - -
Clause references are used  to  link   clauses  from  the main predicate
clause list as well as from additional  indexes. They form a linked list
of clauses, indexed according to a  specific   key.  This key is deduced
from the first argument for  the  main   predicate  clause  list or from
alternative arguments for secondary clause lists.

Traversing a list of clause  references   traverses  the ->next pointer,
possibly matches the key and then looks into the associated ->clause for
the born/died generations. If a clause erased, cleanDefinition() removes
the  references  to  it  from  the  linked    lists  and  adds  them  to
GD->lingering_clauses, which uses d.gnext to   link them together rather
then ->next because ->next might be used by some other thread traversing
the clause chain.
- - - - - - - - - - - - - - - - - - - - - - - - - - - - - - - - - - - - - */

void
acquire_clause(Clause cl)
{ ATOMIC_INC(&cl->references);
}

void
release_clause(Clause cl)
{ if ( ATOMIC_DEC(&cl->references) == 0 )
  { size_t size = sizeofClause(cl->code_size) + SIZEOF_CREF_CLAUSE;

    ATOMIC_SUB(&GD->clauses.erased_size, size);
    ATOMIC_DEC(&GD->clauses.erased);

    reclaimRetracted(cl);
    freeClause(cl);
  }
}


ClauseRef
newClauseRef(Clause clause, word key)
{ ClauseRef cref = allocHeapOrHalt(SIZEOF_CREF_CLAUSE);

  DEBUG(MSG_CGC_CREF_PL,
	Sdprintf("/**/ a(%p, %p, %d, '%s').\n",
		 cref, clause, clause->references,
		 predicateName(clause->predicate)));

  cref->next         = NULL;
  cref->d.key        = key;
  cref->value.clause = clause;
  acquire_clause(clause);

  return cref;
}


static void
freeClauseRef(ClauseRef cref)
{ Clause cl = cref->value.clause;

  DEBUG(MSG_CGC_CREF_PL,
	Sdprintf("/**/ d(%p, %p, %d).\n",
		 cref, cl, (int)cl->references));

  release_clause(cl);

  freeHeap(cref, SIZEOF_CREF_CLAUSE);
}


void
lingerClauseRef(ClauseRef cref)
{ ClauseRef o;

  DEBUG(0,
	if ( isProtectedCRef(cref) )
	{ Clause cl = cref->value.clause;
	  Sdprintf("Ditching clause for %s %lld-%lld\n",
		   predicateName(cl->predicate),
		   cl->generation.created,
		   cl->generation.erased);
	  assert(0);
	});

  do
  { o = GD->clauses.lingering;
    cref->d.gnext = o;
  } while(!COMPARE_AND_SWAP_PTR(&GD->clauses.lingering, o, cref) );

  ATOMIC_INC(&GD->clauses.lingering_count);
}


static int activePredicate(const Definition *defs, const Definition def);

static void
gcClauseRefs(void)
{ ClauseRef cref;

  if ( !(cref = GD->clauses.lingering) ||
       !COMPARE_AND_SWAP_PTR(&GD->clauses.lingering, cref, NULL) )
    return;			/* no work or someone else doing it */
  GD->clauses.lingering_count = 0;

  if ( cref )
  { ClauseRef next;
    Definition *active_defs = predicates_in_use();
    int freed = 0;
    int kept = 0;

    for( ; cref; cref = next)
    { Definition def;

      next = cref->d.gnext;
      def = cref->value.clause->predicate;
      if ( !activePredicate(active_defs, def) )
      { freeClauseRef(cref);
	freed++;
      } else
      {	lingerClauseRef(cref);
	kept++;
      }
    }

    if ( active_defs )
      PL_free(active_defs);

    DEBUG(MSG_CGC_CREF, Sdprintf("GC clause references: freed %d, kept %d\n",
				 freed, kept));
  }
}

static int
activePredicate(const Definition *defs, const Definition def)
{ if ( defs )
  { for( ; *defs; defs++)
    { if ( *defs == def )
	return TRUE;
    }
  }

  return FALSE;
}

void
setLastModifiedPredicate(Definition def, gen_t gen, int flags)
{ Module m = def->module;

  if ( likely(gen < GEN_TRANSACTION_BASE) )
  { gen_t lmm;
    def->last_modified = gen;

    do
    { lmm = m->last_modified;
    } while ( lmm < gen &&
	      !COMPARE_AND_SWAP_UINT64(&m->last_modified, lmm, gen) );
#ifdef O_PLMT
    if ( true(def, P_DYNAMIC) )
      wakeupThreads(def, flags);
#endif
  } else
  { transaction_set_last_modified(def, gen, flags);
  }
}


static int
add_ssu_clause(Definition def, Clause clause)
{ if ( true(clause, SSU_COMMIT_CLAUSE|SSU_CHOICE_CLAUSE) )
  { if ( false(def, P_SSU_DET) )
    { if ( def->impl.clauses.number_of_clauses == 0 )
	set(def, P_SSU_DET);
      else
	return PL_error(NULL, 0, NULL, ERR_PERMISSION_SSU_DEF, def);
    }
  } else
  { if ( true(def, P_SSU_DET) )
    { if ( def->impl.clauses.number_of_clauses == 0 )
	clear(def, P_SSU_DET);
      else
	return PL_error(NULL, 0, NULL, ERR_PERMISSION_SSU_DEF, def);
    }
  }

  return TRUE;
}


		 /*******************************
		 *	      ASSERT		*
		 *******************************/

/* - - - - - - - - - - - - - - - - - - - - - - - - - - - - - - - - - - - - -
Assert a clause to a procedure. Where askes to assert either at the head
or at the tail of the clause list.

The `where` argument is one of

  - CL_START (asserta)
  - CL_END   (assertz)
  - The clause reference before which the clause must be inserted.
    This is used by reconsult.

(*) This function updates the indexing information.  If we have a static
procedure, it deletes the supervisor. This is  probably a bit rough, but
deals with -for example- clauses for   term_expansion/2. After the first
definition this will be  called  and   an  S_TRUSTME  supervisor will be
installed, causing further clauses to have no effect.

This function returns NULL on failure. One  of the failure cases is that
the event notification vetoed the assert. In   this  case the clause has
become part of the predicate. The caller should not call freeClause() if
this function failed.
- - - - - - - - - - - - - - - - - - - - - - - - - - - - - - - - - - - - - */

ClauseRef
assertDefinition(DECL_LD Definition def, Clause clause, ClauseRef where)
{ word key;
  ClauseRef cref;

  if ( !add_ssu_clause(def, clause) )
  { freeClause(clause);
    return NULL;
  }

  argKey(clause->codes, 0, &key);
  if ( !(cref=newClauseRef(clause, key)) )
  { freeClause(clause);
    return PL_no_memory(),NULL;
  }

  clause->generation.created = max_generation(def);
  clause->generation.erased  = 1;

  LOCKDEF(def);
  acquire_def(def);
  if ( !def->impl.clauses.last_clause )
  { def->impl.clauses.first_clause = def->impl.clauses.last_clause = cref;
  } else if ( where == CL_START || where == def->impl.clauses.first_clause )
  { cref->next = def->impl.clauses.first_clause;
    def->impl.clauses.first_clause = cref;
  } else if ( where == CL_END )
  { ClauseRef last = def->impl.clauses.last_clause;

    last->next = cref;
    def->impl.clauses.last_clause = cref;
  } else				/* insert before */
  { ClauseRef cr;

    for(cr = def->impl.clauses.first_clause; cr; cr = cr->next)
    { if ( cr->next == where )
      { cref->next = where;
	cr->next = cref;
	break;
      }
    }
    assert(cr);
  }

  def->impl.clauses.number_of_clauses++;
  if ( false(clause, UNIT_CLAUSE) )
    def->impl.clauses.number_of_rules++;
  if ( true(def, P_DIRTYREG) )
    ATOMIC_INC(&GD->clauses.dirty);

  if ( false(def, P_DYNAMIC|P_LOCKED_SUPERVISOR) ) /* see (*) above */
    freeCodesDefinition(def, TRUE);

  addClauseToIndexes(def, clause, where);
  release_def(def);
  DEBUG(CHK_SECURE, checkDefinition(def));
  UNLOCKDEF(def);

  if ( unlikely(!!LD->transaction.generation) && def && true(def, P_DYNAMIC) )
  { if ( LD->transaction.generation < LD->transaction.gen_max )
    { clause->generation.created = ++LD->transaction.generation;
      clause->generation.erased  = max_generation(def);
    } else
    { PL_representation_error("transaction_generations");
      goto error;
    }
  } else
  { PL_LOCK(L_GENERATION);
    clause->generation.created = ++GD->_generation;
    clause->generation.erased  = max_generation(def);
    PL_UNLOCK(L_GENERATION);
  }

  if ( ( def->events &&
	 !(LD->transaction.flags&TR_BULK) &&
	 !predicate_update_event(def,
				 where == CL_START ? ATOM_asserta : ATOM_assertz,
				 clause, 0) ) )
  { error:
    retractClauseDefinition(def, clause, FALSE);
    return NULL;
  }

  setLastModifiedPredicate(def, clause->generation.created, TWF_ASSERT);

  if ( LD->transaction.generation &&
       clause->generation.created >= LD->transaction.gen_base )
    transaction_assert_clause(clause, where);

  return cref;
}


ClauseRef
assertProcedure(DECL_LD Procedure proc, Clause clause, ClauseRef where)
{ Definition def = getProcDefinition(proc);

  return assertDefinition(def, clause, where);
}


/*  Abolish a procedure.  Referenced  clauses  are   unlinked  and left
    dangling in the dark until the procedure referencing it deletes it.

    Since we have a foreign language interface we will allow to  abolish
    foreign  predicates  as  well.  Permission testing should be done by
    the caller.

 ** Sun Apr 17 16:18:50 1988  jan@swivax.UUCP (Jan Wielemaker)  */

bool
abolishProcedure(Procedure proc, Module module)
{ Definition def = proc->definition;

  DEBUG(MSG_PROC, Sdprintf("abolishProcedure(%s)\n", predicateName(def)));

  LOCKDEF(def);
  if ( def->module != module )		/* imported predicate; remove link */
  { Definition ndef	     = allocHeapOrHalt(sizeof(*ndef));

    memset(ndef, 0, sizeof(*ndef));
    ndef->functor            = def->functor; /* should be merged with */
    ndef->impl.any.args	     = allocHeapOrHalt(sizeof(*ndef->impl.any.args)*
					       def->functor->arity);
    ndef->module             = module;	     /* lookupProcedure()!! */
    ndef->codes		     = SUPERVISOR(virgin);
    proc->definition         = ndef;
    ATOMIC_INC(&GD->statistics.predicates);
    ATOMIC_ADD(&module->code_size, sizeof(*ndef));
    resetProcedure(proc, TRUE);
  } else if ( true(def, P_FOREIGN) )	/* foreign: make normal */
  { def->impl.clauses.first_clause = def->impl.clauses.last_clause = NULL;
    resetProcedure(proc, TRUE);
  } else if ( true(def, P_THREAD_LOCAL) )
  { UNLOCKDEF(def);
    return PL_error(NULL, 0, NULL, ERR_PERMISSION_PROC,
		    ATOM_modify, ATOM_thread_local_procedure, proc);
  } else				/* normal Prolog procedure */
  { removeClausesPredicate(def, 0, FALSE);
    setDynamicDefinition_unlocked(def, FALSE);
    resetProcedure(proc, FALSE);
  }

  DEBUG(CHK_SECURE, checkDefinition(def));
  UNLOCKDEF(def);

  return TRUE;
}


/* - - - - - - - - - - - - - - - - - - - - - - - - - - - - - - - - - - - - -
Remove (mark for  deletion)  all  clauses   that  come  from  the  given
source-file or any sourcefile. Note   that thread-local predicates don't
have clauses from files, so we don't   need to bother. Returns number of
clauses that has been deleted.

This is called only for (re)consult. What to do with dynamic predicates?

MT: Caller must hold L_PREDICATE
- - - - - - - - - - - - - - - - - - - - - - - - - - - - - - - - - - - - - */

size_t
removeClausesPredicate(Definition def, int sfindex, int fromfile)
{ GET_LD
  ClauseRef c;
  size_t deleted = 0;
  size_t memory = 0;
  gen_t update;

  if ( true(def, P_THREAD_LOCAL) )
    return 0;

  PL_LOCK(L_GENERATION);
  update = global_generation()+1;
  acquire_def(def);
  for(c = def->impl.clauses.first_clause; c; c = c->next)
  { Clause cl = c->value.clause;

    if ( (sfindex == 0 || sfindex == cl->owner_no) &&
	 (!fromfile || cl->line_no > 0) &&
	 false(cl, CL_ERASED) )
    { set(cl, CL_ERASED);
#ifdef O_LOGICAL_UPDATE
      cl->generation.erased = update;
#endif
      deleted++;
      memory += sizeofClause(cl->code_size) + SIZEOF_CREF_CLAUSE;
      def->impl.clauses.number_of_clauses--;
      def->impl.clauses.erased_clauses++;
      if ( false(cl, UNIT_CLAUSE) )
	def->impl.clauses.number_of_rules--;
      deleteActiveClauseFromIndexes(def, cl);
      registerRetracted(cl);
    }
  }
  release_def(def);
  GD->_generation = update;
  PL_UNLOCK(L_GENERATION);

  if ( deleted )
  { ATOMIC_SUB(&def->module->code_size, memory);
    ATOMIC_ADD(&GD->clauses.erased_size, memory);
    ATOMIC_ADD(&GD->clauses.erased, deleted);
    if( true(def, P_DIRTYREG) )
      ATOMIC_SUB(&GD->clauses.dirty, deleted);

    registerDirtyDefinition(def);
    DEBUG(CHK_SECURE, checkDefinition(def));
  }

  return deleted;
}


/* - - - - - - - - - - - - - - - - - - - - - - - - - - - - - - - - - - - - -
Retract  a  clause  from  a  dynamic  procedure.  Called  from  erase/1,
retract/1 and retractall/1. Returns FALSE  if   the  clause  was already
retracted or retract is vetoed by  the   update  event handling. This is
also used by  trie_gen_compiled/3  to  get   rid  of  the  clauses  that
represent tries.
- - - - - - - - - - - - - - - - - - - - - - - - - - - - - - - - - - - - - */

int
retract_clause(DECL_LD Clause clause, gen_t generation)
{ Definition def = clause->predicate;
  size_t size = sizeofClause(clause->code_size) + SIZEOF_CREF_CLAUSE;
  gen_t egen;

  if ( generation )
  { if ( clause->generation.erased > generation )
      clause->generation.erased = generation;
  } else if ( unlikely(!!LD->transaction.generation) &&
	      def && true(def, P_DYNAMIC) )
  { if ( LD->transaction.generation < LD->transaction.gen_max )
    { if ( LD->transaction.generation < LD->transaction.gen_max )
      { if ( clause->generation.erased >= LD->transaction.generation )
	  clause->generation.erased = ++LD->transaction.generation;
      }
    } else
    { return PL_representation_error("transaction_generations");
    }
  } else
  { PL_LOCK(L_GENERATION);
    if ( clause->generation.erased >= GD->_generation )
    { gen_t egen = GD->_generation+1;
      clause->generation.erased = egen;
      MEMORY_RELEASE();
      GD->_generation = egen;
    }
    PL_UNLOCK(L_GENERATION);
  }

  LOCKDEF(def);
  if ( true(clause, CL_ERASED) )
  { UNLOCKDEF(def);
    return FALSE;
  }

  DEBUG(CHK_SECURE, checkDefinition(def));
  set(clause, CL_ERASED);
  deleteActiveClauseFromIndexes(def, clause); /* just updates "dirtyness" */
  def->impl.clauses.number_of_clauses--;
  def->impl.clauses.erased_clauses++;
  if ( false(clause, UNIT_CLAUSE) )
    def->impl.clauses.number_of_rules--;
<<<<<<< HEAD
#ifdef O_LOGICAL_UPDATE
  do
  { egen = global_generation()+1;
    clause->generation.erased = egen;
  } while (egen < next_global_generation());
  setLastModifiedPredicate(def, clause->generation.erased);
#endif
=======
>>>>>>> f6e856bd
  DEBUG(CHK_SECURE, checkDefinition(def));
  UNLOCKDEF(def);

					/* update stats */
  registerRetracted(clause);
  if ( true(clause, DBREF_CLAUSE) )
    ATOMIC_INC(&GD->clauses.db_erased_refs);

  ATOMIC_SUB(&def->module->code_size, size);
  ATOMIC_ADD(&GD->clauses.erased_size, size);
  ATOMIC_INC(&GD->clauses.erased);
  if( true(def, P_DIRTYREG) )
    ATOMIC_DEC(&GD->clauses.dirty);

  registerDirtyDefinition(def);
  if ( generation != GEN_TR_DISCARD_ASSERT )
    setLastModifiedPredicate(def, clause->generation.erased, TWF_RETRACT);

  return TRUE;
}


int
retractClauseDefinition(Definition def, Clause clause, int notify)
{ GET_LD

  if ( def->events && notify &&
       !(LD->transaction.flags&TR_BULK) &&
       !predicate_update_event(def, ATOM_retract, clause, 0) )
    return FALSE;

  if ( LD->transaction.generation )
  { int rc;

    if ( (rc=transaction_retract_clause(clause)) == TRUE )
      return TRUE;
    if ( rc < 0 )
      return FALSE;			/* error */
  }

  return retract_clause(clause, 0);
}


void
unallocClause(Clause c)
{ ATOMIC_SUB(&GD->statistics.codes, c->code_size);
  ATOMIC_DEC(&GD->statistics.clauses);
  if ( c->source_no )			/* set by assert_term() */
  { if ( c->owner_no != c->source_no )
      releaseSourceFileNo(c->owner_no);
    releaseSourceFileNo(c->source_no);
  }

#ifdef ALLOC_DEBUG
#define ALLOC_FREE_MAGIC 0xFB
  size_t size = sizeofClause(c->code_size);
  memset(c, ALLOC_FREE_MAGIC, size);
#endif

  PL_free(c);
}


#ifdef O_DEBUG_ATOMGC
static void
unregister_atom_clause(atom_t a)
{ PL_unregister_atom(a);
}

static void
register_atom_clause(atom_t a)
{ PL_register_atom(a);
}
#endif

void
freeClause(Clause c)
{
#ifdef O_ATOMGC
#ifdef O_DEBUG_ATOMGC
  forAtomsInClause(c, unregister_atom_clause);
#else
  forAtomsInClause(c, PL_unregister_atom);
#endif
#endif

  if ( true(c, DBREF_CLAUSE) )		/* will be freed from symbol */
    set(c, DBREF_ERASED_CLAUSE);
  else
    unallocClause(c);
}



static int WUNUSED			/* FALSE if there was an error */
announceErasedClause(Clause clause)
{ return ( clearBreakPointsClause(clause) >= 0 &&
	   callEventHook(PLEV_ERASED_CLAUSE, clause) );
}


/* - - - - - - - - - - - - - - - - - - - - - - - - - - - - - - - - - - - - -
cleanDefinition()
    This function has two tasks. If the predicate needs to be rehashed,
    this is done and all erased clauses from the predicate are returned
    as a linked list.

    We cannot delete the clauses immediately as the debugger requires a
    call-back and we have the L_PREDICATE mutex when running this code.

find_prev() finds the real  previous  clause.   The  not-locked  loop of
cleanDefinition() keep track of this, but  in the meanwhile the previous
may change due to an assert. Now that we are in the locked region we can
search for the real previous, using   the  one from cleanDefinition() as
the likely candidate.

The `ddi->oldest_generation` contains the latest  marked generation that
was found or GEN_MAX  if  the  predicate   is  not  active.  The `start`
generation contains the generation when pl_garbage_collect_clauses() was
started.
- - - - - - - - - - - - - - - - - - - - - - - - - - - - - - - - - - - - - */

static int	mustCleanDefinition(const Definition def);

static ClauseRef
find_prev(Definition def, ClauseRef prev, ClauseRef cref)
{ if ( (!prev && def->impl.clauses.first_clause == cref) ||
       ( prev && prev->next == cref) )
    return prev;

  DEBUG(MSG_PROC, Sdprintf("Fixing prev\n"));
  for(prev = def->impl.clauses.first_clause; prev; prev = prev->next)
  { if ( prev->next == cref )
      return prev;
  }

  assert(0);
  return NULL;
}



/* - - - - - - - - - - - - - - - - - - - - - - - - - - - - - - - - - - - - -
(*) This used to be acquire_def(def),  but announceErasedClause may call
Prolog, leading to nested acquired definition. This is not needed anyway
as the acquired definition is only  used   by  clause  GC, we are inside
clause GC and clause GC calls cannot run in parallel.
- - - - - - - - - - - - - - - - - - - - - - - - - - - - - - - - - - - - - */

static size_t
cleanDefinition(Definition def, DirtyDefInfo ddi, gen_t start, Buffer tr_starts,
		int *rcp)
{ size_t removed = 0;

  DEBUG(CHK_SECURE,
	LOCKDEF(def);
	checkDefinition(def);
        UNLOCKDEF(def));

  if ( mustCleanDefinition(def) && true(ddi, DDI_MARKING) )
  { ClauseRef cref, prev = NULL;
#if O_DEBUG
    int left = 0;
#endif

    assert(GD->clauses.cgc_active);		/* See (*) */

    for(cref = def->impl.clauses.first_clause;
	cref && def->impl.clauses.erased_clauses;
	cref=cref->next)
    { Clause cl = cref->value.clause;

      if ( true(cl, CL_ERASED) && ddi_is_garbage(ddi, start, tr_starts, cl) )
      { if ( !announceErasedClause(cl) )
	  *rcp = FALSE;

	LOCKDEF(def);
	prev = find_prev(def, prev, cref);
	if ( !prev )
	{ def->impl.clauses.first_clause = cref->next;
	  if ( !cref->next )
	    def->impl.clauses.last_clause = NULL;
	} else
	{ prev->next = cref->next;
	  if ( cref->next == NULL)
	    def->impl.clauses.last_clause = prev;
	}
	removed++;
	def->impl.clauses.erased_clauses--;
	UNLOCKDEF(def);

	lingerClauseRef(cref);
      } else
      { prev = cref;
	DEBUG(MSG_PROC, left++);
      }
    }
    if ( removed )
    { LOCKDEF(def);
      cleanClauseIndexes(def, &def->impl.clauses, ddi, start, tr_starts);
      UNLOCKDEF(def);
    }
    gen_t active = ddi_oldest_generation(ddi);
    if ( start < active )
      active = start;
    free_lingering(&def->lingering, active);

    DEBUG(CHK_SECURE,
	  LOCKDEF(def);
	  checkDefinition(def);
	  UNLOCKDEF(def));

    DEBUG(MSG_PROC,
	  Sdprintf("cleanDefinition(%s): removed %d, left %d, erased %d\n",
		   predicateName(def), removed, left,
		   def->impl.clauses.erased_clauses));
  }

  return removed;
}


static int
mustCleanDefinition(const Definition def)
{ return ( def->impl.clauses.erased_clauses > 0 );
}


/* - - - - - - - - - - - - - - - - - - - - - - - - - - - - - - - - - - - - -
Finalize a reloaded predicate. This atomically  makes the new definition
visible.
- - - - - - - - - - - - - - - - - - - - - - - - - - - - - - - - - - - - - */

void
reconsultFinalizePredicate(DECL_LD sf_reload *rl, Definition def, p_reload *r)
{ if ( true(r, P_MODIFIED) )
  { ClauseRef cref;
    gen_t update;
    size_t deleted = 0;
    size_t added   = 0;
    size_t memory  = 0;

    PL_LOCK(L_GENERATION);
    update = global_generation()+1;
    acquire_def(def);
    for(cref = def->impl.clauses.first_clause; cref; cref=cref->next)
    { Clause cl = cref->value.clause;

      if ( cl->generation.erased == rl->reload_gen && false(cl, CL_ERASED) )
      { set(cl, CL_ERASED);
	cl->generation.erased = update;
	deleted++;
	memory += sizeofClause(cl->code_size) + SIZEOF_CREF_CLAUSE;
	def->impl.clauses.number_of_clauses--;
	def->impl.clauses.erased_clauses++;
	if ( false(cl, UNIT_CLAUSE) )
	  def->impl.clauses.number_of_rules--;
	if ( true(def, P_DYNAMIC) )
	  deleteActiveClauseFromIndexes(def, cl);
	registerRetracted(cl);
      } else if ( cl->generation.created == rl->reload_gen )
      { cl->generation.created = update;
	added++;
      }
    }
    release_def(def);
    GD->_generation = update;
    PL_UNLOCK(L_GENERATION);

    DEBUG(MSG_RECONSULT_CLAUSE,
	  Sdprintf("%s: added %ld, deleted %ld clauses "
		   "at gen=%ld, GD->gen = %lld\n",
		   predicateName(def), (long)added, (long)deleted,
		   (long)update, (int64_t)global_generation()));

    if ( added || deleted )
    { int flags = 0;
      if ( added ) flags |= TWF_ASSERT;
      if ( deleted ) flags |= TWF_RETRACT;
      setLastModifiedPredicate(def, update, flags);
    }

    if ( deleted )
    { ATOMIC_SUB(&def->module->code_size, memory);
      ATOMIC_ADD(&GD->clauses.erased_size, memory);
      ATOMIC_ADD(&GD->clauses.erased, deleted);
      if( true(def, P_DIRTYREG) )
        ATOMIC_SUB(&GD->clauses.dirty, deleted);

      registerDirtyDefinition(def);
    }

    DEBUG(CHK_SECURE, checkDefinition(def));
  }
}


		 /*******************************
		 *	  META PREDICATE	*
		 *******************************/

/** meta_predicate :HeadList is det.

Declaration for meta-predicates. The  declaration   fills  the meta_info
field of a definition as well  as   the  P_META and P_TRANSPARENT flags.
P_META indicates that meta_info is   valid. P_TRANSPARENT indicates that
the declaration contains at least one meta-argument (: or 0..9).

@param HeadList	Comma separated list of predicates heads, where each
		predicate head has arguments 0..9, :,+,-,?
*/

int
isTransparentMetamask(Definition def, arg_info *args)
{ size_t i, arity = def->functor->arity;
  int transparent = FALSE;

  for(i=0; i<arity && !transparent; i++)
  { int ma = args[i].meta;
    if ( MA_NEEDS_TRANSPARENT(ma) )
      transparent = TRUE;
  }

  return transparent;
}


void
setMetapredicateMask(Definition def, arg_info *args)
{ size_t i, arity = def->functor->arity;

  for(i=0; i<arity; i++)
    def->impl.any.args[i].meta = args[i].meta;

  if ( isTransparentMetamask(def, args) )
    set(def, P_TRANSPARENT);
  else
    clear(def, P_TRANSPARENT);
  set(def, P_META);
}


static int
meta_declaration(term_t spec)
{ GET_LD
  term_t head = PL_new_term_ref();
  term_t arg = PL_new_term_ref();
  Procedure proc;
  atom_t name;
  size_t i, arity;

  if ( !get_procedure(spec, &proc, head, GP_DEFINE) ||
       !PL_get_name_arity(head, &name, &arity) )
    return FALSE;

#ifdef _MSC_VER
  arg_info *args = alloca(arity*sizeof(*args));
#else
  arg_info args[arity];			/* GCC dynamic allocation */
#endif

  for(i=0; i<arity; i++)
  { atom_t ma;

    _PL_get_arg(i+1, head, arg);

    if ( PL_is_integer(arg) )
    { int e;

      if ( !PL_get_integer_ex(arg, &e) )
	return FALSE;
      if ( e < 0 || e > 9 )
      { domain_error:
	return PL_error(NULL, 0, "0..9",
			ERR_DOMAIN, ATOM_meta_argument_specifier, arg);
      }
      args[i].meta = e;
    } else if ( PL_get_atom(arg, &ma) )
    { int m;

      if      ( ma == ATOM_plus )          m = MA_NONVAR;
      else if ( ma == ATOM_minus )         m = MA_VAR;
      else if ( ma == ATOM_question_mark ) m = MA_ANY;
      else if ( ma == ATOM_star )	   m = MA_ANY; /* * mapped to ? */
      else if ( ma == ATOM_colon )         m = MA_META;
      else if ( ma == ATOM_hat )           m = MA_HAT;
      else if ( ma == ATOM_gdiv )          m = MA_DCG;
      else goto domain_error;

      args[i].meta = m;
    } else
    { return PL_error(NULL, 0, "0..9",
			ERR_TYPE, ATOM_meta_argument_specifier, arg);;
    }
  }

  if ( ReadingSource )
  { SourceFile sf = lookupSourceFile(source_file_name, TRUE);
<<<<<<< HEAD
    int rc = setMetapredicateSource(sf, proc, args PASS_LD);
=======
    int rc = setMetapredicateSource(sf, proc, args);
>>>>>>> f6e856bd
    releaseSourceFile(sf);
    return rc;
  } else
  { setMetapredicateMask(proc->definition, args);
    return TRUE;
  }
}


static
PRED_IMPL("meta_predicate", 1, meta_predicate, PL_FA_TRANSPARENT)
{ PRED_LD
  term_t tail = PL_copy_term_ref(A1);
  term_t head = PL_new_term_ref();

  while ( PL_is_functor(tail, FUNCTOR_comma2) )
  { _PL_get_arg(1, tail, head);
    if ( !meta_declaration(head) )
      return FALSE;
    _PL_get_arg(2, tail, tail);
  }

  if ( !meta_declaration(tail) )
    return FALSE;

  return TRUE;
}


#define unify_meta_argument(head, def, i) LDFUNC(unify_meta_argument, head, def, i)
static int
unify_meta_argument(DECL_LD term_t head, Definition def, int i)
{ term_t arg = PL_new_term_ref();
  int m = def->impl.any.args[i].meta;

  _PL_get_arg(i+1, head, arg);
  if ( m < 10 )
  { return PL_unify_integer(arg, m);
  } else
  { atom_t a;

    switch(m)
    { case MA_META:	a = ATOM_colon; break;
      case MA_VAR:	a = ATOM_minus; break;
      case MA_ANY:	a = ATOM_question_mark; break;
      case MA_NONVAR:	a = ATOM_plus; break;
      case MA_HAT:	a = ATOM_hat; break;
      case MA_DCG:	a = ATOM_gdiv; break;
      default:		a = NULL_ATOM; assert(0);
    }

    return PL_unify_atom(arg, a);
  }
}


static int
unify_meta_pattern(Procedure proc, term_t head)
{ GET_LD
  Definition def = proc->definition;

  if ( PL_unify_functor(head, def->functor->functor) )
  { int arity = def->functor->arity;
    int i;

    for(i=0; i<arity; i++)
    { if ( !unify_meta_argument(head, def, i) )
	return FALSE;
    }

    return TRUE;
  }

  return FALSE;
}


int
PL_meta_predicate(predicate_t proc, const char *spec_s)
{ Definition def = proc->definition;
  int arity = def->functor->arity;
  int i;
  int mask = 0;
  int transparent = FALSE;
  const unsigned char *s = (const unsigned char*)spec_s;

  for(i=0; i<arity; i++, s++)
  { int spec_c = *s;
    int spec;

    switch(spec_c)
    { case '+':
	spec = MA_NONVAR;
        break;
      case '-':
	spec = MA_VAR;
        break;
      case '?':
	spec = MA_ANY;
        break;
      case ':':
	spec = MA_META;
        break;
      case '^':
	spec = MA_HAT;
        break;
      case '/':
        if ( s[1] == '/' )
	{ spec = MA_DCG;
	  s++;
	  break;
	} else
	{ goto invalid;
	}
      default:
	if ( spec_c >= '0' && spec_c <= '9' )
	{ spec = spec_c - '0';
	  break;
	}
      invalid:
        fatalError("Invalid meta-argument for %s: %s\n", procedureName(proc), spec_s);
	return FALSE;
    }

    def->impl.any.args[i].meta = spec;
    mask |= spec<<(i*4);
    if ( MA_NEEDS_TRANSPARENT(spec) )
      transparent = TRUE;
  }

  if ( transparent )
    set(def, P_TRANSPARENT);
  else
    clear(def, P_TRANSPARENT);
  set(def, P_META);

  return TRUE;
}


void
clear_meta_declaration(Definition def)
{ int i;

  for(i=0; i<def->functor->arity; i++)
    def->impl.any.args[i].meta = MA_ANY;

  clear(def, P_META|P_TRANSPARENT);
}

#ifdef O_CLAUSEGC
		 /*******************************
		 *	     CLAUSE-GC		*
		 *******************************/

/* - - - - - - - - - - - - - - - - - - - - - - - - - - - - - - - - - - - - -
Retracted clauses are  reclaimed  using   the  clause  garbage collector
(CGC). Retract itself merely sets the   erased  generation of the clause
and marks related clause indexes as `dirty'.   CGC  needs to run both to
reclaim the memory and to remove ClauseRef   objects  that point to dead
clauses and thus slow down the  search   for  clauses.  This logic is in
considerClauseGC().

CGC builds on the following components and invariants:

  - Dynamic predicates and static predicates with removed clauses are
    in the table GD->procedures.dirty.
  - CGC does:
    - Set the dirty generation of all dirty predicates to GEN_MAX
    - markPredicatesInEnvironments() finds all referenced predicates
      from frames and pushed explicitly by pushPredicateAccess()
    - Remove all ClauseRefs pointing at clauses removed before the
      oldest active generation from the clause list.  Keep them using
      lingerClauseRef() as someone may be traversing the clause list.
    - Call gcClauseRefs(), which
      - Finds all predicates whose clause-list is being traversed as
        monitored using acquire_def()/release_ref().
      - Call freeClauseRef() for each clause-ref associated with a
        not-being-traversed predicate.  Re-add the others to the
	lingering clause reference list.
      - If freeClauseRef() lowers the clause reference count to zero,
        destroy the clause.
- - - - - - - - - - - - - - - - - - - - - - - - - - - - - - - - - - - - - */

#define considerClauseGC(_) LDFUNC(considerClauseGC, _)
static int
considerClauseGC(DECL_LD)
{ size_t pending  = GD->clauses.erased_size - GD->clauses.erased_size_last;
  size_t codesize = GD->statistics.codes*sizeof(code);
  cgc_stats stats = {0};

  if ( GD->clauses.cgc_space_factor > 0 &&
       pending > codesize/GD->clauses.cgc_space_factor &&
       GD->cleaning == CLN_NORMAL )
  { DEBUG(MSG_CGC_CONSIDER,
	  Sdprintf("CGC? too much garbage: %lld bytes in %lld clauses\n",
		   (int64_t)GD->clauses.erased_size,
		   (int64_t)GD->clauses.erased));
    return TRUE;
  }

  if ( LD->statistics.inferences > LD->clauses.cgc_inferences )
  { int rgc;

    LD->clauses.cgc_inferences = LD->statistics.inferences + 500;

    stats.dirty_pred_clauses = GD->clauses.dirty;
    if ( stats.dirty_pred_clauses == (size_t)-1 )
      return FALSE;			/* already clicked in */

    if ( !cgc_thread_stats(&stats) )
      return FALSE;

    rgc =  ( (double)stats.erased_skipped >
	     (double)stats.local_size*GD->clauses.cgc_stack_factor +
	     (double)stats.dirty_pred_clauses*GD->clauses.cgc_clause_factor );
    rgc = rgc && (GD->cleaning == CLN_NORMAL);
    DEBUG(MSG_CGC_CONSIDER,
	  Sdprintf("GCG? [%s] %ld skipped; lsize=%ld; clauses=%ld\n",
		   rgc ? "Y" : " ",
		   (long)stats.erased_skipped,
		   (long)stats.local_size,
		   (long)stats.dirty_pred_clauses));

    return rgc;
  }

  return FALSE;
}

/** '$cgc_params'(-OldSpace, -OldStack, -OldClause,
 *		  +NewSpace, +NewStack, +NewClause)
 *
 * Query and set the clause GC parameters.
 */

static
PRED_IMPL("$cgc_params", 6, cgc_params, 0)
{ PRED_LD

  return ( PL_unify_integer(A1, GD->clauses.cgc_space_factor) &&
	   PL_unify_float(A2, GD->clauses.cgc_stack_factor) &&
	   PL_unify_float(A3, GD->clauses.cgc_clause_factor) &&
	   PL_get_integer_ex(A4, &GD->clauses.cgc_space_factor) &&
	   PL_get_float_ex(A5, &GD->clauses.cgc_stack_factor) &&
	   PL_get_float_ex(A6, &GD->clauses.cgc_clause_factor) );
}


/* - - - - - - - - - - - - - - - - - - - - - - - - - - - - - - - - - - - - -
Dirty Definition Info handling.  This should respect

  - If a predicate is registered dirty after the preparation step
    calling ddi_reset(), none of its clauses may be collected.
  - If a DDI has seen ddi_reset(), the DDI info is valid and can be
    used to safely reclaim clauses.

ddi_add_access_gen() adds access  generations  to   the  dirty  def.  We
maintain two strategies:

  - Upto PROC_DIRTY_GENS, we simply add the predicates to the array.
  - Above, the array is an array of intervals (generation pairs)


A clause can be collected if it is invisible in all registered access
generations.

TBD: Use multiple intervals.
- - - - - - - - - - - - - - - - - - - - - - - - - - - - - - - - - - - - - */

#ifdef O_DEBUG
static char *
ddi_generation_name(DirtyDefInfo ddi)
{ char s[1024];
  char *o = s;
  *o++ = '{';

  if ( false(ddi, DDI_INTERVALS) )
  { int i;

    for(i=0; i<ddi->count; i++)
    { Ssprintf(o, "%s%lld", i==0?"":" ", ddi->access[i]);
      o += strlen(o);
    }
  } else
  { int i;

    for(i=0; i<ddi->count; i++)
    { gen_t f = ddi->access[i++];
      gen_t t = ddi->access[i++];

      Ssprintf(o, "%s%lld-%lld", i==2?"":" ", f, t);
      o += strlen(o);
    }
  }
  *o++ = '}';
  *o = EOS;

  return buffer_string(s, BUF_DISCARDABLE);
}
#endif /*O_DEBUG*/

static DirtyDefInfo
ddi_new(Definition def)
{ DirtyDefInfo ddi = PL_malloc(sizeof(*ddi));

  ddi->predicate = def;
  ddi->flags = 0;
  return ddi;
}

static void
ddi_reset(DirtyDefInfo ddi)
{ ddi->count = 0;
  ddi->flags = DDI_MARKING;
}

int
ddi_contains_gen(DirtyDefInfo ddi, gen_t access)
{ if ( false(ddi, DDI_INTERVALS) )
  { int i;

    for(i=0; i<ddi->count; i++)
    { if ( ddi->access[i] == access )
	return TRUE;
    }
  } else
  { int i;

    for(i=0; i<ddi->count; )
    { if ( access >= ddi->access[i++] &&
	   access <= ddi->access[i++] )
	return TRUE;
    }
  }

  return FALSE;
}


static void
ddi_to_intervals(DirtyDefInfo ddi, gen_t access)
{ gen_t min = access;
  gen_t max = access;
  int i;

  DEBUG(MSG_CGC_GENERATION,
	Sdprintf("DDI for %s to interval: %s\n",
		 predicateName(ddi->predicate),
		 ddi_generation_name(ddi)));

  for(i=0; i<ddi->count; i++)
  { gen_t a = ddi->access[i];

    if ( a < min ) min = a;
    if ( a > max ) max = a;
  }

  ddi->access[0] = min;
  ddi->access[1] = max;
  ddi->count = 2;
  set(ddi, DDI_INTERVALS);
}


static void
ddi_interval_add_access_gen(DirtyDefInfo ddi, gen_t access)
{ if ( access < ddi->access[0] ) ddi->access[0] = access;
  if ( access > ddi->access[1] ) ddi->access[1] = access;
}


void
ddi_add_access_gen(DirtyDefInfo ddi, gen_t access)
{ if ( true(ddi, DDI_MARKING) )
  { PL_LOCK(L_CGCGEN);
    if ( !ddi_contains_gen(ddi, access) )
    { if ( false(ddi, DDI_INTERVALS) )
      { if ( ddi->count < PROC_DIRTY_GENS )
	  ddi->access[ddi->count++] = access;
	else
	  ddi_to_intervals(ddi, access);
      } else
      { ddi_interval_add_access_gen(ddi, access);
      }
    }
    PL_UNLOCK(L_CGCGEN);
  }
}

int
ddi_is_garbage(DirtyDefInfo ddi, gen_t start, Buffer tr_starts, Clause cl)
{ assert(true(ddi, DDI_MARKING));

  if ( cl->generation.erased >= start )
  { if ( cl->generation.erased >= GEN_TRANSACTION_BASE &&
	 tr_starts && !isEmptyBuffer(tr_starts) )
    { gen_t *g0  = baseBuffer(tr_starts, gen_t);
      gen_t *top = topBuffer(tr_starts, gen_t);

      for(; g0<top; g0++)
      { if ( cl->generation.erased >= *g0 &&
	     cl->generation.erased < GEN_TRMAX(*g0) )
	  return FALSE;
      }
    } else
    { return FALSE;
    }
  }

  if ( false(ddi, DDI_INTERVALS) )
  { int i;

    for(i=0; i<ddi->count; i++)
    { if ( GLOBALLY_VISIBLE_CLAUSE(cl, ddi->access[i]) )
	return FALSE;
    }
  } else
  { int i;

    assert(ddi->count == 2);

    for(i=0; i<ddi->count; )
    { gen_t f = ddi->access[i++];
      gen_t t = ddi->access[i++];

      if ( !(cl->generation.erased  < f ||
	     cl->generation.created > t) )
	return FALSE;
    }
  }

  return TRUE;
}

static gen_t
ddi_oldest_generation(DirtyDefInfo ddi)
{ gen_t oldest = GEN_MAX;

  if ( false(ddi, DDI_INTERVALS) )
  { int i;

    for(i=0; i<ddi->count; i++)
    { if ( ddi->access[i] < oldest )
	oldest = ddi->access[i];
    }
  } else
  { int i;

    for(i=0; i<ddi->count; i += 2)
    { gen_t f = ddi->access[i];

      if ( f < oldest )
	oldest = f;
    }
  }

  return oldest;
}

#ifdef O_DEBUG
static Table protectedCRefs = NULL;

static void
protectCRef(ClauseRef cref)
{ GET_LD
  void *k;

  if ( !protectedCRefs )
    protectedCRefs = newHTable(64);

  if ( (k=lookupHTable(protectedCRefs, cref)) )
  { k = (void*)((intptr_t)k+1);
    updateHTable(protectedCRefs, cref, k);
    // Sdprintf("Protect %p --> %zd\n", cref, (intptr_t)k);
  } else
  { addNewHTable(protectedCRefs, cref, (void*)1);
    // Sdprintf("Protect %p\n", cref);
  }
}

static void
unprotectCRef(ClauseRef cref)
{ GET_LD
  void *k;

  if ( (k=lookupHTable(protectedCRefs, cref)) )
  { k = (void*)((intptr_t)k-1);
    if ( k )
    { updateHTable(protectedCRefs, cref, k);
      // Sdprintf("UnProtect %p --> %zd\n", cref, (intptr_t)k);
    } else
    { deleteHTable(protectedCRefs, cref);
      // Sdprintf("UnProtect %p\n", cref);
    }
  } else
  { assert(0);
  }
}

static int
isProtectedCRef(ClauseRef cref)
{ GET_LD

  return ( protectedCRefs &&
	   lookupHTable(protectedCRefs, cref) );
}
#endif /*O_DEBUG*/

/* - - - - - - - - - - - - - - - - - - - - - - - - - - - - - - - - - - - - -
(*) We set the initial oldest_generation to "very old" (0). This ensures
that if a predicate is  registered   dirty  before clause-gc starts, the
oldest generation is 0 and thus no clause reference will be collected.
- - - - - - - - - - - - - - - - - - - - - - - - - - - - - - - - - - - - - */

static void
registerDirtyDefinition(DECL_LD Definition def)
{ if ( false(def, P_DIRTYREG) )
  { DirtyDefInfo ddi = ddi_new(def);

    if ( addHTable(GD->procedures.dirty, def, ddi) == ddi )
    { set(def, P_DIRTYREG);
      ATOMIC_ADD(&GD->clauses.dirty, def->impl.clauses.number_of_clauses);
    } else
    { PL_free(ddi);			/* someone else did this */
    }
  }
  if ( !isSignalledGCThread(SIG_CLAUSE_GC) &&	/* already asked for */
       !GD->clauses.cgc_active &&	/* currently running */
       considerClauseGC() )
  { if ( GD->clauses.db_erased_refs > GD->clauses.erased / 10 )
    { DEBUG(MSG_CGC_CONSIDER,
	    Sdprintf("CGC: %ld of %ld erased clauses has a clause ref; "
		     "asking for AGC\n",
		     (long)GD->clauses.db_erased_refs,
		     (long)GD->clauses.erased));
      signalGCThread(SIG_ATOM_GC);
    }
    signalGCThread(SIG_CLAUSE_GC);
  }
}

static void
unregisterDirtyDefinition(Definition def)
{ DirtyDefInfo ddi;

  if ( (ddi=deleteHTable(GD->procedures.dirty, def)) )
  { PL_free(ddi);
    clear(def, P_DIRTYREG);
    ATOMIC_SUB(&GD->clauses.dirty, def->impl.clauses.number_of_clauses);
  }
}


static void
maybeUnregisterDirtyDefinition(Definition def)
{ if ( true(def, P_DIRTYREG) &&
       def->impl.clauses.erased_clauses == 0 )
  { unregisterDirtyDefinition(def);
  }

  if ( true(def, P_ERASED) )
  { DEBUG(MSG_PROC_COUNT, Sdprintf("Delayed unalloc %s\n", predicateName(def)));
    assert(def->module == NULL);
    if ( def->impl.clauses.first_clause == NULL )
    { DEBUG(0,
	    if ( def->lingering )
	    { Sdprintf("maybeUnregisterDirtyDefinition(%s): lingering data\n",
		       predicateName(def));
	    });
      unregisterDirtyDefinition(def);
      deleteIndexes(&def->impl.clauses, TRUE);
      freeHeap(def->impl.any.args, sizeof(arg_info)*def->functor->arity);
      if ( def->tabling )
	freeHeap(def->tabling, sizeof(*def->tabling));
      freeHeap(def, sizeof(*def));
    }
  }
}


/* - - - - - - - - - - - - - - - - - - - - - - - - - - - - - - - - - - - - -
(*) We set the initial generation to   GEN_MAX  to know which predicates
have been marked. We can only reclaim   clauses  that were erased before
the start generation of the clause garbage collector.
- - - - - - - - - - - - - - - - - - - - - - - - - - - - - - - - - - - - - */

foreign_t
pl_garbage_collect_clauses(void)
{ GET_LD
  int rc = TRUE;

  if ( GD->procedures.dirty->size > 0 &&
       COMPARE_AND_SWAP_INT(&GD->clauses.cgc_active, FALSE, TRUE) )
  { size_t removed = 0;
    size_t erased_pending = GD->clauses.erased_size;
    double gct, t0 = ThreadCPUTime(CPU_USER);
    gen_t start_gen = global_generation();
    int verbose = truePrologFlag(PLFLAG_TRACE_GC) && !LD->in_print_message;
    tmp_buffer tr_starts;

    if ( verbose )
    { if ( (rc=printMessage(ATOM_informational,
			    PL_FUNCTOR_CHARS, "cgc", 1,
			      PL_CHARS, "start")) == FALSE )
	goto out;
    }

    DEBUG(MSG_CGC, Sdprintf("CGC @ %lld ... ", start_gen));
    DEBUG(MSG_CGC_STACK,
	  { Sdprintf("CGC @ %lld ... ", start_gen);
	    PL_backtrace(5,0);
	  });

					/* sanity-check */
    for_table(GD->procedures.dirty, n, v,
	      { DirtyDefInfo ddi = v;

		DEBUG(CHK_SECURE,
		      { Definition def = n;
			LOCKDEF(def);
			checkDefinition(def);
			UNLOCKDEF(def);
		      });
		ddi_reset(ddi);			  /* see (*) */
	      });

    initBuffer(&tr_starts);
    markPredicatesInEnvironments(LD, (Buffer)&tr_starts);
#ifdef O_PLMT
    forThreadLocalDataUnsuspended(markPredicatesInEnvironments,
				  (Buffer)&tr_starts);
#endif

    DEBUG(MSG_CGC, Sdprintf("(marking done)\n"));

    for_table(GD->procedures.dirty, n, v,
	      { Definition def = n;
		DirtyDefInfo ddi = v;

		if ( false(def, P_FOREIGN) &&
		     def->impl.clauses.erased_clauses > 0 )
		{ size_t del = cleanDefinition(def, ddi,
					       start_gen, (Buffer)&tr_starts,
					       &rc);

		  removed += del;
		  DEBUG(MSG_CGC_PRED,
			Sdprintf("cleanDefinition(%s, %s): "
				 "%zd clauses (left %d)\n",
				 predicateName(def),
				 ddi_generation_name(ddi),
				 del,
				 (int)def->impl.clauses.erased_clauses));
		}

		maybeUnregisterDirtyDefinition(def);
	      });

    discardBuffer(&tr_starts);
    gcClauseRefs();
    GD->clauses.cgc_count++;
    GD->clauses.cgc_reclaimed	+= removed;
    GD->clauses.cgc_time        += (gct=ThreadCPUTime(CPU_USER) - t0);
    GD->clauses.erased_size_last = GD->clauses.erased_size;

    DEBUG(MSG_CGC, Sdprintf("CGC: removed %ld clauses "
			    "(%ld bytes reclaimed, %ld pending) in %2f sec.\n",
			    (long)removed,
			    (long)erased_pending - GD->clauses.erased_size,
			    (long)GD->clauses.erased_size,
			    gct));

    if ( verbose )
      rc = printMessage(
	      ATOM_informational,
	      PL_FUNCTOR_CHARS, "cgc", 1,
		PL_FUNCTOR_CHARS, "done", 4,
		  PL_INT64,  (int64_t)removed,
		  PL_INT64,  (int64_t)(erased_pending - GD->clauses.erased_size),
		  PL_INT64,  (int64_t)GD->clauses.erased_size,
		  PL_DOUBLE, gct);

  out:
    GD->clauses.cgc_active = FALSE;
  }

  return rc;
}

#endif /*O_CLAUSEGC*/

#ifdef O_DEBUG
		 /*******************************
		 *	    CHECKING		*
		 *******************************/

word
pl_check_definition(term_t spec)
{ GET_LD
  Procedure proc;
  Definition def;
  int nclauses = 0;
  int nerased = 0;
  int nindexable = 0;
  ClauseRef cref;

  if ( !get_procedure(spec, &proc, 0, GP_FIND) )
    return Sdprintf("$check_definition/1: can't find definition");
  def = getProcDefinition(proc);

  if ( true(def, P_FOREIGN) )
    succeed;

  acquire_def(def);
  for(cref = def->impl.clauses.first_clause; cref; cref = cref->next)
  { Clause clause = cref->value.clause;

    if ( cref->d.key == 0 )
      nindexable++;

    if ( false(clause, CL_ERASED) )
      nclauses++;
    else
      nerased++;
  }
  release_def(def);

  if ( nerased != def->impl.clauses.erased_clauses )
    Sdprintf("%s has %d erased clauses, claims %d\n",
	     predicateName(def), nerased, def->impl.clauses.erased_clauses);

  checkClauseIndexSizes(def, nindexable);

  if ( def->impl.clauses.number_of_clauses != nclauses )
    Sdprintf("%s has inconsistent number_of_clauses (%d, should be %d)",
	     predicateName(def), def->impl.clauses.number_of_clauses, nclauses);

  succeed;
}
#endif /*O_DEBUG*/

		/********************************
		*     UNDEFINED PROCEDURES      *
		*********************************/

/* - - - - - - - - - - - - - - - - - - - - - - - - - - - - - - - - - - - - -
A dynamic call to `f' in `m' has to be made (via call/1 or from C). This
procedure returns the procedure to be run.   If no such procedure exists
an undefined procedure is created and returned. In this case interpret()
will later call trapUndefined() to generate   an  error message (or link
the procedure from the library via autoload).
- - - - - - - - - - - - - - - - - - - - - - - - - - - - - - - - - - - - - */

Procedure
resolveProcedure(DECL_LD functor_t f, Module module)
{ Procedure proc;

  if ( (proc = visibleProcedure(f, module)) )
    return proc;

  return lookupProcedure(f, module);
}


/* - - - - - - - - - - - - - - - - - - - - - - - - - - - - - - - - - - - - -
autoImport() tries to autoimport  f  into   module  `m'  and returns the
definition if this is possible.

PROBLEM: I'm not entirely  sure  it  is  save  to  deallocated  the  old
definition  structure  in  all  cases.   It  is  not  member of any heap
structure, thus sofar everything  is  alright.   After  a  dynamic  link
interpret()  picks up the new definition pointer, thus this should be ok
as well.  Any other C-code that  does  nasty  things  (non-deterministic
code  perhaps,  calls  indirect via C? (I do recall once conciously have
decided its not save, but can't recall why ...)

Its definitely not safe in MT context as   others  may be racing for the
definition.  How  do  we  get   this    working   without   locking  the
proc->definition fetch?
- - - - - - - - - - - - - - - - - - - - - - - - - - - - - - - - - - - - - */

Definition
autoImport(functor_t f, Module m)
{ GET_LD
  Procedure proc;
  Definition def, odef;
  ListCell c;
					/* Defined: no problem */
  if ( (proc = isCurrentProcedure(f, m)) )
  { if ( isDefinedProcedure(proc) )
      return proc->definition;
    if ( true(proc->definition, P_AUTOLOAD) )
      return NULL;
  }

  for(c=m->supers; c; c=c->next)
  { Module s = c->value;

    if ( (def = autoImport(f, s)) )
      goto found;
  }
  return NULL;

found:
  if ( proc == NULL )			/* Create header if not there */
  { if ( !(proc = lookupProcedure(f, m)) )
      return NULL;
  }
					/* Now, take the lock also used */
					/* by lookupProcedure().  Note */
					/* that another thread may have */
					/* done the job for us. */
  LOCKMODULE(m);
  if ( (odef=proc->definition) != def )	/* Nope, we must link the def */
  { shareDefinition(def);
    proc->definition = def;

    if ( unshareDefinition(odef) == 0 )
    {
#ifdef O_PLMT
      PL_LOCK(L_THREAD);
      if ( (GD->statistics.threads_created -
	    GD->statistics.threads_finished) == 1 )
      { DEBUG(MSG_PROC_COUNT, Sdprintf("Unalloc %s\n", predicateName(odef)));
	unregisterDirtyDefinition(odef);
	freeHeap(odef, sizeof(*odef));
	GD->statistics.predicates--;
      } else
      { DEBUG(MSG_PROC, Sdprintf("autoImport(%s,%s): Linger %s (%p)\n",
				 functorName(f), PL_atom_chars(m->name),
				 predicateName(odef), odef));
	lingerDefinition(odef);
      }
      PL_UNLOCK(L_THREAD);
#else
      freeHeap(odef, sizeof(struct definition));
#endif
    }
  }
  UNLOCKMODULE(m);

  return def;
}


#define test_autoload_loop(def) LDFUNC(test_autoload_loop, def)
static int
test_autoload_loop(DECL_LD Definition def)
{ DefinitionChain ch;

  for(ch=LD->autoload.nesting; ch; ch=ch->next)
  { if ( ch->definition == def )
    { LD->autoload.loop = def;

      Sdprintf("ERROR: autoload loop:\n");
      Sdprintf("ERROR:   %s\n", predicateName(def));

      for(ch=LD->autoload.nesting; ch; ch=ch->next)
      { Sdprintf("ERROR:   %s\n", predicateName(ch->definition));
	if ( ch->definition == def )
	  break;
      }

      return FALSE;
    }
  }

  return TRUE;
}

/* - - - - - - - - - - - - - - - - - - - - - - - - - - - - - - - - - - - - -
Call the autoloader for the given definition.
- - - - - - - - - - - - - - - - - - - - - - - - - - - - - - - - - - - - - */

static atom_t
autoLoader(Definition def)
{ GET_LD
  fid_t  cid;
  term_t argv;
  qid_t qid;
  atom_t answer = ATOM_nil;
  struct definition_chain cell;

  if ( !GD->procedures.undefinterc4 )
    GD->procedures.undefinterc4 = PL_pred(FUNCTOR_undefinterc4,
					  MODULE_system);

  if ( !(cid  = PL_open_foreign_frame()) ||
       !(argv = PL_new_term_refs(4)) )
    return answer;

  PL_put_atom(    argv+0, def->module->name);
  PL_put_atom(    argv+1, def->functor->name);
  PL_put_integer( argv+2, def->functor->arity);

  push_input_context(ATOM_autoload);
  cell.definition = def;
  cell.next = LD->autoload.nesting;
  LD->autoload.nesting = &cell;
  if ( (qid = PL_open_query(MODULE_system, PL_Q_NODEBUG|PL_Q_PASS_EXCEPTION,
			    GD->procedures.undefinterc4, argv)) )
  { if ( PL_next_solution(qid) )
      PL_get_atom(argv+3, &answer);
    PL_close_query(qid);
  } else if ( PL_exception(0) )
  { PL_clear_exception();
  }
  LD->autoload.nesting = LD->autoload.nesting->next;
  pop_input_context();
  PL_discard_foreign_frame(cid);

  return answer;
}


/* - - - - - - - - - - - - - - - - - - - - - - - - - - - - - - - - - - - - -
According to Paulo Moura, predicates defined either dynamic, multifile or
discontiguous should not cause an undefined predicate warning.
- - - - - - - - - - - - - - - - - - - - - - - - - - - - - - - - - - - - - */

Definition
trapUndefined(DECL_LD Definition def)
{ int retry_times = 0;
  Definition newdef;
  Module module = def->module;
  FunctorDef functor = def->functor;

  retry:
					/* Auto import */
  if ( (newdef = autoImport(functor->functor, module)) )
    return newdef;
					/* Pred/Module does not want to trap */
  if ( true(def, PROC_DEFINED) ||
       getUnknownModule(module) == UNKNOWN_FAIL )
    return def;

  DEBUG(5, Sdprintf("trapUndefined(%s)\n", predicateName(def)));

					/* Trap via exception/3 */
  if ( truePrologFlag(PLFLAG_AUTOLOAD) && !GD->bootsession )
  { if ( !test_autoload_loop(def) )
    { return def;
    } else
    { atom_t answer = autoLoader(def);

      def = lookupDefinition(functor->functor, module);

      if ( answer == ATOM_fail )
      { return def;
      } else if ( answer == ATOM_error )
      { goto error;
      } else if ( answer == ATOM_retry )
      { if ( retry_times++ )
	{ warning("[Thread %d]: exception handler failed to define %s\n",
		  PL_thread_self(),
		  predicateName(def));
	  return def;
	}
	goto retry;
      }
    }
  }
				/* No one wants to intercept */
error:
  if ( GD->bootsession )
  { sysError("Undefined predicate: %s", predicateName(def));
  } else
  { createUndefSupervisor(def);
  }

  return def;
}


		 /*******************************
		 *	  REQUIRE SUPPORT	*
		 *******************************/

word
pl_require(term_t pred)
{ Procedure proc;

  if ( !get_procedure(pred, &proc, 0, GP_RESOLVE) )
    return get_procedure(pred, &proc, 0, GP_DEFINE);

  succeed;
}


		/********************************
		*            RETRACT            *
		*********************************/

typedef struct
{ Definition def;
  struct clause_choice chp;
  int allocated;
} retract_context;

static retract_context *
alloc_retract_context(retract_context *ctx0)
{ retract_context *ctx = allocForeignState(sizeof(*ctx));

  *ctx = *ctx0;
  ctx->allocated = TRUE;

  return ctx;
}

#define free_retract_context(ctx) LDFUNC(free_retract_context, ctx)
static void
free_retract_context(DECL_LD retract_context *ctx)
{ popPredicateAccess(ctx->def);
  leaveDefinition(ctx->def);

  if ( ctx->allocated )
    freeForeignState(ctx, sizeof(*ctx));
}

static
PRED_IMPL("retract", 1, retract,
	  PL_FA_TRANSPARENT|PL_FA_NONDETERMINISTIC|PL_FA_ISO)
{ PRED_LD
  term_t term = A1;
  retract_context ctxbuf;
  retract_context *ctx;
  ClauseRef cref;

  if ( CTX_CNTRL == FRG_CUTTED )
  { ctx = CTX_PTR;

    unprotectCRef(ctx->chp.cref);
    free_retract_context(ctx);

    return TRUE;
  } else
  { Module m = NULL;
    term_t cl = PL_new_term_ref();
    term_t head = PL_new_term_ref();
    term_t body = PL_new_term_ref();
    Word argv;
    atom_t b;
    fid_t fid;
    definition_ref *dref = NULL;
    int rc;
    int flags = 0;

    if ( !PL_strip_module_ex(term, &m, cl) ||
	 !get_head_and_body_clause(cl, head, body, &m, &flags) )
      return FALSE;
    if ( PL_get_atom(body, &b) && b == ATOM_true )
      rc = PL_put_term(cl, head);
    else
      rc = PL_cons_functor(cl, FUNCTOR_prove2, head, body);
    if ( !rc )
      return FALSE;

    argv = valTermRef(head);
    deRef(argv);
    if ( isTerm(*argv) )		/* retract(foobar(a1, ...)) */
      argv = argTermP(*argv, 0);
    else
      argv = NULL;			/* retract(foobar) */

    if ( CTX_CNTRL == FRG_FIRST_CALL )
    { functor_t fd;
      Procedure proc;
      Definition def;

      if ( !PL_get_functor(head, &fd) )
	return PL_error(NULL, 0, NULL, ERR_TYPE, ATOM_callable, head);
      if ( !(proc = isCurrentProcedure(fd, m)) )
      { checkModifySystemProc(fd);
	fail;
      }

      def = getProcDefinition(proc);

      if ( true(def, P_FOREIGN) )
	return PL_error(NULL, 0, NULL, ERR_MODIFY_STATIC_PROC, proc);
      if ( false(def, P_DYNAMIC) )
      { if ( isDefinedProcedure(proc) )
	  return PL_error(NULL, 0, NULL, ERR_MODIFY_STATIC_PROC, proc);
	setDynamicDefinition(def, TRUE); /* implicit */
	fail;				/* no clauses */
      }

      enterDefinition(def);			/* reference the predicate */
      dref = pushPredicateAccessObj(def);
      setGenerationFrameVal(environment_frame, dref->generation);
      cref = firstClause(argv, environment_frame, def, &ctxbuf.chp);
      DEBUG(MSG_CGC_RETRACT,
	    Sdprintf("Started retract from %s at gen = %s\n",
		     predicateName(def),
		     generationName(generationFrame(environment_frame))));
      if ( !cref )
      { popPredicateAccess(def);
	leaveDefinition(def);
	fail;
      }

      ctx = &ctxbuf;
      ctx->def = def;
      ctx->allocated = 0;
    } else
    { ctx  = CTX_PTR;
      DEBUG(MSG_CGC_RETRACT,
	    Sdprintf("Retry retract from %s at gen = %lld\n",
		     predicateName(ctx->def),
		     generationFrame(environment_frame)));
      unprotectCRef(ctx->chp.cref);
      cref = nextClause(&ctx->chp, argv, environment_frame, ctx->def);
    }

    if ( !(fid = PL_open_foreign_frame()) )
    { free_retract_context(ctx);
      return FALSE;
    }

    while( cref )
    { Clause clause = cref->value.clause;

      if ( (clause->flags & CLAUSE_TYPE_MASK) == flags &&
	   decompile(clause, cl, 0) )
      { if ( retractClauseDefinition(ctx->def, clause, TRUE) ||
	     CTX_CNTRL != FRG_FIRST_CALL )
	{ if ( !ctx->chp.cref )		/* deterministic last one */
	  { free_retract_context(ctx);
	    PL_close_foreign_frame(fid);
	    return TRUE;
	  }

	  if ( ctx == &ctxbuf )		/* non-determinisic; save state */
	    ctx = alloc_retract_context(ctx);

	  DEBUG(0,
		assert(visibleClause(
			   ctx->chp.cref->value.clause,
			   generationFrame(environment_frame))));
	  protectCRef(ctx->chp.cref);

	  PL_close_foreign_frame(fid);
	  ForeignRedoPtr(ctx);
	} else
	{ setGenerationFrame(environment_frame);
	  DEBUG(MSG_CGC_RETRACT,
		Sdprintf("Retract: first clause deleted; set gen to %lld\n",
			 generationFrame(environment_frame)));
	}
      }

      if ( PL_exception(0) )
	break;

      PL_rewind_foreign_frame(fid);
      cref = nextClause(&ctx->chp, argv, environment_frame, ctx->def);
    }

    PL_close_foreign_frame(fid);
    free_retract_context(ctx);
    return FALSE;
  }
}


#define allVars(argc, argv) LDFUNC(allVars, argc, argv)
static int
allVars(DECL_LD int argc, Word argv)
{ int i, r, allvars = TRUE;
  Word *reset = alloca(argc*sizeof(Word));

  for(i=0; i<argc; i++)
  { Word p2;

    deRef2(argv+i, p2);
    if ( isVar(*p2) )
    { reset[i] = p2;
      *p2 = ATOM_nil;
    } else
    { allvars = FALSE;
      break;
    }
  }

  for(r=0; r<i; r++)
    setVar(*reset[r]);

  return allvars;
}


static
PRED_IMPL("retractall", 1, retractall, PL_FA_NONDETERMINISTIC|PL_FA_ISO)
{ GET_LD
  term_t head = A1;
  term_t thehead = PL_new_term_ref();
  Procedure proc;
  Definition def;
  definition_ref *dref;
  ClauseRef cref;
  Word argv;
  int allvars = TRUE;
  fid_t fid;
  int rc = TRUE;

  if ( !get_procedure(head, &proc, thehead, GP_CREATE) )
    fail;

  def = getProcDefinition(proc);
  if ( true(def, P_FOREIGN) )
    return PL_error(NULL, 0, NULL, ERR_MODIFY_STATIC_PROC, proc);
  if ( false(def, P_DYNAMIC) )
  { if ( isDefinedProcedure(proc) )
      return PL_error(NULL, 0, NULL, ERR_MODIFY_STATIC_PROC, proc);
    if ( !setDynamicDefinition(def, TRUE) )
      fail;
    succeed;				/* nothing to retract */
  }

  if ( !retractall_event(def, thehead, FUNCTOR_start1) )
    return FALSE;

  argv = valTermRef(thehead);
  deRef(argv);
  if ( isTerm(*argv) )
  { int arity = arityTerm(*argv);
    argv = argTermP(*argv, 0);

    allvars = allVars(arity, argv);
  } else
  { allvars = TRUE;
    argv = NULL;
  }

  if ( !(dref=pushPredicateAccessObj(def)) )
    return FALSE;
  setGenerationFrameVal(environment_frame, dref->generation);
  enterDefinition(def);
  fid = PL_open_foreign_frame();

  DEBUG(CHK_SECURE,
	LOCKDEF(def);
	checkDefinition(def);
        UNLOCKDEF(def));
  if ( allvars )
  { gen_t gen = generationFrame(environment_frame);

    acquire_def(def);
    for(cref = def->impl.clauses.first_clause; cref; cref = cref->next)
    { if ( visibleClauseCNT(cref->value.clause, gen) )
      { if ( !(rc=retractClauseDefinition(def, cref->value.clause, TRUE)) )
	{ if ( PL_exception(0) )
	    break;
	}
      }
    }
    release_def(def);
    rc = TRUE;
  } else
  { struct clause_choice chp;

    if ( !(cref = firstClause(argv, environment_frame, def, &chp)) )
    { popPredicateAccess(def);
      leaveDefinition(def);
      return TRUE;
    }

    while( cref )
    { if ( decompileHead(cref->value.clause, thehead) )
      { if ( !(rc=retractClauseDefinition(def, cref->value.clause, TRUE)) )
	{ if ( PL_exception(0) )
	    break;
	}
      } else
      { if ( PL_exception(0) )
	{ rc = FALSE;
	  break;
	}
      }

      PL_rewind_foreign_frame(fid);

      if ( !chp.cref )
      { popPredicateAccess(def);
	leaveDefinition(def);
	return TRUE;
      }

      if ( argv )				/* may be shifted */
      { argv = valTermRef(thehead);
	argv = argTermP(*argv, 0);
      }

      cref = nextClause(&chp, argv, environment_frame, def);
      rc = TRUE;
    }
  }
  popPredicateAccess(def);
  leaveDefinition(def);
  DEBUG(CHK_SECURE,
	LOCKDEF(def);
	checkDefinition(def);
	UNLOCKDEF(def));

  if ( rc )
    rc = retractall_event(def, thehead, FUNCTOR_end1);

  return rc;
}

		/********************************
		*       PROLOG PREDICATES       *
		*********************************/

static word
do_abolish(Module m, term_t atom, term_t arity)
{ GET_LD
  functor_t f;
  Procedure proc;
  atom_t name;
  int a = 0;

  if ( !PL_get_atom_ex(atom, &name) ||
       !get_arity(arity, 0, MAXARITY, &a) )
    fail;

  if ( !(f = isCurrentFunctor(name, a)) )
    succeed;
  if ( !checkModifySystemProc(f) )
    fail;
  if ( !(proc = isCurrentProcedure(f, m)) )
    succeed;

  if ( truePrologFlag(PLFLAG_ISO) && false(proc->definition, P_DYNAMIC) )
    return PL_error(NULL, 0, NULL, ERR_MODIFY_STATIC_PROC, proc);

  return abolishProcedure(proc, m);
}


word
pl_abolish(term_t name, term_t arity)	/* Name, Arity */
{ GET_LD
  Module m = NULL;

  return ( PL_strip_module(name, &m, name) &&
	   do_abolish(m, name, arity)
	 );
}


word
pl_abolish1(term_t spec)		/* Name/Arity */
{ GET_LD
  term_t name  = PL_new_term_ref();
  term_t arity = PL_new_term_ref();
  Module m = NULL;

  if ( !PL_strip_module(spec, &m, spec) )
    return FALSE;

  if ( !PL_is_functor(spec, FUNCTOR_divide2) )
    return PL_error(NULL, 0, NULL, ERR_TYPE, ATOM_predicate_indicator, spec);

  _PL_get_arg(1, spec, name);
  _PL_get_arg(2, spec, arity);

  return do_abolish(m, name, arity);
}


typedef struct patt_mask
{ atom_t	key;
  unsigned int  mask;
} patt_mask;

static const patt_mask patt_masks[] =
{ { ATOM_dynamic,	   P_DYNAMIC },
  { ATOM_multifile,	   P_MULTIFILE },
  { ATOM_locked,	   P_LOCKED },
  { ATOM_system,	   P_LOCKED },		/* compatibility */
  { ATOM_spy,		   SPY_ME },
  { ATOM_trace,		   TRACE_ME },
  { ATOM_hide_childs,	   HIDE_CHILDS },
  { ATOM_transparent,	   P_TRANSPARENT },
  { ATOM_discontiguous,	   P_DISCONTIGUOUS },
  { ATOM_volatile,	   P_VOLATILE },
  { ATOM_thread_local,	   P_THREAD_LOCAL },
  { ATOM_noprofile,	   P_NOPROFILE },
  { ATOM_iso,		   P_ISO },
  { ATOM_public,	   P_PUBLIC },
  { ATOM_non_terminal,	   P_NON_TERMINAL },
  { ATOM_quasi_quotation_syntax, P_QUASI_QUOTATION_SYNTAX },
  { ATOM_clausable,	   P_CLAUSABLE },
  { ATOM_autoload,	   P_AUTOLOAD },
  { ATOM_ssu,		   P_SSU_DET },
  { ATOM_det,		   P_DET },
  { (atom_t)0,		   0 }
};

static unsigned int
attribute_mask(atom_t key)
{ const patt_mask *p;

  for(p=patt_masks; p->key; p++)
  { if ( p->key == key )
      return p->mask;
  }

  { GET_LD
    term_t t;

    return ( (t = PL_new_term_ref()) &&
	     PL_put_atom(t, key) &&
	     PL_domain_error("predicate_property", t)
	   );
  }
}


#define num_visible_clauses(def, key, gen) LDFUNC(num_visible_clauses, def, key, gen)
static size_t
num_visible_clauses(DECL_LD Definition def, atom_t key, gen_t gen)
{ size_t count;

  if ( key == ATOM_number_of_clauses )
    count = def->impl.clauses.number_of_clauses;
  else
    count = def->impl.clauses.number_of_rules;

  if ( count > 0 &&
       (LD->reload.generation != GEN_INVALID || true(def, P_DYNAMIC)) )
  { ClauseRef c;

    if ( !gen )
      gen = current_generation(def);

    count = 0;
    acquire_def(def);
    for(c = def->impl.clauses.first_clause; c; c = c->next)
    { Clause cl = c->value.clause;
      if ( key == ATOM_number_of_rules && true(cl, UNIT_CLAUSE) )
        continue;
      if ( visibleClause(cl, gen) )
        count++;
    }
    release_def(def);
  }

  return count;
}


size_t
sizeof_predicate(Definition def)
{ GET_LD
  size_t size = sizeof(*def);

  size += sizeof_supervisor(def->codes);

  if ( false(def, P_FOREIGN) )
  { ClauseRef c;

    acquire_def(def);
    for(c = def->impl.clauses.first_clause; c; c = c->next)
    { Clause cl = c->value.clause;

      size += sizeofClause(cl->code_size);
      size += SIZEOF_CREF_CLAUSE;
    }
    release_def(def);

    size += sizeofClauseIndexes(def);
  }

  return size;
}


static
PRED_IMPL("$get_predicate_attribute", 3, get_predicate_attribute,
	  PL_FA_TRANSPARENT)
{ PRED_LD
  term_t pred  = A1;
  term_t what  = A2;
  term_t value = A3;
  Procedure proc;
  Definition def;
  functor_t fd;
  atom_t key;
  Module module = (Module) NULL;
  unsigned int att;
  term_t head = PL_new_term_ref();

  if ( !PL_strip_module(pred, &module, head) ||
       !PL_get_functor(head, &fd) ||
       ( !(proc = visibleProcedure(fd, module)) &&
	 !(proc = isCurrentProcedure(fd, module)) ) )
    fail;

  def = proc->definition;

  if ( !PL_get_atom(what, &key) )
    return PL_error(NULL, 0, NULL, ERR_TYPE, ATOM_atom, what);

  if ( key == ATOM_imported )
  { if ( module == def->module )
      fail;
    return PL_unify_atom(value, def->module->name);
  } else if ( key == ATOM_indexed )
  { return unify_index_pattern(proc, value);
  } else if ( key == ATOM_meta_predicate )
  { if ( false(def, P_META) )
      fail;
    return unify_meta_pattern(proc, value);
  } else if ( key == ATOM_exported )
  { return PL_unify_integer(value, isPublicModule(module, proc));
  } else if ( key == ATOM_defined )
  { int d;

    if ( isDefinedProcedure(proc) )
      d = 1;
    else
      d = 0;

    return PL_unify_integer(value, d);
  } else if ( key == ATOM_line_count || key == ATOM_file )
  { int line;
    Clause clause;
    int rc = FALSE;

    if ( false(def, P_FOREIGN|P_THREAD_LOCAL) )
    { acquire_def(def);
      if ( def->impl.clauses.first_clause &&
	   (clause = def->impl.clauses.first_clause->value.clause) &&
	   (line=clause->line_no) )
      { if ( key == ATOM_line_count )
	{ rc = PL_unify_integer(value, line);
	} else
	{ SourceFile sf = indexToSourceFile(clause->source_no);

	  if ( sf )
	    rc = PL_unify_atom(value, sf->name);
	}
      }
      release_def(def);
    }

    return rc;
  } else if ( key == ATOM_foreign )
  { return PL_unify_integer(value, true(def, P_FOREIGN) ? 1 : 0);
  } else if ( key == ATOM_number_of_clauses )
  { size_t num_clauses;
    if ( def->flags & P_FOREIGN )
      fail;

    def = getProcDefinition(proc);
    num_clauses = num_visible_clauses(def, key, 0);
    if ( num_clauses == 0 && false(def, P_DYNAMIC) )
      fail;
    return PL_unify_int64(value, num_clauses);
  } else if ( key == ATOM_last_modified_generation )
  { gen_t g;

    if ( def->flags & P_FOREIGN )
      fail;
    def = getProcDefinition(proc);
    if ( true(def, P_DYNAMIC) && LD->transaction.generation )
      g = transaction_last_modified_predicate(def);
    else
      g = def->last_modified;

    return PL_unify_int64(value, g);
  } else if ( key == ATOM_number_of_rules )
  { if ( def->flags & P_FOREIGN )
      fail;

    def = getProcDefinition(proc);
    if ( def->impl.clauses.number_of_clauses == 0 && false(def, P_DYNAMIC) )
      fail;
    return PL_unify_integer(value, num_visible_clauses(def, key, 0));
  } else if ( key == ATOM_size )
  { def = getProcDefinition(proc);
    return PL_unify_integer(value, sizeof_predicate(def));
  } else if ( tbl_is_predicate_attribute(key) )
  { return tbl_get_predicate_attribute(def, key, value);
  } else if ( (att = attribute_mask(key)) )
  { return PL_unify_integer(value, (def->flags & att) ? 1 : 0);
  } else
  { return FALSE;
  }
}


static int
setDetDefinition(Definition def, bool isdet)
{ if ( ( isdet &&  true(def, P_DET)) ||
       (!isdet && false(def, P_DET)) )
    return TRUE;

  if ( isdet )				/* nondet --> det */
  { set(def, P_DET);
    freeCodesDefinition(def, TRUE);	/* reset to S_VIRGIN */
  } else				/* det --> nondet */
  { clear(def, P_DET);
    freeCodesDefinition(def, TRUE);	/* reset to S_VIRGIN */
  }

  return TRUE;
}


static int
setDynamicDefinition_unlocked(Definition def, bool isdyn)
{ GET_LD

  if ( ( isdyn &&  true(def, P_DYNAMIC)) ||
       (!isdyn && false(def, P_DYNAMIC)) )
    return TRUE;

  if ( isdyn )				/* static --> dynamic */
  { if ( truePrologFlag(PLFLAG_PROTECT_STATIC_CODE) &&
	 hasClausesDefinition(def) )
      return PL_error(NULL, 0, NULL, ERR_MODIFY_STATIC_PREDICATE, def);

    set(def, P_DYNAMIC);
    freeCodesDefinition(def, TRUE);	/* reset to S_VIRGIN */
  } else				/* dynamic --> static */
  { clear(def, P_DYNAMIC);
    freeCodesDefinition(def, TRUE);	/* reset to S_VIRGIN */
  }

  return TRUE;
}


int
setDynamicDefinition(Definition def, bool isdyn)
{ int rc;

  LOCKDEF(def);
  rc = setDynamicDefinition_unlocked(def, isdyn);
  UNLOCKDEF(def);

  return rc;
}

int
setThreadLocalDefinition(Definition def, bool val)
{
#ifdef O_PLMT

  LOCKDEF(def);
  if ( (val && true(def, P_THREAD_LOCAL)) ||
       (!val && false(def, P_THREAD_LOCAL)) )
  { UNLOCKDEF(def);
    return TRUE;
  }

  if ( val )				/* static --> local */
  { if ( def->impl.clauses.first_clause )
    { UNLOCKDEF(def);
      return PL_error(NULL, 0, NULL, ERR_MODIFY_STATIC_PREDICATE, def);
    }

    def->impl.local.local = new_ldef_vector();
    MEMORY_RELEASE();
    set(def, P_DYNAMIC|P_VOLATILE|P_THREAD_LOCAL);
    def->codes = SUPERVISOR(thread_local);

    UNLOCKDEF(def);
    return TRUE;
  } else				/* local --> static */
  { UNLOCKDEF(def);
    return PL_error(NULL, 0, "predicate is thread-local",
		    ERR_MODIFY_STATIC_PREDICATE, def);
  }
#else
  setDynamicDefinition(def, val);

  if ( val )
    set(def, P_VOLATILE|P_THREAD_LOCAL);
  else
    clear(def, P_VOLATILE|P_THREAD_LOCAL);

  succeed;
#endif
}


static int
setClausableDefinition(Definition def, int val)
{ GET_LD

  if ( val )
  { if ( truePrologFlag(PLFLAG_PROTECT_STATIC_CODE) &&
	 hasClausesDefinition(def) )
      return PL_error(NULL, 0, NULL, ERR_MODIFY_STATIC_PREDICATE, def);
    set(def, P_CLAUSABLE);
  } else
  { clear(def, P_CLAUSABLE);
  }

  return TRUE;
}

int
setAttrDefinition(Definition def, unsigned attr, int val)
{ int rc;

  if ( attr == P_DYNAMIC )
  { rc = setDynamicDefinition(def, val);
  } else if ( attr == P_THREAD_LOCAL )
  { rc = setThreadLocalDefinition(def, val);
  } else if ( attr == P_CLAUSABLE )
  { rc = setClausableDefinition(def, val);
  } else if ( attr == P_DET )
  { rc = setDetDefinition(def, val);
  } else
  { if ( !val )
    { clear(def, attr);
    } else
    { set(def, attr);
    }

    rc = TRUE;
  }

  return rc;
}


#define get_bool_or_int_ex(t, val) LDFUNC(get_bool_or_int_ex, t, val)
static int
get_bool_or_int_ex(DECL_LD term_t t, int *val)
{ if ( PL_get_bool(t, val) )
    return TRUE;
  if ( PL_get_integer(t, val) && !(*val & ~1) )
    return TRUE;			/* accept 0 and 1 */
  return PL_get_bool_ex(t, val);	/* generate an error */
}


static
PRED_IMPL("$set_predicate_attribute", 3, set_predicate_attribute,
	  PL_FA_TRANSPARENT)
{ PRED_LD
  term_t pred  = A1;
  term_t what  = A2;
  term_t value = A3;
  Procedure proc;
  Definition def;
  atom_t key;
  int val;
  uintptr_t att;

  if ( !PL_get_atom_ex(what, &key) )
    return FALSE;
  if ( tbl_is_predicate_attribute(key) )
  { if ( get_procedure(pred, &proc, 0, GP_DEFINE|GP_NAMEARITY) )
      return tbl_set_predicate_attribute(proc->definition, key, value);

    return FALSE;
  }

  if ( !get_bool_or_int_ex(value, &val) ||
       !(att = attribute_mask(key)) )
    return FALSE;

  if ( (att&SPY_ME) )
  { if ( !get_procedure(pred, &proc, 0, GP_RESOLVE) )
      fail;
  } else
  { if ( !get_procedure(pred, &proc, 0, GP_DEFINE|GP_NAMEARITY) )
      fail;
  }
  def = proc->definition;

  if ( ReadingSource && MODULE_parse == def->module )
  { SourceFile sf = lookupSourceFile(source_file_name, TRUE);
<<<<<<< HEAD
    int rc = setAttrProcedureSource(sf, proc, att, val PASS_LD);
=======
    int rc = setAttrProcedureSource(sf, proc, att, val);
>>>>>>> f6e856bd
    releaseSourceFile(sf);
    return rc;
  } else
  { return setAttrDefinition(def, att, val);
  }
}


static
PRED_IMPL("$default_predicate", 2, default_predicate, PL_FA_TRANSPARENT)
{ Procedure p1, p2;

  if ( get_procedure(A1, &p1, 0, GP_FIND) &&
       get_procedure(A2, &p2, 0, GP_FIND) )
  { if ( p1->definition == p2->definition || !isDefinedProcedure(p1) )
      succeed;
  }

  fail;
}


static
PRED_IMPL("$get_clause_attribute", 3, get_clause_attribute, 0)
{ GET_LD
  Clause clause;
  atom_t a;

  term_t ref   = A1;
  term_t att   = A2;
  term_t value = A3;

  if ( !PL_get_clref(ref, &clause) ||
       !PL_get_atom_ex(att, &a) )
    return FALSE;

  if ( a == ATOM_line_count )
  { if ( clause->line_no )
      return PL_unify_integer(value, clause->line_no);
  } else if ( a == ATOM_file )
  { SourceFile sf = indexToSourceFile(clause->source_no);

    if ( sf )
      return PL_unify_atom(value, sf->name);
  } else if ( a == ATOM_owner )
  { SourceFile sf = indexToSourceFile(clause->owner_no);

    if ( sf )
      return PL_unify_atom(value, sf->name);
  } else if ( a == ATOM_size )
  { size_t size = sizeofClause(clause->code_size);

    return PL_unify_int64(value, size);
  } else if ( a == ATOM_fact )
  { return PL_unify_atom(value,
			 true(clause, UNIT_CLAUSE) ? ATOM_true
						   : ATOM_false);
  } else if ( a == ATOM_erased )
  { atom_t erased;

    if ( visibleClause(clause, generationFrame(environment_frame)) )
      erased = ATOM_false;
    else
      erased = ATOM_true;

    return PL_unify_atom(value, erased);
  } else if ( a == ATOM_predicate_indicator )
  { if ( unify_definition(MODULE_user, value,
			  clause->predicate, 0,
			  GP_QUALIFY|GP_NAMEARITY) )
      return TRUE;
  } else if ( a == ATOM_module )
  { return PL_unify_atom(value, clauseBodyContext(clause)->name);
  }

  fail;
}


/* - - - - - - - - - - - - - - - - - - - - - - - - - - - - - - - - - - - - -
redefineProcedure() is called when a procedure   needs to be defined and
it seems to have a definition.

Sf is the `owning' source-file

(*) occurs if this is actually false. This   happens if a file holding a
running predicate is reloaded because the clauses cannot be wiped.
(**) there is a definition, but we are reloading and we have not yet
seen this predicate, so it isn't there.
- - - - - - - - - - - - - - - - - - - - - - - - - - - - - - - - - - - - - */

int
redefineProcedure(Procedure proc, SourceFile sf, unsigned int suppress)
{ GET_LD
  Definition def = proc->definition;

  if ( true(def, P_FOREIGN) )
  {			/* first call printMessage() */
			/* so we can provide info about the old definition */
    if ( !printMessage(ATOM_warning,
		       PL_FUNCTOR_CHARS, "redefined_procedure", 2,
		         PL_CHARS, "foreign",
		         _PL_PREDICATE_INDICATOR, proc) )
      return FALSE;
			/* ... then abolish */
    abolishProcedure(proc, def->module);
  } else if ( false(def, P_MULTIFILE) )
  { ClauseRef first;

    def = getLocalProcDefinition(def);
    if ( !(first = hasClausesDefinition(def)) )
      return TRUE;				/* (*) see above */

    if ( first->value.clause->owner_no == sf->index )
    { if ( sf->reload && !reloadHasClauses(sf, proc) )
	return TRUE;				/* (**) see above */

      if ( ((debugstatus.styleCheck & ~suppress) & DISCONTIGUOUS_STYLE) &&
	   false(def, P_DISCONTIGUOUS) &&
	   sf->current_procedure )
      { if ( !printMessage(ATOM_warning,
			   PL_FUNCTOR_CHARS, "discontiguous", 2,
			     _PL_PREDICATE_INDICATOR, proc,
			     _PL_PREDICATE_INDICATOR, sf->current_procedure) )
	  return FALSE;
      }
    } else if ( !hasProcedureSourceFile(sf, proc) )
    { if ( true(def, P_THREAD_LOCAL) )
	return PL_error(NULL, 0, NULL, ERR_MODIFY_THREAD_LOCAL_PROC, proc);

      if ( first )
      { if ( !printMessage(ATOM_warning,
			   PL_FUNCTOR_CHARS, "redefined_procedure", 2,
			     PL_CHARS, "static",
			     _PL_PREDICATE_INDICATOR, proc) )
	  return FALSE;
      }
			/* again, _after_ the printMessage() */
      abolishProcedure(proc, def->module);
    }
  }

  return TRUE;
}



/** copy_predicate(From:predicate_indicator, To:predicate_indicator) is det.

Copy all clauses of From into To. To is created as a dynamic predicate.
*/

static void
remoduleClause(Clause cl, Module old, Module new)
{ Code PC, end;
  int in_body = FALSE;

  if ( true(cl, UNIT_CLAUSE) )
    return;

  PC  = cl->codes;
  end = &PC[cl->code_size];
  for( ; PC < end; PC = stepPC(PC) )
  { code op = fetchop(PC);

    if ( in_body )
    { const char *ats=codeTable[op].argtype;
      int an;

      for(an=0; ats[an]; an++)
      { switch(ats[an])
	{ case CA1_PROC:
	  { Procedure op = (Procedure)PC[an+1];

	    if ( op->definition->module != MODULE_system )
	    { functor_t f = op->definition->functor->functor;

	      PC[an+1] = (code)lookupProcedure(f, new);
	    }
	    break;
	  }
	  case CA1_MODULE:
	  { if ( old == (Module)PC[an+1] )
	      PC[an+1] = (code)new;
	  }
	}
      }
    } else if ( op == I_ENTER )
    { in_body = TRUE;
    }
  }
}


static
PRED_IMPL("copy_predicate_clauses", 2, copy_predicate_clauses, PL_FA_TRANSPARENT)
{ PRED_LD
  Procedure from, to;
  Definition def, copy_def;
  ClauseRef cref;
  gen_t generation;

  if ( !get_procedure(A1, &from, 0, GP_NAMEARITY|GP_RESOLVE) )
    fail;
  if ( !isDefinedProcedure(from) )
    trapUndefined(getProcDefinition(from));
  def = getProcDefinition(from);
  generation = global_generation();		/* take a consistent snapshot */

  if ( true(def, P_FOREIGN) )
    return PL_error(NULL, 0, NULL, ERR_PERMISSION_PROC,
		    ATOM_access, ATOM_private_procedure, from);

  if ( !get_procedure(A2, &to, 0, GP_NAMEARITY|GP_CREATE) )
    return FALSE;

  copy_def = getProcDefinition(to);
  if ( true(copy_def, P_FOREIGN) )
    return PL_error(NULL, 0, NULL, ERR_MODIFY_STATIC_PROC, to);
  if ( false(copy_def, P_DYNAMIC) )
  { if ( isDefinedProcedure(to) )
      return PL_error(NULL, 0, NULL, ERR_MODIFY_STATIC_PROC, to);
    if ( !setDynamicDefinition(copy_def, TRUE) )
      fail;
  }

  enterDefinition(def);
  acquire_def(def);
  for( cref = def->impl.clauses.first_clause; cref; cref = cref->next )
  { Clause cl = cref->value.clause;

    if ( visibleClause(cl, generation) )
    { size_t size = sizeofClause(cl->code_size);
      Clause copy = PL_malloc_atomic(size);

      memcpy(copy, cl, size);
      copy->predicate = copy_def;
      if ( def->module != copy_def->module )
	remoduleClause(copy, def->module, copy_def->module);
#ifdef O_ATOMGC
#ifdef O_DEBUG_ATOMGC
      forAtomsInClause(copy, register_atom_clause);
#else
      forAtomsInClause(copy, PL_register_atom);
#endif
#endif
      assertProcedure(to, copy, CL_END);
    }
  }
  release_def(def);
  leaveDefinition(def);

  return TRUE;
}


#if defined(O_MAINTENANCE) || defined(O_DEBUG)

		 /*******************************
		 *	INTERNAL DEBUGGING	*
		 *******************************/


static void
listGenerations(Definition def)
{ GET_LD
  gen_t gen = generationFrame(environment_frame);
  ClauseRef cref;
  int i;

  Sdprintf("%s has %d clauses at generation %ld\n",
	   predicateName(def),
	   def->impl.clauses.number_of_clauses, gen);

  acquire_def(def);
  for(i=1,cref=def->impl.clauses.first_clause; cref; cref=cref->next, i++)
  { Clause clause = cref->value.clause;

    Sdprintf("%p: [%2d] %8u-%10u%s%s%s\n",
	     clause, i,
	     clause->generation.created,
	     clause->generation.erased,
	     true(clause, CL_ERASED) ? " erased" : "",
	     visibleClause(clause, gen) ? " v " : " X ",
	     keyName(cref->d.key));
  }
  release_def(def);

  listIndexGenerations(def, gen);
}


void
checkDefinition(Definition def)
{ GET_LD
  unsigned int nc, indexed = 0;
  ClauseRef cref;
  unsigned int erased = 0;
  Definition old;

						/* check basic clause list */
  acquire_def2(def, old);
  for(nc=0, cref = def->impl.clauses.first_clause; cref; cref=cref->next)
  { Clause clause = cref->value.clause;

    if ( false(clause, CL_ERASED) )
    { if ( cref->d.key )
	indexed++;
      nc++;
    } else
    { erased++;
    }
  }
  release_def2(def, old);

  assert(nc == def->impl.clauses.number_of_clauses);
  assert(erased == def->impl.clauses.erased_clauses);

  checkClauseIndexes(def);
}


foreign_t
pl_check_procedure(term_t desc)
{ GET_LD
  Procedure proc;
  Definition def;

  if ( !get_procedure(desc, &proc, 0, GP_FIND|GP_NAMEARITY) )
    fail;
  def = getProcDefinition(proc);

  if ( true(def, P_FOREIGN) )
    fail;

  LOCKDEF(def);
  checkDefinition(def);
  UNLOCKDEF(def);

  succeed;
}


foreign_t
pl_list_generations(term_t desc)
{ GET_LD
  Procedure proc;
  Definition def;

  if ( !get_procedure(desc, &proc, 0, GP_FIND|GP_NAMEARITY) )
    fail;
  def = getProcDefinition(proc);

  if ( true(def, P_FOREIGN) )
    fail;				/* permission error */

  listGenerations(def);

  succeed;
}


#endif /*O_MAINTENANCE*/


		 /*******************************
		 *      PUBLISH PREDICATES	*
		 *******************************/

BeginPredDefs(proc)
  PRED_DEF("retractall", 1, retractall, PL_FA_NONDETERMINISTIC|PL_FA_ISO)
  PRED_DEF("$set_predicate_attribute", 3, set_predicate_attribute,
	   PL_FA_TRANSPARENT)
  PRED_DEF("$get_predicate_attribute", 3, get_predicate_attribute,
	   PL_FA_TRANSPARENT)
  PRED_DEF("$default_predicate", 2, default_predicate, PL_FA_TRANSPARENT)
  PRED_DEF("meta_predicate", 1, meta_predicate, PL_FA_TRANSPARENT)
  PRED_DEF("$get_clause_attribute", 3, get_clause_attribute, 0)
  PRED_DEF("retract", 1, retract,
	   PL_FA_TRANSPARENT|PL_FA_NONDETERMINISTIC|PL_FA_ISO)
  PRED_DEF("current_predicate", 1, current_predicate,
	   PL_FA_TRANSPARENT|PL_FA_NONDETERMINISTIC|PL_FA_ISO)
  PRED_DEF("copy_predicate_clauses", 2, copy_predicate_clauses, PL_FA_TRANSPARENT)
  PRED_DEF("$cgc_params", 6, cgc_params, 0)
EndPredDefs<|MERGE_RESOLUTION|>--- conflicted
+++ resolved
@@ -202,11 +202,7 @@
 
     deleteIndexesDefinition(def);
     removeClausesPredicate(def, 0, FALSE);
-<<<<<<< HEAD
-    registerDirtyDefinition(def PASS_LD);
-=======
     registerDirtyDefinition(def);
->>>>>>> f6e856bd
     DEBUG(MSG_PROC_COUNT, Sdprintf("Erased %s\n", predicateName(def)));
     def->module = NULL;
     set(def, P_ERASED);
@@ -957,11 +953,7 @@
 
   for(;;)
   { if ( e->functor )			/* _M:foo/2 */
-<<<<<<< HEAD
-    { if ( visibleProcedure(e->functor, e->module PASS_LD) )
-=======
     { if ( visibleProcedure(e->functor, e->module) )
->>>>>>> f6e856bd
       { PL_unify_atom(mt, e->module->name);
 
 	if ( (e->module=advanceModuleEnum(e->emod)) )
@@ -1512,7 +1504,6 @@
 retract_clause(DECL_LD Clause clause, gen_t generation)
 { Definition def = clause->predicate;
   size_t size = sizeofClause(clause->code_size) + SIZEOF_CREF_CLAUSE;
-  gen_t egen;
 
   if ( generation )
   { if ( clause->generation.erased > generation )
@@ -1551,16 +1542,6 @@
   def->impl.clauses.erased_clauses++;
   if ( false(clause, UNIT_CLAUSE) )
     def->impl.clauses.number_of_rules--;
-<<<<<<< HEAD
-#ifdef O_LOGICAL_UPDATE
-  do
-  { egen = global_generation()+1;
-    clause->generation.erased = egen;
-  } while (egen < next_global_generation());
-  setLastModifiedPredicate(def, clause->generation.erased);
-#endif
-=======
->>>>>>> f6e856bd
   DEBUG(CHK_SECURE, checkDefinition(def));
   UNLOCKDEF(def);
 
@@ -1960,11 +1941,7 @@
 
   if ( ReadingSource )
   { SourceFile sf = lookupSourceFile(source_file_name, TRUE);
-<<<<<<< HEAD
-    int rc = setMetapredicateSource(sf, proc, args PASS_LD);
-=======
     int rc = setMetapredicateSource(sf, proc, args);
->>>>>>> f6e856bd
     releaseSourceFile(sf);
     return rc;
   } else
@@ -3746,11 +3723,7 @@
 
   if ( ReadingSource && MODULE_parse == def->module )
   { SourceFile sf = lookupSourceFile(source_file_name, TRUE);
-<<<<<<< HEAD
-    int rc = setAttrProcedureSource(sf, proc, att, val PASS_LD);
-=======
     int rc = setAttrProcedureSource(sf, proc, att, val);
->>>>>>> f6e856bd
     releaseSourceFile(sf);
     return rc;
   } else
