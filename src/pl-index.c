/*  Part of SWI-Prolog

    Author:        Jan Wielemaker
    E-mail:        J.Wielemaker@vu.nl
    WWW:           http://www.swi-prolog.org
    Copyright (c)  1985-2020, University of Amsterdam
                              VU University Amsterdam
    All rights reserved.

    Redistribution and use in source and binary forms, with or without
    modification, are permitted provided that the following conditions
    are met:

    1. Redistributions of source code must retain the above copyright
       notice, this list of conditions and the following disclaimer.

    2. Redistributions in binary form must reproduce the above copyright
       notice, this list of conditions and the following disclaimer in
       the documentation and/or other materials provided with the
       distribution.

    THIS SOFTWARE IS PROVIDED BY THE COPYRIGHT HOLDERS AND CONTRIBUTORS
    "AS IS" AND ANY EXPRESS OR IMPLIED WARRANTIES, INCLUDING, BUT NOT
    LIMITED TO, THE IMPLIED WARRANTIES OF MERCHANTABILITY AND FITNESS
    FOR A PARTICULAR PURPOSE ARE DISCLAIMED. IN NO EVENT SHALL THE
    COPYRIGHT OWNER OR CONTRIBUTORS BE LIABLE FOR ANY DIRECT, INDIRECT,
    INCIDENTAL, SPECIAL, EXEMPLARY, OR CONSEQUENTIAL DAMAGES (INCLUDING,
    BUT NOT LIMITED TO, PROCUREMENT OF SUBSTITUTE GOODS OR SERVICES;
    LOSS OF USE, DATA, OR PROFITS; OR BUSINESS INTERRUPTION) HOWEVER
    CAUSED AND ON ANY THEORY OF LIABILITY, WHETHER IN CONTRACT, STRICT
    LIABILITY, OR TORT (INCLUDING NEGLIGENCE OR OTHERWISE) ARISING IN
    ANY WAY OUT OF THE USE OF THIS SOFTWARE, EVEN IF ADVISED OF THE
    POSSIBILITY OF SUCH DAMAGE.
*/

#include "pl-index.h"
#include "pl-comp.h"
#include "pl-rsort.h"
#include "pl-util.h"
#include "pl-proc.h"
#include "pl-fli.h"
#include "pl-wam.h"
#include <math.h>

		 /*******************************
		 *	     PARAMETERS		*
		 *******************************/

/* - - - - - - - - - - - - - - - - - - - - - - - - - - - - - - - - - - - - -
  - MAX_LOOKAHEAD
    Maximum number of clauses we look ahead on indexed clauses for an
    alternative clause. If the choice is committed this is lost effort,
    if it reaches the end of the clause list without finding one the
    call is deterministic.
  - MIN_SPEEDUP
    Do not create an index if the speedup is less
  - MAX_VAR_FRAC
    Do not create an index if the fraction of clauses with a variable
    in the target position exceeds this threshold.
- - - - - - - - - - - - - - - - - - - - - - - - - - - - - - - - - - - - - */

#define MAX_LOOKAHEAD  100
#define MIN_SPEEDUP    1.5
#define MAX_VAR_FRAC   0.1


		 /*******************************
		 *	       TYPES		*
		 *******************************/

#define DEAD_INDEX   ((ClauseIndex)1)
#define ISDEADCI(ci) ((ci) == DEAD_INDEX)

typedef struct hash_hints
{ iarg_t	args[MAX_MULTI_INDEX];	/* Hash these arguments */
  float		speedup;		/* Expected speedup */
  unsigned int	ln_buckets;		/* Lg2 of #buckets to use */
  unsigned	list : 1;		/* Use a list per key */
} hash_hints;

typedef struct index_context
{ gen_t		generation;		/* Current generation */
  Definition	predicate;		/* Current predicate */
  ClauseChoice	chp;			/* Clause choice point */
  int		depth;			/* current depth (0..) */
  iarg_t	position[MAXINDEXDEPTH+1]; /* Keep track of argument position */
} index_context, *IndexContext;

#if USE_LD_MACROS
#define	bestHash(av, ac, clist, min_speedup, hints, ctx)	LDFUNC(bestHash, av, ac, clist, min_speedup, hints, ctx)
#define	setClauseChoice(chp, cref, generation)			LDFUNC(setClauseChoice, chp, cref, generation)
#define	first_clause_guarded(argv, argc, clist, ctx)		LDFUNC(first_clause_guarded, argv, argc, clist, ctx)
#endif /*USE_LD_MACROS*/

#define LDFUNC_DECLARATIONS

static int	bestHash(Word av, size_t ac, ClauseList clist, float min_speedup,
			 hash_hints *hints, IndexContext ctx);
static ClauseIndex hashDefinition(ClauseList clist, hash_hints *h,
				  IndexContext ctx);
static void	replaceIndex(Definition def, ClauseList cl,
			     ClauseIndex *cip, ClauseIndex ci);
static void	deleteIndexP(Definition def, ClauseList cl, ClauseIndex *cip);
static void	deleteIndex(Definition def, ClauseList cl, ClauseIndex ci);
static void	insertIndex(Definition def, ClauseList clist, ClauseIndex ci);
static void	setClauseChoice(ClauseChoice chp, ClauseRef cref,
				gen_t generation);
static int	addClauseToIndex(ClauseIndex ci, Clause cl, ClauseRef where);
static void	addClauseToListIndexes(Definition def, ClauseList cl,
				       Clause clause, ClauseRef where);
static void	insertIntoSparseList(ClauseRef cref,
				     ClauseRef *headp, ClauseRef *tailp,
				     ClauseRef where);
static ClauseRef first_clause_guarded(Word argv, size_t argc, ClauseList clist,
				      IndexContext ctx);
static Code	skipToTerm(Clause clause, const iarg_t *position);
static void	unalloc_index_array(void *p);
static void	wait_for_index(const ClauseIndex ci);
static void	completed_index(ClauseIndex ci);

#undef LDFUNC_DECLARATIONS

/* - - - - - - - - - - - - - - - - - - - - - - - - - - - - - - - - - - - - -
Compute the index in the hash-array from   a machine word and the number
of buckets. This used to be simple, but now that our tag bits are on the
left side, simply masking will put most things on the same hash-entry as
it is very common for all clauses of   a predicate to have the same type
of object. Hence, we now use exclusive or of the real value part and the
tag-bits.

NOTE: this function must be kept  consistent with argKey() in pl-comp.c!
NOTE: This function returns 0 on non-indexable   fields, which is why we
guarantee that the value is non-0 for indexable values.
NOTE: Indirects should not collide  with   functor_t  to  allow for deep
indexing.
- - - - - - - - - - - - - - - - - - - - - - - - - - - - - - - - - - - - - */

static inline int
hashIndex(word key, int buckets)
{ unsigned int k = MurmurHashIntptr(key, MURMUR_SEED);

  return k & (buckets-1);
}


#define canIndex(w) LDFUNC(canIndex, w)
static inline int
canIndex(DECL_LD word w)
{ for(;;)
  { switch(tag(w))
    { case TAG_VAR:
      case TAG_ATTVAR:
	return FALSE;
      case TAG_REFERENCE:
	w = *unRef(w);
	continue;
      default:
	return TRUE;
    }
  }
}


#define indexOfWord(w) LDFUNC(indexOfWord, w)
static inline word
indexOfWord(DECL_LD word w)
{ for(;;)
  { switch(tag(w))
    { case TAG_VAR:
      case TAG_ATTVAR:
	return 0;
      case TAG_ATOM:
	break;				/* atom_t */
      case TAG_INTEGER:
	if ( storage(w) == STG_INLINE )
	  break;
      /*FALLTHROUGH*/
      case TAG_STRING:
      case TAG_FLOAT:
      { Word p = addressIndirect(w);
	size_t n = wsizeofInd(*p);

	return murmur_key(p+1, n*sizeof(*p));
      }
      case TAG_COMPOUND:
	w = *valPtr(w);			/* functor_t */
	break;
      case TAG_REFERENCE:
	w = *unRef(w);
	continue;
    }

    return w;
  }
}


word
getIndexOfTerm(term_t t)
{ GET_LD
  word w = *valTermRef(t);

  return indexOfWord(w);
}


#define nextClauseArg1(chp, generation) LDFUNC(nextClauseArg1, chp, generation)
static inline ClauseRef
nextClauseArg1(DECL_LD ClauseChoice chp, gen_t generation)
{ ClauseRef cref = chp->cref;
  word key = chp->key;

  for( ; cref; cref = cref->next)
  { if ( (!cref->d.key || key == cref->d.key) &&
	 visibleClauseCNT(cref->value.clause, generation))
    { ClauseRef result = cref;
      int maxsearch = MAX_LOOKAHEAD;

      for( cref = cref->next; cref; cref = cref->next )
      { if ( (!cref->d.key || key == cref->d.key) )
	{ if ( visibleClauseCNT(cref->value.clause, generation) )
	  { chp->cref = cref;
	    return result;
	  }
	}
	if ( --maxsearch == 0 )
	{ setClauseChoice(chp, cref, generation);
	  return result;
	}
      }
      chp->cref = NULL;

      return result;
    }
  }

  return NULL;
}


/* - - - - - - - - - - - - - - - - - - - - - - - - - - - - - - - - - - - - -
nextClauseFromBucket()

If we search for a functor there  are   two  options: we have a list for
this functor, in which case we can use   this or we don't. In the latter
case we must still perform the traditional   search as clauses without a
key may match.

(*) We gave up indexed search due to  exceeding depth. We should set key
to  0  to  avoid  using  the    first   argument  key  in  nextClause().
Alternatively we'd have to  reset  the   argv  to  the  appropriate deep
argument inside nextClause, but  unfortunately  we   do  not  know which
argument we are processing.

TBD: Keep a flag telling whether there are non-indexable clauses.
- - - - - - - - - - - - - - - - - - - - - - - - - - - - - - - - - - - - - */

#define nextClauseFromBucket(ci, argv, ctx) LDFUNC(nextClauseFromBucket, ci, argv, ctx)
static ClauseRef
nextClauseFromBucket(DECL_LD ClauseIndex ci, Word argv, IndexContext ctx)
{ ClauseRef cref;
  word key = ctx->chp->key;

  if ( ci->is_list )
  { DEBUG(MSG_INDEX_FIND, Sdprintf("Searching for %s\n", keyName(key)));

    assert(ci->args[1] == 0);

  non_indexed:
    for(cref = ctx->chp->cref; cref; cref = cref->next)
    { if ( cref->d.key == key )
      { ClauseList cl = &cref->value.clauses;
	ClauseRef cr;

	DEBUG(MSG_INDEX_DEEP, Sdprintf("Deep index for %s\n", keyName(key)));

	if ( isFunctor(cref->d.key) && ctx->depth < MAXINDEXDEPTH )
	{ int an = ci->args[0]-1;
	  Word a = argv+an;
	  Functor at;
	  size_t argc;

	  deRef(a);
	  assert(isTerm(*a));
	  at = valueTerm(*a);
	  argv = at->arguments;
	  argc = arityFunctor(at->definition);

	  ctx->position[ctx->depth++] = an;
	  ctx->position[ctx->depth]   = END_INDEX_POS;

	  DEBUG(MSG_INDEX_DEEP,
		Sdprintf("Recursive index for %s at level %d\n",
			 keyName(cref->d.key), ctx->depth));
	  return first_clause_guarded(argv, argc, cl, ctx);
	}

	ctx->chp->key = 0;		/* See (*) */
	for(cr=cl->first_clause; cr; cr=cr->next)
	{ if ( visibleClauseCNT(cr->value.clause, ctx->generation) )
	  { setClauseChoice(ctx->chp, cr->next, ctx->generation);
	    return cr;
	  }
	}

	return NULL;
      }
    }

    if ( key )
    { key = 0;
      DEBUG(MSG_INDEX_FIND, Sdprintf("Not found; trying non-indexed\n"));
      goto non_indexed;
    } else
    { DEBUG(MSG_INDEX_FIND, Sdprintf("Not found\n"));
    }

    return NULL;
  }

  for(cref = ctx->chp->cref; cref; cref = cref->next)
  { if ( (!cref->d.key || key == cref->d.key) &&
	 visibleClauseCNT(cref->value.clause, ctx->generation))
    { ClauseRef result = cref;
      int maxsearch = MAX_LOOKAHEAD;

      for( cref = cref->next; cref; cref = cref->next )
      { if ( ((!cref->d.key || key == cref->d.key) &&
	      visibleClauseCNT(cref->value.clause, ctx->generation)) ||
	     --maxsearch == 0 )
	{ setClauseChoice(ctx->chp, cref, ctx->generation);

	  return result;
	}
      }
      ctx->chp->cref = NULL;

      return result;
    }
  }

  return NULL;
}

/* Make sure the ClauseChoice contains a pointer to a clause that
   is still visible in generation.  This garantees that the clause will
   not be destroyed. Note that we do not have to perform the full
   visibility test, just avoid we end up at a clause reference that
   is free for CGC.
*/

static void
setClauseChoice(DECL_LD ClauseChoice chp, ClauseRef cref, gen_t generation)
{ while ( cref && !visibleClauseCNT(cref->value.clause, generation) )
    cref = cref->next;

  chp->cref = cref;
}


#define indexKeyFromArgv(ci, argv) LDFUNC(indexKeyFromArgv, ci, argv)
static inline word
indexKeyFromArgv(DECL_LD ClauseIndex ci, Word argv)
{ if ( likely(ci->args[1] == 0) )
  { return indexOfWord(argv[ci->args[0]-1]);
  } else
  { word key[MAX_MULTI_INDEX];
    int  harg;

    for(harg=0; ci->args[harg]; harg++)
    { if ( !(key[harg] = indexOfWord(argv[ci->args[harg]-1])) )
	return 0;
    }

    return murmur_key(key, sizeof(word)*harg);
  }
}


#if defined(O_DEBUG) || defined(O_MAINTENANCE)
static char *
iargsName(const iarg_t args[MAX_MULTI_INDEX], char *buf)
{ static char sbuf[64];
  char *s;
  int i;

  if ( !buf )
    buf = sbuf;

  s = buf;
  *s++ = '[';
  for(i=0; args[i]; i++)
  { if ( i > 0 )
      *s++ = ',';
    Ssprintf(s, "%d", args[i]);
    s += strlen(s);
  }
  *s++ = ']';
  *s = EOS;

  return buf;
}
#endif

/* - - - - - - - - - - - - - - - - - - - - - - - - - - - - - - - - - - - - -
firstClause() finds the first applicable   clause  and leave information
for finding the next clause in chp.

TBD:
  - non-indexable predicates must use a different supervisor
  - Predicates needing reindexing should use a different supervisor
  - When to select best table?
  - When to ignore the best and try again?
- - - - - - - - - - - - - - - - - - - - - - - - - - - - - - - - - - - - - */

static ClauseRef
first_clause_guarded(DECL_LD Word argv, size_t argc, ClauseList clist,
		     IndexContext ctx)
{ ClauseRef cref;
  ClauseIndex *cip;
  hash_hints hints;
  ClauseChoice chp = ctx->chp;

#define STATIC_RELOADING() (LD->reload.generation && false(ctx->predicate, P_DYNAMIC))

  if ( unlikely(argc == 0) )
    goto simple;			/* TBD: alt supervisor */
  if ( unlikely(argc > MAXINDEXARG) )
    argc = MAXINDEXARG;

retry:
  if ( (cip=clist->clause_indexes) )
  { ClauseIndex best_index = NULL;

    for(; *cip; cip++)
    { ClauseIndex ci = *cip;
      word k;

      if ( ISDEADCI(ci) )
	continue;

      if ( (k=indexKeyFromArgv(ci, argv)) )
      { best_index = ci;
	chp->key = k;
	break;
      }
    }

    if ( best_index )
    { int hi;

      if ( clist->number_of_clauses > 10 &&
	   (float)clist->number_of_clauses/best_index->speedup > 10 &&
	   !STATIC_RELOADING() )
      { DEBUG(MSG_JIT_POOR,
	      Sdprintf("Poor index %s of %s (trying to find better)\n",
		       iargsName(best_index->args, NULL),
		       predicateName(ctx->predicate)));

	if ( bestHash(argv, argc, clist, best_index->speedup,
		      &hints, ctx) )
	{ ClauseIndex ci;

	  DEBUG(MSG_JIT, Sdprintf("[%d] Found better at args %s\n",
				  PL_thread_self(),
				  iargsName(hints.args, NULL)));

	  if ( (ci=hashDefinition(clist, &hints, ctx)) )
	  { chp->key = indexKeyFromArgv(ci, argv);
	    assert(chp->key);
	    best_index = ci;
	  } else
	  { goto retry;
	  }
	}
      }

      if ( best_index->incomplete )
      { wait_for_index(best_index);
	goto retry;
      }

      hi = hashIndex(chp->key, best_index->buckets);
      chp->cref = best_index->entries[hi].head;
      return nextClauseFromBucket(best_index, argv, ctx);
    }
  }

  if ( unlikely(clist->number_of_clauses == 0) )
    return NULL;

  if ( (chp->key = indexOfWord(argv[0])) &&
       (clist->number_of_clauses <= 10 || STATIC_RELOADING()) )
  { chp->cref = clist->first_clause;

    cref = nextClauseArg1(chp, ctx->generation);
    if ( !cref ||
	 !(chp->cref && chp->cref->d.key == chp->key &&
	   cref->d.key == chp->key) )
      return cref;
    /* else duplicate; see whether we can create a deep index */
    /* TBD: Avoid trying this every goal */
  }

  if ( !STATIC_RELOADING() &&
       bestHash(argv, argc, clist, 0.0, &hints, ctx) )
  { ClauseIndex ci;

    if ( (ci=hashDefinition(clist, &hints, ctx)) )
    { int hi;

      while ( ci->incomplete )
	wait_for_index(ci);
      if ( ci->invalid )
	goto retry;

      chp->key = indexKeyFromArgv(ci, argv);
      assert(chp->key);
      hi = hashIndex(chp->key, ci->buckets);
      chp->cref = ci->entries[hi].head;
      return nextClauseFromBucket(ci, argv, ctx);
    } else
    { goto retry;
    }
  }

  if ( chp->key )
  { chp->cref = clist->first_clause;
    return nextClauseArg1(chp, ctx->generation);
  }

simple:
  for(cref = clist->first_clause; cref; cref = cref->next)
  { if ( visibleClauseCNT(cref->value.clause, ctx->generation) )
    { chp->key = 0;
      setClauseChoice(chp, cref->next, ctx->generation);
      break;
    }
  }

  return cref;
}


ClauseRef
firstClause(DECL_LD Word argv, LocalFrame fr, Definition def, ClauseChoice chp)
{ ClauseRef cref;
  index_context ctx;

  ctx.generation  = generationFrame(fr);
  ctx.predicate   = def;
  ctx.chp         = chp;
  ctx.depth       = 0;
  ctx.position[0] = END_INDEX_POS;

  MEMORY_ACQUIRE();			/* sync with retract_clause() */
  acquire_def(def);
  cref = first_clause_guarded(argv,
			      def->functor->arity,
			      &def->impl.clauses,
			      &ctx);
#define CHK_STATIC_RELOADING() (LD->reload.generation && false(def, P_DYNAMIC))
  DEBUG(CHK_SECURE, assert(!cref || !chp->cref ||
			   visibleClause(chp->cref->value.clause,
					 generationFrame(fr)) ||
			   CHK_STATIC_RELOADING()));
  release_def(def);

  return cref;
}


ClauseRef
nextClause(DECL_LD ClauseChoice chp, Word argv, LocalFrame fr, Definition def)
{ gen_t generation = generationFrame(fr);
  ClauseRef cref;

  (void)argv;				/* we want to use these later */
  (void)def;				/* to create secondary indexes */

  MEMORY_ACQUIRE();
  acquire_def(def);
  if ( !chp->key )			/* not indexed */
  { for(cref=chp->cref; cref; cref = cref->next)
    { if ( visibleClauseCNT(cref->value.clause, generation) )
      { setClauseChoice(chp, cref->next, generation);
	break;
      }
    }
  } else
  { cref = nextClauseArg1(chp, generation);
  }
  release_def(def);

  DEBUG(CHK_SECURE,
	assert(!cref || !chp->cref ||
	       visibleClause(chp->cref->value.clause, generation)));

  return cref;
}


		 /*******************************
		 *	   HASH SUPPORT		*
		 *******************************/

static int
cmp_iarg(const void *p1, const void *p2)
{ const iarg_t *u1 = p1;
  const iarg_t *u2 = p2;

  return *u1 < *u2 ? -1 : *u1 > *u2 ? 1 : 0;
}

static void
canonicalHap(iarg_t *hap)
{ int i;

  for(i=0; i<MAX_MULTI_INDEX; i++)
  { if ( !hap[i] )
    { int j;

      for(j=i; j<MAX_MULTI_INDEX; j++)
	hap[j] = 0;
      break;
    }
  }

  qsort(hap, i, sizeof(*hap), cmp_iarg);
}


static void
copytpos(iarg_t *to, const iarg_t *from)
{ iarg_t p;

  do
  { *to++ = p = *from++;
  } while ( p != END_INDEX_POS );
}


static ClauseIndex
newClauseIndexTable(iarg_t *hap, hash_hints *hints, IndexContext ctx)
{ ClauseIndex ci = allocHeapOrHalt(sizeof(struct clause_index));
  unsigned int buckets;
  size_t bytes;

  buckets = 2<<hints->ln_buckets;
  bytes = sizeof(struct clause_bucket) * buckets;

  memset(ci, 0, sizeof(*ci));
  memcpy(ci->args, hap, sizeof(ci->args));
  ci->buckets	 = buckets;
  ci->is_list	 = hints->list;
  ci->incomplete = TRUE;
  ci->speedup	 = hints->speedup;
  ci->entries	 = allocHeapOrHalt(bytes);
  copytpos(ci->position, ctx->position);

  memset(ci->entries, 0, bytes);
  ATOMIC_INC(&GD->statistics.indexes.created);

  return ci;
}


static void
freeClauseListRef(ClauseRef cref)
{ ClauseList cl = &cref->value.clauses;
  ClauseRef cr, next;

  deleteIndexes(cl, TRUE);

  for(cr=cl->first_clause; cr; cr=next)
  { next = cr->next;
    lingerClauseRef(cr);
  }

  if ( cl->args )
  { assert(isFunctor(cref->d.key));

    freeHeap(cl->args, arityFunctor(cref->d.key)*sizeof(*cl->args));
  }
  freeHeap(cref, SIZEOF_CREF_LIST);
}


static void
vfree_clause_list_ref(void *cref)
{ freeClauseListRef(cref);
}


static void
lingerClauseListRef(Definition def, ClauseRef cref)
{ linger(&def->lingering, vfree_clause_list_ref, cref);
}


static void
unallocClauseIndexTableEntries(ClauseIndex ci)
{ ClauseBucket cb;
  int i;

  for(cb=ci->entries,i=ci->buckets; --i>=0; cb++)
  { ClauseRef cr, next;

    for(cr = cb->head; cr; cr = next)
    { next = cr->next;
      if ( ci->is_list )
	freeClauseListRef(cr);
      else
	lingerClauseRef(cr);
    }
  }

  freeHeap(ci->entries, ci->buckets * sizeof(struct clause_bucket));
}


void
unallocClauseIndexTable(ClauseIndex ci)
{ unallocClauseIndexTableEntries(ci);
  freeHeap(ci, sizeof(struct clause_index));
  ATOMIC_INC(&GD->statistics.indexes.destroyed);
}


static ClauseRef
newClauseListRef(word key)
{ ClauseRef cref = allocHeapOrHalt(SIZEOF_CREF_LIST);

  memset(cref, 0, SIZEOF_CREF_LIST);
  cref->d.key = key;

  return cref;
}


static void
addToClauseList(ClauseRef cref, Clause clause, word key, ClauseRef where)
{ Definition def = clause->predicate;
  ClauseList cl = &cref->value.clauses;
  ClauseRef cr = newClauseRef(clause, key);

  if ( cl->first_clause )
  { if ( where == CL_END )
    { cl->last_clause->next = cr;
      cl->last_clause = cr;
    } else if ( where == CL_START )
    { cr->next = cl->first_clause;
      cl->first_clause = cr;
    } else
    { insertIntoSparseList(cr, &cl->first_clause, &cl->last_clause, where);
    }
    cl->number_of_clauses++;
  } else
  { cl->first_clause = cl->last_clause = cr;
    cl->number_of_clauses = 1;
  }

  addClauseToListIndexes(def, cl, clause, where);
}


static void
addClauseToListIndexes(Definition def, ClauseList cl, Clause clause,
		       ClauseRef where)
{ ClauseIndex *cip;

  if ( (cip=cl->clause_indexes) )
  { for(; *cip; cip++)
    { ClauseIndex ci = *cip;

      if ( ISDEADCI(ci) )
	continue;

      while ( ci->incomplete )
	wait_for_index(ci);
      if ( ci->invalid )
	return;

      if ( ci->size >= ci->resize_above ||
	   !addClauseToIndex(ci, clause, where) )
	deleteIndexP(def, cl, cip);
    }
  }
}

/* - - - - - - - - - - - - - - - - - - - - - - - - - - - - - - - - - - - - -
This linked list *headp *tailp is a sparse (filtered) list of the
clauses.  Insert cref into this list.
- - - - - - - - - - - - - - - - - - - - - - - - - - - - - - - - - - - - - */

static void
insertIntoSparseList(ClauseRef cref,
		     ClauseRef *headp, ClauseRef *tailp,
		     ClauseRef where)
{ if ( !(*headp) )
  { *headp = *tailp = cref;
  } else if ( where == CL_END )
  { (*tailp)->next = cref;
    *tailp = cref;
  } else if ( where == CL_START )
  { cref->next = *headp;
    *headp = cref;
  } else
  { Clause clause = cref->value.clause;
    ClauseRef pred_cref = clause->predicate->impl.clauses.first_clause;
    ClauseRef ci_cref = *headp;
    ClauseRef ci_prev = NULL;

    for(; pred_cref; pred_cref=pred_cref->next)
    { if ( pred_cref == where || ci_prev == *tailp )
      { if ( ci_cref == *headp )
	{ cref->next = *headp;
	  *headp = cref;
	} else if ( ci_prev == *tailp )
	{ (*tailp)->next = cref;
	  *tailp = cref;
	} else
	{ cref->next = ci_cref;
	  ci_prev->next = cref;
	}

	return;
      }

      if ( pred_cref->value.clause == ci_cref->value.clause )
      { ci_prev = ci_cref;
	ci_cref = ci_cref->next;
      }
    }
  }
}



/* - - - - - - - - - - - - - - - - - - - - - - - - - - - - - - - - - - - - -
Add a clause to a bucket.  There are some special cases:

  - If the key denotes a functor, create or extend a clause-list for
    this functor.
  - If the key is non-indexable, add the clause both to the bucket
    chain and to all functor clause-lists (*). The latter also implies
    that if we create a functor clause-list we must add all
    non-indexable clauses to it (**).

Return how many indexable entries have been added to the bucket.

The non-indexable clauses are added to an   entry with key=0. This entry
must be used if none of the indexes matches.

Where is one of
  - CL_START (asserta)
  - CL_END   (assertz)
  - The clause reference before which the clause must be inserted.
    This is used by reconsult.
- - - - - - - - - - - - - - - - - - - - - - - - - - - - - - - - - - - - - */

static int
addClauseBucket(ClauseBucket ch, Clause cl,
		word key, word arg1key, ClauseRef where, int is_list)
{ ClauseRef cr;

  if ( is_list )
  { ClauseRef cref;
    ClauseList vars = NULL;

    if ( key )
    { for(cref=ch->head; cref; cref=cref->next)
      { if ( cref->d.key == key )
	{ addToClauseList(cref, cl, arg1key, where);
	  DEBUG(MSG_INDEX_UPDATE,
		Sdprintf("Adding to existing %s\n", keyName(key)));
	  return 0;
	} else if ( !cref->d.key )
	{ vars = &cref->value.clauses;
	}
      }
    } else
    { for(cref=ch->head; cref; cref=cref->next)
      { if ( !cref->d.key )
	  vars = &cref->value.clauses;
	addToClauseList(cref, cl, arg1key, where);
      }
      if ( vars )
	return 0;
    }

    DEBUG(MSG_INDEX_UPDATE, Sdprintf("Adding new %s\n", keyName(key)));
    cr = newClauseListRef(key);
    if ( vars )				/* (**) */
    { for(cref=vars->first_clause; cref; cref=cref->next)
      { addToClauseList(cr, cref->value.clause, arg1key, CL_END);
	if ( true(cref->value.clause, CL_ERASED) )	/* or do not add? */
	{ cr->value.clauses.number_of_clauses--;
	  cr->value.clauses.erased_clauses++;
	}
	DEBUG(MSG_INDEX_UPDATE, Sdprintf("Preparing var to clause-list for %s\n",
					 keyName(key)));
      }
      if ( cr->value.clauses.erased_clauses )
	ch->dirty++;
    }
    addToClauseList(cr, cl, arg1key, where);
  } else
  { cr = newClauseRef(cl, key);
  }

  if ( is_list )
    where = CL_START;		/* doesn't matter where we insert */
  insertIntoSparseList(cr, &ch->head, &ch->tail, where);

  return key ? 1 : 0;
}


static void
deleteClauseList(ClauseList cl, Clause clause)
{ ClauseRef cr, prev=NULL;

  for(cr=cl->first_clause; cr; prev=cr, cr=cr->next)
  { if ( cr->value.clause == clause )
    { if ( !prev )
      { cl->first_clause = cr->next;
	if ( !cr->next )
	  cl->last_clause = NULL;
      } else
      { prev->next = cr->next;
	if ( !cr->next )
	  cl->last_clause = prev;
      }

      cl->number_of_clauses--;
      return;
    }
  }

  assert(0);
}


/* - - - - - - - - - - - - - - - - - - - - - - - - - - - - - - - - - - - - -
deleteClauseBucket() returns number of deleted   indexable  values. Note
that deleting with key=0  can  still   delete  indexable  values  if the
var-key is the only clause of an indexed clause-list.

TBD: We can delete clause-lists  that   are  indexable  but only contain
non-indexed clauses. This probably requires  us   to  keep  track of the
number of such clauses.
- - - - - - - - - - - - - - - - - - - - - - - - - - - - - - - - - - - - - */

static int
deleteClauseBucket(ClauseBucket ch, Clause clause, word key, int is_list)
{ ClauseRef prev = NULL;
  ClauseRef c;

  if ( is_list )
  { if ( key )
    { for(c = ch->head; c; prev = c, c = c->next)
      { if ( c->d.key == key )
	{ ClauseList cl = &c->value.clauses;

	  deleteClauseList(cl, clause);
	  if ( !cl->first_clause )
	    goto delete;		/* will return 1 */
	}
      }

      return 0;
    } else
    { int deleted = 0;

      for(c = ch->head; c;)
      { ClauseList cl = &c->value.clauses;

	deleteClauseList(cl, clause);
	if ( !cl->first_clause )
	{ ClauseRef d;

	  d = c;
	  c = c->next;
	  if ( !prev )
	  { ch->head = d->next;
	    if ( !d->next )
	      ch->tail = NULL;
	  } else
	  { prev->next = d->next;
	    if ( !d->next)
	      ch->tail = prev;
	  }
	  if ( d->d.key )
	    deleted++;
	  freeClauseListRef(d);
	  continue;
	}
	prev = c;
	c = c->next;
      }

      return deleted;
    }
  } else
  { for(c = ch->head; c; prev = c, c = c->next)
    { if ( c->value.clause == clause )
      {
      delete:
	if ( !prev )
	{ ch->head = c->next;
	  if ( !c->next )
	    ch->tail = NULL;
	} else
	{ prev->next = c->next;
	  if ( !c->next)
	    ch->tail = prev;
	}
	if ( is_list )
	  freeClauseListRef(c);
	else
	  lingerClauseRef(c);
	return 1;
      }
    }

    assert(0);
    return 0;
  }
}


/* - - - - - - - - - - - - - - - - - - - - - - - - - - - - - - - - - - - - -
(*) The  clause  list   may   have   been   marked    as   "dirty"   by
deleteActiveClauseFromBucket()  even though  it  does  not  contain the
clause being deleted. We reset the count when we have finished scanning
the list to the number of erased clauses remaining in the list.
- - - - - - - - - - - - - - - - - - - - - - - - - - - - - - - - - - - - - */

static void
gcClauseList(ClauseList clist, DirtyDefInfo ddi, gen_t start, Buffer tr_starts)
{ ClauseRef cref=clist->first_clause, prev = NULL;
  size_t left = 0;

  while(cref && clist->erased_clauses)
  { Clause cl = cref->value.clause;

    if ( true(cl, CL_ERASED) )
    { if ( ddi_is_garbage(ddi, start, tr_starts, cl) )
      { ClauseRef c = cref;
<<<<<<< HEAD

	clist->erased_clauses--;

	cref = cref->next;
	if ( !prev )
	{ clist->first_clause = c->next;
	  if ( !c->next )
	    clist->last_clause = NULL;
	} else
	{ prev->next = c->next;
	  if ( c->next == NULL)
	    clist->last_clause = prev;
	}

=======

	clist->erased_clauses--;

	cref = cref->next;
	if ( !prev )
	{ clist->first_clause = c->next;
	  if ( !c->next )
	    clist->last_clause = NULL;
	} else
	{ prev->next = c->next;
	  if ( c->next == NULL)
	    clist->last_clause = prev;
	}

>>>>>>> fc610f2e
	lingerClauseRef(c);
	continue;
      } else
      { left++;
      }
    }

    prev = cref;
    cref = cref->next;
  }

  clist->erased_clauses = left; /* see (*) */
}


/* - - - - - - - - - - - - - - - - - - - - - - - - - - - - - - - - - - - - -
gcClauseBucket() removes all erased clauses from  the bucket and returns
the number of indexable entries that have been removed from the bucket.
- - - - - - - - - - - - - - - - - - - - - - - - - - - - - - - - - - - - - */

static int
gcClauseBucket(Definition def, ClauseBucket ch,
	       unsigned int dirty, int is_list, DirtyDefInfo ddi,
	       gen_t start, Buffer tr_starts)
{ ClauseRef cref = ch->head, prev = NULL;
  int deleted = 0;

  while( cref && dirty )
  { if ( is_list )
    { ClauseList cl = &cref->value.clauses;

      if ( cl->erased_clauses )
      { gcClauseList(cl, ddi, start, tr_starts);
	if ( !cl->erased_clauses )
	  dirty--;

	if ( cl->first_clause == NULL )
	  goto delete;
      }
    } else
    { Clause cl = cref->value.clause;

      if ( true(cl, CL_ERASED) && ddi_is_garbage(ddi, start, tr_starts, cl) )
      { ClauseRef c;

	dirty--;

      delete:
	c = cref;
	if ( cref->d.key )
	  deleted++;			/* only reduce size by indexed */

	cref = cref->next;
	if ( !prev )
	{ ch->head = c->next;
	  if ( !c->next )
	    ch->tail = NULL;
	} else
	{ prev->next = c->next;
	  if ( c->next == NULL)
	    ch->tail = prev;
	}

	if ( is_list )
	  lingerClauseListRef(def, c);
	else
	  lingerClauseRef(c);

	continue;
      }
    }

    prev = cref;
    cref = cref->next;
  }

  DEBUG(CHK_SECURE,
	{ if ( !is_list )
	  { for(cref=ch->head; cref; cref=cref->next)
	    { Clause cl = cref->value.clause;
	      assert( false(cl, CL_ERASED) ||
		      !ddi_is_garbage(ddi, start, tr_starts, cl)
		    );
	    }
	  }
	});

  ch->dirty = dirty;

  return deleted;
}


/* - - - - - - - - - - - - - - - - - - - - - - - - - - - - - - - - - - - - -
See also deleteActiveClauseFromIndexes() comment
- - - - - - - - - - - - - - - - - - - - - - - - - - - - - - - - - - - - - */

static void
cleanClauseIndex(Definition def, ClauseList cl, ClauseIndex ci,
		 DirtyDefInfo ddi, gen_t start, Buffer tr_starts)
{ if ( cl->number_of_clauses < ci->resize_below )
  { deleteIndex(def, cl, ci);
  } else
  { if ( ci->dirty )
    { ClauseBucket ch = ci->entries;
      int n = ci->buckets;

      for(; n; n--, ch++)
      { if ( ch->dirty )
	{ ci->size -= gcClauseBucket(def, ch, ch->dirty, ci->is_list,
				     ddi, start, tr_starts);
	  if ( !ch->dirty && --ci->dirty == 0 )
	    break;
	}
      }
    }

    assert((int)ci->size >= 0);
  }
}


/* - - - - - - - - - - - - - - - - - - - - - - - - - - - - - - - - - - - - -
cleanClauseIndexes() is called from cleanDefinition()   to remove clause
references erased before generation `active` from the indexes.
- - - - - - - - - - - - - - - - - - - - - - - - - - - - - - - - - - - - - */

void
cleanClauseIndexes(Definition def, ClauseList cl, DirtyDefInfo ddi,
		   gen_t start, Buffer tr_starts)
{ ClauseIndex *cip;

  if ( (cip=cl->clause_indexes) )
  { for(; *cip; cip++)
    { ClauseIndex ci = *cip;

      if ( ISDEADCI(ci) )
	continue;
      cleanClauseIndex(def, cl, ci, ddi, start, tr_starts);
    }
  }
}


void
clearTriedIndexes(Definition def)
{ int arity = def->functor->arity;
  int i;

  for(i=0; i<arity; i++)
  { arg_info *ainfo = &def->impl.clauses.args[i];

    ainfo->assessed = FALSE;
  }

  def->impl.clauses.jiti_tried = 0;
}


/* - - - - - - - - - - - - - - - - - - - - - - - - - - - - - - - - - - - - -
Clear the ->tried_index  vector  occasionally   for  dynamic  predicates
because evaluation may change. We  do  this   if  the  number of clauses
reaches the next  power  of  two.   We  use  P_SHRUNKPOW2  to inttroduce
histerases into the system, such that asserting/retracting around a pow2
boundery  does  not  lead  to  repeated    re-evaluation  of  the  index
capabilities.
- - - - - - - - - - - - - - - - - - - - - - - - - - - - - - - - - - - - - */

static int
has_pow2_clauses(Definition def)
{ unsigned int nc = def->impl.clauses.number_of_clauses;

  return nc > 0 && 1<<MSB(nc) == nc;
}


static void
reconsider_index(Definition def)
{ if ( true(def, P_DYNAMIC) )
  { if ( has_pow2_clauses(def) )
    { if ( true(def, P_SHRUNKPOW2) )
      { clear(def, P_SHRUNKPOW2);
      } else
      { clearTriedIndexes(def);
      }
    }
  }
}


static void
shrunkpow2(Definition def)
{ if ( true(def, P_DYNAMIC) )
  { if ( false(def, P_SHRUNKPOW2) && has_pow2_clauses(def) )
      set(def, P_SHRUNKPOW2);
  }
}


/* - - - - - - - - - - - - - - - - - - - - - - - - - - - - - - - - - - - - -
deleteActiveClauseFromBucket() maintains dirty  count   on  the  bucket,
which expresses the number of clause-references  in the chain that needs
updating. All clause-references are clause-lists   and thus we increment
the erased_clauses count thereof.
- - - - - - - - - - - - - - - - - - - - - - - - - - - - - - - - - - - - - */

static void
deleteActiveClauseFromBucket(ClauseBucket cb, word key)
{ if ( !key )
  { ClauseRef cref;

    for(cref=cb->head; cref; cref=cref->next)
    { ClauseList cl = &cref->value.clauses;

      if ( cl->erased_clauses++ == 0 )
	cb->dirty++;
      cl->number_of_clauses--;
    }
  } else
  { ClauseRef cref;

    for(cref=cb->head; cref; cref=cref->next)
    { if ( cref->d.key == key )
      { ClauseList cl = &cref->value.clauses;

	if ( cl->erased_clauses++ == 0 )
	  cb->dirty++;
	cl->number_of_clauses--;

#ifdef O_DEBUG
	if ( DEBUGGING(CHK_SECURE) )
	{ ClauseRef cr;
	  unsigned int erased = 0;
	  unsigned int count = 0;

	  for(cr=cl->first_clause; cr; cr=cr->next)
	  { if ( true(cr->value.clause, CL_ERASED) )
	      erased++;
	    else
	      count++;
	  }

	  assert(erased == cl->erased_clauses);
	  assert(count  == cl->number_of_clauses);
	}
#endif
	return;
      }
    }
    assert(0);
  }
}


static inline word
indexKeyFromClause(ClauseIndex ci, Clause cl, Code *end)
{ Code PC = skipToTerm(cl, ci->position);

  if ( likely(ci->args[1] == 0) )
  { int arg = ci->args[0] - 1;
    word key;

    if ( arg > 0 )
      PC = skipArgs(PC, arg);
    if ( end )
      *end = PC;
    if ( argKey(PC, 0, &key) )
      return key;
    return 0;
  } else
  { word key[MAX_MULTI_INDEX];			/* TBD: special case for 1 arg */
    int  pcarg = 1;
    int  harg;

    DEBUG(CHK_SECURE, if ( end ) *end = NULL);

    for(harg=0; ci->args[harg]; harg++)
    { if ( ci->args[harg] > pcarg )
	PC = skipArgs(PC, ci->args[harg]-pcarg);
      pcarg = ci->args[harg];
      if ( !argKey(PC, 0, &key[harg]) )
	return 0;
    }

    return murmur_key(key, sizeof(word)*harg);
  }
}


/* - - - - - - - - - - - - - - - - - - - - - - - - - - - - - - - - - - - - -
Deal with deletion of an active  clause   from  the indexes. This clause
cannot really be deleted as it might  still   be  alive  for goals of an
older generation. The task of   this deleteActiveClauseFromIndex() is to
maintain administration that makes it  easy   to  actually  clean up the
index if this is need. The actual cleanup is done by cleanClauseIndex().

On the clause index, it maintains a   `dirty' that indicates how many of
the buckets contain erased clauses. Each  bucket maintains a dirty count
that indicates the number  of  references   to  erased  clauses  in that
bucket.
- - - - - - - - - - - - - - - - - - - - - - - - - - - - - - - - - - - - - */

static void
deleteActiveClauseFromIndex(ClauseIndex ci, Clause cl)
{ word key = indexKeyFromClause(ci, cl, NULL);

  if ( key == 0 )			/* not indexed */
  { int i;
    ClauseBucket cb;

    for(i=ci->buckets, cb = ci->entries; --i>=0; cb++)
    { if ( cb->dirty == 0 )
	ci->dirty++;
      if ( ci->is_list )
	deleteActiveClauseFromBucket(cb, key);
      else
	cb->dirty++;
    }
    assert(ci->dirty == ci->buckets);
  } else
  { int hi = hashIndex(key, ci->buckets);
    ClauseBucket cb = &ci->entries[hi];

    if ( cb->dirty == 0 )
      ci->dirty++;
    if ( ci->is_list )
      deleteActiveClauseFromBucket(cb, key);
    else
      cb->dirty++;
    assert(cb->dirty>0);
  }
}


/* - - - - - - - - - - - - - - - - - - - - - - - - - - - - - - - - - - - - -
deleteActiveClauseFromIndexes() is called on a   retract  from a dynamic
predicate that is referenced or has too many clauses to justify a costly
update   of   its   clause   lists.    It     is    also   called   from
removeClausesPredicate(), which is called when reloading a source file.

For dynamic predicates, the predicate is  locked. L_PREDICATE is held if
def is static.
- - - - - - - - - - - - - - - - - - - - - - - - - - - - - - - - - - - - - */

void
deleteActiveClauseFromIndexes(Definition def, Clause cl)
{ ClauseIndex *cip;

  shrunkpow2(def);

  if ( (cip=def->impl.clauses.clause_indexes) )
  { for(; *cip; cip++)
    { ClauseIndex ci = *cip;

      if ( ISDEADCI(ci) )
	continue;

      while( ci->incomplete )
	wait_for_index(ci);
      if ( ci->invalid )
	return;

      if ( true(def, P_DYNAMIC) )
      { if ( def->impl.clauses.number_of_clauses < ci->resize_below )
	{ DEBUG(MSG_JIT_DELINDEX,
		Sdprintf("Deleted index %d from %s (shrunk too much)\n",
			 (int)ci->args[0], predicateName(def)));
	  deleteIndexP(def, &def->impl.clauses, cip);
	} else
	{ deleteActiveClauseFromIndex(ci, cl);
	}
      } else
      { deleteIndexP(def, &def->impl.clauses, cip);
      }
    }
  }
}



void
deleteIndexes(ClauseList clist, int isnew)
{ ClauseIndex *cip0;

  assert(isnew);			/* TBD for non-new */

  if ( (cip0=clist->clause_indexes) )
  { ClauseIndex *cip;

    for(cip = cip0; *cip; cip++)
    { ClauseIndex ci = *cip;

      if ( ISDEADCI(ci) )
	continue;

      unallocClauseIndexTable(ci);
    }

    unalloc_index_array(cip0);
    clist->clause_indexes = NULL;
  }
}


/* - - - - - - - - - - - - - - - - - - - - - - - - - - - - - - - - - - - - -
Only called from destroyDefinition(), which is only called when removing
a temporary module or during  final  cleanup.   So,  there  are  no more
references.
- - - - - - - - - - - - - - - - - - - - - - - - - - - - - - - - - - - - - */

void
deleteIndexesDefinition(Definition def)
{ ClauseList clist = &def->impl.clauses;
  ClauseIndex *cip0;

  if ( (cip0=clist->clause_indexes) )
  { ClauseIndex *cip;

    for(cip = cip0; *cip; cip++)
    { ClauseIndex ci = *cip;

      if ( ISDEADCI(ci) )
	continue;

      deleteIndexP(def, clist, cip);
    }

    freeHeap(cip0, 0);
    clist->clause_indexes = NULL;
  }
}


/* - - - - - - - - - - - - - - - - - - - - - - - - - - - - - - - - - - - - -
Add a clause to an index.  If   the  clause cannot be indexed (typically
because it has a variable at the  argument location), the clause must be
added to all indexes.

ClauseIndex->size maintains the number of elements  in the list that are
indexed. This is needed for resizing the index.

TBD: Merge compound detection with skipToTerm()
- - - - - - - - - - - - - - - - - - - - - - - - - - - - - - - - - - - - - */

static int
addClauseToIndex(ClauseIndex ci, Clause cl, ClauseRef where)
{ ClauseBucket ch = ci->entries;
  Code pc = NULL;
  word key = indexKeyFromClause(ci, cl, &pc);
  word arg1key = 0;

  if ( ci->is_list )			/* find first argument key for term */
  { if ( key == 0 )
      return FALSE;
    switch(decode(*pc))
    { case H_FUNCTOR:
      case H_LIST:
      case H_RFUNCTOR:
      case H_RLIST:
	pc = stepPC(pc);
        argKey(pc, 0, &arg1key);
    }
  }

  if ( key == 0 )			/* a non-indexable field */
  { int n = ci->buckets;

    for(; n; n--, ch++)
      addClauseBucket(ch, cl, key, arg1key, where, ci->is_list);
  } else
  { int hi = hashIndex(key, ci->buckets);

    DEBUG(MSG_INDEX_UPDATE, Sdprintf("Storing in bucket %d\n", hi));
    ci->size += addClauseBucket(&ch[hi], cl, key, arg1key, where, ci->is_list);
  }

  return TRUE;
}


/* - - - - - - - - - - - - - - - - - - - - - - - - - - - - - - - - - - - - -
addClauseToIndexes() is called (only) by   assertProcedure(),  which has
the definition locked.
- - - - - - - - - - - - - - - - - - - - - - - - - - - - - - - - - - - - - */

int
addClauseToIndexes(Definition def, Clause clause, ClauseRef where)
{ addClauseToListIndexes(def, &def->impl.clauses, clause, where);
  reconsider_index(def);

  DEBUG(CHK_SECURE, checkDefinition(def));
  return TRUE;
}


/* - - - - - - - - - - - - - - - - - - - - - - - - - - - - - - - - - - - - -
Called from unlinkClause(), which is called for retracting a clause from
a dynamic predicate which is not  referenced   and  has  few clauses. In
other cases, deleteActiveClauseFromIndex() is called.
- - - - - - - - - - - - - - - - - - - - - - - - - - - - - - - - - - - - - */

void
delClauseFromIndex(Definition def, Clause cl)
{ ClauseIndex *cip;

  shrunkpow2(def);

  for(cip=def->impl.clauses.clause_indexes; *cip; cip++)
  { ClauseIndex ci = *cip;
    ClauseBucket ch;
    word key;

    if ( ISDEADCI(ci) )
      continue;

    ch  = ci->entries;
    key = indexKeyFromClause(ci, cl, NULL);

    if ( key == 0 )			/* a non-indexable field */
    { int n = ci->buckets;

      for(; n; n--, ch++)
	deleteClauseBucket(ch, cl, key, ci->is_list);
    } else
    { int hi = hashIndex(key, ci->buckets);

      ci->size -= deleteClauseBucket(&ch[hi], cl, key, ci->is_list);
    }
  }
}


static void
wait_for_index(const ClauseIndex ci)
{ DEBUG(MSG_JIT, Sdprintf("[%d] waiting for index %p ...\n",
			  PL_thread_self(), ci));
#ifdef O_PLMT
  pthread_mutex_lock(&GD->thread.index.mutex);
  if ( ci->incomplete )
    pthread_cond_wait(&GD->thread.index.cond, &GD->thread.index.mutex);
  pthread_mutex_unlock(&GD->thread.index.mutex);
  DEBUG(MSG_JIT, Sdprintf("[%d] index %p %sready\n",
			  PL_thread_self(), ci, ci->incomplete ? "not " : ""));
#endif
}


static void
completed_index(ClauseIndex ci)
{
#ifdef O_PLMT
  pthread_mutex_lock(&GD->thread.index.mutex);
  ci->incomplete = FALSE;
  pthread_cond_broadcast(&GD->thread.index.cond);
  pthread_mutex_unlock(&GD->thread.index.mutex);
  DEBUG(MSG_JIT, Sdprintf("[%d] index %p completed\n",
			  PL_thread_self(), ci));
#else
  ci->incomplete = FALSE;
#endif
}


/* - - - - - - - - - - - - - - - - - - - - - - - - - - - - - - - - - - - - -
Create a hash-index on def  for  arg.   We  compute  the  hash unlocked,
checking at the end that nobody  messed   with  the clause list. If that
happened anyway, we retry. At the end,   we  lock the definition and add
the new index to the indexes of the predicate.
- - - - - - - - - - - - - - - - - - - - - - - - - - - - - - - - - - - - - */

static ClauseIndex
hashDefinition(ClauseList clist, hash_hints *hints, IndexContext ctx)
{ ClauseRef cref;
  ClauseIndex ci;
  ClauseIndex *cip;

  DEBUG(MSG_JIT, Sdprintf("[%d] hashDefinition(%s, %s, %d) (%s)\n",
			  PL_thread_self(),
			  predicateName(ctx->predicate),
			  iargsName(hints->args, NULL), 2<<hints->ln_buckets,
			  hints->list ? "lists" : "clauses"));

#if defined(O_PLMT) && !defined(NDEBUG)
{ GET_LD
  assert(LD->thread.info->access.predicate == ctx->predicate);
}
#endif

  canonicalHap(hints->args);
  LOCKDEF(ctx->predicate);
  if ( (cip=clist->clause_indexes) )
  { for(; *cip; cip++)
    { ClauseIndex cio = *cip;

      if ( ISDEADCI(cio) )
	continue;

      if ( memcmp(cio->args, hints->args, sizeof(cio->args)) == 0 )
      { UNLOCKDEF(ctx->predicate);
	DEBUG(MSG_JIT, Sdprintf("[%d] already created\n", PL_thread_self()));
	return cio;
      }
    }
  }
  ci = newClauseIndexTable(hints->args, hints, ctx);
  insertIndex(ctx->predicate, clist, ci);
  UNLOCKDEF(ctx->predicate);

/* - - - - - - - - - - - - - - - - - - - - - - - - - - - - - - - - - - - - -
Adding a pause here creates  a window where other threads may mark clauses
as erased (CL_ERASED).  This prevents them being added to the just-created
index.

See the test_cgc_1 test case in src/Tests/GC/test_cgc_1.pl

  usleep(1000);
- - - - - - - - - - - - - - - - - - - - - - - - - - - - - - - - - - - - - */

  for(cref = clist->first_clause; cref; cref = cref->next)
  { if ( false(cref->value.clause, CL_ERASED) )
    { if ( !addClauseToIndex(ci, cref->value.clause, CL_END) )
      { ci->invalid = TRUE;
	completed_index(ci);
	deleteIndex(ctx->predicate, clist, ci);
	return NULL;
      }
    }
  }

  ci->resize_above = ci->size*2;
  ci->resize_below = ci->size/4;

  completed_index(ci);

  return ci;
}


static ClauseIndex *
copyIndex(ClauseIndex *org, int extra)
{ ClauseIndex *ncip;
  int size = extra;

  if ( org )
  { ClauseIndex *cip;

    for(cip=org; *cip; cip++)
    { ClauseIndex ci = *cip;
      if ( !ISDEADCI(ci) )
	size++;
    }
  }

  if ( size )
  { ClauseIndex *ncipo;
    int i;

    ncipo = ncip = allocHeapOrHalt((size+1)*sizeof(*ncip));
    if ( org )
    { ClauseIndex *cip;

      for(cip=org; *cip; cip++)
      { ClauseIndex ci = *cip;
	if ( !ISDEADCI(ci) )
	  *ncipo++ = ci;
      }
    }
    for(i=0; i<extra; i++)
      *ncipo++ = DEAD_INDEX;
    *ncipo = NULL;
  } else
    ncip = NULL;

  return ncip;
}


static int
cmp_indexes(const void *p1, const void *p2)
{ const ClauseIndex* const cip1 = p1;
  const ClauseIndex* const cip2 = p2;
  const ClauseIndex ci1 = *cip1;
  const ClauseIndex ci2 = *cip2;

  if ( ISDEADCI(ci1) )
  { if ( ISDEADCI(ci2) )
      return 0;
    return 1;
  } else if ( ISDEADCI(ci2) )
    return -1;

  return ci1->speedup < ci2->speedup ?  1 :
         ci1->speedup > ci2->speedup ? -1 : 0;
}


static void
sortIndexes(ClauseIndex *cip)
{ if ( cip )
  { int i;

    for(i=0; cip[i]; i++)
      ;

    qsort(cip, i, sizeof(*cip), cmp_indexes);
  }
}


static int
isSortedIndexes(ClauseIndex *cip)
{ if ( cip )
  { float speedup = (float)PLMAXINT;

    for( ; *cip; cip++)
    { ClauseIndex ci = *cip;

      if ( ISDEADCI(ci) )
	continue;
      if ( speedup < ci->speedup )
	return FALSE;
      speedup = ci->speedup;
    }
  }

  return TRUE;
}


static void
unalloc_index_array(void *p)
{ freeHeap(p, 0);
}

static void
setIndexes(Definition def, ClauseList cl, ClauseIndex *cip)
{ ClauseIndex *cipo = cl->clause_indexes;

  MEMORY_BARRIER();
  cl->clause_indexes = cip;
  if ( cipo )
    linger(&def->lingering, unalloc_index_array, cipo);
}


/* Caller must have the predicate locked */

static void
unalloc_ci(void *p)
{ DEBUG(MSG_JIT, Sdprintf("unallocClauseIndexTable(%p)\n", p));
  unallocClauseIndexTable(p);
}

static void				/* definition must be locked */
replaceIndex(Definition def, ClauseList cl, ClauseIndex *cip, ClauseIndex ci)
{ ClauseIndex old = *cip;

  *cip = ci;
  DEBUG(MSG_JIT, Sdprintf("[%d] replaceIndex(%s) %p-->%p (gen=%lld)\n",
			  PL_thread_self(),
			  predicateName(def),
			  old, ci, global_generation()));

  if ( !ISDEADCI(old) )
  { int i;
					/* delete corresponding assessments */
    for(i=0; i<MAX_MULTI_INDEX; i++)
    { unsigned int a;

      if ( (a=old->args[i]) )
      { arg_info *ai = &cl->args[a-1];

	ai->assessed = 0;
      }
    }

    linger(&def->lingering, unalloc_ci, old);
  }

  if ( !isSortedIndexes(cl->clause_indexes) )
  { cip = copyIndex(cl->clause_indexes, 0);
    sortIndexes(cip);
    setIndexes(def, cl, cip);
  }
}


static void
deleteIndexP(Definition def, ClauseList cl, ClauseIndex *cip)
{ replaceIndex(def, cl, cip, DEAD_INDEX);
}


static void
deleteIndex(Definition def, ClauseList clist, ClauseIndex ci)
{ ClauseIndex *cip;

  if ( (cip=clist->clause_indexes) )
  { for(; *cip; cip++)
    { if ( *cip == ci )
      { deleteIndexP(def, clist, cip);
	return;
      }
    }
  }

  assert(0);
}


static void
insertIndex(Definition def, ClauseList clist, ClauseIndex ci)
{ ClauseIndex *ocip;

  if ( (ocip=clist->clause_indexes) )
  { ClauseIndex *cip = ocip;
    ClauseIndex *ncip;

    for(; *cip; cip++)
    { if ( ISDEADCI(*cip) )
      { *cip = ci;
	if ( isSortedIndexes(ocip) )
	  return;
	*cip = DEAD_INDEX;
      }
    }

    ncip = copyIndex(ocip, 1);
    for(cip=ncip; *cip; cip++)
    { if ( ISDEADCI(*cip) )
	*cip = ci;
    }
    sortIndexes(ncip);
    setIndexes(def, clist, ncip);
  } else
  { ClauseIndex *cip = allocHeapOrHalt(2*sizeof(*cip));

    cip[0] = ci;
    cip[1] = NULL;
    clist->clause_indexes = cip;
  }
}


#if defined(O_MAINTENANCE) || defined(O_DEBUG)

		 /*******************************
		 *	     CHECKING		*
		 *******************************/

int
checkClauseIndexSizes(Definition def, int nindexable)
{ ClauseIndex *cip;
  int rc = TRUE;

  if ( (cip=def->impl.clauses.clause_indexes) )
  { for( ; *cip; cip++ )
    { ClauseIndex ci = *cip;

      if ( ISDEADCI(ci) )
	continue;

      if ( ci->size != nindexable )
      { Sdprintf("%s has inconsistent clause index->size",
		 predicateName(def));
	rc = FALSE;
      }
    }
  }

  return rc;
}


void
checkClauseIndexes(Definition def)
{ ClauseIndex *cip;

  if ( (cip=def->impl.clauses.clause_indexes)  )
  { GET_LD

    for(; *cip; cip++ )
    { ClauseIndex ci = *cip;
      unsigned int i;
      ClauseBucket cb;
      unsigned int ci_dirty = 0;	/* # dirty buckets */
      unsigned int ci_size = 0;		/* # indexable values in table */

      if ( ISDEADCI(ci) )
	continue;
      if ( ci->incomplete )		/* building async; stats may be wrong */
	continue;

      for(i=0,cb=ci->entries; i<ci->buckets; i++,cb++)
      { ClauseRef cref;
	unsigned int dirty = 0;
	Definition old;

	acquire_def2(def, old);
	for(cref=cb->head; cref; cref=cref->next)
	{ if ( cref->d.key )
	    ci_size++;

	  if ( ci->is_list )
	  { ClauseList cl = &cref->value.clauses;
	    ClauseRef cr;
	    unsigned int erased = 0;
	    unsigned int count = 0;

	    for(cr=cl->first_clause; cr; cr=cr->next)
	    { if ( true(cr->value.clause, CL_ERASED) )
		erased++;
	      else
		count++;
	    }
	    assert(erased == cl->erased_clauses);
	    assert(count  == cl->number_of_clauses);
	    if ( erased )
	      dirty++;
	  } else
	  { Clause clause = cref->value.clause;

	    if ( true(clause, CL_ERASED) )
	      dirty++;
	  }
	}
	release_def2(def, old);

	assert(cb->dirty == dirty);
	if ( cb->dirty )
	  ci_dirty++;
      }

      assert(ci->dirty == ci_dirty);
      assert(ci->size  == ci_size);
    }
  }
}



void
listIndexGenerations(Definition def, gen_t gen)
{ ClauseIndex *cip;

  if ( (cip=def->impl.clauses.clause_indexes) )
  { GET_LD

    for(; *cip; cip++)
    { ClauseIndex ci = *cip;
      unsigned int i;

      if ( ISDEADCI(ci) )
	continue;

      Sdprintf("\nHash %sindex for %s (%d dirty)\n",
	       ci->is_list ? "list-" : "", iargsName(ci->args, NULL), ci->dirty);

      for(i=0; i<ci->buckets; i++)
      { ClauseRef cref;

	if ( !ci->entries[i].head &&
	     !ci->entries[i].dirty )
	  continue;

	Sdprintf("\nEntries at i = %d, dirty = %d:\n",
		 i, ci->entries[i].dirty);

	acquire_def(def);
	for(cref=ci->entries[i].head; cref; cref=cref->next)
	{ if ( ci->is_list )
	  { ClauseList cl = &cref->value.clauses;
	    ClauseRef cr;

	    Sdprintf("List count=%d, erased=%d (%s)\n",
		     cl->number_of_clauses, cl->erased_clauses,
		     keyName(cref->d.key));

	    for(cr=cl->first_clause; cr; cr=cr->next)
	    { Clause clause = cr->value.clause;

	      Sdprintf("  %p: [%2d] %8u-%10u%s%s\n",
		       clause,
		       clauseNo(clause, 0),
		       clause->generation.created,
		       clause->generation.erased,
		       true(clause, CL_ERASED) ? " erased" : "",
		       visibleClause(clause, gen) ? " v" : " X");
	    }
	  } else
	  { Clause clause = cref->value.clause;

	    Sdprintf("%p: [%2d] %8u-%10u%s%s%s\n",
		     clause,
		     clauseNo(clause, 0),
		     clause->generation.created,
		     clause->generation.erased,
		     true(clause, CL_ERASED) ? " erased" : "",
		     visibleClause(clause, gen) ? " v " : " X ",
		     keyName(cref->d.key));
	  }
	}
	release_def(def);
      }
    }
  }
}


#endif /*O_MAINTENANCE||O_DEBUG*/


		 /*******************************
		 *	     ASSESSMENT		*
		 *******************************/

/* - - - - - - - - - - - - - - - - - - - - - - - - - - - - - - - - - - - - -
These functions access the index capabilities   for  a given key-set. It
establishes whether a hash makes  sense,   how  big  (#buckets) the hash
should be and whether to use a list of clauses or a list of clause-lists
as units in the hash. Lists of clauses are more compact and suitable for
arguments that have a good distribution (i.e.  few clauses match a key).
Lists of clause-lists are suitable  if   individual  keys  refer to many
clauses. In such cases we can create   secondary index to improve. There
are two cases for this:

  1. The keys are functors.  In that case we might be able to hash on
  one or more of the compound arguments.
  2. It can be profitable to create a secondary hash on another argument.
  Note that this can always be used, whether the key is a functor or
  not.

Even without secondary indices, lists can be   profitable  if a rare key
and a popular key collide on the same hash-bucket.
- - - - - - - - - - - - - - - - - - - - - - - - - - - - - - - - - - - - - */

#define ASSESS_BUFSIZE 10

typedef struct key_asm
{ word		key;
  unsigned int	count;
  unsigned int	nvcomp;		/* compound with arguments */
} key_asm;

typedef struct hash_assessment
{ iarg_t	args[MAX_MULTI_INDEX]; /* arg for which to assess */
  size_t	allocated;		/* allocated size of array */
  size_t	size;			/* keys in array */
  size_t	var_count;		/* # non-indexable cases */
  size_t	funct_count;		/* # functor cases */
  float		stdev;			/* Standard deviation */
  float		speedup;		/* Expected speedup */
  unsigned	list;			/* Put lists in the buckets */
  size_t	space;			/* Space indication */
  key_asm      *keys;			/* tmp key-set */
} hash_assessment;


typedef struct assessment_set
{ hash_assessment *assessments;
  int		  count;
  int		  allocated;
  hash_assessment buf[ASSESS_BUFSIZE];
} assessment_set;


static void
init_assessment_set(assessment_set *as)
{ as->assessments = as->buf;
  as->count	  = 0;
  as->allocated   = ASSESS_BUFSIZE;
}

static void
free_keys_in_assessment_set(assessment_set *as)
{ int i;
  hash_assessment *a;
  for (i=0, a=as->assessments; i<as->count; i++, a++)
    if ( a->keys )
      free(a->keys);
}

static void
free_assessment_set(assessment_set *as)
{ if ( as->assessments != as->buf )
    free(as->assessments);
}

static hash_assessment *			/* TBD: resource error */
alloc_assessment(assessment_set *as, iarg_t *ia)
{ hash_assessment *a;

  if ( as->count >= as->allocated )
  { size_t newbytes = sizeof(*as->assessments)*2*as->allocated;

    if ( as->assessments == as->buf )
    { as->assessments = malloc(newbytes);
      memcpy(as->assessments, as->buf, sizeof(as->buf));
    } else
    { as->assessments = realloc(as->assessments, newbytes);
    }
    as->allocated *= 2;
  }

  a = &as->assessments[as->count++];
  memset(a, 0, sizeof(*a));
  memcpy(a->args, ia, sizeof(a->args));
  canonicalHap(a->args);

  return a;
}


static int
best_hash_assessment(const void *p1, const void *p2, void *ctx)
{ ClauseList clist = ctx;
  const iarg_t *a1 = p1;
  const iarg_t *a2 = p2;
  const arg_info *i1 = &clist->args[*a1];
  const arg_info *i2 = &clist->args[*a2];

  return i1->speedup - i2->speedup > 0 ? -1 :
	 i1->speedup - i2->speedup < 0 ?  1 : 0;
}


static void
sort_assessments(ClauseList clist,
		 iarg_t *instantiated, int ninstantiated)
{ sort_r(instantiated, ninstantiated, sizeof(*instantiated),
	 best_hash_assessment, clist);
}


static int
compar_keys(const void *p1, const void *p2)
{ const key_asm *k1 = p1;
  const key_asm *k2 = p2;
  intptr_t d = (k1->key - k2->key);

  return d < 0 ? -1 : d > 0 ? 1 : 0;
}


/* - - - - - - - - - - - - - - - - - - - - - - - - - - - - - - - - - - - - -
Only the final call gets a clause_count > 0. Here we do the remainder of
the assessment. We could consider  for   a  separate  function to merely
reduce the set.

(*) Currently we cannot  combine  variables   with  functor  indexes  as
firstClause() deterministically goes into the matching functor and after
going into the recursive indexes  we  loose   the  context  to  find the
unbound clause.
- - - - - - - - - - - - - - - - - - - - - - - - - - - - - - - - - - - - - */

static int
assess_remove_duplicates(hash_assessment *a, size_t clause_count)
{ key_asm *s = a->keys;
  key_asm *o = a->keys-1;
  key_asm *e = &s[a->size];
  word c = 0;				/* invalid key */
  size_t fc = 0;
  size_t i  = 0;
  float A=0.0, Q=0.0;

  a->speedup = 0.0;
  if ( !a->keys )
    return FALSE;

  qsort(a->keys, a->size, sizeof(key_asm), compar_keys);
  for( ; s<e; s++)
  { if ( s->key != c )
    { if ( i++ > 0 && clause_count )
      { float A0 = A;
	A = A+((float)o->count-A)/(float)(i-1);
	Q = Q+((float)o->count-A0)*((float)o->count-A);
	if ( o->nvcomp )
	  fc += o->nvcomp - 1;		/* no point if there is just one */
      }
      c = s->key;
      *++o = *s;
    } else
    { o->count  += s->count;
      s->nvcomp += s->nvcomp;
    }
  }
  if ( i > 0 && clause_count )
  { float A0 = A;
    A = A+((float)o->count-A)/(float)i;
    Q = Q+((float)o->count-A0)*((float)o->count-A);
    if ( o->nvcomp )
      fc += o->nvcomp - 1;
    a->funct_count = fc;
  }

  a->size        = i;
					/* assess quality */
  if ( clause_count )
  { a->stdev   = (float)sqrt(Q/(float)i);
    a->list    = FALSE;

    if ( a->size == 1 )			/* Single value that is not compound */
    { if ( !isFunctor(a->keys[0].key) )
	return FALSE;
    }

    a->speedup =            (float)(clause_count*a->size) /
	      (float)(clause_count - a->var_count + a->var_count*a->size);
					/* punish bad distributions */
    a->speedup /= (float)1.0 + a->stdev*(float)a->size/(float)clause_count;

    a->space = ( a->size * sizeof(struct clause_bucket) +
		 clause_count * SIZEOF_CREF_CLAUSE +
		 a->size * a->var_count * SIZEOF_CREF_CLAUSE );

    if ( a->speedup < 0.8*(float)clause_count &&
	 a->funct_count > 0 &&
	 a->var_count == 0 )		/* See (*) */
    { a->list = TRUE;
      a->space += a->size * SIZEOF_CREF_LIST;
    }

    if ( (float)a->var_count/(float)a->size > MAX_VAR_FRAC )
    { a->speedup = 0.0;
      return FALSE;			/* not indexable */
    }
  }

  return TRUE;
}


static int
assessAddKey(hash_assessment *a, word key, int nvcomp)
{ if ( a->size > 0 && a->keys[a->size-1].key == key )
  { a->keys[a->size-1].count++;		/* TBD: Keep last-key? */
    if ( nvcomp )
      a->keys[a->size-1].nvcomp++;
  } else if ( a->size < a->allocated )
  {
  put_key:
    a->keys[a->size].key    = key;
    a->keys[a->size].count  = 1;
    a->keys[a->size].nvcomp = nvcomp;
    a->size++;
  } else
  { if ( a->allocated == 0 )
    { a->allocated = 512;
      if ( !(a->keys = malloc(a->allocated*sizeof(*a->keys))) )
	return FALSE;
    } else
    { assess_remove_duplicates(a, 0);
      if ( a->size*2 > a->allocated )
      { key_asm *new = realloc(a->keys, a->allocated*2*sizeof(*a->keys));
	if ( !new )
	  return FALSE;
	a->keys = new;
	a->allocated *= 2;
      }
    }
    goto put_key;
  }

  return TRUE;
}


/* - - - - - - - - - - - - - - - - - - - - - - - - - - - - - - - - - - - - -
Given an array of assessments, scan through   all  (life) clauses of the
predicate and add their key to the assessment.  To do this:

  - We first find all arguments involved in some index
  - Then, for each clause
    - We decompile adding placing the key of each argument involved in
      some index in the array `keys`.
    - Walk through the assessments and update them.

TBD: if some argument has too many   non-indexable  values we could stop
trying.
- - - - - - - - - - - - - - - - - - - - - - - - - - - - - - - - - - - - - */

static Code
skipToTerm(Clause clause, const iarg_t *position)
{ int an;
  Code pc = clause->codes;

  for(; (an = *position) != END_INDEX_POS; position++)
  { code c;

    DEBUG(MSG_INDEX_DEEP,
	  Sdprintf("Skipping to arg %d for clause %d of %s\n",
		   an, clauseNo(clause, 0), predicateName(clause->predicate)));

    if ( an > 0 )
      pc = skipArgs(pc, an);
  again:
    c = decode(*pc);
    switch(c)
    { case H_FUNCTOR:
      case H_LIST:
      case H_RFUNCTOR:
      case H_RLIST:
	break;
      case H_LIST_FF:			/* FF1, FF2 */
      { static code var[2];		/* Create dummy code */
	var[0] = encode(H_VOID);
	var[1] = encode(H_VOID);
	return var;
      }
      case I_CHP:
	pc = stepPC(pc);
        goto again;
#if defined(O_DEBUG) || defined(O_MAINTENANCE)
      case H_FIRSTVAR:
      case H_VAR:
      case H_VOID:
      case H_VOID_N:
      case H_POP:
      case I_EXITCATCH:
      case I_EXITRESET:
      case I_EXITFACT:
      case I_EXIT:			/* fact */
      case I_ENTER:			/* fix H_VOID, H_VOID, I_ENTER */
	return pc;
      default:
	Sdprintf("Unexpected VM code %d at %p\n", c, pc);
	Sdprintf("\topcode=%s\n", codeTable[c].name);
	assert(0);
#else
      default:
	return pc;
#endif
    }
    pc = stepPC(pc);
  }

  return pc;
}


static int
indexableCompound(Code pc)
{ pc = stepPC(pc);				/* skip functor */

  for(;; pc = stepPC(pc))
  { switch(decode(*pc))
    { case H_FIRSTVAR:
      case H_VAR:
	continue;
      case H_POP:
	return FALSE;
      default:
	return TRUE;
    }
  }
}


static void
assess_scan_clauses(ClauseList clist, size_t arity,
		    hash_assessment *assessments, int assess_count,
		    IndexContext ctx)
{ hash_assessment *a;
  ClauseRef cref;
  int i;
  bit_vector *ai = alloca(sizeof_bitvector(arity));
  int kp[MAXINDEXARG+1];			/* key-arg positions */
  int nk = 0;					/* number of key args */
  int *kpp;
  word keys[MAXINDEXARG];
  char nvcomp[MAXINDEXARG];

  init_bitvector(ai, arity);
  for(i=0, a=assessments; i<assess_count; i++, a++)
  { int j;

    for(j=0; a->args[j]; j++)
    { if ( !true_bit(ai, a->args[j]-1) )
      { set_bit(ai, a->args[j]-1);
      }
    }
  }

  for(i=0; i<arity; i++)
  { if ( true_bit(ai, i) )
      kp[nk++] = i;
  }
  kp[nk] = -1;

  for(cref=clist->first_clause; cref; cref=cref->next)
  { Clause cl = cref->value.clause;
    Code pc;
    int carg = 0;

    if ( true(cl, CL_ERASED) )
      continue;

    pc = skipToTerm(cref->value.clause, ctx->position);

    for(kpp=kp; kpp[0] >= 0; kpp++)
    { if ( kpp[0] > carg )
	pc = skipArgs(pc, kpp[0]-carg);
      carg = kpp[0];
      argKey(pc, 0, &keys[kpp[0]]);
      nvcomp[kpp[0]] = FALSE;
						/* see whether this a compound */
      if ( isFunctor(keys[kpp[0]]) )		/* with nonvar args */
      { if ( indexableCompound(pc) )
	  nvcomp[kpp[0]] = TRUE;
      }
    }

    for(i=0, a=assessments; i<assess_count; i++, a++)
    { if ( !a->args[1] )			/* single argument index */
      { word key;
	int an = a->args[0]-1;

	if ( (key=keys[an]) )
	{ assessAddKey(a, key, nvcomp[an]);
	} else
	{ a->var_count++;
	  goto next_assessment;
	}
      } else					/* multi-argument index */
      { word key[MAX_MULTI_INDEX];
	int  harg;

	for(harg=0; a->args[harg]; harg++)
	{ if ( !(key[harg] = keys[a->args[harg]-1]) )
	  { a->var_count++;
	    goto next_assessment;
	  }
	}

	assessAddKey(a, murmur_key(key, sizeof(word)*harg), FALSE);
      }
    next_assessment:
      ;
    }
  }
}


static hash_assessment *
best_assessment(hash_assessment *assessments, int count, size_t clause_count)
{ int i;
  hash_assessment *a, *best = NULL;
  float minbest = MIN_SPEEDUP;

  for(i=0, a=assessments; i<count; i++, a++)
  { assess_remove_duplicates(a, clause_count);
    if ( a->speedup > minbest )
    { best = a;
      minbest = a->speedup;
    }
  }

  return best;
}


/* - - - - - - - - - - - - - - - - - - - - - - - - - - - - - - - - - - - - -
bestHash() finds the best argument for creating a hash, given a concrete
argument vector and a list of  clauses.   To  do  so, it establishes the
following figures:

  - Total number of non-erased clauses in cref
  - For each indexable argument
    - The count of distinct values
    - The count of non-indexable clauses (i.e. clauses with a var
      at that argument)

Now, the hash-table has a space   that  is #clauses*(nvars+1), while the
expected speedup is

	       #clauses * #distinct
	----------------------------------
	#clauses - #var + #var * #distinct

@returns TRUE if a best hash was found.  Details on the best hash are in
*hints.
- - - - - - - - - - - - - - - - - - - - - - - - - - - - - - - - - - - - - */

static int
bestHash(DECL_LD Word av, size_t ac, ClauseList clist, float min_speedup,
	 hash_hints *hints, IndexContext ctx)
{ int i;
  assessment_set aset;
  hash_assessment *a;
  int best = -1;
  float best_speedup = 0.0;
  iarg_t ia[MAX_MULTI_INDEX] = {0};
  iarg_t *instantiated;
  int ninstantiated = 0;

  instantiated = alloca(ac*sizeof(*instantiated));
  init_assessment_set(&aset);
  if ( !clist->args )
  { arg_info *ai = allocHeapOrHalt(ac*sizeof(*ai));
    memset(ai, 0, ac*sizeof(*ai));
    if ( !COMPARE_AND_SWAP_PTR(&clist->args, NULL, ai) )
      freeHeap(ai, ac*sizeof(*ai));
  }

					/* Step 1: find instantiated args */
  for(i=0; i<ac; i++)
  { if ( canIndex(av[i]) )
      instantiated[ninstantiated++] = i;
  }

					/* Step 2: find non-yet assessed args */
  for(i=0; i<ninstantiated; i++)
  { int arg = instantiated[i];

    if ( !clist->args[arg].assessed )
    { ia[0] = arg+1;
      alloc_assessment(&aset, ia);
    }
  }

  if ( aset.count )			/* Step 3: assess them */
  { assess_scan_clauses(clist, ac, aset.assessments, aset.count, ctx);

    for(i=0, a=aset.assessments; i<aset.count; i++, a++)
    { arg_info *ainfo = &clist->args[a->args[0]-1];

      if ( assess_remove_duplicates(a, clist->number_of_clauses) )
      { DEBUG(MSG_JIT,
	      Sdprintf("Assess index %s of %s: speedup %f, stdev=%f\n",
		       iargsName(a->args, NULL),
		       predicateName(ctx->predicate),
		       a->speedup, a->stdev));

	ainfo->speedup    = a->speedup;
	ainfo->list       = a->list;
	ainfo->ln_buckets = MSB(a->size);
      } else
      { ainfo->speedup    = 0.0;
	ainfo->list       = FALSE;
	ainfo->ln_buckets = 0;

	DEBUG(MSG_JIT, Sdprintf("Assess index %s of %s: not indexable\n",
				iargsName(a->args, NULL),
				predicateName(ctx->predicate)));
      }

      ainfo->assessed = TRUE;

      if ( a->keys )
	free(a->keys);
    }

    free_assessment_set(&aset);
  }

					/* Step 4: find the best (single) arg */
  for(i=0; i<ninstantiated; i++)
  { int arg = instantiated[i];
    arg_info *ainfo = &clist->args[arg];

    if ( ainfo->speedup > best_speedup )
    { best = arg;
      best_speedup = ainfo->speedup;
    }
  }

  if ( best >= 0 &&
       (float)clist->number_of_clauses/best_speedup > 3 )
  { int ok, m, n;

    sort_assessments(clist, instantiated, ninstantiated);
    for( ok=0;
	 ok<ninstantiated &&
	 clist->args[instantiated[ok]].speedup > MIN_SPEEDUP;
	 ok++ )
      ;

    if ( ok >= 2 && ++clist->jiti_tried <= ac )
    { hash_assessment *nbest;

      DEBUG(MSG_JIT, Sdprintf("%s: %zd clauses, index [%d]: speedup = %f"
			      "; %d promising arguments\n",
			      predicateName(ctx->predicate),
			      clist->number_of_clauses,
			      best+1, best_speedup, ok));

      init_assessment_set(&aset);
      for(m=1; m<ok; m++)
      { ia[1] = instantiated[m]+1;
	for(n=0; n<m; n++)
	{ ia[0] = instantiated[n]+1;
	  alloc_assessment(&aset, ia);
	}
      }

      assess_scan_clauses(clist, ac, aset.assessments, aset.count, ctx);
      nbest = best_assessment(aset.assessments, aset.count,
			      clist->number_of_clauses);
      if ( nbest && nbest->speedup > best_speedup*MIN_SPEEDUP )
      { DEBUG(MSG_JIT, Sdprintf("%s: using index %s, speedup = %f\n",
				predicateName(ctx->predicate),
				iargsName(nbest->args, NULL),
				nbest->speedup));
	memset(hints, 0, sizeof(*hints));
	memcpy(hints->args, nbest->args, sizeof(nbest->args));
	hints->ln_buckets = MSB(nbest->size);
	hints->speedup    = nbest->speedup;

        free_keys_in_assessment_set(&aset);
	free_assessment_set(&aset);
	return TRUE;
      }
      free_keys_in_assessment_set(&aset);
      free_assessment_set(&aset);
    }
  }

  if ( best >= 0 && best_speedup > min_speedup )
  { arg_info *ainfo = &clist->args[best];

    memset(hints, 0, sizeof(*hints));
    hints->args[0]    = best+1;
    hints->ln_buckets = ainfo->ln_buckets;
    hints->speedup    = ainfo->speedup;
    hints->list       = ainfo->list;

    return TRUE;
  }

  return FALSE;
}


		 /*******************************
		 *  PREDICATE PROPERTY SUPPORT	*
		 *******************************/

/* - - - - - - - - - - - - - - - - - - - - - - - - - - - - - - - - - - - - -
Index info is of the form

    Where - hash(Buckets, Speedup, SizeInBytes, IsList)

Where is one of

  - Simple index		single(ArgN)
  - Multi-argument index	multi([Arg1,Arg2,...])
  - Deep index		        deep([Arg1,Arg2,...])

- - - - - - - - - - - - - - - - - - - - - - - - - - - - - - - - - - - - - */

static size_t
sizeofClauseIndex(ClauseIndex ci)
{ size_t size = sizeof(*ci);
  size_t vars = 0;
  ClauseRef cref;
  size_t usize = ci->is_list ? SIZEOF_CREF_LIST : SIZEOF_CREF_CLAUSE;

  size += ci->buckets * sizeof(*ci->entries);
  size += ci->size * usize;

  for(cref=ci->entries[0].head; cref; cref=cref->next)
  { if ( cref->d.key == 0 )
      vars++;
  }
  size += vars * ci->buckets * usize;

  return size;
}


size_t
sizeofClauseIndexes(Definition def)
{ GET_LD
  ClauseIndex *cip;
  size_t size = 0;

  if ( (cip=def->impl.clauses.clause_indexes) )
  { acquire_def(def);
    for(; *cip; cip++)
    { ClauseIndex ci = *cip;

      if ( ISDEADCI(ci) )
	continue;
      size += sizeofClauseIndex(ci);
    }
    release_def(def);
  }

  return size;
}


static int
unify_clause_index(term_t t, ClauseIndex ci)
{ GET_LD
  term_t where = PL_new_term_ref();
  term_t tmp  = PL_new_term_ref();

  if ( !(where=PL_new_term_ref()) ||
       !(tmp =PL_new_term_ref()) )
    return FALSE;

  if ( ci->args[1] )
  { int i;

    PL_put_nil(where);
    for(i=MAX_MULTI_INDEX-1; i>= 0; i--)
    { if ( ci->args[i] )
      { if ( !PL_put_integer(tmp, ci->args[i]) ||
	     !PL_cons_list(where, tmp, where) )
	  return FALSE;
      }
    }

    if ( !PL_cons_functor(where, FUNCTOR_multi1, where) )
      return FALSE;
  } else
  { if ( !PL_put_integer(where, ci->args[0]) ||
	 !PL_cons_functor(where, FUNCTOR_single1, where) )
      return FALSE;
  }

  if ( ci->position[0] != END_INDEX_POS )
  { iarg_t *ap = ci->position;
    term_t nil;

    if ( !(nil=PL_new_term_ref()) ||
	 !PL_put_nil(nil) ||
	 !PL_cons_functor(where, FUNCTOR_dot2, where, nil) )
      return FALSE;

    while(*ap != END_INDEX_POS)
      ap++;
    for(--ap; ap >= ci->position; ap--)
    { if ( !PL_put_integer(tmp, (*ap)+1) ||
	   !PL_cons_list(where, tmp, where) )
	return FALSE;
    }
    if ( !PL_cons_functor(where, FUNCTOR_deep1, where) )
      return FALSE;
  }

  return PL_unify_term(t,
		       PL_FUNCTOR, FUNCTOR_minus2,
			 PL_TERM, where,
			 PL_FUNCTOR, FUNCTOR_hash4,
			   PL_INT, (int)ci->buckets,
			   PL_DOUBLE, (double)ci->speedup,
		           PL_INT64, (int64_t)sizeofClauseIndex(ci),
			   PL_BOOL, ci->is_list);
}


#define add_deep_indexes(ci, head, tail) LDFUNC(add_deep_indexes, ci, head, tail)
static int
add_deep_indexes(DECL_LD ClauseIndex ci, term_t head, term_t tail)
{ size_t i;

  for(i=0; i<ci->buckets; i++)
  { ClauseRef cref = ci->entries[i].head;

    for(; cref; cref = cref->next)
    { if ( isFunctor(cref->d.key) )
      { ClauseList cl = &cref->value.clauses;
	ClauseIndex *cip;

	if ( (cip = cl->clause_indexes) )
	{ for(; *cip; cip++)
	  { ClauseIndex ci = *cip;

	    if ( ISDEADCI(ci) )
	      continue;

	    if ( !PL_unify_list(tail, head, tail) ||
		 !unify_clause_index(head, ci) )
	      return FALSE;
	    if ( ci->is_list &&
		 !add_deep_indexes(ci, head, tail) )
	      return FALSE;
	  }
	}
      }
    }
  }

  return TRUE;
}


bool
unify_index_pattern(Procedure proc, term_t value)
{ GET_LD
  Definition def = getProcDefinition(proc);
  ClauseIndex *cip;
  int rc = FALSE;
  int found = 0;

  acquire_def(def);
  if ( (cip=def->impl.clauses.clause_indexes) )
  { term_t tail = PL_copy_term_ref(value);
    term_t head = PL_new_term_ref();

    for(; *cip; cip++)
    { ClauseIndex ci = *cip;

      if ( ISDEADCI(ci) )
	continue;

      found++;
      if ( !PL_unify_list(tail, head, tail) ||
	   !unify_clause_index(head, ci) )
	goto out;
      if ( ci->is_list )
      { if ( !add_deep_indexes(ci, head, tail) )
	  goto out;
      }
    }

    rc = found && PL_unify_nil(tail);
  }
out:
  release_def(def);

  return rc;
}


		 /*******************************
		 *      PUBLISH PREDICATES	*
		 *******************************/

BeginPredDefs(index)
EndPredDefs<|MERGE_RESOLUTION|>--- conflicted
+++ resolved
@@ -1048,7 +1048,6 @@
     if ( true(cl, CL_ERASED) )
     { if ( ddi_is_garbage(ddi, start, tr_starts, cl) )
       { ClauseRef c = cref;
-<<<<<<< HEAD
 
 	clist->erased_clauses--;
 
@@ -1063,22 +1062,6 @@
 	    clist->last_clause = prev;
 	}
 
-=======
-
-	clist->erased_clauses--;
-
-	cref = cref->next;
-	if ( !prev )
-	{ clist->first_clause = c->next;
-	  if ( !c->next )
-	    clist->last_clause = NULL;
-	} else
-	{ prev->next = c->next;
-	  if ( c->next == NULL)
-	    clist->last_clause = prev;
-	}
-
->>>>>>> fc610f2e
 	lingerClauseRef(c);
 	continue;
       } else
