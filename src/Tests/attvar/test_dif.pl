--- conflicted
+++ resolved
@@ -146,8 +146,6 @@
 test(issue109, [sto(rational_trees)]) :-
 	A=[B|A], C=[D|B], dif(A, C), A=[D|A],
 	attvar(D).
-<<<<<<< HEAD
-=======
 % See https://github.com/SWI-Prolog/issues/issues/113#issue-1234908231
 test(cyclic, blocked("Cyclic term")) :-
 	dif(A, B),
@@ -155,7 +153,6 @@
 	A=[D|E],
 	B=[C|D],
 	D=[E|E].
->>>>>>> fc610f2e
 
 :- end_tests(dif).
 
