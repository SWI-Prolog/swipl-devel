/*  Part of SWI-Prolog

    Author:        Jan Wielemaker
    E-mail:        J.Wielemaker@vu.nl
    WWW:           http://www.swi-prolog.org
    Copyright (c)  2023, SWI-Prolog Solutions b.v.
    All rights reserved.

    Redistribution and use in source and binary forms, with or without
    modification, are permitted provided that the following conditions
    are met:

    1. Redistributions of source code must retain the above copyright
       notice, this list of conditions and the following disclaimer.

    2. Redistributions in binary form must reproduce the above copyright
       notice, this list of conditions and the following disclaimer in
       the documentation and/or other materials provided with the
       distribution.

    THIS SOFTWARE IS PROVIDED BY THE COPYRIGHT HOLDERS AND CONTRIBUTORS
    "AS IS" AND ANY EXPRESS OR IMPLIED WARRANTIES, INCLUDING, BUT NOT
    LIMITED TO, THE IMPLIED WARRANTIES OF MERCHANTABILITY AND FITNESS
    FOR A PARTICULAR PURPOSE ARE DISCLAIMED. IN NO EVENT SHALL THE
    COPYRIGHT OWNER OR CONTRIBUTORS BE LIABLE FOR ANY DIRECT, INDIRECT,
    INCIDENTAL, SPECIAL, EXEMPLARY, OR CONSEQUENTIAL DAMAGES (INCLUDING,
    BUT NOT LIMITED TO, PROCUREMENT OF SUBSTITUTE GOODS OR SERVICES;
    LOSS OF USE, DATA, OR PROFITS; OR BUSINESS INTERRUPTION) HOWEVER
    CAUSED AND ON ANY THEORY OF LIABILITY, WHETHER IN CONTRACT, STRICT
    LIABILITY, OR TORT (INCLUDING NEGLIGENCE OR OTHERWISE) ARISING IN
    ANY WAY OUT OF THE USE OF THIS SOFTWARE, EVEN IF ADVISED OF THE
    POSSIBILITY OF SUCH DAMAGE.
*/



:- module(test_pipe,
          [ test_pipe/0
          ]).
:- use_module(library(plunit)).
:- use_module(library(debug)).

test_pipe :-
    run_tests([ pipe
              ]).

:- begin_tests(pipe,
               [ condition(current_prolog_flag(pipe,true)),
                 sto(rational_trees)    % rational_trees: only run once
               ]).

wine :-
    current_prolog_flag(wine_version, _).

test(pwd, [condition(not(wine))]) :-
    (   current_prolog_flag(windows, true)
    ->  Command = 'cmd /c cd'
    ;   Command = pwd
    ),
    setup_call_cleanup(
        open(pipe(Command), read, Fd),
        collect_line(Fd, String),
        close(Fd)),
    atom_codes(Pwd, String),
    same_file(Pwd, '.').
:- if(\+ current_prolog_flag(wine_version, _)).
test(cat1) :-
    current_prolog_flag(pid, Pid),
    format(atom(File), 'pltest-~w.txt', [Pid]),
    (   current_prolog_flag(windows, true)
    ->  format(atom(Bat), 'pltest-~w.bat', [Pid]),
        setup_call_cleanup(
            open(Bat, write, Fd1),
            writeln(Fd1, '@findstr .* > %1'),
            close(Fd1)),
        format(atom(Cmd), 'cmd /c ~w ~w', [Bat, File]),
        debug(pipe, 'Created BAT script ~q', [Bat])
    ;   format(atom(Cmd), 'cat > ~w', [File])
    ),
    Text = 'Hello World',
    setup_call_cleanup(
        open(pipe(Cmd), write, Fd2),
        format(Fd2, '~w~n', [Text]),
        close(Fd2)),
    debug(pipe, 'Wrote to ~p', [pipe(Cmd)]),
    setup_call_cleanup(
        open(File, read, Fd3),
        collect_data(Fd3, String),
        close(Fd3)),
    debug(pipe, 'Read ~q to "~s"', [File, String]),
    delete_file(File),
    (   nonvar(Bat)
    ->  delete_file(Bat)
    ;   true
    ),
    !,
    atom_codes(A, String),
    format(atom(A), '~w~n', [Text]).
<<<<<<< HEAD
test(cat2, error(io_error(write, _))) :-
=======
:- endif.
test(cat2, [error(io_error(write, _)),
	    condition(not(wine))
	   ]) :-
>>>>>>> d468eb79
    (   current_prolog_flag(windows, true)
    ->  Cmd = 'cmd /c rem true',
        Cleanup = true
    ;   Cmd = true,
        (   current_prolog_flag(signals, false)
        ->  on_signal(pipe, OldSigPipe, ignore),
            Cleanup = on_signal(pipe, _, OldSigPipe)
        ;   Cleanup = true
        )
    ),
    call_cleanup(
        setup_call_cleanup(
            open(pipe(Cmd), write, Pipe),
            forall(between(1, 10000, _), format(Pipe, '0123456789~n', [])),
            close(Pipe, [force(true)])),
        Cleanup).

collect_line(Fd, String) :-
    get_code(Fd, C0),
    collect_line(C0, Fd, String).

collect_line(-1, _, []) :- !.
collect_line(10, _, []) :- !.
collect_line(13, _, []) :- !.
collect_line(C, Fd, [C|T]) :-
    get_code(Fd, C2),
    collect_line(C2, Fd, T).

collect_data(Fd, String) :-
    get_code(Fd, C0),
    collect_data(C0, Fd, String).

collect_data(-1, _, []) :- !.
collect_data(C, Fd, [C|T]) :-
    get_code(Fd, C2),
    collect_data(C2, Fd, T).


		 /*******************************
		 *	      TIMEOUT		*
		 *******************************/

test(timeout,
     [ condition(( current_prolog_flag(pipe, true),
                   \+ current_prolog_flag(windows, true)))
     ]) :-
    open(pipe('echo + && sleep 1 && echo xx.'), read, In,
         [ bom(false)
         ]),
    set_stream(In, timeout(0.2)),
    wait_for_input([In], [In], infinite),
    catch(read(In, Term1), E1, true),
    (	nonvar(E1),
        E1 = error(timeout_error(read, _), _)
    ->	wait_for_input([In], [In], infinite),
        catch(read(In, Term), E2, true),
        (   var(E2)
        ->  (   Term == xx
            ->	close(In)
            ;	format(user_error, 'Term == ~q~n', [Term]),
                true
            )
        ;   format(user_error, 'E2 == ~q~n', [E2]),
            fail
        )
    ;   var(E1)
    ->	(   Term1 == (+ xx)
        ->  close(In),
            format(user_error,
                   'timeout(pipe-1): ~q (machine heavy loaded?)~n',
                   [Term1])
        ;   format(user_error,
                   'var(E1) && Term == ~q~n', [Term1]),
            fail
        )
    ;	format(user_error, 'E1 == ~q~n', [E1]),
        fail
    ).

:- end_tests(pipe).<|MERGE_RESOLUTION|>--- conflicted
+++ resolved
@@ -96,14 +96,10 @@
     !,
     atom_codes(A, String),
     format(atom(A), '~w~n', [Text]).
-<<<<<<< HEAD
-test(cat2, error(io_error(write, _))) :-
-=======
 :- endif.
 test(cat2, [error(io_error(write, _)),
 	    condition(not(wine))
 	   ]) :-
->>>>>>> d468eb79
     (   current_prolog_flag(windows, true)
     ->  Cmd = 'cmd /c rem true',
         Cleanup = true
