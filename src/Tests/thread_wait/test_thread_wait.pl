--- conflicted
+++ resolved
@@ -3,16 +3,10 @@
     Author:        Jan Wielemaker
     E-mail:        J.Wielemaker@vu.nl
     WWW:           http://www.swi-prolog.org
-<<<<<<< HEAD
-    Copyright (c)  2020, University of Amsterdam
-                         VU University Amsterdam
-		CWI, Amsterdam
-=======
     Copyright (c)  2020-2023, University of Amsterdam
                               VU University Amsterdam
                               CWI, Amsterdam
                               SWI-Prolog Solutions b.v.
->>>>>>> d468eb79
     All rights reserved.
 
     Redistribution and use in source and binary forms, with or without
@@ -84,14 +78,10 @@
 if_safe :-
    getenv('SWIPL_TEST_FAIL_ON_UNLIKELY', y).
 
-<<<<<<< HEAD
-test(signal, exception(time_limit_exceeded)) :-
-=======
 test(signal,
      [ timeout(0),
        exception(time_limit_exceeded)
      ]) :-
->>>>>>> d468eb79
     call_with_time_limit(
         0.05,
         thread_wait(fail,
@@ -107,26 +97,17 @@
 test(wakeup, cleanup(cleanup)) :-
     assert(p),
     +thread_wait(p, [wait_preds([p/0])]).
-<<<<<<< HEAD
-test(nowakep,
-     [ exception(time_limit_exceeded),
-=======
 test(nowakeup,
      [ timeout(0),
        exception(time_limit_exceeded),
->>>>>>> d468eb79
        cleanup(cleanup),
        condition(if_safe)
      ]) :-
     do_later(0.05, assert(p)),
     0.2+thread_wait(p, [retry_every(0.3),wait_preds([-(p/0)])]).
 test(nowakep,
-<<<<<<< HEAD
-     [ exception(time_limit_exceeded),
-=======
      [ timeout(0),
        exception(time_limit_exceeded),
->>>>>>> d468eb79
        cleanup(cleanup),
        condition(if_safe)
      ]) :-
