/*  Part of SWI-Prolog

    Author:        Jan Wielemaker
    E-mail:        J.Wielemaker@vu.nl
    WWW:           http://www.swi-prolog.org
    Copyright (C): 1985-2022, University of Amsterdam
			      VU University Amsterdam
			      CWI, Amsterdam
			      SWI-Prolog Solutions b.v.

    This library is free software; you can redistribute it and/or
    modify it under the terms of the GNU Lesser General Public
    License as published by the Free Software Foundation; either
    version 2.1 of the License, or (at your option) any later version.

    This library is distributed in the hope that it will be useful,
    but WITHOUT ANY WARRANTY; without even the implied warranty of
    MERCHANTABILITY or FITNESS FOR A PARTICULAR PURPOSE.  See the GNU
    Lesser General Public License for more details.

    You should have received a copy of the GNU Lesser General Public
    License along with this library; if not, write to the Free Software
    Foundation, Inc., 51 Franklin Street, Fifth Floor, Boston, MA  02110-1301  USA
*/

:- module(test_arith, [test_arith/0]).
:- use_module(library(plunit)).
:- use_module(library(debug)).

/** <module> Test Prolog core arithmetic functions

@author	Jan Wielemaker
*/

test_arith :-
	run_tests([ div,
		    gdiv,
		    rem,
		    mod,
		    pow,
		    gcd,
		    shift,
		    errors,
		    ar_builtin,
		    eval,
		    hyperbolic,
                    minint,
                    minint_promotion,
                    maxint,
                    maxint_promotion,
		    round,
		    float_overflow,
		    float_zero,
		    float_special,
		    float_compare,
		    arith_misc
		  ]).

:- begin_tests(div).

div_ok(X, Y) :-
	Q is div(X, Y),
	M is mod(X, Y),
	(   X =:= Y*Q+M
	->  true
	;   format(user_error, 'Failed for X=~w,Y=~w~n', [X,Y])
	).

test(mod, true) :-
	forall(between(-10, 10, X),
	       forall((between(-10, 10, Y), Y =\= 0),
		      div_ok(X, Y))).

test(minint, condition(current_prolog_flag(bounded, false))) :-
	div_ok(-9223372036854775808, 4294967297).

test(minint, A == -2147483648) :-
	A is -9223372036854775808 div 4294967297.

:- end_tests(div).

:- begin_tests(gdiv).

:- if(current_prolog_flag(bounded,false)).

test(minint, X == 9223372036854775808) :-
	X is -9223372036854775808 // -1.

:- else.

test(minint, error(evaluation_error(int_overflow))) :-
	X is -9223372036854775808 // -1,
	writeln(X).

:- endif.

:- end_tests(gdiv).

:- begin_tests(rem).

test(small, R == 2) :-
	R is 5 rem 3.
test(small_divneg, R == 2) :-
	R is 5 rem -3.
test(small_neg, R == -2) :-
	R is -5 rem 3.
test(big, [condition(current_prolog_flag(bounded, false)), R == 6]) :-
	R is (1<<100) rem 10.
test(big_neg, [condition(current_prolog_flag(bounded, false)), R == -6]) :-
	R is -(1<<100) rem 10.
test(exhaust,all((N rem D =:= M) == [-3 rem-3=:=0,-3 rem-2=:= -1,-3 rem-1=:=0,-3 rem 1=:=0,-3 rem 2=:= -1,-3 rem 3=:=0,-2 rem-3=:= -2,-2 rem-2=:=0,-2 rem-1=:=0,-2 rem 1=:=0,-2 rem 2=:=0,-2 rem 3=:= -2,-1 rem-3=:= -1,-1 rem-2=:= -1,-1 rem-1=:=0,-1 rem 1=:=0,-1 rem 2=:= -1,-1 rem 3=:= -1,0 rem-3=:=0,0 rem-2=:=0,0 rem-1=:=0,0 rem 1=:=0,0 rem 2=:=0,0 rem 3=:=0,1 rem-3=:=1,1 rem-2=:=1,1 rem-1=:=0,1 rem 1=:=0,1 rem 2=:=1,1 rem 3=:=1,2 rem-3=:=2,2 rem-2=:=0,2 rem-1=:=0,2 rem 1=:=0,2 rem 2=:=0,2 rem 3=:=2,3 rem-3=:=0,3 rem-2=:=1,3 rem-1=:=0,3 rem 1=:=0,3 rem 2=:=1,3 rem 3=:=0])) :-
	maplist(between(-3,3),[N,D]),
	D =\= 0,
	M is N rem D.
test(big, [condition(current_prolog_flag(bounded, false)), R =:= -3]) :-
	R is -3 rem (10^50).
test(allq,[fail]) :-
	maplist(between(-50,50),[X,Y]),
	Y =\= 0, X =\= (X rem Y) + (X // Y) * Y.
:- end_tests(rem).

:- begin_tests(mod).

% mod(X, Y) = X - (floor(X/Y) * Y)

test(small, R == 2) :-
	R is 5 mod 3.
test(small_divneg, R == -1) :-
	R is 5 mod -3.
test(small_neg, R == 1) :-
	R is -5 mod 3.
test(big, [condition(current_prolog_flag(bounded, false)), R == 6]) :-
	R is (1<<100) mod 10.
test(big_neg, [condition(current_prolog_flag(bounded, false)), R == 4]) :-
	R is -(1<<100) mod 10.
test(exhaust,all((N mod D =:= M) == [-3 mod-3=:=0,-3 mod-2=:= -1,-3 mod-1=:=0,-3 mod 1=:=0,-3 mod 2=:=1,-3 mod 3=:=0,-2 mod-3=:= -2,-2 mod-2=:=0,-2 mod-1=:=0,-2 mod 1=:=0,-2 mod 2=:=0,-2 mod 3=:=1,-1 mod-3=:= -1,-1 mod-2=:= -1,-1 mod-1=:=0,-1 mod 1=:=0,-1 mod 2=:=1,-1 mod 3=:=2,0 mod-3=:=0,0 mod-2=:=0,0 mod-1=:=0,0 mod 1=:=0,0 mod 2=:=0,0 mod 3=:=0,1 mod-3=:= -2,1 mod-2=:= -1,1 mod-1=:=0,1 mod 1=:=0,1 mod 2=:=1,1 mod 3=:=1,2 mod-3=:= -1,2 mod-2=:=0,2 mod-1=:=0,2 mod 1=:=0,2 mod 2=:=0,2 mod 3=:=2,3 mod-3=:=0,3 mod-2=:= -1,3 mod-1=:=0,3 mod 1=:=0,3 mod 2=:=1,3 mod 3=:=0])) :-
	maplist(between(-3,3),[N,D]),
	D =\= 0,
	M is N mod D.
test(big, [condition(current_prolog_flag(bounded, false)), R =:= 10^50-3]) :-
	R is -3 mod (10^50).

:- end_tests(mod).

:- begin_tests(pow).

:- if(current_prolog_flag(bounded, false)).
:- if(current_prolog_flag(prefer_rationals, true)).
test(rat, X =:= 32/243) :-
	X is (2/3)^5,
	assertion(atomic(X)).
test(rat, X =:= 1) :-
	X is (2/3)^0,
	assertion(atomic(X)).
test(rat, X =:= 243/32) :-
	X is (2/3)^(-5),
	assertion(atomic(X)).
:- else.
test(rat) :-
	X is (2 rdiv 3)^(5),
	assertion(rational(X, 32, 243)).
test(rat, X == 1) :-
	X is (2 rdiv 3)^(0).
test(rat) :-
	X is (2 rdiv 3)^(-5),
	assertion(rational(X, 243, 32)).
:- endif.

% tests LibBF mpz_ui_pow_ui() overflow from ulong to mpz handling
test('2^65', A == 36893488147419103232) :-
	A is 2^65.

:- endif.

:- end_tests(pow).

:- begin_tests(shift).

test(shift_right_large, X == 0) :-
	X is 5>>64.
test(shift_right_large, X == -1) :-
	X is -5>>64.
test(shift_right_large, X == 0) :-
	X is 5>>(1<<62).
:- if(current_prolog_flag(bounded, false)).
test(shift_right_large, X == 0) :-
	X is 5>>(1<<100).
test(shift_left_large, X == -18446744073709551616) :-
	X is (-1<<40)<<24.
:- endif.

:- end_tests(shift).

:- begin_tests(gcd).

test(gcd, X == 4) :-
	X is gcd(100, 24).
test(gcd, X == 4) :-
	X is gcd(24, 100).		% seems to be some argument ordering
:- if(current_prolog_flag(bounded,false)).
test(gcd, X == 9223372036854775808) :-
	X is gcd(-9223372036854775808, -9223372036854775808).
:-endif.
:- end_tests(gcd).

:- begin_tests(errors).

test(cyclic, [sto(rational_trees), error(type_error(expression, T))]) :-
	T = T+1,
	A is T,
	number(A).			% avoid singleton

:- end_tests(errors).


:- begin_tests(ar_builtin).

a1(A, R) :-
	B is A+1,
	B =:= R.
a2 :-
	X = 7,
	Y is 10 - X,
	Y == 3.

test(a_add_fc_int) :-
	a1(1, 2).
test(a_add_fc_float) :-
	a1(0.1, 1.1).
test(a_fc_minus) :-
	a2.

:- end_tests(ar_builtin).


:- begin_tests(eval).

test(ref, R==6) :-			% Bug#12
	term_to_atom(Expr, 'X = 2+3, Y is X+1'),
	call(Expr),
	Expr = (_,R is _).

:- end_tests(eval).

:- begin_tests(hyperbolic).

round(X, R) :- R is round(X*1000)/1000.0.

test(sinh, V =:= 1.175) :- X is sinh(1.0), round(X,V).
test(cosh, V =:= 1.543) :- X is cosh(1.0), round(X,V).
test(tanh, V =:= 0.762) :- X is tanh(1.0), round(X,V).
test(asinh, V =:= 1.0) :- X is asinh(sinh(1.0)), round(X,V).
test(acosh, V =:= 1.0) :- X is acosh(cosh(1.0)), round(X,V).
test(atanh, V =:= 1.0) :- X is atanh(tanh(1.0)), round(X,V).

:- end_tests(hyperbolic).

:- begin_tests(minint).

test_minint(N) :-
        integer(N),
        format(atom(A), '~w', [N]),
        A == '-9223372036854775808'.

test(decimal) :- test_minint(-9223372036854775808).
test(spaced_decimal) :- test_minint(-9 223 372 036 854 775 808).

test(binary) :- test_minint( -0b1000000000000000000000000000000000000000000000000000000000000000).
test(spaced_binary) :- test_minint(-0b10000000 00000000 00000000 00000000 00000000 00000000 00000000 00000000).

test(octal) :- test_minint(-0o1000000000000000000000).
test(spaced_octal) :- test_minint(-0o10 0000 0000 0000 0000 0000).

test(hexadecimal) :- test_minint(-0x8000000000000000).
test(spaced_hexadecimal) :- test_minint(-0x8000_0000_0000_0000).

:- end_tests(minint).

:- begin_tests(minint_promotion).

test_minint_promotion(N) :-
        (   current_prolog_flag(bounded,true)
        ->  float(N)
        ;   integer(N),
            format(atom(A), '~w', [N]),
            A == '-9223372036854775809'
        ).

test(decimal) :- test_minint_promotion(-9223372036854775809).
test(spaced_decimal) :- test_minint_promotion(-9 223 372 036 854 775 809).

test(binary) :- test_minint_promotion(-0b1000000000000000000000000000000000000000000000000000000000000001).
test(spaced_binary) :- test_minint_promotion(-0b10000000 00000000 00000000 00000000 00000000 00000000 00000000 00000001).

test(octal) :- test_minint_promotion(-0o1000000000000000000001).
test(spaced_octal) :- test_minint_promotion(-0o10 0000 0000 0000 0000 0001).

test(hexadecimal) :- test_minint_promotion(-0x8000000000000001).
test(spaced_hexadecimal) :- test_minint_promotion(-0x8000_0000_0000_0001).

:- if(\+current_prolog_flag(bounded,true)).
test(mpz_to_int64, A == -9223372036854775808) :-
	A is -9223372036854775808-1+1.
:- endif.

test(addition) :-
	X is -9223372036854775808 + -1,
	test_minint_promotion(X).
test(addition) :-
	X is -1 + -9223372036854775808,
	test_minint_promotion(X).
test(subtraction) :-
	X is -9223372036854775808 - 1,
	test_minint_promotion(X).
:- if(current_prolog_flag(bounded,false)).
test(multiplication) :-
	X is -9223372036854775808 * 2 - -9223372036854775807,
	test_minint_promotion(X).
test(multiplication) :-
	X is 2 * -9223372036854775808 - -9223372036854775807,
	test_minint_promotion(X).
test(multiplication) :-
	X is -4294967296 * 4294967296 - -9223372036854775807,
	test_minint_promotion(X).
:- endif.

:- end_tests(minint_promotion).

:- begin_tests(maxint).

test_maxint(N) :-
        integer(N),
        format(atom(A), '~w', [N]),
        A == '9223372036854775807'.

test(decimal) :- test_maxint(9223372036854775807).
test(spaced_decimal) :- test_maxint(9 223 372 036 854 775 807).

test(binary) :- test_maxint(0b111111111111111111111111111111111111111111111111111111111111111).
test(spaced_binary) :- test_maxint(0b1111111 11111111 11111111 11111111 11111111 11111111 11111111 11111111).

test(octal) :- test_maxint(0o777777777777777777777).
test(spaced_octal) :- test_maxint(0o7 7777 7777 7777 7777 7777).

test(hexadecimal) :- test_maxint(0x7fffffffffffffff).
test(spaced_hexadecimal) :- test_maxint(0x7fff_ffff_ffff_ffff).

:- end_tests(maxint).

:- begin_tests(maxint_promotion).

test_maxint_promotion(N) :-
        (   current_prolog_flag(bounded,true)
        ->  float(N)
        ;   integer(N),
            format(atom(A), '~w', [N]),
            A == '9223372036854775808'
        ).

test(decimal) :- test_maxint_promotion(9223372036854775808).
test(spaced_decimal) :- test_maxint_promotion(9 223 372 036 854 775 808).

test(binary) :- test_maxint_promotion(0b1000000000000000000000000000000000000000000000000000000000000000).
test(spaced_binary) :- test_maxint_promotion(0b10000000 00000000 00000000 00000000 00000000 00000000 00000000 00000000).

test(octal) :- test_maxint_promotion(0o1000000000000000000000).
test(spaced_octal) :- test_maxint_promotion(0o10 0000 0000 0000 0000 0000).

test(hexadecimal) :- test_maxint_promotion(0x8000000000000000).
test(spaced_hexadecimal) :- test_maxint_promotion(0x8000_0000_0000_0000).

test(addition) :-
	X is 9223372036854775807 + 1,
	test_maxint_promotion(X).
test(addition) :-
	X is 1 + 9223372036854775807,
	test_maxint_promotion(X).
test(subtraction) :-
	X is 9223372036854775807 - -1,
	test_maxint_promotion(X).
:- if(current_prolog_flag(bounded,false)).
test(multiplication) :-
	X is 9223372036854775807 * 2 - 9223372036854775806,
	test_maxint_promotion(X).
test(multiplication) :-
	X is 2 * 9223372036854775807 - 9223372036854775806,
	test_maxint_promotion(X).
test(multiplication) :-
	X is 4294967295 * 4294967297 - 9223372036854775807,
	test_maxint_promotion(X).
:- endif.

:- end_tests(maxint_promotion).

:- begin_tests(round).

test(half_down, N == 0) :-
	X is nexttoward(0.5,-10), N is round(X).
test(nhalf_up, N == 0) :-
	X is nexttoward(-0.5,10), N is round(X).
test(maxint, A == 9223372036854775807 ) :-
	A is round(9223372036854775807.000000).
test(minint, A == -9223372036854775808 ) :-
	A is round(-9223372036854775808.000000).

:- end_tests(round).

:- begin_tests(float_overflow).

:- if(current_prolog_flag(bounded,false)).

test(max) :-
	A is max(1.0, 1<<10000),
	A is 1<<10000.

test(add, error(evaluation_error(float_overflow))) :-
	A is 1<<10000 + 10.0,
	writeln(A).
test(minus, error(evaluation_error(float_overflow))) :-
	A is 1<<10000 - 10.0,
	writeln(A).
test(mul, error(evaluation_error(float_overflow))) :-
	A is 1<<10000 * 10.0,
	writeln(A).
test(div, error(evaluation_error(float_overflow))) :-
	A is 1<<10000 / 10.0,
	writeln(A).
test(div, error(evaluation_error(float_overflow))) :-
	A is float(1<<10000000) / float((1<<10000)+19),
	writeln(A).

:- endif.

:- end_tests(float_overflow).

:- begin_tests(float_zero).

min_zero(X) :-
	X is -1.0/10e300/10e300.

test(eq) :-
	min_zero(X),
	X =:= 0.0.
test(lt, fail) :-
	min_zero(X),
	X < 0.0.
test(gt, fail) :-
	min_zero(X),
	X > 0.0.
test(eq, fail) :-
	min_zero(X),
	X == 0.0.
test(lt) :-
	min_zero(X),
	X @< 0.0.
test(gt, fail) :-
	min_zero(X),
	X > 0.0.
test(cmp, D == (<)) :-
	min_zero(X),
	compare(D, X, 0.0).
test(cmp, D == (>)) :-
	min_zero(X),
	compare(D, 0.0, X).

:- end_tests(float_zero).

:- begin_tests(float_special).

test(cmp, fail) :-
	(   nan > nan
	;   nan =:= nan
	;   nan < nan
	).

:- end_tests(float_special).

:- begin_tests(float_compare).

<<<<<<< HEAD
test(max_nan, X == 1) :-
    X is max(1, nan).
test(max_nan, X == 1) :-
    X is max(nan, 1).

test(min_nan, X == 1) :-
    X is min(1, nan).
test(min_nan, X == 1) :-
=======
test(max_nan, X == 1.5NaN) :-
    X is max(1, nan).
test(max_nan, X == 1.5NaN) :-
    X is max(nan, 1).

test(min_nan, X == 1.5NaN) :-
    X is min(1, nan).
test(min_nan, X == 1.5NaN) :-
>>>>>>> d468eb79
    X is min(nan, 1).

:- end_tests(float_compare).


:- begin_tests(arith_misc).

test(string) :-
	0'a =:= "a".
test(float_rval) :-
	6.5 is max(6.5,3).
:- set_prolog_flag(optimise, true).
test(float_rval) :-
	6.5 is max(6.5,3).

:- end_tests(arith_misc).<|MERGE_RESOLUTION|>--- conflicted
+++ resolved
@@ -477,16 +477,6 @@
 
 :- begin_tests(float_compare).
 
-<<<<<<< HEAD
-test(max_nan, X == 1) :-
-    X is max(1, nan).
-test(max_nan, X == 1) :-
-    X is max(nan, 1).
-
-test(min_nan, X == 1) :-
-    X is min(1, nan).
-test(min_nan, X == 1) :-
-=======
 test(max_nan, X == 1.5NaN) :-
     X is max(1, nan).
 test(max_nan, X == 1.5NaN) :-
@@ -495,7 +485,6 @@
 test(min_nan, X == 1.5NaN) :-
     X is min(1, nan).
 test(min_nan, X == 1.5NaN) :-
->>>>>>> d468eb79
     X is min(nan, 1).
 
 :- end_tests(float_compare).
