/*  Part of SWI-Prolog

    Author:        Jan Wielemaker
    E-mail:        J.Wielemaker@vu.nl
    WWW:           http://www.swi-prolog.org
    Copyright (c)  2021, University of Amsterdam
                         VU University Amsterdam
		         CWI, Amsterdam
    All rights reserved.

    Redistribution and use in source and binary forms, with or without
    modification, are permitted provided that the following conditions
    are met:

    1. Redistributions of source code must retain the above copyright
       notice, this list of conditions and the following disclaimer.

    2. Redistributions in binary form must reproduce the above copyright
       notice, this list of conditions and the following disclaimer in
       the documentation and/or other materials provided with the
       distribution.

    THIS SOFTWARE IS PROVIDED BY THE COPYRIGHT HOLDERS AND CONTRIBUTORS
    "AS IS" AND ANY EXPRESS OR IMPLIED WARRANTIES, INCLUDING, BUT NOT
    LIMITED TO, THE IMPLIED WARRANTIES OF MERCHANTABILITY AND FITNESS
    FOR A PARTICULAR PURPOSE ARE DISCLAIMED. IN NO EVENT SHALL THE
    COPYRIGHT OWNER OR CONTRIBUTORS BE LIABLE FOR ANY DIRECT, INDIRECT,
    INCIDENTAL, SPECIAL, EXEMPLARY, OR CONSEQUENTIAL DAMAGES (INCLUDING,
    BUT NOT LIMITED TO, PROCUREMENT OF SUBSTITUTE GOODS OR SERVICES;
    LOSS OF USE, DATA, OR PROFITS; OR BUSINESS INTERRUPTION) HOWEVER
    CAUSED AND ON ANY THEORY OF LIABILITY, WHETHER IN CONTRACT, STRICT
    LIABILITY, OR TORT (INCLUDING NEGLIGENCE OR OTHERWISE) ARISING IN
    ANY WAY OUT OF THE USE OF THIS SOFTWARE, EVEN IF ADVISED OF THE
    POSSIBILITY OF SUCH DAMAGE.
*/

:- module(test_moved_ubody,
          [ test_moved_ubody/0
          ]).
:- use_module(library(plunit)).

/** <module> Test unifications that have been moved to the head
*/

test_moved_ubody :-
    run_tests([ moved_unify_ubody,
                moved_decompile
              ]).

:- begin_tests(moved_unify_ubody).

ol_append1(OL1, OL2, Elem) :-
    OL1 = ol(List1, [Elem|Tail2]),
    OL2 = ol(List1, Tail2).

test(h_list_ff, L =@= ol([a,[b|X]],X)) :-
    ol_append1(ol([a,T], T), L, b).

:- end_tests(moved_unify_ubody).

:- begin_tests(moved_decompile).

nf_add([B|Bs], CLP, A, As, Cs) :-
	A = v(Ka,Pa),
	B = v(Kb,Pb),
	compare(Rel,Pa,Pb),
	nf_add_case(Rel,CLP,A,As,Cs,B,Bs,Ka,Kb,Pa).

s1([V|K],A,B,C) :-
	A = v(X),
	q(V,K,A,B,C,X).

s2([V|K],A,B,C) :-
	B = v(X),
	q(V,K,A,B,C,X).

s3(A,B,C) :-
	A = v(X),
	q(A,B,C,X).

s4(X, X) :-
     X = f(_).

s5(X) :-
    X = f(X).

s6(X) :-
    X = f(_),
    q([X]).

<<<<<<< HEAD
=======
s7(X) :-
    X = f(A),
    q(A).

>>>>>>> a9ead09d
nf_add_case(_Rel,_CLP,_A,_As,_Cs,_B,_Bs,_Ka,_Kb,_Pa).
q(_).
q(_,_,_,_).
q(_,_,_,_,_,_).

test(decom1, (Head :- Body) =@= (nf_add([B|Bs], CLP, A, As, Cs) :-
                                    A = v(Ka,Pa),
                                    B = v(Kb,Pb),
                                    compare(Rel,Pa,Pb),
                                    nf_add_case(Rel,CLP,A,As,Cs,B,Bs,Ka,Kb,Pa))) :-
    Head = nf_add(_,_,_,_,_),
    clause(Head, Body).
test(decomp2, (Head :- Body) =@= (s1([V|K],A,B,C) :-
                                     A = v(X),
                                     q(V,K,A,B,C,X))) :-
    Head = s1(_,_,_,_),
    clause(Head, Body).
test(decomp3, (Head :- Body) =@= (s2([V|K],A,B,C) :-
                                     B = v(X),
                                     q(V,K,A,B,C,X))) :-
    Head = s2(_,_,_,_),
    clause(Head, Body).
test(decomp4, (Head :- Body) =@= (s3(A,B,C) :-
                                     A = v(X),
                                     q(A,B,C,X) )) :-
    Head = s3(_,_,_),
    clause(Head, Body).
test(decomp5, (Head :- Body) =@= (s4(A,A) :-
                                     A = f(_) )) :-
    Head = s4(_,_),
    clause(Head, Body).
test(decomp6, (Head :- Body) =@= (s5(A) :-
                                     A = f(A) )) :-
    Head = s5(_),
    clause(Head, Body).
test(decomp7, (Head :- Body) =@= (s6(A) :-
                                     A = f(_),
                                     q([A]))) :-
    Head = s6(_),
    clause(Head, Body).
<<<<<<< HEAD
=======
test(decomp8, (Head :- Body) =@= (s7(f(A)) :-
                                     q(A))) :-
    Head = s7(_),
    clause(Head, Body).
>>>>>>> a9ead09d

:- end_tests(moved_decompile).<|MERGE_RESOLUTION|>--- conflicted
+++ resolved
@@ -88,13 +88,10 @@
     X = f(_),
     q([X]).
 
-<<<<<<< HEAD
-=======
 s7(X) :-
     X = f(A),
     q(A).
 
->>>>>>> a9ead09d
 nf_add_case(_Rel,_CLP,_A,_As,_Cs,_B,_Bs,_Ka,_Kb,_Pa).
 q(_).
 q(_,_,_,_).
@@ -135,12 +132,9 @@
                                      q([A]))) :-
     Head = s6(_),
     clause(Head, Body).
-<<<<<<< HEAD
-=======
 test(decomp8, (Head :- Body) =@= (s7(f(A)) :-
                                      q(A))) :-
     Head = s7(_),
     clause(Head, Body).
->>>>>>> a9ead09d
 
 :- end_tests(moved_decompile).