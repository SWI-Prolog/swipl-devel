--- conflicted
+++ resolved
@@ -131,10 +131,6 @@
   } else if (!Array.isArray(Module.preRun)) {
     Module.preRun = []
   }
-<<<<<<< HEAD
-  
-=======
 
->>>>>>> d468eb79
   Module.preRun.push(bind_std_streams);
 }