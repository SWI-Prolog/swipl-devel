/*  Part of SWI-Prolog

    Author:        Jan Wielemaker
    E-mail:        J.Wielemaker@vu.nl
    WWW:           http://www.swi-prolog.org
    Copyright (c)  1985-2017, University of Amsterdam
                              VU University Amsterdam
    All rights reserved.

    Redistribution and use in source and binary forms, with or without
    modification, are permitted provided that the following conditions
    are met:

    1. Redistributions of source code must retain the above copyright
       notice, this list of conditions and the following disclaimer.

    2. Redistributions in binary form must reproduce the above copyright
       notice, this list of conditions and the following disclaimer in
       the documentation and/or other materials provided with the
       distribution.

    THIS SOFTWARE IS PROVIDED BY THE COPYRIGHT HOLDERS AND CONTRIBUTORS
    "AS IS" AND ANY EXPRESS OR IMPLIED WARRANTIES, INCLUDING, BUT NOT
    LIMITED TO, THE IMPLIED WARRANTIES OF MERCHANTABILITY AND FITNESS
    FOR A PARTICULAR PURPOSE ARE DISCLAIMED. IN NO EVENT SHALL THE
    COPYRIGHT OWNER OR CONTRIBUTORS BE LIABLE FOR ANY DIRECT, INDIRECT,
    INCIDENTAL, SPECIAL, EXEMPLARY, OR CONSEQUENTIAL DAMAGES (INCLUDING,
    BUT NOT LIMITED TO, PROCUREMENT OF SUBSTITUTE GOODS OR SERVICES;
    LOSS OF USE, DATA, OR PROFITS; OR BUSINESS INTERRUPTION) HOWEVER
    CAUSED AND ON ANY THEORY OF LIABILITY, WHETHER IN CONTRACT, STRICT
    LIABILITY, OR TORT (INCLUDING NEGLIGENCE OR OTHERWISE) ARISING IN
    ANY WAY OUT OF THE USE OF THIS SOFTWARE, EVEN IF ADVISED OF THE
    POSSIBILITY OF SUCH DAMAGE.
*/

/*#define O_DEBUG 1*/
#include "pl-incl.h"
#include "os/pl-ctype.h"
#undef LD
#define LD LOCAL_LD

/* - - - - - - - - - - - - - - - - - - - - - - - - - - - - - - - - - - - - -
Implementation issues
---------------------

There are two parts in the atom   administration. One is a dynamic array
(called buffer) atom_array, which is there to   find  the atoms back. An
atom   as   it   appears   is   of   type   word   and   of   the   form
(n<<LMASK_BITS)|TAG_ATOM. The atom structure is   located by getting the
n-th pointer from the atom_array  dynamic   array.  See  atomValue() for
translating the word into the address of the structure.

Next, there is a hash-table. Thanks to the work by Keri Harris, the atom
table now uses a lock-free algorithm.  This works as follows:

  - Atoms have a ->next pointer, organizing them as an open hash table.
  - The head pointers for the hash-buckets are in a struct atom_table,
    of which the most recent is in GD->atoms.table.  This structure
    contains a pointer to older atom_tables (before resizing).  A
    resize allocates a new struct atom_table, copies all atoms
    (updating Atom->next) and makes the new atom-table current.
    Lookup and creation work reliable during this process because
    - If the bucket scan accidentally finds the right atom, great.
    - If not, but the atom table has changed we retry, now using
      the new table where all atoms are properly linked again.
    - If the resize is in progress though, we may not find the
      atom.  In that case we create a new one.  As our hash-table
      is still too small, we lock and call rehashAtoms().  So,
      when we get to linking the new atom into the hash-table,
      we will find the table is old, destroy the atom and redo.

  - The creation of an atom needs to guarantee that it is added
    to the latest table and only added once.  We do this by creating
    a RESERVED atom and fully preparing it.  Now, if we managed to
    CAS it into the bucket, we know we are the only one that created
    the atom and we make the atom VALID, so others can find it.  If
    not, we redo the lookup, possibly finding that someone created it
    for us.  It is possible that another thread inserted another atom
    into the same bucket.  In that case we have bad luck and must
    recreate the atom.  Hash collisions should be fairly rare.

Atom garbage collection
-----------------------

There are various categories of atoms:

	* Built-in atoms
	These are used directly in the C-source of the system and cannot
	be removed. These are the atoms upto a certain number. This
	number is GD->atoms.builtin

	* Foreign referenced atoms
	These are references hold in foreign code by means of
	PL_new_atom() or other calls returning an atom. The system has
	no way to determine the lifetime of them.  Foreign code must
	keep track of references to atoms using these two functions:

	      - PL_register_atom(atom_t atom)
	      - PL_unregister_atom(atom_t atom)

	* References from the Prolog stacks
	Reference counting is unacceptable here, which implies we must
	mark atoms that are accessible from the stacks.  This is done
	by markAtomsOnStacks().

	* References from other structures
	Various of the structures contain or may contain atom
	references.  There are two options: lock/unlock them using
	PL_register_atom() on creation/destruction of the structure
	or enumerate them and flag the atoms.  Currently, we use
	registration everywhere, except for temporary structures
	used by findall/3 and message queues, which are marked
	by markAtomsThreads().

	* References from compiled code and records
	This uses PL_register_atom(), except for the cases mentioned
	above.

Reclaiming
----------

Atoms are reclaimed by collectAtoms(), which is a two pass process.

  - First, the atom-array is scanned and unmarked atoms without
    references are handed to invalidateAtom(), which
    - Uses CAS to reset VALID
    - Removes the atom from the hash bucket
    - adds atom to chain of invalidated atoms
    - sets length to 0;
  - In the second pass, we call destroyAtom() for all atoms in
    the invalidated chain.  destroyAtom() only destroys
    the atom if pl_atom_bucket_in_use() returns FALSE.  This serves
    two purposes:
      - Garantee that Atom->name is valid
      - Avoid a race between looking up the atom and destroying it:

	thread1                      thread2
	--------------------------------------------
	lookupBlob(s, length, type)
	  v = hash(s)
	  a = atoms[v]
	  length == a.length
	  type == a.type
	  memcmp(s, a.name)
	  // we have a match!
				     AGC
				       invalidate atom
				       free atom
				     lookupBlob(s2)
				       v = hash(s2)
				       not found so insert at atoms[v]
	  CAS ref -> ref+1

The dynamic array gets holes and  we   remember  the  first free hole to
avoid too much search. Alternatively, we could  turn the holes into some
form of linked list, for example by   encoding an integer that expresses
the location of the next hole. We   cannot  shrink the array, unless all
atoms above a certain index are gone.

Atom GC and multi-threading
---------------------------

This is a hard problem. Atom-GC cannot   run  while some thread performs
normal GC because the pointer relocation makes it extremely hard to find
referenced atoms. Otherwise, ask all  threads   to  mark their reachable
atoms and run collectAtoms() to reclaim the unreferenced atoms. The lock
LD->thread.scan_lock is used to ensure garbage   collection does not run
concurrently with atom garbage collection.

Atom-GC asynchronously walks  the  stacks  of   all  threads  and  marks
everything  that  looks  `atom-like',   i.e.,    our   collector   is  a
`conservative' collector. While agc is running the VM will mark atoms as
it pushes them onto the stacks. See e.g.,   the H_ATOM VMI. An atom that
is unregistered (PL_unregister_atom()) just before   AGC  starts may not
get marked this way. This is fixed by setting LD->atoms.unregistering.

Note that threads can mark their atoms and continue execution because:

  - If a marked atom is no longer needed it is merely not reclaimed this
    time (but might be in the next collection).
  - New atoms are added to the stacks using pushVolatileAtom(), which
    marks the atom if AGC is active.
  - Finally, message queues and bags as used by findall/3 complicate
    the issue.  An atom sent to these structures subsequently may
    become inaccessible from the stack (the normal case for findall/3,
    which backtracks).  If the atom is copied back from the structure
    to the stack ('$collect_findall_bag'/3 or thread_get_message/1,2),
    the atom can no longer be marked from the structure but is added
    to the stacks without locking.   We resolve this issue as follows:
    - Run marking from queues/bags after marking the stack.  This
      ensures that atoms added to the these structures get marked,
      also if the atom is no longer on the stack.
    - If an atom is copied to the stack from such a structure while
      AGC is running, we are ok, because this is merely the same issue
      as atoms living on the stack.  TBD: redesign the structures such
      that they can safely be walked.
- - - - - - - - - - - - - - - - - - - - - - - - - - - - - - - - - - - - - */

static int	rehashAtoms(void);
static void	considerAGC(void);
static unsigned int register_atom(volatile Atom p);
static unsigned int unregister_atom(volatile Atom p);
#ifdef O_DEBUG_ATOMGC
static int	tracking(const Atom a);
IOSTREAM *atomLogFd = 0;
#endif

static inline int
bump_atom_references(Atom a, unsigned int ref)
{ for(;;)
  { unsigned int nref = ref+1;

    if ( ATOM_REF_COUNT(nref) == 0 )
      return TRUE;			/* reached max references */

    if ( COMPARE_AND_SWAP(&a->references, ref, nref) )
    { if ( ATOM_REF_COUNT(ref) == 0 )
	ATOMIC_DEC(&GD->atoms.unregistered);
      return TRUE;
    } else
    { ref = a->references;
      if ( !ATOM_IS_VALID(ref) )
	return FALSE;
    }
  }
}

		 /*******************************
		 *	      TYPES		*
		 *******************************/

static PL_blob_t text_atom =
{ PL_BLOB_MAGIC,
  PL_BLOB_UNIQUE|PL_BLOB_TEXT,		/* unique representation of text */
  "text"
};


static PL_blob_t unregistered_blob_atom =
{ PL_BLOB_MAGIC,
  PL_BLOB_NOCOPY|PL_BLOB_TEXT,
  "unregistered"
};


void
PL_register_blob_type(PL_blob_t *type)
{ if ( !type->registered )
  { PL_LOCK(L_MISC);

    if ( !type->registered )
    { if ( !GD->atoms.types )
      { GD->atoms.types = type;
      } else
      { PL_blob_t *t = GD->atoms.types;

	while(t->next)
	  t = t->next;

	t->next = type;
	type->rank = t->rank+1;
      }
      if ( true(type, PL_BLOB_TEXT) )
      { if ( true(type, PL_BLOB_WCHAR) )
	  type->padding = sizeof(pl_wchar_t);
	else
	  type->padding = sizeof(char);
      }

      if ( !GD->atoms.initialised )
	type->registered = TRUE;
      if ( !type->atom_name )
	type->atom_name = PL_new_atom(type->name);
      type->registered = TRUE;
    }

    PL_UNLOCK(L_MISC);
  }
}


PL_blob_t *
PL_find_blob_type(const char *name)
{ PL_blob_t *t;

  PL_LOCK(L_MISC);
  for(t = GD->atoms.types; t; t = t->next)
  { if ( streq(name, t->name) )
      break;
  }
  PL_UNLOCK(L_MISC);

  return t;
}



int
PL_unregister_blob_type(PL_blob_t *type)
{ size_t index;
  int i, last=FALSE;
  PL_blob_t **t;
  int discarded = 0;

  PL_LOCK(L_MISC);
  for(t = &GD->atoms.types; *t; t = &(*t)->next)
  { if ( *t == type )
    { *t = type->next;
      type->next = NULL;
    }
  }
  PL_UNLOCK(L_MISC);

  PL_register_blob_type(&unregistered_blob_atom);

  for(index=1, i=0; !last; i++)
  { size_t upto = (size_t)2<<i;
    size_t high = GD->atoms.highest;
    Atom b = GD->atoms.array.blocks[i];

    if ( upto >= high )
    { upto = high;
      last = TRUE;
    }

    for(; index<upto; index++)
    { Atom atom = b + index;
      unsigned int refs = atom->references;
      PL_blob_t *btype = atom->type;

      if ( ATOM_IS_VALID(refs) && btype == type &&
	   bump_atom_references(atom, refs) )
      { atom->type = &unregistered_blob_atom;

	atom->name = "<discarded blob>";
	atom->length = strlen(atom->name);
	discarded++;
	PL_unregister_atom(atom->atom);
      }
    }
  }

  return discarded == 0 ? TRUE : FALSE;
}


		 /*******************************
		 *      BUILT-IN ATOM TABLE	*
		 *******************************/

#define ATOM(s) s

typedef const char * ccharp;
static const ccharp atoms[] = {
#include "pl-atom.ic"
  ATOM((char *)NULL)
};
#undef ATOM

#ifdef O_PLMT

#define acquire_atom_table(t, b) \
  { LD->thread.info->access.atom_table = GD->atoms.table; \
    t = LD->thread.info->access.atom_table->table; \
    b = LD->thread.info->access.atom_table->buckets; \
  }

#define release_atom_table() \
  { LD->thread.info->access.atom_table = NULL; \
    LD->thread.info->access.atom_bucket = NULL; \
  }

#define acquire_atom_bucket(b) \
  { LD->thread.info->access.atom_bucket = (b); \
  }

#define release_atom_bucket() \
  { LD->thread.info->access.atom_bucket = NULL; \
  }

#else

#define acquire_atom_table(t, b) \
  { t = GD->atoms.table->table; \
    b = GD->atoms.table->buckets; \
  }

#define release_atom_table() (void)0

#define acquire_atom_bucket(b) (void)0

#define release_atom_bucket(b) (void)0

#endif

/* Note that we use PL_malloc_uncollectable() here because the pointer in
   our block is not the real memory pointer.  Probably it is better to
   have two pointers; one to the allocated memory and one with the
   necessary offset.
*/

/* - - - - - - - - - - - - - - - - - - - - - - - - - - - - - - - - - - - - -
It might be wise to  provide  for   an  option  that does not reallocate
atoms. In that case accessing a GC'ed   atom  causes a crash rather then
another atom.
- - - - - - - - - - - - - - - - - - - - - - - - - - - - - - - - - - - - - */

static void
allocateAtomBlock(int idx)
{ if ( !GD->atoms.array.blocks[idx] )
  { size_t bs = (size_t)1<<idx;
    size_t i;
    Atom newblock;

    if ( !(newblock=PL_malloc_uncollectable(bs*sizeof(struct atom))) )
      outOfCore();

    memset(newblock, 0, bs*sizeof(struct atom));
    for(i=0; i<bs; i++)
    { newblock[i].type = ATOM_TYPE_INVALID;
      newblock[i].name = "<virgin>";
    }
    if ( !COMPARE_AND_SWAP(&GD->atoms.array.blocks[idx],
			   NULL, newblock-bs) )
      PL_free(newblock);		/* done by someone else */
  }
}

static Atom
reserveAtom(void)
{ size_t index;
#ifdef O_ATOMGC				/* try to find a hole! */
  int i;
  int last = FALSE;
  Atom a;
  unsigned int ref;
  int idx;

  for(index=GD->atoms.no_hole_before, i=MSB(index); !last; i++)
  { size_t upto = (size_t)2<<i;
    size_t high = GD->atoms.highest;
    Atom b = GD->atoms.array.blocks[i];

    if ( upto >= high )
    { upto = high;
      last = TRUE;
    }

    for(; index<upto; index++)
    { a = b + index;
      ref = a->references;

      if ( ATOM_IS_FREE(ref) &&
	   COMPARE_AND_SWAP(&a->references, ref, ATOM_RESERVED_REFERENCE) )
      { assert(a->type == ATOM_TYPE_INVALID);
	GD->atoms.no_hole_before = index+1;
        a->atom = (index<<LMASK_BITS)|TAG_ATOM;

	return a;
      }
    }
  }
  GD->atoms.no_hole_before = index+1;
#endif /*O_ATOMGC*/

  for(;;)
  { index = GD->atoms.highest;
    idx = MSB(index);
    assert(index >= 0);

    if ( !GD->atoms.array.blocks[idx] )
      allocateAtomBlock(idx);

    a = &GD->atoms.array.blocks[idx][index];
    ref = a->references;

    if ( ATOM_IS_FREE(ref) &&
	 COMPARE_AND_SWAP(&a->references, ref, ATOM_RESERVED_REFERENCE) )
    { COMPARE_AND_SWAP(&GD->atoms.highest, index, index+1);
      a->atom = (index<<LMASK_BITS)|TAG_ATOM;

      return a;
    }
  }
}


		 /*******************************
		 *	  GENERAL LOOKUP	*
		 *******************************/

/* - - - - - - - - - - - - - - - - - - - - - - - - - - - - - - - - - - - - -
(*) AGC starting. As we cannot run AGC if   we  are not in a safe state,
AGC is started using a   software interrupt using PL_raise(SIG_ATOM_GC).
Earlier versions only fired the signal   at exactly (last+margin) atoms,
but it is possible the signal is not  handled due to the thread dying or
the thread starting an indefinite  wait.   Therefore  we keep signalling
every 128 new atoms. Sooner or later   some  actually active thread will
pick up the request and process it.

PL_handle_signals() decides on the actual invocation of atom-gc and will
treat the signal as bogus if agc has already been performed.

(**)   Without   this    check,    some     threads    may    pass   the
PL_LOCK(L_REHASH_ATOMS) around rehashAtoms() and create   their atom. If
they manage to register the atom in   the old table before rehashAtoms()
activates the new table the insertion   is successful, but rehashAtoms()
may not have moved the atom to the new   table. Now we will repeat if we
bypassed the LOCK as either GD->atoms.rehashing is TRUE or the new table
is activated.
- - - - - - - - - - - - - - - - - - - - - - - - - - - - - - - - - - - - - */

static int
same_name(const Atom a, const char *s, size_t length, const PL_blob_t *type)
{ if ( false(type, PL_BLOB_NOCOPY) )
<<<<<<< HEAD
    return memcmp(s, a->name, length) == 0;
=======
    return length == 0 || memcmp(s, a->name, length) == 0;
>>>>>>> 88812e34
  else
    return s == a->name;
}


word
lookupBlob(const char *s, size_t length, PL_blob_t *type, int *new)
{ GET_LD
  unsigned int v0, v, ref;
  Atom *table;
  int buckets;
  Atom a, head;

  if ( !type->registered )		/* avoid deadlock */
    PL_register_blob_type(type);
  v0 = MurmurHashAligned2(s, length, MURMUR_SEED);

redo:

  acquire_atom_table(table, buckets);

  v  = v0 & (buckets-1);
  head = table[v];
  acquire_atom_bucket(table+v);
  DEBUG(MSG_HASH_STAT, GD->atoms.lookups++);

  if ( true(type, PL_BLOB_UNIQUE) )
  { for(a = table[v]; a; a = a->next)
    { DEBUG(MSG_HASH_STAT, GD->atoms.cmps++);
      ref = a->references;
      if ( ATOM_IS_RESERVED(ref) &&
	   length == a->length &&
	   type == a->type &&
	   same_name(a, s, length, type) )
      { if ( !ATOM_IS_VALID(ref) )
	  goto redo;
#ifdef O_ATOMGC
        if ( indexAtom(a->atom) >= GD->atoms.builtin &&
	     !likely(bump_atom_references(a, ref)) )
	  break;			/* atom was just GCed.  Re-create */
#endif
#ifdef O_DEBUG_ATOMGC
        if ( atomLogFd && tracking(a) )
          Sfprintf(atomLogFd, "Lookup `%s' at (#%d)\n",
		   a->name, indexAtom(a->atom));
#endif
        *new = FALSE;
	release_atom_table();
	release_atom_bucket();
	return a->atom;
      }
    }
  }

  if ( GD->atoms.table->buckets * 2 < GD->statistics.atoms )
  { int rc;

    PL_LOCK(L_REHASH_ATOMS);
    rc = rehashAtoms();
    PL_UNLOCK(L_REHASH_ATOMS);

    if ( !rc )
      outOfCore();
  }

  if ( !( table == GD->atoms.table->table && head == table[v] ) )
    goto redo;

  a = reserveAtom();
  a->length = length;
  a->type = type;
  if ( false(type, PL_BLOB_NOCOPY) )
  { if ( type->padding )
    { size_t pad = type->padding;

      a->name = PL_malloc_atomic(length+pad);
      memcpy(a->name, s, length);
      memset(a->name+length, 0, pad);
      ATOMIC_ADD(&GD->statistics.atom_string_space, length+pad);
    } else
    { a->name = PL_malloc(length);
      memcpy(a->name, s, length);
      ATOMIC_ADD(&GD->statistics.atom_string_space, length);
    }
  } else
  { a->name = (char *)s;
  }

#ifdef O_TERMHASH
  a->hash_value = v0;
#endif

  if ( true(type, PL_BLOB_UNIQUE) )
  { a->next = table[v];
    if ( !( !GD->atoms.rehashing &&	/* See (**) above */
            COMPARE_AND_SWAP(&table[v], head, a) &&
	    table == GD->atoms.table->table ) )
    { if ( false(type, PL_BLOB_NOCOPY) )
        PL_free(a->name);
      a->type = ATOM_TYPE_INVALID;
      a->name = "<race>";
      MemoryBarrier();
      a->references = 0;
      goto redo;
    }
  }

#ifdef O_ATOMGC
  a->references = 1 | ATOM_VALID_REFERENCE | ATOM_RESERVED_REFERENCE;
#endif

#ifdef O_DEBUG_ATOMGC
  if ( atomLogFd && tracking(a) )
    Sfprintf(atomLogFd, "Created `%s' at (#%d)\n",
	     a->name, indexAtom(a->atom));
#endif
  *new = TRUE;
  if ( type->acquire )
    (*type->acquire)(a->atom);

  release_atom_table();
  release_atom_bucket();

  if ( ATOMIC_INC(&GD->statistics.atoms) % 128 == 0 )
    considerAGC();

  return a->atom;
}


word
lookupAtom(const char *s, size_t length)
{ int new;

  return lookupBlob(s, length, &text_atom, &new);
}


		 /*******************************
		 *	      ATOM-GC		*
		 *******************************/

#ifdef O_ATOMGC

#ifdef O_DEBUG_ATOMGC
static char *t_tracking;

static int
tracking(const Atom a)
{ return /*a->type == &text_atom && */
         strprefix(a->name, t_tracking);
}


void
_PL_debug_register_atom(atom_t a,
			const char *file, int line, const char *func)
{ size_t i  = indexAtom(a);
  size_t mx = GD->atoms.highest;

  assert(i>=0 && i<mx);
  if ( i >= GD->atoms.builtin )
  { Atom atom = fetchAtomArray(i);
    unsigned int refs;

    refs = register_atom(atom);
    if ( atomLogFd && tracking(atom) )
      Sfprintf(atomLogFd, "%s:%d: %s(): ++ (%d) for `%s' (#%d)\n",
	       file, line, func, refs, atom->name, i);
  }
}


void
_PL_debug_unregister_atom(atom_t a,
			  const char *file, int line, const char *func)
{ size_t i  = indexAtom(a);
  size_t mx = GD->atoms.highest;

  assert(i>=0 && i<mx);
  if ( i >= GD->atoms.builtin )
  { Atom atom = fetchAtomArray(i);
    unsigned int refs;

    refs = unregister_atom(atom);
    if ( atomLogFd && tracking(atom) )
      Sfprintf(atomLogFd, "%s:%d: %s(): -- (%d) for `%s' (#%d)\n",
	       file, line, func, refs, atom->name, i);
  }
}


word
pl_track_atom(term_t which, term_t stream)
{ char *s;

  if ( t_tracking )
    remove_string(t_tracking);
  t_tracking = NULL;
  atomLogFd = NULL;

  if ( PL_get_nil(stream) )
    succeed;

  if ( !PL_get_chars(which, &s, CVT_LIST|CVT_STRING|CVT_EXCEPTION) ||
       !PL_get_stream_handle(stream, &atomLogFd) )
    return FALSE;

  PL_release_stream(atomLogFd);

  t_tracking = store_string(s);

  succeed;
}
#endif /*O_DEBUG_ATOMGC*/


/* - - - - - - - - - - - - - - - - - - - - - - - - - - - - - - - - - - - - -
lockAtoms() discards all currently defined atoms for garbage collection.
To be used after loading the program,   so we won't traverse the program
atoms each pass.
- - - - - - - - - - - - - - - - - - - - - - - - - - - - - - - - - - - - - */

static void
lockAtoms(void)
{ GD->atoms.builtin      = GD->atoms.highest;
  GD->atoms.unregistered = 0;
}

/* - - - - - - - - - - - - - - - - - - - - - - - - - - - - - - - - - - - - -
Mark an atom from the stacks.  We must be prepared to handle fake-atoms!
- - - - - - - - - - - - - - - - - - - - - - - - - - - - - - - - - - - - - */

void
markAtom(atom_t a)
{ size_t i = indexAtom(a);
  Atom ap;

  if ( i >= GD->atoms.highest )
    return;				/* not an atom */
  if ( i < GD->atoms.builtin )
    return;				/* locked range */

  ap = fetchAtomArray(i);

  if ( ATOM_IS_VALID(ap->references) && !ATOM_IS_MARKED(ap->references) )
  {
#ifdef O_DEBUG_ATOMGC
    if ( atomLogFd && tracking(ap) )
      Sfprintf(atomLogFd, "Marked `%s' at (#%d)\n", ap->name, i);
#endif
    ATOMIC_OR(&ap->references, ATOM_MARKED_REFERENCE);
  }
}

void
unmarkAtoms(void)
{ size_t index;
  int i, last=FALSE;

  for(index=GD->atoms.builtin, i=MSB(index); !last; i++)
  { size_t upto = (size_t)2<<i;
    size_t high = GD->atoms.highest;
    Atom b = GD->atoms.array.blocks[i];

    if ( upto >= high )
    { upto = high;
      last = TRUE;
    }

    for(; index<upto; index++)
    { Atom a = b + index;

      if ( ATOM_IS_MARKED(a->references) )
      { ATOMIC_AND(&a->references, ~ATOM_MARKED_REFERENCE);
      }
    }
  }
}


void
maybe_free_atom_tables(void)
{
  AtomTable t = GD->atoms.table;
  while ( t )
  { AtomTable t2 = t->prev;
    if ( t2 && !pl_atom_table_in_use(t2) )
    { t->prev = t2->prev;
      freeHeap(t2->table, t2->buckets * sizeof(Atom));
      freeHeap(t2, sizeof(atom_table));
    }
    t = t->prev;
  }
}


/* - - - - - - - - - - - - - - - - - - - - - - - - - - - - - - - - - - - - -
destroyAtom()  actually  discards  an  atom.
- - - - - - - - - - - - - - - - - - - - - - - - - - - - - - - - - - - - - */

#define ATOM_NAME_MUST_FREE 0x1

static Atom invalid_atoms = NULL;

static int
invalidateAtom(Atom a, unsigned int ref)
{ Atom *ap;

#define ATOM_PRE_DESTROY_REFERENCE \
	(ATOM_DESTROY_REFERENCE|ATOM_RESERVED_REFERENCE)

  if ( !COMPARE_AND_SWAP(&a->references, ref, ATOM_PRE_DESTROY_REFERENCE) )
  { return FALSE;
  }

  if ( a->type->release )
  { if ( !(*a->type->release)(a->atom) )
    { COMPARE_AND_SWAP(&a->references, ATOM_PRE_DESTROY_REFERENCE, ref);
      return FALSE;
    }
  } else if ( GD->atoms.gc_hook )
  { if ( !(*GD->atoms.gc_hook)(a->atom) )
    { COMPARE_AND_SWAP(&a->references, ATOM_PRE_DESTROY_REFERENCE, ref);
      return FALSE;				/* foreign hooks says `no' */
    }
  }

  a->references = ATOM_DESTROY_REFERENCE;

#ifdef O_DEBUG_ATOMGC
  if ( atomLogFd && tracking(a) )
    Sfprintf(atomLogFd, "Invalidated `%s'\n", a->name);
#endif

  if ( true(a->type, PL_BLOB_UNIQUE) )
  { AtomTable table;
    uintptr_t mask;

  redo:
    table = GD->atoms.table;
    mask = table->buckets-1;
    ap = &table->table[a->hash_value & mask];

    if ( *ap == a )
    { if ( !COMPARE_AND_SWAP(&table->table[a->hash_value & mask], a, a->next) )
      { goto redo;
      }
    }
    else
    { for( ; ; ap = &(*ap)->next )
      { assert(*ap);		// MT: TBD: failed a few times!?

        if ( *ap == a )
        { *ap = a->next;
          break;
        }
      }
    }
  }

  if ( false(a->type, PL_BLOB_NOCOPY) )
  { size_t slen = a->length + a->type->padding;
    ATOMIC_SUB(&GD->statistics.atom_string_space, slen);
    ATOMIC_ADD(&GD->statistics.atom_string_space_freed, slen);
    a->next_invalid = (uintptr_t)invalid_atoms | ATOM_NAME_MUST_FREE;
  } else
  { a->next_invalid = (uintptr_t)invalid_atoms;
  }
  invalid_atoms = a;
  a->length = 0;

  return TRUE;
}

static int
destroyAtom(Atom a, Atom **buckets)
{ unsigned int v;
  AtomTable t;
  size_t index;

  while ( buckets && *buckets )
  { t = GD->atoms.table;
    while ( t )
    { v = a->hash_value & (t->buckets-1);
      if ( *buckets == t->table+v )
      { return FALSE;
      }
      t = t->prev;
    }
    buckets++;
  }

#ifdef O_DEBUG_ATOMGC
  /* tracking() always returns FALSE as the type is lost */
  if ( atomLogFd && tracking(a) )
    Sfprintf(atomLogFd, "Deleted `%s'\n", a->name);
#endif

  if ( a->next_invalid & ATOM_NAME_MUST_FREE )
  { PL_free(a->name);
  }

  a->name = "<reclaimed>";
  a->type = ATOM_TYPE_INVALID;
  MemoryBarrier();
  a->references = 0;

  index = indexAtom(a->atom);
  if ( GD->atoms.no_hole_before > index )
    GD->atoms.no_hole_before = index;

  return TRUE;
}


static size_t
collectAtoms(void)
{ size_t reclaimed = 0;
  size_t unregistered = 0;
  size_t index;
  int i, last=FALSE;
  Atom temp, next, prev = NULL;	 /* = NULL to keep compiler happy */

  for(index=GD->atoms.builtin, i=MSB(index); !last; i++)
  { size_t upto = (size_t)2<<i;
    size_t high = GD->atoms.highest;
    Atom b = GD->atoms.array.blocks[i];

    if ( upto >= high )
    { upto = high;
      last = TRUE;
    }

    for(; index<upto; index++)
    { Atom a = b + index;
      unsigned int ref = a->references;

      if ( !ATOM_IS_VALID(ref) )
      { continue;
      }

      if ( !ATOM_IS_MARKED(ref) && (ATOM_REF_COUNT(ref) == 0) )
      { invalidateAtom(a, ref);
      } else
      {	ATOMIC_AND(&a->references, ~ATOM_MARKED_REFERENCE);
        if ( ATOM_REF_COUNT(ref) == 0 )
	  unregistered++;
      }
    }
  }

  Atom** buckets = pl_atom_buckets_in_use();

  temp = invalid_atoms;
  while ( temp && temp == invalid_atoms )
  { next = (Atom)(temp->next_invalid & ~ATOM_NAME_MUST_FREE);
    if ( destroyAtom(temp, buckets) )
    { reclaimed++;
      invalid_atoms = next;
    }
    prev = temp;
    temp = next;
  }
  while ( temp )
  { next = (Atom)(temp->next_invalid & ~ATOM_NAME_MUST_FREE);
    if ( destroyAtom(temp, buckets) )
    { reclaimed++;
      prev->next_invalid = ((uintptr_t)next | (prev->next_invalid & ATOM_NAME_MUST_FREE));
    } else
    { prev = temp;
    }
    temp = next;
  }

  if ( buckets )
    PL_free(buckets);
  maybe_free_atom_tables();

  GD->atoms.unregistered = GD->atoms.non_garbage = unregistered;

  return reclaimed;
}


/* - - - - - - - - - - - - - - - - - - - - - - - - - - - - - - - - - - - - -
pl_garbage_collect_atoms() realised the atom   garbage  collector (AGC).

Issues around the design of the atom  garbage collector are explained at
the start of this file.
- - - - - - - - - - - - - - - - - - - - - - - - - - - - - - - - - - - - - */

foreign_t
pl_garbage_collect_atoms(void)
{ GET_LD
  int64_t oldcollected;
  int verbose = truePrologFlag(PLFLAG_TRACE_GC) && !LD->in_print_message;
  double t;
  sigset_t set;
  size_t reclaimed;
  int rc = TRUE;

  if ( GD->cleaning != CLN_NORMAL )	/* Cleaning up */
    return TRUE;

  if ( !COMPARE_AND_SWAP(&GD->atoms.gc_active, FALSE, TRUE) )
    return TRUE;

  if ( verbose )
  { if ( !printMessage(ATOM_informational,
		       PL_FUNCTOR_CHARS, "agc", 1,
		         PL_CHARS, "start") )
    { GD->atoms.gc_active = FALSE;
      return FALSE;
    }
  }

  PL_LOCK(L_REHASH_ATOMS);
  blockSignals(&set);
  t = CpuTime(CPU_USER);
  unmarkAtoms();
  markAtomsOnStacks(LD);
#ifdef O_PLMT
  forThreadLocalDataUnsuspended(markAtomsOnStacks, 0);
  markAtomsMessageQueues();
#endif
  oldcollected = GD->atoms.collected;
  reclaimed = collectAtoms();
  GD->atoms.collected += reclaimed;
  ATOMIC_SUB(&GD->statistics.atoms, reclaimed);
  t = CpuTime(CPU_USER) - t;
  GD->atoms.gc_time += t;
  GD->atoms.gc++;
  unblockSignals(&set);
  PL_UNLOCK(L_REHASH_ATOMS);

  if ( verbose )
    rc = printMessage(ATOM_informational,
		      PL_FUNCTOR_CHARS, "agc", 1,
		        PL_FUNCTOR_CHARS, "done", 3,
		          PL_INT64, GD->atoms.collected - oldcollected,
		          PL_INT, GD->statistics.atoms,
		          PL_DOUBLE, (double)t);

  GD->atoms.gc_active = FALSE;

  return rc;
}


PL_agc_hook_t
PL_agc_hook(PL_agc_hook_t new)
{ PL_agc_hook_t old = GD->atoms.gc_hook;
  GD->atoms.gc_hook = new;

  return old;
}


static void
considerAGC(void)
{ if ( GD->atoms.margin != 0 &&
       GD->atoms.unregistered >= GD->atoms.non_garbage + GD->atoms.margin )
  { signalGCThread(SIG_ATOM_GC);
  }
}


#endif /*O_ATOMGC*/

#undef PL_register_atom
#undef PL_unregister_atom

void
resetAtoms()
{
}

/* - - - - - - - - - - - - - - - - - - - - - - - - - - - - - - - - - - - - -
(un)register atoms. If  possible,  this   is  implemented  using  atomic
operations. This should be safe because:

    - When we register an atom, it must be referenced from somewhere
      else.
    - When we unregister an atom, it must have at least one reference.
- - - - - - - - - - - - - - - - - - - - - - - - - - - - - - - - - - - - - */

static unsigned int
register_atom(volatile Atom p)
{ for(;;)
  { unsigned int ref  = p->references;
    unsigned int nref = ref+1;

    if ( ATOM_REF_COUNT(nref) != 0 )
    { if ( COMPARE_AND_SWAP(&p->references, ref, nref) )
      { if ( ATOM_REF_COUNT(nref) == 1 )
	  ATOMIC_DEC(&GD->atoms.unregistered);
	return nref;
      }
    } else
    { return ref;
    }
  }
}


void
PL_register_atom(atom_t a)
{
#ifdef O_ATOMGC
  size_t index = indexAtom(a);

  if ( index >= GD->atoms.builtin )
  { Atom p = fetchAtomArray(index);

    register_atom(p);
  }
#endif
}


static char *
dbgAtomName(Atom a, char *enc, char **buf)
{ if ( a->type == &text_atom )
  { if ( enc ) *enc = 'L';
    return a->name;
  } else if ( isUCSAtom(a) )
  { if ( enc ) *enc = 'W';
    return a->name;
  } else
  { size_t len = 0;
    IOSTREAM *fd = Sopenmem(buf, &len, "w");
    (a->type->write)(fd, a->atom, 0);
    Sclose(fd);
    return *buf;
  }
}

/* - - - - - - - - - - - - - - - - - - - - - - - - - - - - - - - - - - - - -
Foreign code reduces the reference count. This is safe, unless we are in
the following scenario:

  - A threads has done its atom-marking during a GC and is continued.
  - Now, it fetches an atom from foreign code and the foreign code calls
    PL_unregister_atom() which drops the reference count to zero. We can
    now get into the position where the atom is no longer accessible
    from foreign code and has not be seen while marking atoms from the
    stack.

The locking version of this code  is   not  a  problem, as the reference
count cannot be dropped as  long  as   AGC  is  running. In the unlocked
version, we need  to  replace  1   by  ATOM_MARKED_REFERENCE  if  AGC is
running. We can be a bit sloppy here:  if   we  do this while AGC is not
running we merely prevent the atom to be  collected in the next AGC. The
next AGC resets the flag  and  thus   the  atom  becomes a candidate for
collection afterwards.  So, basically we must do something like this:

  if ( agc_running )
  { do
    { unsigned int oldref = p->references;
      unsigned int newref = oldref == 1 ? ATOM_MARKED_REFERENCE : oldref-1;
    } while( !compare_and_swap(&p->references, oldref, newref) );
  } else
  { atomic_dec(&p->references);
  }

But, this fails because AGC might kick in between agc_running was tested
FALSE the atomic decrement. This is  fixed   by  putting the atom we are
unregistering  in  LD->atoms.unregistered  and  mark    this  atom  from
markAtomsOnStacks().
- - - - - - - - - - - - - - - - - - - - - - - - - - - - - - - - - - - - - */

static unsigned int
unregister_atom(volatile Atom p)
{ unsigned int refs;

  if ( !ATOM_IS_VALID(p->references) )
  { Sdprintf("OOPS: PL_unregister_atom('%s'): invalid atom\n", p->name);
    trap_gdb();
  }

  if ( unlikely(ATOM_REF_COUNT(p->references+1) == 0) )
    return ATOM_REF_COUNT(~(unsigned int)0);

  if ( GD->atoms.gc_active )
  { unsigned int oldref, newref;

    do
    { oldref = p->references;
      newref = oldref - 1;

      if ( ATOM_REF_COUNT(newref) == 0 )
	newref |= ATOM_MARKED_REFERENCE;
    } while( !COMPARE_AND_SWAP(&p->references, oldref, newref) );
    refs = ATOM_REF_COUNT(newref);
#ifdef O_DEBUG_ATOMGC
    if ( refs == 0 && atomLogFd && tracking(p) )
      Sfprintf(atomLogFd, "Marked '%s' at (#%d) (unregistered)\n",
	       p->name, indexAtom(p->atom));
#endif
  } else
  { GET_LD

    if ( HAS_LD )
    { LD->atoms.unregistering = p->atom;
#ifdef O_DEBUG_ATOMGC
    if ( atomLogFd && tracking(p) )
      Sfprintf(atomLogFd, "Set atoms.unregistering for '%s' at (#%d)\n",
	       p->name, indexAtom(p->atom));
#endif
    }
    if ( (refs=ATOM_REF_COUNT(ATOMIC_DEC(&p->references))) == 0 )
      ATOMIC_INC(&GD->atoms.unregistered);
  }

  if ( refs == ATOM_REF_COUNT((unsigned int)-1) )
  { char fmt[100];
    char *enc;
    char *buf = NULL;

    strcpy(fmt, "OOPS: PL_unregister_atom('%Ls'): -1 references\n");
    enc = strchr(fmt, '%')+1;

    Sdprintf(fmt, dbgAtomName(p, enc, &buf));
    if ( buf )
      PL_free(buf);
    trap_gdb();
  }

  return refs;
}


void
PL_unregister_atom(atom_t a)
{
#ifdef O_ATOMGC
  size_t index = indexAtom(a);

  if ( index >= GD->atoms.builtin )
  { Atom p;

    p = fetchAtomArray(index);
    unregister_atom(p);
  }
#endif
}


		 /*******************************
		 *	      CHECK		*
		 *******************************/

#ifdef O_DEBUG

static int
findAtomSelf(Atom a)
{ GET_LD
  Atom *table;
  int buckets;
  Atom head, ap;
  unsigned int v;

redo:
  acquire_atom_table(table, buckets);
  v = a->hash_value & (buckets-1);
  head = table[v];
  acquire_atom_bucket(table+v);

  for(ap=head; ap; ap = ap->next )
  { if ( ap == a )
    { release_atom_table();
      release_atom_bucket();
      return TRUE;
    }
  }

  if ( !( table == GD->atoms.table->table && head == table[v] ) )
    goto redo;

  return FALSE;
}


int
checkAtoms_src(const char *file, int line)
{ size_t index;
  int i, last=FALSE;
  int errors = 0;

  for(index=1, i=0; !last; i++)
  { size_t upto = (size_t)2<<i;
    size_t high = GD->atoms.highest;
    Atom b = GD->atoms.array.blocks[i];

    if ( upto >= high )
    { upto = high;
      last = TRUE;
    }

    for(; index<upto; index++)
    { Atom a = b + index;

      if ( ATOM_IS_VALID(a->references) )
      { if ( !a->type || !a->name || (int)ATOM_REF_COUNT(a->references) < 0 )
	{ size_t bs = (size_t)1<<i;
	  Sdprintf("%s%d: invalid atom %p at index %zd in "
		   "block at %p (size %d)\n",
		   file, line, a, index, b+bs, bs);
	  errors++;
	  trap_gdb();
	}

	if ( true(a->type, PL_BLOB_UNIQUE) )
	{ if ( !findAtomSelf(a) )
	  { Sdprintf("%s%d: cannot find self: %p\n", file, line, a);
	  }
	}
      }
    }
  }

  return errors;
}

#endif /*O_DEBUG*/


		 /*******************************
		 *	    REHASH TABLE	*
		 *******************************/

static int
rehashAtoms(void)
{ AtomTable newtab;
  uintptr_t mask;
  size_t index;
  int i, last=FALSE;

  if ( GD->cleaning != CLN_NORMAL )
    return TRUE;			/* no point anymore and foreign ->type */
					/* pointers may have gone */

  if ( GD->atoms.table->buckets * 2 >= GD->statistics.atoms )
    return TRUE;

  if ( !(newtab = allocHeap(sizeof(*newtab))) )
    return FALSE;
  newtab->buckets = GD->atoms.table->buckets * 2;
  if ( !(newtab->table = allocHeapOrHalt(newtab->buckets * sizeof(Atom))) )
  { freeHeap(newtab, sizeof(*newtab));
    return FALSE;
  }
  memset(newtab->table, 0, newtab->buckets * sizeof(Atom));
  newtab->prev = GD->atoms.table;
  mask = newtab->buckets-1;

  DEBUG(MSG_HASH_STAT,
	Sdprintf("rehashing atoms (%d --> %d)\n",
		 GD->atoms.table->buckets, newtab->buckets));

  GD->atoms.rehashing = TRUE;

  for(index=1, i=0; !last; i++)
  { size_t upto = (size_t)2<<i;
    size_t high = GD->atoms.highest;
    Atom b = GD->atoms.array.blocks[i];

    if ( upto >= high )
    { upto = high;
      last = TRUE;
    }

    for(; index<upto; index++)
    { volatile Atom a = b + index;
      unsigned int ref;
redo:
      ref = a->references;
      if ( ATOM_IS_RESERVED(ref) )
      { if ( !ATOM_IS_VALID(ref) )
	  goto redo;
	if ( true(a->type, PL_BLOB_UNIQUE) )
	{ size_t v;
	  v = a->hash_value & mask;
	  a->next = newtab->table[v];
	  newtab->table[v] = a;
	}
      }
    }
  }

  GD->atoms.table = newtab;
  GD->atoms.rehashing = FALSE;

  return TRUE;
}


word
pl_atom_hashstat(term_t idx, term_t n)
{ GET_LD
  long i, m;
  int buckets;
  Atom *table;
  Atom a;

  acquire_atom_table(table, buckets);

  if ( !PL_get_long(idx, &i) || i < 0 || i >= (long)buckets )
  { release_atom_table();
    fail;
  }
  for(m = 0, a = table[i]; a; a = a->next)
    m++;

  release_atom_table();

  return PL_unify_integer(n, m);
}


/* - - - - - - - - - - - - - - - - - - - - - - - - - - - - - - - - - - - - -
resetListAtoms() resets the atom '[|]' to point  to '.' and switches the
type for '[]' back to  the  normal   text_atom  type.  This is needed to
switch to traditional mode if the atom table has been initialised.
- - - - - - - - - - - - - - - - - - - - - - - - - - - - - - - - - - - - - */

int
resetListAtoms(void)
{ Atom a = atomValue(ATOM_dot);

  if ( strcmp(a->name, ".") != 0 )
  { Atom *ap2 = &GD->atoms.table->table[a->hash_value & (GD->atoms.table->buckets-1)];
    unsigned int v;
    static char *s = ".";

    DEBUG(0, Sdprintf("Resetting list constructor to ./2\n"));

    for( ; ; ap2 = &(*ap2)->next )
    { assert(*ap2);		/* MT: TBD: failed a few times!? */

      if ( *ap2 == a )
      { *ap2 = a->next;
	goto modify;
      }
    }
    assert(0);

  modify:
    a->name   = s;
    a->length = strlen(s);
    a->hash_value = MurmurHashAligned2(s, a->length, MURMUR_SEED);
    v = a->hash_value & (GD->atoms.table->buckets-1);

    a->next      = GD->atoms.table->table[v];
    GD->atoms.table->table[v] = a;
  }

  a = atomValue(ATOM_nil);
  a->type = &text_atom;

  return TRUE;
}


static void
registerBuiltinAtoms(void)
{ int size = sizeof(atoms)/sizeof(char *) - 1;
  Atom a;
  const ccharp *sp;
  size_t index;
  int idx;

  GD->atoms.builtin_array = PL_malloc(size * sizeof(struct atom));
  GD->statistics.atoms = size;

  for( sp = atoms, index = GD->atoms.highest; *sp; sp++, index++ )
  { const char *s = *sp;
    size_t len = strlen(s);
    unsigned int v0, v;

    idx = MSB(index);

    if ( !GD->atoms.array.blocks[idx] )
    { allocateAtomBlock(idx);
    }

    if ( *s == '.' && len == 1 && !GD->options.traditional )
    { s = "[|]";
      len = strlen(s);
    }

    v0 = MurmurHashAligned2(s, len, MURMUR_SEED);
    v  = v0 & (GD->atoms.table->buckets-1);

    a = &GD->atoms.array.blocks[idx][index];
    a->atom       = (index<<LMASK_BITS)|TAG_ATOM;
    a->name       = (char *)s;
    a->length     = len;
    a->type       = &text_atom;
#ifdef O_ATOMGC
    a->references = ATOM_VALID_REFERENCE | ATOM_RESERVED_REFERENCE;
#endif
#ifdef O_TERMHASH
    a->hash_value = v0;
#endif
    a->next       = GD->atoms.table->table[v];
    GD->atoms.table->table[v]  = a;

    GD->atoms.no_hole_before = index+1;
    GD->atoms.highest = index+1;
  }
}


#if O_DEBUG
static int
exitAtoms(int status, void *context)
{ (void)status;
  (void)context;

  Sdprintf("hashstat: %d lookupAtom() calls used %d strcmp() calls\n",
	   GD->atoms.lookups, GD->atoms.cmps);

  return 0;
}
#endif


void
do_init_atoms(void)
{ PL_LOCK(L_INIT_ATOMS);
  if ( !GD->atoms.initialised )			/* Atom hash table */
  { GD->atoms.table = allocHeapOrHalt(sizeof(*GD->atoms.table));
    GD->atoms.table->buckets = ATOMHASHSIZE;
    GD->atoms.table->table = allocHeapOrHalt(ATOMHASHSIZE * sizeof(Atom));
    memset(GD->atoms.table->table, 0, ATOMHASHSIZE * sizeof(Atom));
    GD->atoms.table->prev = NULL;

    GD->atoms.highest = 1;
    GD->atoms.no_hole_before = 1;
    registerBuiltinAtoms();
#ifdef O_ATOMGC
    GD->atoms.margin = 10000;
    lockAtoms();
#endif
    text_atom.atom_name = ATOM_text;
    PL_register_blob_type(&text_atom);

    DEBUG(MSG_HASH_STAT, PL_on_halt(exitAtoms, NULL));
#ifdef O_RESERVED_SYMBOLS
    initReservedSymbols();
#endif
    GD->atoms.initialised = TRUE;
  }
  PL_UNLOCK(L_INIT_ATOMS);
}


/* - - - - - - - - - - - - - - - - - - - - - - - - - - - - - - - - - - - - -
cleanupAtoms() is called at shutdown. There are three possible scenarios
these days: (1) do not cleanup at  all, (2) cleanup the main structures,
leaving the rest to GC or (3) cleanup the whole thing.
- - - - - - - - - - - - - - - - - - - - - - - - - - - - - - - - - - - - - */

void
cleanupAtoms(void)
{ AtomTable table;
  size_t index;
  int i, last=FALSE;

  for(index=GD->atoms.builtin, i=MSB(index); !last; i++)
  { size_t upto = (size_t)2<<i;
    size_t high = GD->atoms.highest;
    Atom b = GD->atoms.array.blocks[i];

    if ( upto >= high )
    { upto = high;
      last = TRUE;
    }

    for(; index<upto; index++)
    { Atom a = b + index;
      unsigned int ref = a->references;

      if ( !ATOM_IS_VALID(ref) )
        continue;

      if ( a->type->release )
        (*a->type->release)(a->atom);
      else if ( GD->atoms.gc_hook )
        (*GD->atoms.gc_hook)(a->atom);

      if ( false(a->type, PL_BLOB_NOCOPY) )
        PL_free(a->name);
    }
  }

  i = 0;
  while( GD->atoms.array.blocks[i] )
  { size_t bs = (size_t)1<<i;
    PL_free(GD->atoms.array.blocks[i++] + bs);
  }

  for(i=0; i<256; i++)			/* char-code -> char-atom map */
  { atom_t *p;

    if ( (p=GD->atoms.for_code[i]) )
    { GD->atoms.for_code[i] = NULL;
      PL_free(p);
    }
  }

  table = GD->atoms.table;
  while ( table )
  { AtomTable prev = table->prev;
    freeHeap(table->table, table->buckets * sizeof(Atom));
    freeHeap(table, sizeof(atom_table));
    table = prev;
  }
  if ( GD->atoms.table )
  { GD->atoms.table = NULL;
  }
}


static word
current_blob(term_t a, term_t type, frg_code call, intptr_t state ARG_LD)
{ atom_t type_name = 0;
  size_t index;
  int i, last=0;

  switch( call )
  { case FRG_FIRST_CALL:
    { PL_blob_t *bt;

      if ( PL_is_blob(a, &bt) )
      { if ( type )
	  return PL_unify_atom(type, bt->atom_name);
	else if ( false(bt, PL_BLOB_TEXT) )
	  return FALSE;

	succeed;
      }
      if ( !PL_is_variable(a) )
	return FALSE;

      index = 1;
      break;
    }
    case FRG_REDO:
      index = state;
      break;
    case FRG_CUTTED:
    default:
      return TRUE;
  }

  if ( type )
  { if ( !PL_is_variable(type) &&
	 !PL_get_atom_ex(type, &type_name) )
      return FALSE;
  }

  for(i=MSB(index); !last; i++)
  { size_t upto = (size_t)2<<i;
    size_t high = GD->atoms.highest;
    Atom b = GD->atoms.array.blocks[i];

    if ( upto >= high )
    { upto = high;
      last = TRUE;
    }

    for(; index<upto; index++)
    { Atom atom = b + index;
      unsigned int refs = atom->references;
      PL_blob_t *btype = atom->type;
      int rc;

      if ( ATOM_IS_VALID(refs) && btype &&
	   (!type_name || type_name == btype->atom_name) &&
	   atom->atom != ATOM_garbage_collected &&
	   bump_atom_references(atom, refs) )
      { DEBUG(CHK_SECURE,	/* avoid trap through linkVal__LD() check */
	      if ( atom->atom == ATOM_garbage_collected )
	      { PL_unregister_atom(atom->atom);
	        continue;
	      });

	if ( type )
	{ if ( !type_name )
	  { if ( !PL_unify_atom(type, btype->atom_name) )
	    { PL_unregister_atom(atom->atom);
	      return FALSE;
	    }
	  }
	} else if ( false(btype, PL_BLOB_TEXT) )
	{ PL_unregister_atom(atom->atom);
	  continue;
	}

	rc = PL_unify_atom(a, atom->atom);
	PL_unregister_atom(atom->atom);
	if ( rc )
	  ForeignRedoInt(index+1);
	else
	  return rc;
      }
    }
  }

  return FALSE;
}


static
PRED_IMPL("current_blob", 2, current_blob, PL_FA_NONDETERMINISTIC)
{ PRED_LD

  return current_blob(A1, A2, CTX_CNTRL, CTX_INT PASS_LD);
}


static
PRED_IMPL("current_atom", 1, current_atom, PL_FA_NONDETERMINISTIC)
{ PRED_LD

  return current_blob(A1, 0, CTX_CNTRL, CTX_INT PASS_LD);
}


/** blob(@Term, ?Type) is semidet

Type-test for a blob.
*/

static
PRED_IMPL("blob", 2, blob, 0)
{ PRED_LD
  PL_blob_t *bt;

  if ( PL_is_blob(A1, &bt) )
    return PL_unify_atom(A2, bt->atom_name);

  return FALSE;
}


static
PRED_IMPL("$atom_references", 2, atom_references, 0)
{ PRED_LD
  atom_t atom;

  if ( PL_get_atom_ex(A1, &atom) )
  { Atom av = atomValue(atom);

    return PL_unify_integer(A2, ATOM_REF_COUNT(av->references));
  }

  fail;
}

		 /*******************************
		 *	 ATOM COMPLETION	*
		 *******************************/

#define ALT_SIZ 80		/* maximum length of one alternative */
#define ALT_MAX 256		/* maximum number of alternatives */
#define stringMatch(m)	((m)->name->name)

typedef struct match
{ Atom		name;
  size_t	length;
} *Match;


/* An atom without references cannot be part of the program
*/

static int
global_atom(Atom a)
{ return ( ATOM_REF_COUNT(a->references) != 0 ||
	   indexAtom(a->atom) < GD->atoms.builtin );
}


static int
is_identifier_text(PL_chars_t *txt)
{ if ( txt->length == 0 )
    return FALSE;

  switch(txt->encoding)
  { case ENC_ISO_LATIN_1:
    { const unsigned char *s = (const unsigned char *)txt->text.t;
      const unsigned char *e = &s[txt->length];

      if ( !f_is_prolog_atom_start(*s) )
	return FALSE;

      for(s++; s<e; s++)
      { if ( !f_is_prolog_identifier_continue(*s) )
	  return FALSE;
      }
      return TRUE;
    }
    case ENC_WCHAR:
    { const pl_wchar_t *s = (const pl_wchar_t*)txt->text.w;
      const pl_wchar_t *e = &s[txt->length];

      if ( !f_is_prolog_atom_start(*s) )
	return FALSE;

      for(s++; s<e; s++)
      { if ( !f_is_prolog_identifier_continue(*s) )
	  return FALSE;
      }
      return TRUE;
    }
    default:
      assert(0);
      return FALSE;
  }
}


static int
extendAtom(char *prefix, bool *unique, char *common)
{ size_t index;
  int i, last=FALSE;
  bool first = TRUE;
  size_t lp = strlen(prefix);

  *unique = TRUE;

  for(index=1, i=0; !last; i++)
  { size_t upto = (size_t)2<<i;
    size_t high = GD->atoms.highest;
    Atom b = GD->atoms.array.blocks[i];

    if ( upto >= high )
    { upto = high;
      last = TRUE;
    }

    for(; index<upto; index++)
    { Atom a = b + index;

      if ( ATOM_IS_VALID(a->references) && a->type == &text_atom &&
	   global_atom(a) &&
	   strprefix(a->name, prefix) &&
	   strlen(a->name) < LINESIZ )
      { if ( first == TRUE )
	{ strcpy(common, a->name+lp);
	  first = FALSE;
	} else
	{ char *s = common;
	  char *q = a->name+lp;
	  while( *s && *s == *q )
	    s++, q++;
	  *s = EOS;
	  *unique = FALSE;
	}
      }
    }
  }

  return !first;
}


/** '$complete_atom'(+Prefix, -Common, -Unique) is semidet.

True when Prefix can be extended based on currently defined atoms.

@arg Common is a code list consisting of the characters from Prefix
     and the common text for all possible completions
@arg Unique is either =unique= or =not_unique=.  In the second case,
     this implies that there are longer atoms that have the prefix
     Common.
@see '$atom_completions'/2.
@bug This version only handles ISO Latin 1 text
*/

static
PRED_IMPL("$complete_atom", 3, complete_atom, 0)
{ PRED_LD
  term_t prefix = A1;
  term_t common = A2;
  term_t unique = A3;

  char *p;
  size_t len;
  bool u;
  char buf[LINESIZ];
  char cmm[LINESIZ];

  if ( !PL_get_nchars(prefix, &len, &p, CVT_ALL|CVT_EXCEPTION) ||
       len >= sizeof(buf) )
    return FALSE;
  strcpy(buf, p);

  if ( extendAtom(p, &u, cmm) )
  { strcat(buf, cmm);
    if ( PL_unify_list_codes(common, buf) &&
	 PL_unify_atom(unique, u ? ATOM_unique
				 : ATOM_not_unique) )
      return TRUE;
  }

  return FALSE;
}


static int
compareMatch(const void *m1, const void *m2)
{ return strcmp(stringMatch((Match)m1), stringMatch((Match)m2));
}


static int
extend_alternatives(PL_chars_t *prefix, struct match *altv, int *altn)
{ size_t index;
  int i, last=FALSE;

  *altn = 0;
  for(index=1, i=0; !last; i++)
  { size_t upto = (size_t)2<<i;
    size_t high = GD->atoms.highest;
    Atom b = GD->atoms.array.blocks[i];

    if ( upto >= high )
    { upto = high;
      last = TRUE;
    }

    for(; index<upto; index++)
    { Atom a = b + index;
      PL_chars_t hit;

      if ( index % 256 == 0 && PL_handle_signals() < 0 )
	return FALSE;			/* interrupted */

      if ( ATOM_IS_VALID(a->references) &&
	   global_atom(a) &&
	   get_atom_ptr_text(a, &hit) &&
	   hit.length < ALT_SIZ &&
	   PL_cmp_text(prefix, 0, &hit, 0, prefix->length) == 0 &&
	   is_identifier_text(&hit) )
      { Match m = &altv[(*altn)++];

	m->name = a;
	m->length = a->length;
	if ( *altn >= ALT_MAX )
	  goto out;
      }
    }
  }

out:
  qsort(altv, *altn, sizeof(struct match), compareMatch);

  return TRUE;
}


/** '$atom_completions'(+Prefix, -Alternatives:list(atom)) is det.

True when Alternatives is a list of   all  atoms that have prefix Prefix
and are considered completion  candidates.   Completions  candidates are
atoms that

  - Are built-in or referenced from some static datastructure
  - All characters are legal characters for unquoted atoms
  - The atom is at most 80 characters long
*/

static
PRED_IMPL("$atom_completions", 2, atom_completions, 0)
{ PRED_LD
  term_t prefix = A1;
  term_t alternatives = A2;

  PL_chars_t p_text;
  struct match altv[ALT_MAX];
  int altn;
  int i;
  term_t alts = PL_copy_term_ref(alternatives);
  term_t head = PL_new_term_ref();

  if ( !PL_get_text(prefix, &p_text, CVT_ALL|CVT_EXCEPTION) )
    return FALSE;

  if ( !extend_alternatives(&p_text, altv, &altn) )
    return FALSE;			/* interrupt */

  for(i=0; i<altn; i++)
  { if ( !PL_unify_list(alts, head, alts) ||
	 !PL_unify_atom(head, altv[i].name->atom) )
      return FALSE;
  }

  return PL_unify_nil(alts);
}


/* - - - - - - - - - - - - - - - - - - - - - - - - - - - - - - - - - - - - -
Completeness generation for the GNU readline library. This function uses
a state variable to indicate  the   generator  should maintain/reset its
state. Horrible!

We must use thread-local data here.  Worse   is  we can't use the normal
Prolog one as there might  not  be   a  Prolog  engine associated to the
thread.
- - - - - - - - - - - - - - - - - - - - - - - - - - - - - - - - - - - - - */

#ifdef O_PLMT
#include <pthread.h>
static pthread_once_t key_created = PTHREAD_ONCE_INIT;
static pthread_key_t key;

static void
atom_generator_create_key(void)
{ pthread_key_create(&key, NULL);
}
#endif

static int
atom_generator(PL_chars_t *prefix, PL_chars_t *hit, int state)
{ GET_LD
  size_t index;
  int i, last=FALSE;

#ifdef O_PLMT
  if ( !LD )
    pthread_once(&key_created, atom_generator_create_key);
#endif

  if ( !state )
  { index = 1;
  } else
  { if ( HAS_LD )
      index = LD->atoms.generator;
#ifdef O_PLMT
    else
      index = (size_t)pthread_getspecific(key);
#endif
  }

  for(i=MSB(index); !last; i++)
  { size_t upto = (size_t)2<<i;
    size_t high = GD->atoms.highest;
    Atom b = GD->atoms.array.blocks[i];

    if ( upto >= high )
    { upto = high;
      last = TRUE;
    }

    for(; index<upto; index++)
    { Atom a = b + index;

      if ( is_signalled(PASS_LD1) )	/* Notably allow windows version */
      { if ( PL_handle_signals() < 0 )	/* to break out on ^C */
	  return FALSE;
      }

      if ( ATOM_IS_VALID(a->references) && global_atom(a) &&
	   get_atom_ptr_text(a, hit) &&
	   hit->length < ALT_SIZ &&
	   PL_cmp_text(prefix, 0, hit, 0, prefix->length) == 0 &&
	   is_identifier_text(hit) )
      { if ( HAS_LD )
	  LD->atoms.generator = index+1;
#ifdef O_PLMT
	else
	  pthread_setspecific(key, (void *)(index+1));
#endif

        return TRUE;
      }
    }
  }

  return FALSE;
}


char *
PL_atom_generator(const char *prefix, int state)
{ PL_chars_t txt, hit;

  PL_init_text(&txt);
  txt.text.t   = (char *)prefix;
  txt.encoding = ENC_ISO_LATIN_1;
  txt.length   = strlen(prefix);

  while ( atom_generator(&txt, &hit, state) )
  { if ( hit.encoding == ENC_ISO_LATIN_1 )
      return hit.text.t;		/* text is from atoms, thus static */
    state = TRUE;
  }

  return NULL;
}


pl_wchar_t *
PL_atom_generator_w(const pl_wchar_t *prefix,
		    pl_wchar_t *buffer,
		    size_t buflen,
		    int state)
{ PL_chars_t txt, hit;

  PL_init_text(&txt);
  txt.text.w   = (pl_wchar_t *)prefix;
  txt.encoding = ENC_WCHAR;
  txt.length   = wcslen(prefix);

  for( ; atom_generator(&txt, &hit, state); state = TRUE )
  { if ( buflen > hit.length+1 )
    { if ( hit.encoding == ENC_WCHAR )
      { wcscpy(buffer, hit.text.w);
      } else
      { const unsigned char *s = (const unsigned char *)hit.text.t;
	const unsigned char *e = &s[hit.length];
	pl_wchar_t *o;

	for(o=buffer; s<e;)
	  *o++ = *s++;
	*o = EOS;
      }

      return buffer;
    }
  }

  return NULL;
}


		 /*******************************
		 *      PUBLISH PREDICATES	*
		 *******************************/

BeginPredDefs(atom)
  PRED_DEF("current_blob",  2, current_blob, PL_FA_NONDETERMINISTIC)
  PRED_DEF("current_atom", 1, current_atom, PL_FA_NONDETERMINISTIC)
  PRED_DEF("blob", 2, blob, 0)
  PRED_DEF("$atom_references", 2, atom_references, 0)
  PRED_DEF("$atom_completions", 2, atom_completions, 0)
  PRED_DEF("$complete_atom", 3, complete_atom, 0)
EndPredDefs<|MERGE_RESOLUTION|>--- conflicted
+++ resolved
@@ -513,11 +513,7 @@
 static int
 same_name(const Atom a, const char *s, size_t length, const PL_blob_t *type)
 { if ( false(type, PL_BLOB_NOCOPY) )
-<<<<<<< HEAD
-    return memcmp(s, a->name, length) == 0;
-=======
     return length == 0 || memcmp(s, a->name, length) == 0;
->>>>>>> 88812e34
   else
     return s == a->name;
 }
