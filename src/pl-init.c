/*  Part of SWI-Prolog

    Author:        Jan Wielemaker
    E-mail:        J.Wielemaker@vu.nl
    WWW:           http://www.swi-prolog.org
    Copyright (c)  2012-2022, University of Amsterdam
                              VU University Amsterdam
			      CWI, Amsterdam
			      SWI-Prolog Solutions b.v.
    All rights reserved.

    Redistribution and use in source and binary forms, with or without
    modification, are permitted provided that the following conditions
    are met:

    1. Redistributions of source code must retain the above copyright
       notice, this list of conditions and the following disclaimer.

    2. Redistributions in binary form must reproduce the above copyright
       notice, this list of conditions and the following disclaimer in
       the documentation and/or other materials provided with the
       distribution.

    THIS SOFTWARE IS PROVIDED BY THE COPYRIGHT HOLDERS AND CONTRIBUTORS
    "AS IS" AND ANY EXPRESS OR IMPLIED WARRANTIES, INCLUDING, BUT NOT
    LIMITED TO, THE IMPLIED WARRANTIES OF MERCHANTABILITY AND FITNESS
    FOR A PARTICULAR PURPOSE ARE DISCLAIMED. IN NO EVENT SHALL THE
    COPYRIGHT OWNER OR CONTRIBUTORS BE LIABLE FOR ANY DIRECT, INDIRECT,
    INCIDENTAL, SPECIAL, EXEMPLARY, OR CONSEQUENTIAL DAMAGES (INCLUDING,
    BUT NOT LIMITED TO, PROCUREMENT OF SUBSTITUTE GOODS OR SERVICES;
    LOSS OF USE, DATA, OR PROFITS; OR BUSINESS INTERRUPTION) HOWEVER
    CAUSED AND ON ANY THEORY OF LIABILITY, WHETHER IN CONTRACT, STRICT
    LIABILITY, OR TORT (INCLUDING NEGLIGENCE OR OTHERWISE) ARISING IN
    ANY WAY OUT OF THE USE OF THIS SOFTWARE, EVEN IF ADVISED OF THE
    POSSIBILITY OF SUCH DAMAGE.
*/

/* - - - - - - - - - - - - - - - - - - - - - - - - - - - - - - - - - - - - -
Get the ball rolling.  The main task of  this  module  is  command  line
option  parsing,  initialisation  and  handling  of errors and warnings.
- - - - - - - - - - - - - - - - - - - - - - - - - - - - - - - - - - - - - */

/* #define O_DEBUG 1 */

#include "pl-incl.h"
#include "pl-arith.h"
#include "pl-zip.h"
#include "pl-prof.h"
#include "pl-read.h"
#include "pl-prims.h"
#include "pl-comp.h"
#include "pl-setup.h"
#include "pl-fli.h"
#include "pl-wic.h"
#include "pl-pro.h"
#include "pl-trace.h"
#include "pl-proc.h"
#include "pl-modul.h"
#include "pl-flag.h"
#include "pl-event.h"
#include "pl-rec.h"
#include "pl-tabling.h"
#include "pl-term.h"
#include "pl-funct.h"
#include "pl-ext.h"
#include "pl-cont.h"
#include "pl-srcfile.h"
#include "pl-load.h"
#include "pl-nt.h"
#include "os/pl-prologflag.h"
#include "os/pl-ctype.h"
#include "os/pl-utf8.h"
#include "os/pl-cstack.h"
#include <errno.h>
#ifdef HAVE_SYS_PARAM_H
#include <sys/param.h>
#endif
#ifdef __WINDOWS__
#include <process.h>			/* getpid() */
#endif

#if TIME_WITH_SYS_TIME
# include <sys/time.h>
# include <time.h>
#else
# if HAVE_SYS_TIME_H
#  include <sys/time.h>
# else
#  include <time.h>
# endif
#endif

#if defined(_DEBUG) && defined(__WINDOWS__) && !defined(__MINGW32__)
#include <crtdbg.h>
#endif

#if defined(HAVE_MTRACE) && defined(O_MAINTENANCE)
#include <mcheck.h>
#endif

static int	usage(void);
static int	giveVersionInfo(const char *a);
static bool	vsysError(const char *fm, va_list args);

#define	optionString(s) { if (argc > 1) \
			  { if ( s ) remove_string(s); \
			    s = store_string(argv[1]); \
			    argc--; argv++; \
			  } else \
			  { return -1; \
			  } \
			}
#define	optionList(l)   { if (argc > 1) \
			  { opt_append(l, argv[1]); \
			    argc--; argv++; \
			  } else \
			  { return -1; \
			  } \
			}
#define K * 1024L

static const char *
optcmp(const char *av, const char *opt)
{ for(; *av && *opt && *av != '='; av++, opt++)
  { if ( *av == *opt ||
	 (*av == '-' && *opt == '_') ||
	 (*av == '_' && *opt == '-') )
      continue;

    return NULL;
  }

  if ( !*opt )
  { if ( *av == '=' )
      av++;
    return av;
  } else
  { return NULL;
  }
}


static const char *
find_longopt(const char *opt, int argc, const char **argv)
{ for(; argc > 0; argc--, argv++)
  { const char *a = argv[0];

    if ( *a++ == '-' && *a++ == '-' )
    { if ( *a == EOS )		/* --: end of args */
	return NULL;
      if ( optcmp(a, opt) )
	return a;
    }
  }

  return NULL;
}


static const char *
is_longopt(const char *optstring, const char *name)
{ const char *v;

  if ( (v=optcmp(optstring, name)) )
  { return *v ? v : "";
  }

  return NULL;
}


static const char *
skip_wsep(const char *s)
{ if ( *s == '-' || *s == '_' )
    s++;
  return s;
}

static int
is_bool_opt(const char *opt, const char *name, int *val)
{ const char *optval;

  if ( (optval=is_longopt(opt,name)) )
  { if ( *optval == EOS ||
	 strcasecmp(optval, "true") == 0 ||
	 strcasecmp(optval, "yes") == 0 ||
	 strcasecmp(optval, "y") == 0 )
    { *val = TRUE;
      return TRUE;
    }
    if ( strcasecmp(optval, "false") == 0 ||
	 strcasecmp(optval, "no") == 0 ||
	 strcasecmp(optval, "n") == 0 )
    { *val = FALSE;
      return TRUE;
    }

    return -1;
  } else if ( strncmp(opt, "no", 2) == 0 &&
	      (optval=is_longopt(skip_wsep(opt+2),name)) )
  { if ( *optval == EOS )
    { *val = FALSE;
      return TRUE;
    }

    return -1;
  }

  return FALSE;
}


int
opt_append(opt_list **l, const char *s)
{ opt_list *n = allocHeapOrHalt(sizeof(*n));

  n->opt_val = store_string(s);
  n->next = NULL;

  while(*l)
    l = &(*l)->next;
  *l = n;

  return TRUE;
}


/* - - - - - - - - - - - - - - - - - - - - - - - - - - - - - - - - - - - - -
Find the installation location  of   the  SWI-Prolog  resources, notably
where boot.prc and the library reside.  Tries:

  - --home=DIR
  - One of $SWI_HOME_DIR or $SWIPL
  - Find ../swipl.home from the executable, and resolve its content
    similar to a symbolic link
  - Try the compiled-in location where Prolog should be installed

If `--home` is given (without a dir),   follow the above steps exept for
`--home=DIR` and report the location or  print   an  error and exit with
status 1.
- - - - - - - - - - - - - - - - - - - - - - - - - - - - - - - - - - - - - */

static char *
findHome(const char *symbols, int argc, const char **argv)
{ char *home = NULL;
  char *maybe_home;
  char envbuf[PATH_MAX];
  char plp[PATH_MAX];
  const char *homeopt = find_longopt("home", argc, argv);
  const char *val;

  if ( homeopt && (val=is_longopt(homeopt, "home")) && val[0] )
  { if ( (home=PrologPath(val, plp, sizeof(plp))) )
      return store_string(home);
    return NULL;
  }

#ifdef PLHOMEVAR_1
  if ( !(maybe_home = Getenv(PLHOMEVAR_1, envbuf, sizeof(envbuf))) )
  {
#ifdef PLHOMEVAR_2
    maybe_home = Getenv(PLHOMEVAR_2, envbuf, sizeof(envbuf));
#endif
  }
  if ( maybe_home &&
       (maybe_home = PrologPath(maybe_home, plp, sizeof(plp))) &&
       ExistsDirectory(maybe_home) )
  { home = maybe_home;
    goto out;
  }
#endif

#ifdef PLHOMEFILE
  if ( (maybe_home = (char*)symbols) )
  { char buf[PATH_MAX];
    char parent[PATH_MAX];
    IOSTREAM *fd;
    char *pparent;

    if ( !(pparent=DirName(DirName(AbsoluteFile(maybe_home,parent),parent),parent)) ||
	 strlen(PLHOMEFILE) + 1 + strlen(pparent) + 1 > sizeof(parent) )
      fatalError("File name too long: %s", home);

    Ssnprintf(buf, sizeof(buf), "%s/" PLHOMEFILE, pparent);

    if ( (fd = Sopen_file(buf, "r")) )
    { if ( Sfgets(buf, sizeof(buf), fd) )
      { size_t l = strlen(buf);

	while(l > 0 && buf[l-1] <= ' ')
	  l--;
	buf[l] = EOS;

#if O_XOS
      { char buf2[PATH_MAX];
	_xos_canonical_filename(buf, buf2, PATH_MAX, 0);
	strcpy(buf, buf2);
      }
#endif

	if ( !IsAbsolutePath(buf) )
	{ char buf2[PATH_MAX];

	  if ( Ssnprintf(buf2, sizeof(buf2), "%s/%s", parent, buf) < 0 ||
	       !(maybe_home = AbsoluteFile(buf2, plp)) )
	    fatalError("Path name too long: %s/%s", parent, buf);
	} else
	{ if ( !(maybe_home = AbsoluteFile(buf, plp)) )
	    fatalError("Path name too long: %s/%s", buf);
	}

	if ( ExistsDirectory(maybe_home) )
	{ home = maybe_home;
	}
      }
      Sclose(fd);
    }
  }
#endif /*PLHOMEFILE*/

  if ( !home &&
       ( (maybe_home = PrologPath(PLHOME, plp, sizeof(plp))) &&
	 ExistsDirectory(maybe_home)
       ) )
    home = maybe_home;

out:
  if ( home )
    home = store_string(home);

  if ( homeopt )
  { if ( home )
    { Sprintf("%s\n", home);
      exit(0);
    } else
    { Sdprintf("ERROR: Could not find SWI-Prolog home directory\n");
      exit(1);
    }
  }

  return home;
}

/*
  -- atoenne -- convert state to an absolute path. This allows relative
  SWI_HOME_DIR and cleans up non-canonical paths.
*/

#ifndef IS_DIR_SEPARATOR
#define IS_DIR_SEPARATOR(c) ((c) == '/')
#endif

/* - - - - - - - - - - - - - - - - - - - - - - - - - - - - - - - - - - - - -
The default name of the system init file `base.rc' is determined from the
basename of the running program, taking all the leading alnum characters.
- - - - - - - - - - - - - - - - - - - - - - - - - - - - - - - - - - - - - */

static char *
defaultSystemInitFile(const char *a0)
{ char plp[PATH_MAX];
  char *base = BaseName(PrologPath(a0, plp, sizeof(plp)), plp);

  if ( base )
  { char buf[256];
    char *s = buf;
    size_t limit = sizeof(buf);

    while( (*base && (isAlpha(*base) || *base == '-')) && --limit > 0 )
      *s++ = *base++;
    *s = EOS;

    if ( buf[0] != EOS && limit > 0 )
      return store_string(buf);
  }

  return store_string("swipl");
}


static int
is_hash_bang_file(const char *s)
{ char fb[PATH_MAX];
  char *fn;
  IOSTREAM *fd;
  int rc = FALSE;

  if ( (fn = PrologPath(s, fb, sizeof(fb))) &&
       (fd = Sopen_file(fb, "r")) )
  { if ( Sgetc(fd) == '#' &&
	 Sgetc(fd) == '!' )
      rc = TRUE;

    Sclose(fd);
  }

  return rc;
}



#define MEMAREA_INVALID_SIZE (uintptr_t)(~0L)

static size_t
memarea_limit(const char *s)
{ number n;
  unsigned char *q;

  if ( str_number((unsigned char *)s, &q, &n, 0) == NUM_OK &&
       intNumber(&n) )
  { switch((int)*q)
    { case 0:
	return (size_t)n.value.i;
      case 'k':
      case 'K':
	return (size_t)n.value.i K;
      case 'm':
      case 'M':
	return (size_t)n.value.i K K;
      case 'g':
      case 'G':
	return (size_t)n.value.i K K K;
      case 'b':
      case 'B':
	return (size_t)n.value.i;
    }
  }

  return MEMAREA_INVALID_SIZE;
}


static int
on_error_style(const char *s)
{ return ( strcmp(s, "print") == 0 ||
	   strcmp(s, "halt") == 0 ||
	   strcmp(s, "status") == 0 );
}


int plugin_is_GPL_compatible;

int
emacs_module_init(void*a) {
  (void)a;
  return 0;
}

/* - - - - - - - - - - - - - - - - - - - - - - - - - - - - - - - - - - - - -
When detected to run under a  GNU-Emacs   shell  or using M-x run-prolog
from GNU-Emacs, don't pretend we  can   manipulate  the TTY settings. On
Windows, do pretend we have a tty, so the prompt is displayed.
- - - - - - - - - - - - - - - - - - - - - - - - - - - - - - - - - - - - - */

static void
setupGNUEmacsInferiorMode(void)
{ char envbuf[80];
  char *s;
  int val;

  if ( ((s = Getenv("EMACS", envbuf, sizeof(envbuf))) && s[0]) ||
       ((s = Getenv("INSIDE_EMACS", envbuf, sizeof(envbuf))) && s[0]) ||
       ((s = Getenv("INFERIOR", envbuf, sizeof(envbuf))) && streq(s, "yes")) )
  { GET_LD

    clearPrologFlagMask(PLFLAG_TTY_CONTROL);
    val = TRUE;
#ifdef __WINDOWS__
    Sinput->flags  |= SIO_ISATTY;
    Soutput->flags |= SIO_ISATTY;
    Serror->flags  |= SIO_ISATTY;
#endif
  } else
  { val = FALSE;
  }

  PL_set_prolog_flag("emacs_inferior_process", PL_BOOL|FF_READONLY, val);
}


static void
initPaths(int argc, const char **argv)
{ char plp[PATH_MAX];

  if ( argc > 0 )
  { char plp1[PATH_MAX];
    const char *symbols = NULL;		/* The executable */

    if ( !(symbols = findExecutable(argv[0], plp1, sizeof(plp1))) ||
	 !(symbols = DeRefLink(symbols, plp)) )
      symbols = argv[0];

    DEBUG(MSG_INITIALISE, Sdprintf("rc-module: %s\n", symbols));

    systemDefaults.home	       = findHome(symbols, argc, argv);

#ifdef __WINDOWS__			/* we want no module but the .EXE */
    GD->paths.module	       = store_string(symbols);
    symbols = findExecutable(NULL, plp, sizeof(plp));
    DEBUG(MSG_INITIALISE, Sdprintf("Executable: %s\n", symbols));
#endif
    GD->paths.executable       = store_string(symbols);
    GD->options.systemInitFile = defaultSystemInitFile(argv[0]);
  } else
  { systemDefaults.home	       = findHome(NULL, argc, argv);
    GD->options.systemInitFile = store_string("none");
#ifdef __WINDOWS__			/* we want no module but the .EXE */
    GD->paths.module	       = store_string("libswipl.dll");
#endif
  }

#ifdef DEFSTARTUP
  systemDefaults.startup = store_string(DEFSTARTUP);
#else
  systemDefaults.startup = NULL;
#endif

#ifdef O_XOS
  if ( systemDefaults.home )
<<<<<<< HEAD
  { char buf[MAXPATHLEN];
=======
  { char buf[PATH_MAX];
>>>>>>> fc610f2e

    if ( !_xos_limited_os_filename(systemDefaults.home, buf, sizeof(buf)) )
      fatalError("Home path too long");
    systemDefaults.home = store_string(buf);
  }
#endif
}


static void
setStringP(char **loc, const char *val)
{ char *s;

  if ( (s=*loc) )
  { *loc = val ? store_string(val) : NULL;
    remove_string(s);
  }
}

static void
cleanupOptListP(opt_list **listp)
{ opt_list *l, *n;

  if ( (l=*listp) )
  { *listp = NULL;

    for(; l; l=n)
    { n = l->next;

      remove_string(l->opt_val);
      freeHeap(l, sizeof(*l));
    }
  }
}


static void
cleanupPaths(void)
{ setStringP(&GD->paths.executable, NULL);
  setStringP(&systemDefaults.home, NULL);
  setStringP(&systemDefaults.startup, NULL);
  setStringP(&GD->options.systemInitFile, NULL);
  setStringP(&GD->options.compileOut, NULL);
  setStringP(&GD->options.topLevel, NULL);
  setStringP(&GD->options.initFile, NULL);
  setStringP(&GD->options.saveclass, NULL);
  setStringP(&GD->options.on_error, NULL);
  setStringP(&GD->options.on_warning, NULL);
  setStringP(&GD->os.myhome, NULL);
#ifdef __WINDOWS__
  setStringP(&GD->paths.module, NULL);
#endif

  cleanupOptListP(&GD->options.scriptFiles);
  cleanupOptListP(&GD->options.goals);
  cleanupOptListP(&GD->options.search_paths);
}


static void
initDefaults(void)
{ GET_LD

  systemDefaults.arch		    = PLARCH;
  systemDefaults.stack_limit	    = DEFSTACKLIMIT;
  systemDefaults.table_space	    = DEFTABLE;
#ifdef O_PLMT
  systemDefaults.shared_table_space = DEFTABLE;
#endif
  systemDefaults.goal		    = NULL;
  systemDefaults.toplevel	    = "default";
  systemDefaults.notty		    = NOTTYCONTROL;

#ifdef __WINDOWS__
  getDefaultsFromRegistry();
#endif

  GD->io_initialised	     = FALSE;
  GD->initialised	     = FALSE;
  GD->bootsession	     = FALSE;
#ifdef SIG_ALERT
  GD->signals.sig_alert      = SIG_ALERT;
#endif

  if ( systemDefaults.notty )
    clearPrologFlagMask(PLFLAG_TTY_CONTROL);
  else
    setPrologFlagMask(PLFLAG_TTY_CONTROL);

  setPrologFlagMask(PLFLAG_DEBUGINFO);
  setPrologFlagMask(PLFLAG_GCTHREAD);
}


/* - - - - - - - - - - - - - - - - - - - - - - - - - - - - - - - - - - - - -
Initialise the default values  for  the   various  options.  First,  the
options are initialised from the  code.  Next,   if  this  is not a boot
session, the resource $system:options is opened, which contains lines of
the format

	<name>=<value>

This  file  is  parsed,  and  the    values  are  interpreted.  See  the
if-then-else below for the defined values.
- - - - - - - - - - - - - - - - - - - - - - - - - - - - - - - - - - - - - */

static int
getVarFromStream(IOSTREAM *s, tmp_buffer *name, tmp_buffer *value)
{ int c;

again:
  initBuffer(name);
  initBuffer(value);

  for(;;)
  { switch(c = Sgetc(s))
    { case EOF:
	return FALSE;
      case '=':
	addBuffer(name, EOS, char);
        goto do_value;
      case '\n':
	discardBuffer(name);
	goto again;
      default:
	addBuffer(name, c, char);
    }
  }

do_value:
  for(;;)
  { switch(c = Sgetc(s))
    { case EOF:
      case '\n':
	addBuffer(value, EOS, char);
        return TRUE;
      default:
	addBuffer(value, c, char);
    }
  }
}


static void
initDefaultOptions(void)
{ GD->options.compileOut       = store_string("a.out");
  GD->options.stackLimit       = systemDefaults.stack_limit;
  GD->options.tableSpace       = systemDefaults.table_space;
#ifdef O_PLMT
  GD->options.sharedTableSpace = systemDefaults.shared_table_space;
#endif
  GD->options.topLevel	       = store_string(systemDefaults.toplevel);
  GD->options.initFile	       = store_string(systemDefaults.startup);
  GD->options.scriptFiles      = NULL;
  GD->options.saveclass	       = store_string("none");
  GD->options.on_error	       = store_string("print");
  GD->options.on_warning       = store_string("print");

  if ( systemDefaults.goal )
    opt_append(&GD->options.goals, systemDefaults.goal);

  if ( !GD->bootsession && GD->resources.DB )
  { IOSTREAM *op = SopenZIP(GD->resources.DB, "$prolog/options.txt", RC_RDONLY);

    if ( op )
    { tmp_buffer name;
      tmp_buffer val;

      while( getVarFromStream(op, &name, &val) )
      { set_pl_option(baseBuffer(&name, char), baseBuffer(&val, char));
	discardBuffer(&name);
	discardBuffer(&val);
      }

      Sclose(op);
    }
  }
}


int
setTraditional(void)
{ GD->options.traditional = TRUE;
  if ( GD->atoms.table )
    resetListAtoms();

  return TRUE;
}


/* - - - - - - - - - - - - - - - - - - - - - - - - - - - - - - - - - - - - -
Does the commandline option parsing.  Actually   we  should  use the GNU
getopt package and deal nicely with long   arguments  as well as shorts,
but these options are  too  widely  used   as  they  are  to change them
overnight. Returns -1 on error.
- - - - - - - - - - - - - - - - - - - - - - - - - - - - - - - - - - - - - */

static int
parseCommandLineOptions(int argc0, char **argv0, char **argvleft, int compile)
{ GET_LD
  int argc;
  char **argv;
  int argcleft = 0;

  DEBUG(MSG_INITIALISE,
	{ int i;
	  Sdprintf("parseCommandLineOptions");
	  for(i=0; i<argc0; i++)
	    Sdprintf("%s ", argv0[i]);
	});

  GD->options.xpce = -1;

  for(argc=argc0,argv=argv0; argc > 0 && argv[0][0] == '-'; argc--, argv++ )
  { const char *s = &argv[0][1];

    if ( *s == '-' )			/* long options */
    { const char *optval;
      int rc, b;

      s++;
      if ( s[0] == EOS )		/* swipl <plargs> -- <app-args>  */
	break;

      if ( (rc=is_bool_opt(s, "quiet", &b)) )
      { if ( rc == TRUE )
	{ if ( b )
	    GD->options.silent = TRUE;
	} else
	  return -1;
      } else if ( (rc=is_bool_opt(s, "debug_on_interrupt", &b)) )
      { if ( rc == TRUE )
	{ if ( b )
	    setPrologFlagMask(PLFLAG_DEBUG_ON_INTERRUPT);
	} else
	  return -1;
      } else if ( (rc=is_bool_opt(s, "debug", &b)) )
      { if ( rc == TRUE )
	{ if ( !b )
	    clearPrologFlagMask(PLFLAG_DEBUGINFO);
	} else
	  return -1;
      } else if ( (rc=is_bool_opt(s, "signals", &b)) )
      { if ( rc == TRUE )
	{ if ( !b )
	  { clearPrologFlagMask(PLFLAG_SIGNALS);
	    clearPrologFlagMask(PLFLAG_GCTHREAD);
	    GD->options.nosignals = TRUE;
	  }
	} else
	  return -1;
      } else if ( (rc=is_bool_opt(s, "threads", &b)) )
      { if ( rc == TRUE )
	{ if ( !b )
	    GD->options.nothreads = TRUE;
	} else
	  return -1;
      } else if ( (rc=is_bool_opt(s, "tty", &b)) )
      { if ( rc == TRUE )
	{ if ( b )
	    setPrologFlagMask(PLFLAG_TTY_CONTROL);
	  else
	    clearPrologFlagMask(PLFLAG_TTY_CONTROL);
	} else
	  return -1;
      } else if ( (rc=is_bool_opt(s, "pce", &b)) )
      { if ( rc == TRUE )
	  GD->options.xpce = b;
	else
	  return -1;
      } else if ( (rc=is_bool_opt(s, "packs", &b)) )
      { if ( rc == TRUE )
	  GD->cmdline.packs = b;
	else
	  return -1;
      } else if ( (optval=is_longopt(s, "pldoc")) )
      { GD->options.pldoc_server = store_string(optval);
      } else if ( is_longopt(s, "home") )
      { /* already handled */
#ifdef __WINDOWS__
      } else if ( (optval=is_longopt(s, "win_app")) )
      { GD->options.win_app = TRUE;
#endif
      } else if ( (optval=is_longopt(s, "traditional")) )
      { setTraditional();
<<<<<<< HEAD
#if defined(HAVE_SIGNAL) && defined(SIG_ALERT)
=======
#if O_SIGNALS && defined(SIG_ALERT)
>>>>>>> fc610f2e
      } else if ( (optval=is_longopt(s, "sigalert")) )
      { char *e;
	long sig = strtol(optval, &e, 10);

	if ( e > optval && *e == EOS && sig >= 0 && sig < 32 )
	  GD->signals.sig_alert = sig;
	else
	  return -1;
#endif
      } else if ( (optval=is_longopt(s, "stack_limit")) )
      { size_t size = memarea_limit(optval);

	if ( size == MEMAREA_INVALID_SIZE )
	  return -1;

	GD->options.stackLimit = size;
      } else if ( (optval=is_longopt(s, "table_space")) )
      { size_t size = memarea_limit(optval);

	if ( size == MEMAREA_INVALID_SIZE )
	  return -1;

	GD->options.tableSpace = size;
#ifdef O_PLMT
      } else if ( (optval=is_longopt(s, "shared_table_space")) )
      { size_t size = memarea_limit(optval);

	if ( size == MEMAREA_INVALID_SIZE )
	  return -1;

	GD->options.sharedTableSpace = size;
#endif
      } else if ( (optval=is_longopt(s, "dump-runtime-variables")) )
      { GD->options.config = store_string(optval);
      } else if ( (optval=is_longopt(s, "on-error")) )
      { if ( on_error_style(optval) )
	  setStringP(&GD->options.on_error, optval);
	else
	  return -1;
      } else if ( (optval=is_longopt(s, "on-warning")) )
      { if ( on_error_style(optval) )
	  setStringP(&GD->options.on_warning, optval);
	else
	  return -1;
      } else if ( !compile )
      { argvleft[argcleft++] = argv[0];
      }

      continue;
    }

    if ( streq(s, "tty") )
    { Sdprintf("Warning: `-tty` is deprecated.  Please use `--no-tty`\n");
      clearPrologFlagMask(PLFLAG_TTY_CONTROL);
      continue;
    }

    while(*s)
    { switch(*s)
      { case 'd':	if ( argc > 1 )
			{ prolog_debug_from_string(argv[1], TRUE);
			  argc--, argv++;
			} else
			  return -1;
			break;
	case 'p':	optionList(&GD->options.search_paths);
			break;
	case 'O':	GD->cmdline.optimise = TRUE; /* see initPrologFlags() */
			break;
	case 'x':
	case 'o':	optionString(GD->options.compileOut);
			break;
	case 'f':	optionString(GD->options.initFile);
			break;
	case 'F':	optionString(GD->options.systemInitFile);
			break;
	case 'l':
	case 's':	optionList(&GD->options.scriptFiles);
			break;
	case 'g':	optionList(&GD->options.goals);
			break;
	case 't':	optionString(GD->options.topLevel);
			break;
	case 'c':
	case 'b':	break;			/* already processed */
	case 'q':	GD->options.silent = TRUE;
			break;
        default:
	{ if ( s == &argv[0][1] )
	  { argvleft[argcleft++] = argv[0];
	    goto next;
	  } else
	    return -1;
	}
      }
      s++;
    }
  next:;
  }

  for(; argc>0; argc--, argv++)
    argvleft[argcleft++] = argv[0];

  return argcleft;
}


static void
replace_extension(char *path, const char *ext)
{ char *s = path + strlen(path);

  for( ; s > path; s-- )
  { if ( s[-1] == '.' )
    { strcpy(s, ext);
      return;
    }
    if ( s[-1] == '/' )
      break;
  }

  s += strlen(s);
  *s++ = '.';
  strcpy(s, ext);
}


/* - - - - - - - - - - - - - - - - - - - - - - - - - - - - - - - - - - - - -
Find the resource database.
- - - - - - - - - - - - - - - - - - - - - - - - - - - - - - - - - - - - - */

#ifndef SWIPL_BOOT_BASE		/* normally delivered through config.h */
#define SWIPL_BOOT_BASE "boot.prc"
#endif

static zipper *
openResourceDB(int argc, char **argv, int is_hash_bang)
{ zipper *rc;
  char *xfile = NULL;
  int flags = (GD->bootsession ? RC_WRONLY|RC_CREATE|RC_TRUNC : RC_RDONLY);
  char tmp[PATH_MAX];
  char plp[PATH_MAX];
  char *exe, *exedir;
  int n;

  if ( !is_hash_bang )
  { for(n=0; n<argc-1; n++)
    { if ( argv[n][0] == '-' && argv[n][2] == EOS ) /* -? */
      { if ( argv[n][1] == '-' )
	  break;				/* trapped -- */
	if ( GD->bootsession )
	{ if ( argv[n][1] == 'o' )
	  { xfile = argv[n+1];
	    break;
	  }
	} else
	{ if ( argv[n][1] == 'x' )
	  { xfile = argv[n+1];
	    break;
	  }
	}
      }
    }

    if ( xfile )
    { errno = 0;
      if ( !(rc = zip_open_archive(xfile, flags)) )
	fatalError("Could not open resource database \"%s\": %s",
		   xfile, errno ? OsError() : "not a ZIP file");

      return rc;
    }
  }

  strcpy(tmp, GD->paths.executable);
  replace_extension(tmp, "prc");

  if ( (rc=zip_open_archive(tmp, flags)) )
    return rc;
  if ( (exe = PrologPath(tmp, plp, sizeof(plp))) &&
       (exedir = DirName(exe, plp)) &&
       strlen(exedir)+strlen("/swipl.prc")+1 < PATH_MAX )
  { strcat(exedir, "/swipl.prc");
    if ( (rc=zip_open_archive(exedir, flags)) )
      return rc;
  }

  if ( systemDefaults.home )
  { if ( strlen(systemDefaults.home)+1+strlen(SWIPL_BOOT_BASE) < PATH_MAX )
    { strcpy(tmp, systemDefaults.home);
      strcat(tmp, "/");
      strcat(tmp, SWIPL_BOOT_BASE);

      return zip_open_archive(tmp, flags);
    } else
      errno = ENAMETOOLONG;
  }

  return NULL;
}


int
PL_is_initialised(int *argc, char ***argv)
{ if ( GD->initialised )
  { if ( argc )
      *argc = GD->cmdline.os_argc;
    if ( argv )
      *argv = GD->cmdline.os_argv;

    return TRUE;
  }

  return FALSE;
}


int
PL_winitialise(int argc, wchar_t **wargv)
{ char **argv;
  tmp_buffer b;
  int i;
  size_t sz;
  char *abuf, *op;

  if ( !(argv = malloc((argc+1)*sizeof(*argv))) )
    return FALSE;

  initBuffer(&b);
  for(i=0; i<argc; i++)
  { wchar_t *w;

    for(w = wargv[i]; *w; w++)
    { if ( *w < 0x7f )
      { char c = *w;
	addBuffer(&b, c, char);
      } else
      { char wb[6];
	char *e;

	e = utf8_put_char(wb, *w);
	addMultipleBuffer(&b, wb, e-wb, char);
      }
    }
    addBuffer(&b, 0, char);
  }

  sz = entriesBuffer(&b, char);
  if ( !(abuf = malloc(sz)) )
    return FALSE;
  memcpy(abuf, baseBuffer(&b, char), sz);
  discardBuffer(&b);
  op = abuf;

  for(i=0; i<argc; i++)
  { argv[i] = op;
    op += strlen(op)+1;
  }
  argv[i] = NULL;

  return PL_initialise(argc, argv);
}


int
PL_initialise(int argc, char **argv)
{ int n;
  bool compile = FALSE;
  int is_hash_bang = FALSE;
  const char *rcpath = "<none>";

  if ( GD->initialised )
    succeed;

  /* Initialize debug flag early, if first argument */
  if (argc > 2 && strcmp(argv[1],"-d") == 0)
    /* One's complement tells p_d_f_s not to bail on error, just return */
    prolog_debug_from_string(argv[2], ~TRUE);

  initAlloc();
  initPrologThreads();			/* initialise thread system */
  SinitStreams();

  GD->cmdline.os_argc = argc;
  GD->cmdline.os_argv = argv;
  GD->cmdline.packs   = TRUE;

  initOs();				/* Initialise OS bindings */
  initDefaults();			/* Initialise global defaults */
  initPaths(argc, (const char**)argv);	/* fetch some useful paths */

  { GET_LD
#ifdef O_SIGNALS
    setPrologFlagMask(PLFLAG_SIGNALS);	/* default: handle signals */
#endif

  if ( !GD->resources.DB )
  { if ( (GD->resources.DB = zip_open_archive(GD->paths.executable, RC_RDONLY)) )
      rcpath = GD->paths.executable;
#ifdef __WINDOWS__
    else if ( !streq(GD->paths.module, GD->paths.executable) &&
	      (GD->resources.DB = zip_open_archive(GD->paths.module, RC_RDONLY)) )
      rcpath = GD->paths.module;
#endif
  }
  if ( GD->resources.DB )
    initDefaultOptions();

  if ( !GD->resources.DB ||
       !streq(GD->options.saveclass, "runtime") )
  { int done;
    argc--; argv++;
    char **argvleft;

    if ( argc == 1 && giveVersionInfo(argv[0]) ) /* --help, --version, etc */
      exit(0);

    if ( argc > 1 && argv[0][0] != '-' && is_hash_bang_file(argv[0]) )
    { is_hash_bang = TRUE;
    } else
    { for(n=0; n<argc; n++)		/* need to check this first */
      { if ( streq(argv[n], "--" ) )	/* --: terminates argument list */
	  break;
	if ( streq(argv[n], "-b" ) )	/* -b: boot compilation */
	{ GD->bootsession = TRUE;
	  break;
	}
	if ( streq(argv[n], "-c" ) )	/* -c: compilation */
	{ compile = TRUE;
	  break;
	}
      }
    }

    DEBUG(MSG_INITIALISE, if (GD->bootsession) Sdprintf("Boot session\n"););

    if ( !GD->resources.DB )
    { if ( !(GD->resources.DB = openResourceDB(argc, argv, is_hash_bang)) )
      { fatalError("Could not find system resources");
      }
      rcpath = zipper_file(GD->resources.DB);

      initDefaultOptions();
    }

    argvleft = PL_malloc(argc*sizeof(*argvleft));
    if ( (done = parseCommandLineOptions(argc, argv, argvleft, compile)) < 0 )
    { usage();
      fail;
    }
    argc = done;
    argv = argvleft;
    GD->cmdline.appl_malloc = TRUE;
  } else
  { argc--;				/* saved state: only drop program */
    argv++;
  }

  GD->cmdline.appl_argc = argc;
  GD->cmdline.appl_argv = argv;

  setupGNUEmacsInferiorMode();		/* Detect running under EMACS */

  if ( !setupProlog() )
    return FALSE;
#ifdef O_PLMT
  aliasThread(PL_thread_self(), ATOM_thread, ATOM_main);
  enableThreads(!GD->options.nothreads);
#endif
  PL_set_prolog_flag("resource_database", PL_ATOM|FF_READONLY, rcpath);
  initialiseForeign(GD->cmdline.os_argc, /* PL_initialise_hook() functions */
		    GD->cmdline.os_argv);
  setAccessLevel(ACCESS_LEVEL_SYSTEM);
  if ( GD->options.nosignals )
  { GET_LD
    clearPrologFlagMask(PLFLAG_SIGNALS);
    clearPrologFlagMask(PLFLAG_GCTHREAD);
  }

  if ( GD->bootsession )
  { IOSTREAM *s = SopenZIP(GD->resources.DB, "$prolog/state.qlf", RC_WRONLY);
    char *rcpathcopy = store_string(rcpath); /* rcpath is destroyed on close */
    zipper *rca = GD->resources.DB;

    if ( !compileFileList(s, argc, argv) )
    { PL_halt(1);
    }

    GD->resources.DB = NULL;
    if ( Sclose(s) != 0 || zip_close_archive(rca) != 0 )
    {
#ifdef __WINDOWS__
      PlMessage("Failed to save system resources: %s", rc_strerror(rc_errno));
#else
      Sfprintf(Serror,
	       "[ERROR: Failed to save system resources %s]\n",
	       rc_strerror(rc_errno));
#endif
      PL_halt(1);
    }

    predicate_t boot_message2 = PL_predicate("$boot_message", 2, "system");
    term_t av = PL_new_term_refs(2);
    PL_halt((PL_put_string_chars(av+0, "Boot compilation has created ~w~n") &&
	     PL_put_string_chars(av+1, rcpathcopy) &&
	     PL_call_predicate(NULL, PL_Q_NODEBUG, boot_message2, av)) ? 0 : 1);
  } else
  { IOSTREAM *statefd = SopenZIP(GD->resources.DB, "$prolog/state.qlf", RC_RDONLY);

    if ( statefd )
    { GD->bootsession = TRUE;
      if ( !loadWicFromStream(rcpath, statefd) )
	return FALSE;
      GD->bootsession = FALSE;

      Sclose(statefd);
    } else
    { fatalError("Resource database \"%s\" does not contain "
		 "\"$prolog/state.qlf\"", rcpath);
    }
  }

  debugstatus.styleCheck = (SINGLETON_CHECK|SEMSINGLETON_CHECK|
			    DISCONTIGUOUS_STYLE|
			    NOEFFECT_CHECK);
  setAccessLevel(ACCESS_LEVEL_USER);
  GD->initialised = TRUE;
  registerForeignLicenses();

  DEBUG(MSG_INITIALISE, Sdprintf("Starting Prolog Part of initialisation\n"));

  if ( GD->options.config )
  { int status = prologToplevel(PL_new_atom("$config")) ? 0 : 1;
    PL_halt(status);
    fail;				/* make compiler happy */
  } else if ( compile )
  { int status = prologToplevel(PL_new_atom("$compile")) ? 0 : 1;
    PL_halt(status);
    fail;				/* make compiler happy */
  } else
  { int status = prologToplevel(PL_new_atom("$initialise"));
    return status;
  }
  }					/* { GET_LD } */
}


int
PL_set_resource_db_mem(const unsigned char *data, size_t size)
{ if ( (GD->resources.DB = zip_open_archive_mem(data, size, RC_RDONLY)) )
    return TRUE;

  return FALSE;
}


typedef const char *cline;

static int
usage(void)
{ char tmp[PATH_MAX];

  static const cline lines[] = {
    "%s: Usage:\n",
    "    1) %s [options] prolog-file ... [-- arg ...]\n",
    "    2) %s [options] [-o executable] -c prolog-file ...\n",
    "    3) %s --help         Display this message\n",
    "    4) %s --version      Display version information\n",
    "    5) %s --abi-version  Display ABI version key\n",
    "    6) %s --arch         Display architecture\n",
    "    7) %s --dump-runtime-variables[=format]\n"
    "                        Dump link info in sh(1) format\n",
    "\n",
    "Options:\n",
    "    -x state                 Start from state (must be first)\n",
    "    -g goal                  Run goal (may be repeated)\n",
    "    -t toplevel              Toplevel goal\n",
    "    -f file                  User initialisation file\n",
    "    -F file                  Site initialisation file\n",
    "    -l file                  Script source file\n",
    "    -s file                  Script source file\n",
    "    -p alias=path            Define file search path 'alias'\n",
    "    -O                       Optimised compilation\n",
    "    --on-error=style         One of print, halt or status\n",
    "    --on-warning=style       One of print, halt or status\n",
    "    --tty[=bool]             (Dis)allow tty control\n",
    "    --packs[=bool]           Do (not) attach add-ons\n",
    "    --signals[=bool]         Do (not) modify signal handling\n",
    "    --threads[=bool]         Do (not) allow for threads\n",
    "    --debug[=bool]           Do (not) generate debug info\n",
    "    --debug-on-interrupt[=bool] Trap the debugger on interrupt\n",
    "    --quiet[=bool] (-q)      Do (not) suppress informational messages\n",
    "    --traditional            Disable extensions of version 7\n",
    "    --home[=DIR]             Print home or use DIR as SWI-Prolog home\n",
    "    --stack-limit=size[BKMG] Specify maximum size of Prolog stacks\n",
    "    --table-space=size[BKMG] Specify maximum size of SLG tables\n",
#ifdef O_PLMT
    "    --shared-table-space=size[BKMG] Maximum size of shared SLG tables\n",
#endif
    "    --pce[=bool]             Make the xpce gui available\n",
    "    --pldoc[=port]           Start PlDoc server [at port]\n",
#ifdef __WINDOWS__
    "    --win-app	          Behave as Windows application\n",
#endif
#ifdef O_DEBUG
    "    -d topic,topic,...       Enable C-source DEBUG channels\n",
#endif
    "\n",
    "Boolean options may be written as --name=bool, --name, --no-name ",
    "or --noname.\n",
    "Both '-' or '_' are accepted as word-separator for long options.\n",
    NULL
  };
  const cline *lp = lines;
  char *prog;

  if ( (GD->cmdline.os_argc <= 0 ||
       (prog = BaseName(GD->cmdline.os_argv[0], tmp))) )
    prog = "swipl";

  for(lp = lines; *lp; lp++)
    Sfprintf(Serror, *lp, prog);

  return TRUE;
}


static
PRED_IMPL("$usage", 0, usage, 0)
{ usage();

  return TRUE;
}


#ifndef PLVERSION_TAG
#define PLVERSION_TAG ""
#endif

static int
version(void)
{ const char *tag = PLVERSION_TAG;

  if ( !tag ) tag = "";
  Sprintf("SWI-Prolog version %d.%d.%d%s%s for %s\n",
	  PLVERSION / 10000,
	  (PLVERSION / 100) % 100,
	  PLVERSION % 100,
	  tag[0] ? "-" : "", tag,
	  PLARCH);

  return TRUE;
}


#ifndef PLPKGNAME
#define PLPKGNAME "swipl"
#endif

static int
abi_version(void)
{ initDefaultOptions();
  setupProlog();
  Sprintf(PLPKGNAME "-abi-%d-%d-%08x-%08x\n",
	  PL_FLI_VERSION,
	  PL_QLF_LOADVERSION,
	  GD->foreign.signature,
	  VM_SIGNATURE);

  return TRUE;
}


static int
arch(void)
{ Sprintf("%s\n", PLARCH);

  return TRUE;
}


static int
giveVersionInfo(const char *a)
{ const char *v;

  if ( *a++ != '-' || *a++ != '-' )
    return FALSE;

  if ( (v=is_longopt(a, "help")) && !*v )
    return usage();
  if ( (v=is_longopt(a, "arch")) && !*v )
    return arch();
  if ( (v=is_longopt(a, "version")) && !*v )
    return version();
  if ( (v=is_longopt(a, "abi_version")) && !*v )
    return abi_version();

  return FALSE;
}


		 /*******************************
		 *	     CLEANUP		*
		 *******************************/

typedef int (*halt_function)(int, void*);

struct on_halt
{ halt_function	function;
  void*		argument;
  OnHalt	next;
};

static void
register_halt(OnHalt *where, halt_function f, void *arg)
{ if ( !GD->os.halting )
  { OnHalt h = allocHeapOrHalt(sizeof(struct on_halt));

    h->function = f;
    h->argument = arg;
    h->next = *where;
    *where = h;
  }
}


void
PL_on_halt(halt_function f, void *arg)
{ register_halt(&GD->os.on_halt_list, f, arg);
}

void
PL_exit_hook(halt_function f, void *arg)
{ register_halt(&GD->os.exit_hooks, f, arg);
}


int
run_on_halt(OnHalt *handlers, int rval)
{ OnHalt h, next;

  h = *handlers;
  *handlers = NULL;

  for(; h; h=next)
  { int rc;

    next = h->next;
    if ( (rc=(*h->function)(rval, h->argument)) != 0 )
      Sdprintf("Foreign halt function %p returned %d\n", h->function, rc);
    freeHeap(h, sizeof(*h));
  }

  return TRUE;				/* not yet cancelling */
}

/* - - - - - - - - - - - - - - - - - - - - - - - - - - - - - - - - - - - - -
Cleanup Prolog.  `status` carries the exit status as well as flags.  See
the docs for PL_cleanup() for a description.

When called from PL_halt(), PL_CLEANUP_NO_RECLAIM_MEMORY  is set, unless
compiled for debugging or using ASAN.
- - - - - - - - - - - - - - - - - - - - - - - - - - - - - - - - - - - - - */

#define MAX_HALT_CANCELLED 10

int
PL_cleanup(int status)
{ int rval = status&PL_CLEANUP_STATUS_MASK;
  int asked_reclaim_memory = (status&PL_CLEANUP_NO_RECLAIM_MEMORY) == 0;
  int reclaim_memory = asked_reclaim_memory;

  if ( GD->cleaning != CLN_NORMAL )
    return PL_CLEANUP_RECURSIVE;

#ifdef __WINDOWS__
  if ( rval != 0 && !hasConsole() )
    PlMessage("Exit status is %d", rval);
#endif

  PL_LOCK(L_INIT);
  if ( GD->cleaning != CLN_NORMAL )
  { PL_UNLOCK(L_INIT);
    return PL_CLEANUP_RECURSIVE;
  }

#ifdef O_PLMT
  if ( !GLOBAL_LD )
  { PL_thread_attach_engine(NULL);
  }
  GET_LD
  if ( !LD )
    goto emergency;
#else
  GET_LD
#endif

  GD->cleaning = CLN_PROLOG;
  debugmode(FALSE, NULL);		/* avoid recursive tracing */

  if ( GD->initialised )
  { DEBUG(MSG_CLEANUP, Sdprintf("Running at_halt hooks\n"));

    if ( LD->outofstack )
      emptyStacks();

    PL_set_prolog_flag("exit_status", PL_INTEGER, rval);
    if ( query_loop(PL_new_atom("$run_at_halt"), FALSE) == FALSE &&
	 !(status&PL_CLEANUP_NO_CANCEL) )
    { if ( ++GD->halt_cancelled	< MAX_HALT_CANCELLED )
      { GD->cleaning = CLN_NORMAL;
	PL_UNLOCK(L_INIT);
	return PL_CLEANUP_CANCELED;
      }
    }

    GD->cleaning = CLN_FOREIGN;
    if ( !run_on_halt(&GD->os.on_halt_list, rval) &&
	 !(status&PL_CLEANUP_NO_CANCEL) )
    { if ( ++GD->halt_cancelled	< MAX_HALT_CANCELLED )
      { GD->cleaning = CLN_NORMAL;
	PL_UNLOCK(L_INIT);
	return PL_CLEANUP_CANCELED;
      }
    }
  }

  emptyStacks();			/* no need for this and we may be */
					/* out of stack */
#ifdef O_PROFILE
  resetProfiler();			/* don't do profiling anymore */
#endif
#ifdef O_PLMT
  if ( !exitPrologThreads() )		/* reclaim memory while a thread */
<<<<<<< HEAD
    reclaim_memory = FALSE;		/* runs is likely to crash */
=======
  { if ( reclaim_memory )
    { Sdprintf("WARNING: Failed to stop Prolog threads. "
	       "Not reclaming memory.\n");
      reclaim_memory = FALSE;
    }
  }
>>>>>>> fc610f2e

emergency:
#endif
  GD->cleaning = CLN_IO;

  Scurout = Soutput;			/* reset output stream to user */

  qlfCleanup();				/* remove errornous .qlf files */
  dieIO();				/* streams may refer to foreign code */
					/* Standard I/O is only flushed! */

  GD->cleaning = CLN_SHARED;

  if ( GD->initialised )
  { fid_t cid = PL_open_foreign_frame();
    predicate_t proc = PL_predicate("unload_all_foreign_libraries", 0,
				    "shlib");
    if ( isDefinedProcedure(proc) )
      PL_call_predicate(MODULE_system, FALSE, proc, 0);
    PL_discard_foreign_frame(cid);
  }

  GD->cleaning = CLN_DATA;

  RemoveTemporaryFiles();

  cleanupSignals();

  if ( reclaim_memory )
  { cleanupOs();
    freeStacks();
    cleanupBreakPoints();
#ifdef O_PLMT
    cleanupLocalDefinitions(LD);
#endif
    cleanupModules();
    cleanupProcedures();
    cleanupPrologFlags();
    cleanupFlags();
    cleanupRecords();
    cleanupTerm();
    freePrologLocalData(LD);
    cleanupEvents();
    cleanupTabling();
    cleanupAtoms();
    cleanupFunctors();
    cleanupArith();
    cleanupInitialiseHooks();
    cleanupExtensions();
    cleanupWamTable();
    cleanupLocale();
    cleanupSourceFiles();
    Scleanup();
#ifdef O_PLMT
    cleanupThreads();
#endif
    cleanupForeign();
    cleanupPaths();
    cleanupCodeToAtom();
    cleanupCont();
#ifdef O_GMP
    cleanupGMP();
#endif
    cleanupDebug();

    if ( GD->cmdline.appl_malloc )
      free(GD->cmdline.appl_argv);
  }

  if ( GD->resources.DB )
  { zip_close_archive(GD->resources.DB);
    GD->resources.DB = NULL;
  }

  PL_UNLOCK(L_INIT);				/* requires GD->thread.enabled */

  DEBUG(0, assert(GD->clauses.lingering == 0));

  if ( reclaim_memory )
  { memset(&PL_global_data, 0, sizeof(PL_global_data));
    memset(&PL_local_data,  0, sizeof(PL_local_data));
  }

#ifdef __SANITIZE_ADDRESS__
  char *s;

  if ( (s=getenv("ASAN_OPTIONS")) && strstr(s,"detect_leaks=1") )
  { fprintf(stderr, "Running LSAN memory leak check (reclaim_memory=%d)\n",
	   reclaim_memory);
    if ( __lsan_do_recoverable_leak_check() )
    { fprintf(stderr, "Leaks detected; sleeping 60 sec.  Attach using\n"
	     "   gdb -p %d\n", getpid());
      sleep(60);
    } else
    { fprintf(stderr, "No leaks detected\n");
    }
  }
#endif

  return reclaim_memory == asked_reclaim_memory ? PL_CLEANUP_SUCCESS
						: PL_CLEANUP_FAILED;
}


		 /*******************************
		 *	ERRORS AND WARNINGS	*
		 *******************************/

#include <stdarg.h>

bool
sysError(const char *fm, ...)
{ va_list args;

  va_start(args, fm);
  vsysError(fm, args);
  va_end(args);

  PL_fail;
}


void
fatalError(const char *fm, ...)
{ va_list args;

  va_start(args, fm);
  vfatalError(fm, args);
/*va_end(args);*/
}


int
warning(const char *fm, ...)
{ int rc;
  va_list args;

  va_start(args, fm);
  rc = vwarning(fm, args);
  va_end(args);

  return rc;
}


#if !defined(HAVE_CTIME_R) && !defined(ctime_r)
#define ctime_r(timep, buf) strcpy(buf, ctime(timep))
#endif

static bool
vsysError(const char *fm, va_list args)
{ GET_LD
  static int active = 0;
  time_t now;
  char tbuf[48];

  if ( active++ )
  { abort();
  }

  now = time(NULL);
  ctime_r(&now, tbuf);
  tbuf[24] = '\0';

#ifdef O_PLMT
{ int tid = PL_thread_self();
  atom_t alias;
  const pl_wchar_t *name = L"";

  if ( PL_get_thread_alias(tid, &alias) )
    name = PL_atom_wchars(alias, NULL);

  Sfprintf(Serror, "[PROLOG SYSTEM ERROR:  Thread %d (%Ws) at %s\n\t",
	   tid, name, tbuf);
}
#else
  Sfprintf(Serror, "[PROLOG SYSTEM ERROR: at %s\n\t", tbuf);
#endif
  Svfprintf(Serror, fm, args);
  if ( gc_status.active )
  { Sfprintf(Serror,
	    "\n[While in %ld-th garbage collection]\n",
	    LD->gc.stats.totals.collections);
    unblockSignals(&LD->gc.saved_sigmask);
  }

  Sfprintf(Serror, "\n");
  save_backtrace("SYSERROR");
  print_backtrace_named("SYSERROR");

#if defined(O_DEBUGGER)
  Sfprintf(Serror, "\n\nPROLOG STACK:\n");
  PL_backtrace(10, 0);
  Sfprintf(Serror, "]\n");
#endif /*O_DEBUGGER*/

  if ( !(true(Sinput, SIO_ISATTY) &&
	 true(Serror, SIO_ISATTY)) ||
       GD->bootsession )
    PL_abort_process();			/* non-interactive or booting */

action:
#ifdef HAVE_GETPID
  Sfprintf(Serror, "\n[pid=%d] Action? ", getpid());
#else
  Sfprintf(Serror, "\nAction? ");
#endif
  Sflush(Soutput);
  ResetTty();

  switch(getSingleChar(Sinput, FALSE))
  { case EOF:
      Sfprintf(Serror, "EOF: exit (status 134)\n");
    case 'e':
      PL_abort_process();
      break;
    default:
      Sfprintf(Serror,
	       "Unknown action.  Valid actions are:\n"
	      "\te\texit Prolog\n");
      goto action;
  }

  return FALSE;					/* not reached */
}


void
vfatalError(const char *fm, va_list args)
{ static int active = 0;
  time_t now;
  char tbuf[48];

  if ( active++ )
  { abort();
  }

  now = time(NULL);
  ctime_r(&now, tbuf);
  tbuf[24] = '\0';

#ifdef __WINDOWS__
  { char msg[500];
    Ssnprintf(msg, sizeof(msg), "[FATAL ERROR: at %s\n\t", tbuf);
    Svsnprintf(&msg[strlen(msg)], sizeof(msg)-strlen(msg), fm, args);
    Ssnprintf(&msg[strlen(msg)], sizeof(msg)-strlen(msg), "]");

    PlMessage(msg);
  }
#else
  Sfprintf(Serror, "[FATAL ERROR: at %s\n\t", tbuf);
  Svfprintf(Serror, fm, args);
  Sfprintf(Serror, "]\n");
#endif

  PL_abort_process();
  assert(0); /* not reached */
}


/* - - - - - - - - - - - - - - - - - - - - - - - - - - - - - - - - - - - - -
One day, warning() should be replaced by   PL_error()  or direct call to
print_message/2. For now we make warning call print_message/2, so we can
move the rest of the warnings gradually. For this reason we make a term

	message_lines(ListOfLines)

Where ListOfLines is a list of string objects.
- - - - - - - - - - - - - - - - - - - - - - - - - - - - - - - - - - - - - */

int
vwarning(const char *fm, va_list args)
{ GET_LD
  toldString();				/* play safe */

  if ( truePrologFlag(PLFLAG_REPORT_ERROR) )
  { fid_t cid = 0;
    char *s = NULL;

    if ( !GD->bootsession && GD->initialised &&
	 !LD->outofstack &&		/* cannot call Prolog */
	 fm[0] != '$')			/* explicit: don't call Prolog */
    { char message[LINESIZ];
      term_t av, head, tail;

      if ( !(cid = PL_open_foreign_frame()) )
	goto nospace;
      av   = PL_new_term_refs(2);
      tail = PL_copy_term_ref(av+1);
      head = PL_new_term_ref();

      Svsnprintf(message, sizeof(message), fm, args);
      s = message;

      for(;;)
      { char *eol = strchr(s, '\n');

	if ( eol )
	{ if ( !PL_unify_list(tail, head, tail) ||
	       !PL_unify_string_nchars(head, eol-s, s) )
	    goto nospace;
	  s = eol+1;
	} else
	{ if ( *s )
	  { if ( !PL_unify_list(tail, head, tail) ||
		 !PL_unify_string_chars(head, s) )
	      goto nospace;
	  }
	  if ( !PL_unify_nil(tail) )
	    goto nospace;
	  break;
	}
      }
      if ( !PL_cons_functor(av+1, FUNCTOR_message_lines1, av+1) )
	goto nospace;
      PL_put_atom(av, ATOM_error);	/* error? */

      PL_call_predicate(NULL, PL_Q_NODEBUG, PROCEDURE_print_message2, av);
      PL_discard_foreign_frame(cid);
    } else
    { nospace:
      if ( cid )
	PL_discard_foreign_frame(cid);
      Sfprintf(Suser_error, "ERROR: ");
      if ( s )
        Sfprintf(Suser_error, s);
      else
        Svfprintf(Suser_error, fm, args);
      Sfprintf(Suser_error, "\n");
      Pause(0.2);
    }
  }

  if ( !ReadingSource && truePrologFlag(PLFLAG_DEBUG_ON_ERROR) )
    pl_trace();

  return FALSE;
}




		 /*******************************
		 *      PUBLISH PREDICATES	*
		 *******************************/

BeginPredDefs(init)
  PRED_DEF("$usage", 0, usage, 0)
EndPredDefs<|MERGE_RESOLUTION|>--- conflicted
+++ resolved
@@ -516,11 +516,7 @@
 
 #ifdef O_XOS
   if ( systemDefaults.home )
-<<<<<<< HEAD
-  { char buf[MAXPATHLEN];
-=======
   { char buf[PATH_MAX];
->>>>>>> fc610f2e
 
     if ( !_xos_limited_os_filename(systemDefaults.home, buf, sizeof(buf)) )
       fatalError("Home path too long");
@@ -806,11 +802,7 @@
 #endif
       } else if ( (optval=is_longopt(s, "traditional")) )
       { setTraditional();
-<<<<<<< HEAD
-#if defined(HAVE_SIGNAL) && defined(SIG_ALERT)
-=======
 #if O_SIGNALS && defined(SIG_ALERT)
->>>>>>> fc610f2e
       } else if ( (optval=is_longopt(s, "sigalert")) )
       { char *e;
 	long sig = strtol(optval, &e, 10);
@@ -1544,16 +1536,12 @@
 #endif
 #ifdef O_PLMT
   if ( !exitPrologThreads() )		/* reclaim memory while a thread */
-<<<<<<< HEAD
-    reclaim_memory = FALSE;		/* runs is likely to crash */
-=======
   { if ( reclaim_memory )
     { Sdprintf("WARNING: Failed to stop Prolog threads. "
 	       "Not reclaming memory.\n");
       reclaim_memory = FALSE;
     }
   }
->>>>>>> fc610f2e
 
 emergency:
 #endif
