/*  Part of SWI-Prolog

    Author:        Jan Wielemaker
    E-mail:        J.Wielemaker@vu.nl
    WWW:           http://www.swi-prolog.org
    Copyright (c)  1997-2017, University of Amsterdam
                              VU University Amsterdam
    All rights reserved.

    Redistribution and use in source and binary forms, with or without
    modification, are permitted provided that the following conditions
    are met:

    1. Redistributions of source code must retain the above copyright
       notice, this list of conditions and the following disclaimer.

    2. Redistributions in binary form must reproduce the above copyright
       notice, this list of conditions and the following disclaimer in
       the documentation and/or other materials provided with the
       distribution.

    THIS SOFTWARE IS PROVIDED BY THE COPYRIGHT HOLDERS AND CONTRIBUTORS
    "AS IS" AND ANY EXPRESS OR IMPLIED WARRANTIES, INCLUDING, BUT NOT
    LIMITED TO, THE IMPLIED WARRANTIES OF MERCHANTABILITY AND FITNESS
    FOR A PARTICULAR PURPOSE ARE DISCLAIMED. IN NO EVENT SHALL THE
    COPYRIGHT OWNER OR CONTRIBUTORS BE LIABLE FOR ANY DIRECT, INDIRECT,
    INCIDENTAL, SPECIAL, EXEMPLARY, OR CONSEQUENTIAL DAMAGES (INCLUDING,
    BUT NOT LIMITED TO, PROCUREMENT OF SUBSTITUTE GOODS OR SERVICES;
    LOSS OF USE, DATA, OR PROFITS; OR BUSINESS INTERRUPTION) HOWEVER
    CAUSED AND ON ANY THEORY OF LIABILITY, WHETHER IN CONTRACT, STRICT
    LIABILITY, OR TORT (INCLUDING NEGLIGENCE OR OTHERWISE) ARISING IN
    ANY WAY OUT OF THE USE OF THIS SOFTWARE, EVEN IF ADVISED OF THE
    POSSIBILITY OF SUCH DAMAGE.
*/

#ifndef PL_GLOBAL_H_INCLUDED
#define PL_GLOBAL_H_INCLUDED
#include "pl-trie.h"

#ifndef GLOBAL			/* global variables */
#define GLOBAL extern
#endif

/* - - - - - - - - - - - - - - - - - - - - - - - - - - - - - - - - - - - - -
This module packs SWI-Prolog global data-structures into two structures.
The structure PL_global_data contains all global data that is related to
the state of the system as a  whole, and PL_local_data contains all data
that is related to a Prolog thread.
- - - - - - - - - - - - - - - - - - - - - - - - - - - - - - - - - - - - - */

		 /*******************************
		 *	     CODE DATA		*
		 *******************************/

typedef struct
{
#if VMCODE_IS_ADDRESS
  unsigned char   *_dewam_table;	/* decoding table */
  intptr_t	  _dewam_table_offset;	/* offset of 1st */
  void  **_interpreter_jmp_table;	/* interpreters table */
					/* must be last! (why?) */
  code    _wam_table[I_HIGHEST];	/* code --> address */
#else
  int	  struct_may_not_be_empty;	/* empty structure is illegal */
#endif
  struct				/* see initSupervisors() */
  { code exit[3];			/* I_EXIT */
    code next_clause[3];		/* S_NEXTCLAUSE */
    code virgin[3];			/* S_VIRGIN */
    code undef[3];			/* S_UNDEF */
    code dynamic[3];			/* S_DYNAMIC */
    code thread_local[3];		/* S_THREAD_LOCAL */
    code multifile[3];			/* S_MULTIFILE */
    code staticp[3];			/* S_STATIC */
  } supervisors;
} PL_code_data_t;

typedef struct
{ atom_t	file;			/* current source file */
  IOPOS		position;		/* Line, line pos, char and byte */
} source_location;

		 /*******************************
		 *	    GLOBAL DATA		*
		 *******************************/

struct PL_global_data
{ uintptr_t	heap_base;		/* heap-base rounded downwards */
  pl_defaults_t	defaults;		/* system default settings */
  pl_options_t	options;		/* command-line options */
  State		stateList;		/* list of loaded states */
  int		initialised;		/* Heap is initialised */
  int		io_initialised;		/* I/O system has been initialised */
  cleanup_status cleaning;		/* Inside PL_cleanup() */
  int		halt_cancelled;		/* Times halt was cancelled */
  int		bootsession;		/* -b boot compilation */
  int		debug_level;		/* Maintenance debugging: 0..9 */
  struct bit_vector *debug_topics;	/* debug topics enabled */

  struct
  { void *	DB;			/* program resource database */
    atom_t	handle;			/* Symbol for DB */
  } resources;

  struct
  { sig_handler handlers[MAXSIGNAL];	/* How Prolog preceives signals */
#ifdef HAVE_SIGNAL
    int		sig_alert;		/* our alert signal */
#endif
  } signals;
#ifdef O_LOGICAL_UPDATE
  volatile ggen_t _generation;		/* generation of the database */
#ifdef ATOMIC_GENERATION_HACK
  volatile gen_t _last_generation;	/* see pl-inline.h, global_generation() */
#endif
#endif

  struct
  { int		os_argc;		/* main(int argc, char **argv) */
    char **	os_argv;
    int		appl_argc;		/* Application options */
    char **	appl_argv;
    int		notty;			/* -tty: donot use ioctl() */
    int		optimise;		/* -O: optimised compilation */
  } cmdline;

  struct
  { char *	CWDdir;
    size_t	CWDlen;
    char *	executable;		/* Running executable */
#ifdef __WINDOWS__
    char *	module;			/* argv[0] module passed */
#endif
  } paths;

  struct
  { size_t	atoms;			/* No. of atoms defined */
    size_t	atom_string_space;	/* # bytes used to store atoms */
    size_t	atom_string_space_freed;/* # bytes in freed atoms */
    size_t	stack_space;		/* # bytes on stacks */
    int		functors;		/* No. of functors defined */
    int		predicates;		/* No. of predicates defined */
    int		modules;		/* No. of modules in the system */
    size_t	clauses;		/* No. clauses */
    size_t	codes;			/* No. of VM codes generated */
    double	user_cputime;		/* User CPU time (whole process) */
    double	system_cputime;		/* Kernel CPU time (whole process) */
    struct
    { int	created;		/* # created hash tables */
      int	destroyed;		/* # destroyed hash tables */
    } indexes;
#ifdef O_PLMT
    int		threads_created;	/* # threads created */
    int		threads_finished;	/* # finished threads */
    int		engines_created;	/* # engines created */
    int		engines_finished;	/* # engines threads */
    double	thread_cputime;		/* Total CPU time of threads */
#endif
  } statistics;

#ifdef O_PROFILE
  struct
  { struct PL_local_data *thread;	/* Thread being profiled */
  } profile;
#endif

  struct
  { Module	user;			/* user module */
    Module	system;			/* system predicate module */
  } modules;

  struct
  { Table	modules;		/* atom --> module */
  } tables;

  struct
  { Table	record_lists;		/* Available record lists */
  } recorded_db;

  struct
  { ArithF     *functions;		/* index --> function */
    size_t	functions_allocated;	/* Size of above array */
  } arith;

  struct
  { size_t	highest;		/* Highest atom index */
    atom_array	array;
    AtomTable	table;			/* hash-table */
    Atom	builtin_array;		/* Builtin atoms */
    int		lookups;		/* # atom lookups */
    int		cmps;			/* # string compares for lookup */
    int		initialised;		/* atoms have been initialised */
#ifdef O_ATOMGC
    int		gc;			/* # atom garbage collections */
    int		gc_active;		/* Atom-GC is in progress */
    int		rehashing;		/* Atom-rehash in progress */
    size_t	builtin;		/* Locked atoms (atom-gc) */
    size_t	no_hole_before;		/* You won't find a hole before here */
    size_t	margin;			/* # atoms to grow before collect */
    size_t	non_garbage;		/* # atoms for after last AGC */
    int64_t	collected;		/* # collected atoms */
    size_t	unregistered;		/* # candidate GC atoms */
    double	gc_time;		/* Time spent on atom-gc */
    PL_agc_hook_t gc_hook;		/* Current hook */
#endif
    atom_t     *for_code[256];		/* code --> one-char-atom */
    PL_blob_t  *types;			/* registered atom types */
  } atoms;

  struct
  { Table	breakpoints;		/* Breakpoint table */
  } comp;

  struct
  { ExtensionCell _ext_head;		/* head of registered extensions */
    ExtensionCell _ext_tail;		/* tail of this chain */

    InitialiseHandle initialise_head;	/* PL_initialise_hook() */
    InitialiseHandle initialise_tail;
    PL_dispatch_hook_t dispatch_events; /* PL_dispatch_hook() */

    int		  _loaded;		/* system extensions are loaded */
  } foreign;

#ifdef O_GMP
  struct
  { int initialised;			/* is GMP initialised? */
    int keep_alloc_functions;		/* do not change allocation */
  } gmp;
#endif

  struct				/* pl-format.c */
  { Table	predicates;
  } format;

  struct
  { Table	table;			/* flag key --> flag */
  } flags;

  struct
  { Table	table;			/* global (read-only) features */
  } prolog_flag;

  struct
  { size_t	highest;		/* Next index to handout */
    functor_array array;		/* index --> functor */
    FunctorTable table;			/* hash-table */
    int		 rehashing;		/* Table is being rehashed */
  } functors;

  struct
  { Code	catch_exit_address;	/* See findCatchExit() */
  } exceptions;

  struct
  { Table		tmp_files;	/* Known temporary files */
    CanonicalDir	_canonical_dirlist;
    char *		myhome;		/* expansion of ~ */
    char *		fred;		/* last expanded ~user */
    char *		fredshome;	/* home of fred */
    OnHalt		on_halt_list;	/* list of onhalt hooks */
    OnHalt		exit_hooks;	/* how to exit from PL_halt() */
    int			halting;	/* process is shutting down */
    int			gui_app;	/* Win32: Application is a gui app */
    IOFUNCTIONS		iofunctions;	/* initial IO functions */
    IOFUNCTIONS		org_terminal;	/* IO+Prolog terminal functions */
  } os;

  struct
  { Procedure	dgarbage_collect1;
    Procedure	catch3;
    Procedure	reset3;
    Procedure	dmeta_call1;		/* $meta_call/1 */
    Procedure	true0;
    Procedure	fail0;
    Procedure	equals2;		/* =/2 */
    Procedure	is2;			/* is/2 */
    Procedure	strict_equal2;		/* ==/2 */
    Procedure	not_strict_equal2;	/* \==/2 */
    Procedure	event_hook1;
    Procedure	exception_hook4;
    Procedure	print_message2;
    Procedure	foreign_registered2;	/* $foreign_registered/2 */
    Procedure	prolog_trace_interception4;
    Procedure	prolog_break_hook6;	/* prolog:break_hook/6 */
    Procedure	portray;		/* portray/1 */
    Procedure   dcall1;			/* $call/1 */
    Procedure   call3;			/* call/3*/
    Procedure	setup_call_catcher_cleanup4; /* setup_call_catcher_cleanup/4 */
    Procedure	undefinterc4;		/* $undefined_procedure/4 */
    Procedure   dthread_init0;		/* $thread_init/0 */
    Procedure   dc_call_prolog0;	/* $c_call_prolog/0 */
    Procedure   dinit_goal3;		/* $init_goal/3 */
#ifdef O_ATTVAR
    Procedure	dwakeup1;		/* system:$wakeup/1 */
    Procedure	portray_attvar1;	/* $attvar:portray_attvar/1 */
#endif
    Procedure   comment_hook3;		/* prolog:comment_hook/3 */

    int		static_dirty;		/* #static dirty procedures */
#ifdef O_CLAUSEGC
    Table	dirty;			/* Table of dirty procedures */
#endif
  } procedures;

  struct
  { ClauseRef	lingering;		/* Unlinked clause refs */
    size_t	lingering_count;	/* # Unlinked clause refs */
    int		cgc_active;		/* CGC is running */
    int64_t	cgc_count;		/* # clause GC calls */
    int64_t	cgc_reclaimed;		/* # clauses reclaimed */
    double	cgc_time;		/* Total time spent in CGC */
    size_t	erased;			/* # erased pending clauses */
    size_t	erased_size;		/* memory used by them */
    size_t	erased_size_last;	/* memory used by them after last CGC */
    int		cgc_space_factor;	/* Max total/margin garbage */
    double	cgc_stack_factor;	/* Price to scan stack space */
    double	cgc_clause_factor;	/* Pce to scan clauses */
  } clauses;

  struct
  { size_t	highest;		/* highest source file index */
    size_t	no_hole_before;		/* All filled before here */
    srcfile_array array;		/* index --> file */
    Table	table;			/* name  --> file */
  } files;

#ifdef HAVE_TGETENT
  struct
  { int    initialised;			/* initialisation status */
    char  *_string_area;		/* static area for tgetent */
    char  *_buf_area;			/* another one */
    Table  _capabilities;		/* User-level capability table */
  } terminal;
#endif

#ifdef O_PLMT
  struct
  { struct _at_exit_goal *exit_goals;	/* Global thread_at_exit/1 goals */
    int			enabled;	/* threads are enabled */
    Table		mutexTable;	/* Name --> mutex table */
    int			mutex_next_id;	/* next id for anonymous mutexes */
#ifdef __WINDOWS__
    HINSTANCE		instance;	/* Win32 process instance */
#endif
    counting_mutex     *mutexes;	/* Registered mutexes */
    PL_thread_info_t   *free;		/* Free threads */
    int			highest_allocated; /* Highest with info struct */
    int			thread_max;	/* Size of threads array */
    PL_thread_info_t  **threads;	/* Pointers to thread-info */
    struct
    { pthread_mutex_t	mutex;
      pthread_cond_t	cond;
      unsigned int	requests;
      unsigned int	initialized;	/* mutex and condvar are initialized */
    } gc;
<<<<<<< HEAD
=======
    struct
    { pthread_mutex_t	mutex;
      pthread_cond_t	cond;
    } index;
>>>>>>> 88812e34
  } thread;
#endif /*O_PLMT*/

#ifdef O_LOCALE
  struct
  { Table		localeTable;	/* Name --> locale table */
    PL_locale	       *default_locale;	/* System wide default */
  } locale;
#endif

  struct stack		combined_stack; /* ID for combined stack */
};


		 /*******************************
		 *	     LOCAL DATA		*
		 *******************************/

#define LD_MAGIC	0x3cfd82b4	/* Valid local-data structure */

struct PL_local_data
{ uintptr_t	magic;			/* LD_MAGIC */
  LocalFrame    environment;		/* Current local frame */
  Choice	choicepoints;		/* Choice-point chain */
  FliFrame      foreign_environment;	/* Current foreign context */
  QueryFrame    query;			/* Currently open query */
  Word		mark_bar;		/* Mark globals > this one */
#ifdef O_GVAR
  Word		frozen_bar;		/* Frozen part of the global stack */
#endif
  Code		fast_condition;		/* Fast condition support */
  pl_stacks_t   stacks;			/* Prolog runtime stacks */
  uintptr_t	bases[STG_MASK+1];	/* area base addresses */
  int		alerted;		/* Special mode. See updateAlerted() */
  int		slow_unify;		/* do not use inline unification */
  int		critical;		/* heap is being modified */
  int		break_level;		/* current break level */
  Stack		outofstack;		/* thread is out of stack */
  int		trim_stack_requested;	/* perform a trim-stack */
#ifdef O_PLMT
  int		exit_requested;		/* Thread is asked to exit */
#endif
  int		in_arithmetic;		/* doing arithmetic */
  int		in_print_message;	/* Inside printMessage() */
  int		autoload_nesting;	/* Nesting level in autoloader */
  gen_t		gen_reload;		/* reload generation */
  void *	glob_info;		/* pl-glob.c */
  IOENC		encoding;		/* default I/O encoding */
  struct PL_local_data *next_free;	/* see maybe_free_local_data() */

  struct
  { int		pending[2];		/* PL_raise() pending signals */
    int		current;		/* currently processing signal */
    int		is_sync;		/* current signal is synchronous */
  } signal;

  struct
  { int		active;			/* doing pipe I/O */
    jmp_buf	context;		/* context of longjmp() */
  } pipe;

  struct
  { char       *getstr_buffer;		/* getString() buffer */
    size_t	getstr_buffer_size;	/* size of getstr_buffer */
    struct wic_state *current_state;	/* qlf-creation state */
  } qlf;

  struct
  { atom_t	current;		/* current global prompt */
    atom_t	first;			/* how to prompt first line */
    int		first_used;		/* did we do the first line? */
    int		next;			/* prompt on next read operation */
  } prompt;

  source_location read_source;		/* file, line, char of last term */

  struct
  { term_t	term;			/* exception term */
    term_t	bin;			/* temporary handle for exception */
    term_t	printed;		/* already printed exception */
    term_t	tmp;			/* tmp for errors */
    term_t	pending;		/* used by the debugger */
    term_t	fr_rewritten;		/* processed by exception_hook() */
    int		in_hook;		/* inside exception_hook() */
    int		processing;		/* processing an exception */
    exception_frame *throw_environment;	/* PL_throw() environments */
  } exception;

#ifdef O_ATTVAR
  struct
  { term_t	head;			/* Head of wakeup list */
    term_t	tail;			/* Tail of this list */
    term_t	gc_attvars;		/* place for attvars during GC */
    Word	attvars;		/* linked list of all attvars */
    int		call_residue_vars_count; /* # call_residue_vars/2 active */
  } attvar;
#endif

  struct
  { term_t	dummy;			/* see trimStacks() */
  } trim;

  struct
  { term_t	h[TMP_PTR_SIZE];	/* temporary handles. See unify_ptrs */
    int		top;			/* Top-of-stack index */
  } tmp;

#ifdef O_GVAR
  struct
  { Table	nb_vars;		/* atom --> value */
    int		grefs;			/* references to global stack */
  } gvar;
#endif

  struct
  { int64_t	inferences;		/* inferences in this thread */
    uintptr_t	last_cputime;		/* milliseconds last CPU time */
    uintptr_t	last_systime;		/* milliseconds last SYSTEM time */
    uintptr_t	last_real_time;		/* Last Real Time (seconds since Epoch) */
    double	start_time;		/* When Thread was started */
    double	last_walltime;		/* Last Wall time (m-secs since start) */
    double	user_cputime;		/* User saved CPU time */
    double	system_cputime;		/* Kernel saved CPU time */
  } statistics;

#ifdef O_GMP
  struct
  { int		persistent;		/* do persistent operations */
    size_t	allocated;		/* memory allocated */
    ar_context *context;		/* current allocation context */
    mp_mem_header *head;		/* linked list of allocated chunks */
    mp_mem_header *tail;
  } gmp;
#endif

#ifdef O_PROFILE
  struct
  { int		active;			/* profiler is on */
    int		accounting;		/* we are accounting */
    int		sum_ok;			/* siblings are counted */
    struct call_node *current;		/* `current' node */
    struct call_node *roots;		/* list of root-nodes */
    uintptr_t	samples;		/* profile samples */
    uintptr_t	ticks;			/* profile ticks total */
    uintptr_t	accounting_ticks;	/* Ticks in profCall() and friends */
    uintptr_t	nodes;			/* #Recorded nodes */
    double	time_at_last_tick;	/* Time at last statistics tick */
    double	time_at_start;		/* Time at last start */
    double	time;			/* recorded CPU time */
  } profile;
#endif /* O_PROFILE */

  struct
  { Module	typein;			/* module for type in goals */
    Module	source;			/* module we are reading clauses in */
  } modules;

  struct
  { intptr_t	generator;		/* See PL_atom_generator() */
    atom_t	unregistering;		/* See PL_unregister_atom() */
  } atoms;

  struct
  { VarDef *	vardefs;		/* compiler variable analysis */
    int		nvardefs;
    int		filledVars;
  } comp;

  struct
  { Buffer	buffered;		/* Buffered events */
    int		delay_nesting;		/* How deeply is delay nested? */
  } event;

  struct
  { struct
    { Number	base;
      Number	top;
      Number	max;
    } stack;
#ifdef O_GMP
    struct
    { gmp_randstate_t state;
      int initialised;
    } random;
#endif
  } arith;

#if O_CYCLIC
  struct
  { segstack lstack;			/* Stack for cycle-links */
    segstack vstack;			/* Stack for visited marks */
  } cycle;
#endif

  struct
  { struct tbl_component *component;    /* active component */
    struct trie *variant_table;		/* Variant --> table */
    trie_allocation_pool node_pool;	/* Node allocation pool for tries */
    int	has_scheduling_component;	/* A leader was created */
  } tabling;

  struct
  {
#ifdef __BEOS__
    status_t	dl_error;		/* dlopen() emulation in pl-beos.c */
#endif
    int		rand_initialised;	/* have we initialised random? */
#ifdef O_DDE
    unsigned	dde_instance;		/* Actually DWORD */
#endif
  } os;

  struct
  { Table	  table;		/* Feature table */
    pl_features_t mask;			/* Masked access to booleans */
    int		  write_attributes;	/* how to write attvars? */
    occurs_check_t occurs_check;	/* Unify and occurs check */
    access_level_t access_level;	/* Current access level */
  } prolog_flag;

  struct
  { FindData	find;			/* /<ports> <goal> in tracer */
  } trace;

  struct
  { struct findall_bag *bags;		/* Known bags */
    struct findall_bag *default_bag;	/* Bag we keep around */
#if defined(O_ATOMGC) && defined(O_PLMT)
    simpleMutex mutex;			/* Atom GC scanning synchronization */
#endif
  } bags;

  struct
  { AbortHandle	_abort_head;		/* PL_abort_hook() */
    AbortHandle _abort_tail;

    buffer	_discardable_buffer;	/* PL_*() character buffers */
    buffer	_buffer_ring[BUFFER_RING_SIZE];
    int		_current_buffer_id;

    int		SP_state;		/* For SICStus interface */
  } fli;

  struct				/* Local IO stuff */
  { IOSTREAM *streams[6];		/* handles for standard streams */
    st_check stream_type_check;		/* Check bin/text streams? */
					/* do not copy from parent */
    struct input_context *input_stack;	/* maintain input stream info */
    struct output_context *output_stack; /* maintain output stream info */
    int	portray_nesting;		/* depth of portray nesting */
  } IO;

  struct
  { fid_t	numbervars_frame;	/* Numbervars choice-point */
  } var_names;

#ifdef O_LIMIT_DEPTH
  struct
  { uintptr_t limit;
    uintptr_t reached;
  } depth_info;
#endif

#ifdef O_INFERENCE_LIMIT
  struct
  { int64_t limit;			/* Raise at this count */
  } inference_limit;
#endif

  definition_refs predicate_references;	/* Referenced predicates */

  pl_shift_status_t shift_status;	/* Stack shifter status */
  pl_debugstatus_t _debugstatus;	/* status of the debugger */
  struct btrace *btrace_store;		/* C-backtraces */

#ifdef O_PLMT
  struct
  { intptr_t   magic;			/* PL_THREAD_MAGIC (checking) */
    struct _PL_thread_info_t *info;	/* info structure */
					/* Communication */
    message_queue messages;		/* Message queue */
    struct _thread_sig   *sig_head;	/* Head of signal queue */
    struct _thread_sig   *sig_tail;	/* Tail of signal queue */
    struct _at_exit_goal *exit_goals;	/* thread_at_exit/1 goals */
    DefinitionChain local_definitions;	/* P_THREAD_LOCAL predicates */
    simpleMutex scan_lock;		/* Hold for asynchronous scans */
  } thread;
#endif

#ifdef O_LOCALE
  struct
  { PL_locale *current;			/* Current locale */
  } locale;
#endif

  struct
  { size_t	erased_skipped;		/* # erased clauses skipped */
    int64_t	cgc_inferences;		/* Inferences at last cgc consider */
  } clauses;

  struct
  { intptr_t _total_marked;		/* # marked global cells */
    intptr_t _trailcells_deleted;	/* # garbage trailcells */
    intptr_t _relocation_chains;	/* # relocation chains (debugging) */
    intptr_t _relocation_cells;		/* # relocation cells */
    intptr_t _relocated_cells;		/* # relocated cells */
    intptr_t _needs_relocation;		/* # cells that need relocation */
    intptr_t _local_marked;		/* # marked local -> global ptrs */
    intptr_t _marks_swept;		/* # marks swept */
    intptr_t _marks_unswept;		/* # marks swept */
    intptr_t _alien_relocations;	/* # alien_into_relocation_chain() */
    intptr_t _local_frames;		/* frame count for debugging */
    intptr_t _choice_count;		/* choice-point count for debugging */
    int  *_start_map;			/* bitmap with legal global starts */
    sigset_t saved_sigmask;		/* Saved signal mask */
    int64_t inferences;			/* #inferences at last GC */
    pl_gc_status_t	status;		/* Garbage collection status */
#ifdef O_CALL_RESIDUE
    int			marked_attvars;	/* do not GC attvars */
#endif
    int active;				/* GC is running in this thread */
					/* These must be at the end to be */
					/* able to define O_DEBUG in only */
					/* some modules */
#if defined(O_DEBUG) || defined(SECURE_GC)
    intptr_t _trailtops_marked;		/* # marked trailtops */
    Word *_mark_base;			/* Array of marked cells addresses */
    Word *_mark_top;			/* Top of this array */
    Table _check_table;			/* relocation address table */
    Table _local_table;			/* marked local variables */
    int  _relocated_check;		/* Verify relocated addresses? */
    unsigned int incr_seed;		/* Seed for random stack increments */
#endif
  } gc;
};

GLOBAL PL_global_data_t PL_global_data;
GLOBAL PL_code_data_t	PL_code_data;
GLOBAL PL_local_data_t  PL_local_data;
#ifdef O_MULTIPLE_ENGINES
GLOBAL PL_local_data_t *PL_current_engine_ptr;
#endif

#define GD (&PL_global_data)
#define CD (&PL_code_data)

#define functor_array		(GD->functors.array)
#define systemDefaults		(GD->defaults)

#define environment_frame	(LD->environment)
#define fli_context		(LD->foreign_environment)
#define source_file_name	(LD->read_source.file)
#define source_line_no		(LD->read_source.position.lineno)
#define source_line_pos		(LD->read_source.position.linepos)
#define source_char_no		(LD->read_source.position.charno)
#define source_byte_no		(LD->read_source.position.byteno)
#define exception_term		(LD->exception.term)
#define exception_bin		(LD->exception.bin)
#define exception_printed	(LD->exception.printed)
#define gc_status		(LD->gc.status)
#define debugstatus		(LD->_debugstatus)
#define depth_limit		(LD->depth_info.limit)
#define depth_reached		(LD->depth_info.reached)
#define base_addresses		(LD->bases)
#define Suser_input		(LD->IO.streams[0])
#define Suser_output		(LD->IO.streams[1])
#define Suser_error		(LD->IO.streams[2])
#define Scurin			(LD->IO.streams[3])
#define Scurout			(LD->IO.streams[4])
#define Sprotocol		(LD->IO.streams[5])
#define Sdin			Suser_input		/* not used for now */
#define Sdout			Suser_error

#ifdef VMCODE_IS_ADDRESS
#define dewam_table		(CD->_dewam_table)
#define dewam_table_offset	(CD->_dewam_table_offset)
#define wam_table		(CD->_wam_table)
#define interpreter_jmp_table	(CD->_interpreter_jmp_table)
#endif /*VMCODE_IS_ADDRESS*/

#endif /*PL_GLOBAL_H_INCLUDED*/<|MERGE_RESOLUTION|>--- conflicted
+++ resolved
@@ -354,13 +354,10 @@
       unsigned int	requests;
       unsigned int	initialized;	/* mutex and condvar are initialized */
     } gc;
-<<<<<<< HEAD
-=======
     struct
     { pthread_mutex_t	mutex;
       pthread_cond_t	cond;
     } index;
->>>>>>> 88812e34
   } thread;
 #endif /*O_PLMT*/
 
