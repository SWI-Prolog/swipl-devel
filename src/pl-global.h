--- conflicted
+++ resolved
@@ -717,10 +717,7 @@
     struct _thread_sig   *sig_tail;	/* Tail of signal queue */
     DefinitionChain local_definitions;	/* P_THREAD_LOCAL predicates */
     simpleMutex scan_lock;		/* Hold for asynchronous scans */
-<<<<<<< HEAD
-=======
     thread_wait_for *waiting_for;	/* thread_wait/2 info */
->>>>>>> f6e856bd
     alert_channel alert;		/* How to alert the thread */
   } thread;
 #endif
