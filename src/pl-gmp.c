/*  Part of SWI-Prolog

    Author:        Jan Wielemaker
    E-mail:        J.Wielemaker@vu.nl
    WWW:           http://www.swi-prolog.org
    Copyright (c)  2005-2022, University of Amsterdam
			      VU University Amsterdam
			      CWI, Amsterdam
    All rights reserved.

    Redistribution and use in source and binary forms, with or without
    modification, are permitted provided that the following conditions
    are met:

    1. Redistributions of source code must retain the above copyright
       notice, this list of conditions and the following disclaimer.

    2. Redistributions in binary form must reproduce the above copyright
       notice, this list of conditions and the following disclaimer in
       the documentation and/or other materials provided with the
       distribution.

    THIS SOFTWARE IS PROVIDED BY THE COPYRIGHT HOLDERS AND CONTRIBUTORS
    "AS IS" AND ANY EXPRESS OR IMPLIED WARRANTIES, INCLUDING, BUT NOT
    LIMITED TO, THE IMPLIED WARRANTIES OF MERCHANTABILITY AND FITNESS
    FOR A PARTICULAR PURPOSE ARE DISCLAIMED. IN NO EVENT SHALL THE
    COPYRIGHT OWNER OR CONTRIBUTORS BE LIABLE FOR ANY DIRECT, INDIRECT,
    INCIDENTAL, SPECIAL, EXEMPLARY, OR CONSEQUENTIAL DAMAGES (INCLUDING,
    BUT NOT LIMITED TO, PROCUREMENT OF SUBSTITUTE GOODS OR SERVICES;
    LOSS OF USE, DATA, OR PROFITS; OR BUSINESS INTERRUPTION) HOWEVER
    CAUSED AND ON ANY THEORY OF LIABILITY, WHETHER IN CONTRACT, STRICT
    LIABILITY, OR TORT (INCLUDING NEGLIGENCE OR OTHERWISE) ARISING IN
    ANY WAY OUT OF THE USE OF THIS SOFTWARE, EVEN IF ADVISED OF THE
    POSSIBILITY OF SUCH DAMAGE.
*/

/*#define O_DEBUG 1*/
#include <math.h>
#include <fenv.h>
#include <float.h>
#include "pl-gmp.h"
#include "pl-arith.h"
#include "pl-pro.h"
#include "pl-fli.h"
#include "pl-gc.h"
#include "pl-attvar.h"
#include "pl-inline.h"
#undef LD
#define LD LOCAL_LD

typedef union
{ double  d;
  int64_t i;
} fpattern;

#ifdef O_BIGNUM				/* Upto the end of this file */

static mpz_t MPZ_MIN_TAGGED;		/* Prolog tagged integers */
static mpz_t MPZ_MAX_TAGGED;
static mpz_t MPZ_MIN_PLINT;		/* Prolog int64_t integers */
static mpz_t MPZ_MAX_PLINT;
static mpz_t MPZ_MAX_UINT64;
#if SIZEOF_LONG	< SIZEOF_VOIDP
static mpz_t MPZ_MIN_LONG;		/* Prolog int64_t integers */
static mpz_t MPZ_MAX_LONG;
#endif

#define abs(v) ((v) < 0 ? -(v) : (v))

		 /*******************************
		 *	 MEMORY MANAGEMENT	*
		 *******************************/

#if O_MY_GMP_ALLOC
/* - - - - - - - - - - - - - - - - - - - - - - - - - - - - - - - - - - - - -
GMP doesn't (yet) allow for handling  memory overflows. You can redefine
the allocation handles, but you are not  allowed to return NULL or abort
the execution using longjmp(). As our  normal   GMP  numbers live on the
global stack, we however can  cleanup   the  temporary  numbers that are
created during the Prolog function evaluation  and use longjmp() through
STACK_OVERFLOW_THROW.   Patrick Pelissier acknowledged this should work.
- - - - - - - - - - - - - - - - - - - - - - - - - - - - - - - - - - - - - */

static void *(*smp_alloc)(size_t);
static void *(*smp_realloc)(void *, size_t, size_t);
static void  (*smp_free)(void *, size_t);

#define NOT_IN_PROLOG_ARITHMETIC() \
	(LD == NULL || LD->gmp.context == NULL || LD->gmp.persistent)

static int
gmp_too_big(void)
{ GET_LD

  DEBUG(1, Sdprintf("Signalling GMP overflow\n"));

  return (int)outOfStack((Stack)&LD->stacks.global, STACK_OVERFLOW_THROW);
}

#define TOO_BIG_GMP(n) ((n) > 1000 && (n) > (size_t)globalStackLimit())

static void *
mp_alloc(size_t bytes)
{ GET_LD
  mp_mem_header *mem;

  if ( NOT_IN_PROLOG_ARITHMETIC() )
    return smp_alloc(bytes);

  if ( TOO_BIG_GMP(bytes) ||
       !(mem = malloc(sizeof(mp_mem_header)+bytes)) )
  { gmp_too_big();
    abortProlog();
    PL_rethrow();
    return NULL;			/* make compiler happy */
  }

#if O_BF
  if ( bytes == 0 )
    return NULL;
#endif

  GMP_LEAK_CHECK(LD->gmp.allocated += bytes);

  mem->next = NULL;
  mem->context = LD->gmp.context;
  if ( LD->gmp.tail )
  { mem->prev = LD->gmp.tail;
    LD->gmp.tail->next = mem;
    LD->gmp.tail = mem;
  } else
  { mem->prev = NULL;
    LD->gmp.head = LD->gmp.tail = mem;
  }
  DEBUG(9, Sdprintf("GMP: alloc %ld@%p\n", bytes, &mem[1]));

  return &mem[1];
}


static void
mp_free(void *ptr, size_t size)
{ GET_LD
  mp_mem_header *mem;

  if ( NOT_IN_PROLOG_ARITHMETIC() )
  { smp_free(ptr, size);
    return;
  }

#if O_BF
  if ( !ptr )
    return;
#endif

  mem = ((mp_mem_header*)ptr)-1;

  if ( mem == LD->gmp.head )
  { LD->gmp.head = LD->gmp.head->next;
    if ( LD->gmp.head )
      LD->gmp.head->prev = NULL;
    else
      LD->gmp.tail = NULL;
  } else if ( mem == LD->gmp.tail )
  { LD->gmp.tail = LD->gmp.tail->prev;
    LD->gmp.tail->next = NULL;
  } else
  { mem->prev->next = mem->next;
    mem->next->prev = mem->prev;
  }

  free(mem);
  DEBUG(9, Sdprintf("GMP: free: %ld@%p\n", size, ptr));
  GMP_LEAK_CHECK(LD->gmp.allocated -= size);
}


static void *
mp_realloc(void *ptr, size_t oldsize, size_t newsize)
{ GET_LD
  mp_mem_header *oldmem, *newmem;

  if ( NOT_IN_PROLOG_ARITHMETIC() )
    return smp_realloc(ptr, oldsize, newsize);

#if O_BF
  if ( !ptr )
    return mp_alloc(newsize);
  if ( !newsize )
  { mp_free(ptr, oldsize);
    return NULL;
  }
#endif

  oldmem = ((mp_mem_header*)ptr)-1;
  if ( TOO_BIG_GMP(newsize) ||
       !(newmem = realloc(oldmem, sizeof(mp_mem_header)+newsize)) )
  { gmp_too_big();
    abortProlog();
    PL_rethrow();
    return NULL;			/* make compiler happy */
  }

  if ( oldmem != newmem )		/* re-link if moved */
  { if ( newmem->prev )
      newmem->prev->next = newmem;
    else
      LD->gmp.head = newmem;

    if ( newmem->next )
      newmem->next->prev = newmem;
    else
      LD->gmp.tail = newmem;
  }

  GMP_LEAK_CHECK(LD->gmp.allocated -= oldsize;
		 LD->gmp.allocated += newsize);
  DEBUG(9, Sdprintf("GMP: realloc %ld@%p --> %ld@%p\n", oldsize, ptr, newsize, &newmem[1]));

  return &newmem[1];
}


void
mp_cleanup(ar_context *ctx)
{ GET_LD
  mp_mem_header *mem, *next;

  if ( LD->gmp.context )
  { for(mem=LD->gmp.head; mem; mem=next)
    { next = mem->next;
      if ( mem->context == LD->gmp.context )
      { DEBUG(9, Sdprintf("GMP: cleanup of %p\n", &mem[1]));
	mp_free(&mem[1], 0);
      }
    }
  }

  LD->gmp.context = ctx->parent;
}
#endif


#ifdef __WINDOWS__
#undef isascii
int
isascii(int c)				/* missing from gmp.lib */
{ return c >= 0 && c < 128;
}
#endif

		 /*******************************
		 *	STACK MANAGEMENT	*
		 *******************************/

/* - - - - - - - - - - - - - - - - - - - - - - - - - - - - - - - - - - - - -
An MPZ number on the stack is represented as:

  - Indirect Header
  - Size shifted left by 1, MP_RAT_MASK=0, negative size is nagative MPZ
if O_BF
  - exponent
endif
  - Limbs
  - Indirect Header

An MPQ number on the stack is represented as:
  - Indirect Header
  - Size numerator shifted left by 1, MP_RAT_MASK=0, negative size is nagative MPZ
  - Size denominator shifted left by 1, MP_RAT_MASK=0, negative size is nagative MPZ
if O_BF
  - exponent numerator
  - exponent denominator
endif
  - Limbs numerator
  - Limbs denominator
  - Indirect Header
- - - - - - - - - - - - - - - - - - - - - - - - - - - - - - - - - - - - - */


#if O_GMP

/* - - - - - - - - - - - - - - - - - - - - - - - - - - - - - - - - - - - - -
mpz_wsize() returns the size needed to stores the limbs on the stack and
stores the not-rounded size over `s`.
- - - - - - - - - - - - - - - - - - - - - - - - - - - - - - - - - - - - - */

static size_t
mpz_wsize(const mpz_t mpz, size_t *s)
{ DEBUG(0, assert(sizeof(mpz->_mp_size) == sizeof(int)));
  size_t size = sizeof(mp_limb_t)*abs(mpz->_mp_size);
  size_t wsz  = (size+sizeof(word)-1)/sizeof(word);

  if ( s )
    *s = size;

  return wsz;
}

#elif O_BF

/* - - - - - - - - - - - - - - - - - - - - - - - - - - - - - - - - - - - - -
An MPZ when emulated using LibBF is represented as:

  - Indirect Header
  - Size shifted left by 1, MP_RAT_MASK=0, negative size is nagative MPZ
  - Exponent
  - Limbs
  - Indirect Header
- - - - - - - - - - - - - - - - - - - - - - - - - - - - - - - - - - - - - */


static size_t
mpz_wsize(const mpz_t mpz, size_t *s)
{ const bf_t *bf = mpz;
  size_t size = sizeof(*bf->tab) * bf->len;
  size_t wsz  = (size+sizeof(word)-1)/sizeof(word);

  if ( s )
    *s = size;

  return wsz;
}

#endif /*O_GMP||O_BF*/

/* - - - - - - - - - - - - - - - - - - - - - - - - - - - - - - - - - - - - -
globalMPZ() pushes an mpz type GMP  integer   onto  the local stack. The
saved version is the _mp_size field, followed by the limps.
- - - - - - - - - - - - - - - - - - - - - - - - - - - - - - - - - - - - - */

#define globalMPZ(at, mpz, flags) LDFUNC(globalMPZ, at, mpz, flags)
static int
globalMPZ(DECL_LD Word at, mpz_t mpz, int flags)
{ DEBUG(CHK_SECURE, assert(!onStackArea(global, at) && !onStackArea(local, at)));

  if ( !MPZ_ON_STACK(mpz) )
  { size_t size, wsz;
    Word p;
    word m;

  copy:
    wsz = mpz_wsize(mpz, &size);
    m   = mkIndHdr(wsz+MPZ_STACK_EXTRA, TAG_INTEGER);

    if ( wsizeofInd(m) != wsz+MPZ_STACK_EXTRA )
    { PL_error(NULL, 0, NULL, ERR_REPRESENTATION, ATOM_integer);
      return 0;
    }

    if ( !hasGlobalSpace(wsz+MPZ_STACK_EXTRA+2) )
    { int rc = ensureGlobalSpace(wsz+MPZ_STACK_EXTRA+2, flags);

      if ( rc != TRUE )
	return rc;
    }
    p = gTop;
    gTop += wsz+MPZ_STACK_EXTRA+2;

    *at = consPtr(p, TAG_INTEGER|STG_GLOBAL);

    *p++     = m;
    p[wsz+MPZ_STACK_EXTRA-1] = 0L;	/* pad out */
    p[wsz+MPZ_STACK_EXTRA] = m;
    *p++     = mpz_size_stack(MPZ_LIMB_SIZE(mpz));
#if O_BF
    *p++     = mpz->expn;
#endif
    memcpy(p, MPZ_LIMBS(mpz), size);
  } else				/* already on the stack */
  { Word p = (Word)MPZ_LIMBS(mpz) - MPZ_STACK_EXTRA - 1;
    if ( !onStack(global, p) )
      goto copy;
#ifndef NDEBUG
    size_t size;
    size_t wsz = mpz_wsize(mpz, &size);
    assert(p[0] == mkIndHdr(wsz+MPZ_STACK_EXTRA, TAG_INTEGER));
#endif
    *at = consPtr(p, TAG_INTEGER|STG_GLOBAL);
  }

  return TRUE;
}


#define globalMPQ(at, mpq, flags) LDFUNC(globalMPQ, at, mpq, flags)
static int
globalMPQ(DECL_LD Word at, mpq_t mpq, int flags)
{ mpz_t num, den;			/* num/den */

  num[0] = *mpq_numref(mpq);
  den[0] = *mpq_denref(mpq);

  if ( !MPZ_ON_STACK(num) || !MPZ_ON_STACK(den) )
  { size_t num_size, den_size, num_wsz, den_wsz;
    Word p;
    word m;

  copy:
    num_wsz = mpz_wsize(num, &num_size);
    den_wsz = mpz_wsize(den, &den_size);
    m       = mkIndHdr(num_wsz+den_wsz+2*MPZ_STACK_EXTRA, TAG_INTEGER);

    if ( wsizeofInd(m) != num_wsz+den_wsz+2*MPZ_STACK_EXTRA )
    { PL_error(NULL, 0, NULL, ERR_REPRESENTATION, ATOM_rational);
      return 0;
    }

    if ( !hasGlobalSpace(num_wsz+den_wsz+2+2*MPZ_STACK_EXTRA) )
    { int rc = ensureGlobalSpace(num_wsz+den_wsz+2+2*MPZ_STACK_EXTRA, flags);

      if ( rc != TRUE )
	return rc;
    }
    p = gTop;
    gTop += num_wsz+den_wsz+2+2*MPZ_STACK_EXTRA;

    *at = consPtr(p, TAG_INTEGER|STG_GLOBAL);
    *p++ = m;
    *p++ = mpq_size_stack(MPZ_LIMB_SIZE(num));
#if O_BF
    *p++ = num->expn;
#endif
    *p++ = mpq_size_stack(MPZ_LIMB_SIZE(den));
#if O_BF
    *p++ = den->expn;
#endif
    p[num_wsz-1] = 0L;				/* pad out */
    memcpy(p, MPZ_LIMBS(num), num_size);
    p += num_wsz;
    p[den_wsz-1] = 0L;				/* pad out */
    memcpy(p, MPZ_LIMBS(den), den_size);
    p += den_wsz;
    *p = m;
    assert(p==gTop-1);
  } else					/* already on the stack */
  { Word p = (Word)MPZ_LIMBS(num)-1-2*MPZ_STACK_EXTRA;
    if ( !onStack(global, p) )
      goto copy;
    DEBUG(CHK_SECURE,
	  { size_t num_size;
	    size_t den_size;
	    size_t num_wsz = mpz_wsize(num, &num_size);
	    size_t den_wsz = mpz_wsize(den, &den_size);
	    assert(p[0] == mkIndHdr(num_wsz+den_wsz+2+2*MPZ_STACK_EXTRA, TAG_INTEGER));
	    assert((Word)MPZ_LIMBS(den) == (Word)MPZ_LIMBS(num) + num_wsz);
	  });
    *at = consPtr(p, TAG_INTEGER|STG_GLOBAL);
  }

  return TRUE;
}


/* - - - - - - - - - - - - - - - - - - - - - - - - - - - - - - - - - - - - -
get_bigint()  fetches  the value  of  a  Prolog  term  known to  be  a
non-inlined integer  into a number structure.   If the value is  a MPZ
number, it must be handled as read-only and it only be used as long as
no calls are made that may force a relocation or garbage collection on
the global stack.

Normally called through the inline get_integer() function.
- - - - - - - - - - - - - - - - - - - - - - - - - - - - - - - - - - - - - */

void
get_bigint(word w, Number n)
{ GET_LD
  Word p = addressIndirect(w);
  size_t wsize = wsizeofInd(*p);

  DEBUG(0, assert(storage(w) != STG_INLINE));

  p++;
  if ( wsize == WORDS_PER_INT64 )
  { n->type = V_INTEGER;
    memcpy(&n->value.i, p, sizeof(int64_t));
  } else
  { n->type = V_MPZ;

#if O_GMP
    n->value.mpz->_mp_size  = mpz_stack_size(*p++);
    n->value.mpz->_mp_alloc = 0;
    n->value.mpz->_mp_d     = (mp_limb_t*) p;
#elif O_BF
    slimb_t len = mpz_stack_size(*p++);
    n->value.mpz->ctx	 = NULL;
    n->value.mpz->expn = (slimb_t)*p++;
    n->value.mpz->sign = len < 0;
    n->value.mpz->len  = abs(len);
    n->value.mpz->tab  = (limb_t*)p;
#endif
  }
}


void
get_rational_no_int(DECL_LD word w, Number n)
{ Word p = addressIndirect(w);
  size_t wsize = wsizeofInd(*p);

  p++;
  if ( wsize == WORDS_PER_INT64 )
  { n->type = V_INTEGER;
    memcpy(&n->value.i, p, sizeof(int64_t));
  } else if ( (*p&MP_RAT_MASK) )
  { mpz_t num, den;
    size_t num_size;

    n->type = V_MPQ;
#if O_GMP
    num->_mp_size  = mpz_stack_size(*p++);
    num->_mp_alloc = 0;
    num->_mp_d     = (mp_limb_t*) (p+1);
    num_size       = mpz_wsize(num, NULL);
    den->_mp_size  = mpz_stack_size(*p++);
    den->_mp_alloc = 0;
    den->_mp_d     = (mp_limb_t*) (p+num_size);
#elif O_BF
    slimb_t len = mpz_stack_size(*p++);
    num->ctx	 = NULL;
    num->alloc = 0;
    num->expn  = (slimb_t)*p++;
    num->sign  = len < 0;
    num->len   = abs(len);
    num->tab   = (limb_t*)(p+2);
    num_size   = mpz_wsize(num, NULL);
    den->ctx   = NULL;
    den->alloc = 0;
    den->sign  = 0;			/* canonical MPQ */
    den->len   = mpz_stack_size(*p++);
    den->expn  = (slimb_t)*p++;
    den->tab   = (limb_t*) (p+num_size);
#endif
    *mpq_numref(n->value.mpq) = num[0];
    *mpq_denref(n->value.mpq) = den[0];
  } else
  { n->type = V_MPZ;

#if O_GMP
    n->value.mpz->_mp_size  = mpz_stack_size(*p++);
    n->value.mpz->_mp_alloc = 0;
    n->value.mpz->_mp_d     = (mp_limb_t*) p;
#elif O_BF
    slimb_t len = mpz_stack_size(*p++);
    n->value.mpz->ctx	 = NULL;
    n->value.mpz->expn = (slimb_t)*p++;
    n->value.mpz->sign = len < 0;
    n->value.mpz->len  = abs(len);
    n->value.mpz->tab  = (limb_t*)p;
#endif
  }
}


Code
get_mpz_from_code(Code pc, mpz_t mpz)
{ size_t wsize = wsizeofInd(*pc);

  pc++;
#if O_GMP
  mpz->_mp_size  = mpz_stack_size(*pc);
  mpz->_mp_alloc = 0;
  mpz->_mp_d     = (mp_limb_t*)(pc+1);
#elif O_BF
  slimb_t len = mpz_stack_size(*pc);
  mpz->ctx   = NULL;
  mpz->alloc = 0;
  mpz->expn  = (slimb_t)pc[1];
  mpz->sign  = len < 0;
  mpz->len   = abs(len);
  mpz->tab   = (limb_t*)pc+2;
#endif

  return pc+wsize;
}

Code
get_mpq_from_code(Code pc, mpq_t mpq)
{ Word p = pc;
  size_t wsize = wsizeofInd(*p);
  p++;
  mpz_t num, den;

#if O_GMP
  int num_size = mpz_stack_size(*p++);
  int den_size = mpz_stack_size(*p++);
  size_t limpsize = sizeof(mp_limb_t) * abs(num_size);
  num->_mp_size   = num_size;
  den->_mp_size   = den_size;
  num->_mp_alloc  = 0;
  den->_mp_alloc  = 0;
  num->_mp_d = (mp_limb_t*)p;
  p += (limpsize+sizeof(word)-1)/sizeof(word);
  den->_mp_d = (mp_limb_t*)p;
#elif O_BF
  int num_size = mpz_stack_size(*p++);
  num->ctx = NULL;
  num->expn = *p++;
  num->sign = num_size < 0;
  num->len  = abs(num_size);
  int den_size = mpz_stack_size(*p++);
  size_t limpsize = sizeof(mp_limb_t) * abs(num_size);
  den->ctx = NULL;
  den->expn = *p++;
  den->sign = den_size < 0;
  den->len  = abs(den_size);
  num->tab = (mp_limb_t*)p;
  p += (limpsize+sizeof(word)-1)/sizeof(word);
  den->tab = (mp_limb_t*)p;
#endif
  *mpq_numref(mpq) = num[0];
  *mpq_denref(mpq) = den[0];

  return pc+wsize+1;
}


		 /*******************************
		 *	  IMPORT/EXPORT		*
		 *******************************/

/* - - - - - - - - - - - - - - - - - - - - - - - - - - - - - - - - - - - - -
addMPZToBuffer(Buffer b, mpz_t mpz)
	Add mpz in a machine independent representation to the given buffer.
	The data is stored in limps of 1 byte, preceded by the byte-count
	as 4-byte big-endian number;

addMPQToBuffer(Buffer b, mpq_t mpq)
	Similar to mpz, but first writes the two headers and then the
	two bit patterns.
- - - - - - - - - - - - - - - - - - - - - - - - - - - - - - - - - - - - - */

static void
add_mpz_size_buffer(Buffer b, mpz_t mpz, size_t size)
{ ssize_t hdrsize;

  if ( mpz_sgn(mpz) < 0 )
    hdrsize = -(ssize_t)size;
  else
    hdrsize = (ssize_t)size;

  *b->top++ = (char)((hdrsize>>24)&0xff);
  *b->top++ = (char)((hdrsize>>16)&0xff);
  *b->top++ = (char)((hdrsize>> 8)&0xff);
  *b->top++ = (char)((hdrsize    )&0xff);
}

static void
add_mpz_bits_buffer(Buffer b, mpz_t mpz, size_t size)
{ size_t count;

  mpz_export(b->top, &count, 1, 1, 1, 0, mpz);
  assert(count == size);
  b->top = b->top + size;
}

void
addMPZToBuffer(Buffer b, mpz_t mpz)
{ size_t size = (mpz_sizeinbase(mpz, 2)+7)/8;

  if ( !growBuffer(b, size+4) )
    outOfCore();
  add_mpz_size_buffer(b, mpz, size);
  add_mpz_bits_buffer(b, mpz, size);
}

void
addMPQToBuffer(Buffer b, mpq_t mpq)
{ mpz_t num, den;			/* num/den */
  size_t num_size, den_size;

  num[0] = *mpq_numref(mpq);
  den[0] = *mpq_denref(mpq);
  num_size = (mpz_sizeinbase(num, 2)+7)/8;
  den_size = (mpz_sizeinbase(den, 2)+7)/8;

  if ( !growBuffer(b, num_size+den_size+8) )
    outOfCore();

  add_mpz_size_buffer(b, num, num_size);
  add_mpz_size_buffer(b, den, den_size);
  add_mpz_bits_buffer(b, num, num_size);
  add_mpz_bits_buffer(b, den, den_size);
}

/* - - - - - - - - - - - - - - - - - - - - - - - - - - - - - - - - - - - - -
loadMPZFromCharp() loads an MPZ number directly back to the global stack
from a char *  as  filled   by  addMPZToBuffer().  Memory  allocation is
avoided by creating a dummy mpz that looks big enough to mpz_import().
- - - - - - - - - - - - - - - - - - - - - - - - - - - - - - - - - - - - - */

#define SHIFTSIGN32 ((sizeof(int)-4)*8)

static char *
load_mpz_size(const char *data, int *szp)
{ int size = 0;

  size |= (data[0]&0xff)<<24;
  size |= (data[1]&0xff)<<16;
  size |= (data[2]&0xff)<<8;
  size |= (data[3]&0xff);
  size = (size << SHIFTSIGN32)>>SHIFTSIGN32;	/* sign extend */

  *szp = size;
  data += 4;

  return (char *)data;
}

static char *
load_abs_mpz_size(const char *data, int *szp, int *neg)
{ int size;

  data = load_mpz_size(data, &size);
  if ( neg )
  { if ( size < 0 )
    { size = -size;
      *neg = TRUE;
    } else
    { *neg = FALSE;
    }
  } else if ( size < 0 )
    size = -size;
  *szp = size;

  return (char *)data;
}

static char *
load_mpz_bits(const char *data, size_t size, size_t limpsize, int neg, Word p)
{ mpz_t mpz;

#if O_GMP
  mpz->_mp_size  = limpsize;
  mpz->_mp_alloc = limpsize;
  mpz->_mp_d     = (mp_limb_t*)p;

  mpz_import(mpz, size, 1, 1, 1, 0, data);
  assert((Word)mpz->_mp_d == p);	/* check no (re-)allocation is done */
#elif O_BF
  mpz->len = limpsize;
  mpz->tab = (mp_limb_t*)p;
  mpz_import(mpz, size, 1, 1, 1, 0, data);
#endif

  return (char*)data+size;
}

/* - - - - - - - - - - - - - - - - - - - - - - - - - - - - - - - - - - - - -
Load a bit integer from data as stored   in  records. A bigint is stored
using 4 bytes in big endian notation   do represent the length, followed
by N bytes in big endian notation.
- - - - - - - - - - - - - - - - - - - - - - - - - - - - - - - - - - - - - */

char *
loadMPZFromCharp(const char *data, Word r, Word *store)
{ GET_LD
  int size = 0;
  size_t limbsize;
  size_t wsize;
  int neg;
  Word p;
  word m;

  data = load_abs_mpz_size(data, &size, &neg);
#if O_BF
  bf_t bf;
  bf_import_dimension(&bf, (const unsigned char*)data, size);
  limbsize = bf.len;
#else
  limbsize = (size+sizeof(mp_limb_t)-1)/sizeof(mp_limb_t);
#endif

  wsize = (limbsize*sizeof(mp_limb_t)+sizeof(word)-1)/sizeof(word);
  p = *store;
  *store += (wsize+2+MPZ_STACK_EXTRA);
  *r = consPtr(p, TAG_INTEGER|STG_GLOBAL);
  m = mkIndHdr(wsize+MPZ_STACK_EXTRA, TAG_INTEGER);
  *p++ = m;
  p[wsize+MPZ_STACK_EXTRA-1] = 0L;	/* pad out */
  p[wsize+MPZ_STACK_EXTRA] = m;
  *p++ = mpz_size_stack(neg ? -limbsize : limbsize);
#if O_BF
  *p++ = bf.expn;
#endif

  return load_mpz_bits(data, size, limbsize, neg, p);
}

char *
loadMPQFromCharp(const char *data, Word r, Word *store)
{ GET_LD
  int num_size;
  int den_size;
  size_t num_limbsize, num_wsize;
  size_t den_limbsize, den_wsize;
  int num_neg, den_neg;
  size_t wsize;
  Word p;
  word m;

  data = load_abs_mpz_size(data, &num_size, &num_neg);
  data = load_abs_mpz_size(data, &den_size, &den_neg);

#if O_BF
  bf_t num_bf, den_bf;
  bf_import_dimension(&num_bf, (const unsigned char*)data, num_size);
  num_limbsize = num_bf.len;
  bf_import_dimension(&den_bf, (const unsigned char*)data+num_size, den_size);
  den_limbsize = den_bf.len;
#else
  num_limbsize = (num_size+sizeof(mp_limb_t)-1)/sizeof(mp_limb_t);
  den_limbsize = (den_size+sizeof(mp_limb_t)-1)/sizeof(mp_limb_t);
#endif

  num_wsize = (num_limbsize*sizeof(mp_limb_t)+sizeof(word)-1)/sizeof(word);
  den_wsize = (den_limbsize*sizeof(mp_limb_t)+sizeof(word)-1)/sizeof(word);
  wsize = num_wsize+den_wsize;

  p = *store;
  *store += wsize+2+2*MPZ_STACK_EXTRA;
  *r = consPtr(p, TAG_INTEGER|STG_GLOBAL);
  m = mkIndHdr(wsize+2*MPZ_STACK_EXTRA, TAG_INTEGER);
  *p++ = m;
  *p++ = mpq_size_stack(num_neg ? -num_limbsize : num_limbsize);
#if O_BF
  *p++ = num_bf.expn;
#endif
  *p++ = mpq_size_stack(den_neg ? -den_limbsize : den_limbsize);
#if O_BF
  *p++ = den_bf.expn;
#endif
  p[num_wsize-1] = 0;
  data = load_mpz_bits(data, num_size, num_limbsize, num_neg, p);
  p += num_wsize;
  p[den_wsize-1] = 0;
  data = load_mpz_bits(data, den_size, den_limbsize, den_neg, p);
  p += den_wsize;
  *p++ = m;
  assert(p == *store);

  return (char *)data;
}

char *
skipMPZOnCharp(const char *data)
{ int size;

  data = load_abs_mpz_size(data, &size, NULL);

  return (char *)data + size;
}

char *
skipMPQOnCharp(const char *data)
{ int num_size;
  int den_size;

  data = load_abs_mpz_size(data, &num_size, NULL);
  data = load_abs_mpz_size(data, &den_size, NULL);
  data += num_size;
  data += den_size;

  return (char *)data;
}

#undef SHIFTSIGN32


		 /*******************************
		 *	     CONVERSION		*
		 *******************************/

#ifdef WORDS_BIGENDIAN
#define ORDER 1
#else
#define ORDER -1
#endif

#if O_GMP
void
mpz_init_set_si64(mpz_t mpz, int64_t i)
{
#if SIZEOF_LONG == 8
  mpz_init_set_si(mpz, (long)i);
#else
  DEBUG(2, Sdprintf("Converting %" PRId64 " to MPZ\n", i));

  if ( i >= LONG_MIN && i <= LONG_MAX )
  { mpz_init_set_si(mpz, (long)i);
  } else
  { mpz_init(mpz);
    if ( i >= 0 )
    { mpz_import(mpz, sizeof(i), ORDER, 1, 0, 0, &i);
    } else
    { i = -i;
      mpz_import(mpz, sizeof(i), ORDER, 1, 0, 0, &i);
      mpz_neg(mpz, mpz);
    }
  }
  DEBUG(2, gmp_printf("\t--> %Zd\n", mpz));
#endif
}

#endif /*O_GMP*/

static void
mpz_init_set_uint64(mpz_t mpz, uint64_t i)
{
#if O_GMP
#if SIZEOF_LONG == 8
  mpz_init_set_ui(mpz, (unsigned long)i);
#else
  mpz_init(mpz);
  mpz_import(mpz, sizeof(i), ORDER, 1, 0, 0, &i);
#endif
#elif O_BF
  mpz_init(mpz);
  bf_set_ui(mpz, i);
#else
#error "No implementation for mpz_init_set_uint64()"
#endif
}

static void
mpz_init_max_uint(mpz_t mpz, int bits)
{ mpz_init_set_si(mpz, 1);
  mpz_mul_2exp(mpz, mpz, bits);
  mpz_sub_ui(mpz, mpz, 1);
}


int
promoteToMPZNumber(number *n)
{ switch(n->type)
  { case V_INTEGER:
      mpz_init_set_si64(n->value.mpz, n->value.i);
      n->type = V_MPZ;
      break;
    case V_MPZ:
      break;
    case V_MPQ:
    { mpz_t mpz;

      mpz_init(mpz);
      mpz_tdiv_q(mpz,
		 mpq_numref(n->value.mpq),
		 mpq_denref(n->value.mpq));
      clearNumber(n);
      n->type = V_MPZ;
      n->value.mpz[0] = mpz[0];
      break;
    }
    case V_FLOAT:
      mpz_init_set_d(n->value.mpz, n->value.f);
      n->type = V_MPZ;
      break;
  }

  return TRUE;
}


int
promoteToMPQNumber(number *n)
{ switch(n->type)
  { case V_INTEGER:
      promoteToMPZNumber(n);
      /*FALLTHOURGH*/
    case V_MPZ:
    { *mpq_numref(n->value.mpq) = n->value.mpz[0];
      mpz_init_set_ui(mpq_denref(n->value.mpq), 1L);
      n->type = V_MPQ;
      break;
    }
    case V_MPQ:
      break;
    case V_FLOAT:
    { double v = n->value.f;

      switch(fpclassify(v))
      { case FP_NAN:
	  return PL_error(NULL, 0, NULL, ERR_AR_UNDEF);
	case FP_INFINITE:
	  return PL_error(NULL, 0, NULL, ERR_AR_RAT_OVERFLOW);
      }

      n->type = V_MPQ;
      mpq_init(n->value.mpq);
      mpq_set_d(n->value.mpq, v);
      break;
    }
  }

  return TRUE;
}


		 /*******************************
		 *		RW		*
		 *******************************/

void
ensureWritableNumber(Number n)
{ switch(n->type)
  { case V_MPZ:
      if ( MPZ_ON_STACK(n->value.mpz) )
      { mpz_t tmp;

	tmp[0] = n->value.mpz[0];
	mpz_init_set(n->value.mpz, tmp);
	break;
      }
    case V_MPQ:
    { if ( MPZ_ON_STACK(mpq_numref(n->value.mpq)) )
      { mpz_t tmp;

	tmp[0] = mpq_numref(n->value.mpq)[0];
	mpz_init_set(mpq_numref(n->value.mpq), tmp);
      }
	if ( MPZ_ON_STACK(mpq_denref(n->value.mpq)) )
      { mpz_t tmp;

	tmp[0] = mpq_denref(n->value.mpq)[0];
	mpz_init_set(mpq_denref(n->value.mpq), tmp);
      }
      break;
    }
    default:
      break;
  }
}



		 /*******************************
		 *	       CLEAR		*
		 *******************************/

/* - - - - - - - - - - - - - - - - - - - - - - - - - - - - - - - - - - - - -
Numbers may contain two type of MPZ   numbers.  Ones that are created by
the GMP library and must be cleared,   and  ones that have their `limbs'
stored somewhere in the Prolog memory. These  may only be used read-only
and their _mp_alloc field  is  set   to  0.  clearNumber()  discards MPZ
numbers that are created by GMP only.
- - - - - - - - - - - - - - - - - - - - - - - - - - - - - - - - - - - - - */

void
clearGMPNumber(Number n)
{ switch(n->type)
  { case V_MPZ:
      if ( !MPZ_ON_STACK(n->value.mpz) )
	mpz_clear(n->value.mpz);
      break;
    case V_MPQ:
      if ( !MPZ_ON_STACK(mpq_numref(n->value.mpq)) )
	mpz_clear(mpq_numref(n->value.mpq));
      if ( !MPZ_ON_STACK(mpq_denref(n->value.mpq)) )
	mpz_clear(mpq_denref(n->value.mpq));
      break;
    default:
      break;
  }
}


		 /*******************************
		 *	       INIT		*
		 *******************************/

void
initGMP(void)
{ if ( !GD->gmp.initialised )
  { GD->gmp.initialised = TRUE;

#if O_BF
    initBF();
#endif

    mpz_init_set_si64(MPZ_MIN_TAGGED, PLMINTAGGEDINT);
    mpz_init_set_si64(MPZ_MAX_TAGGED, PLMAXTAGGEDINT);
    mpz_init_set_si64(MPZ_MIN_PLINT, PLMININT);
    mpz_init_set_si64(MPZ_MAX_PLINT, PLMAXINT);
    mpz_init_max_uint(MPZ_MAX_UINT64, 64);
#if SIZEOF_LONG < SIZEOF_VOIDP
    mpz_init_set_si64(MPZ_MIN_LONG, LONG_MIN);
    mpz_init_set_si64(MPZ_MAX_LONG, LONG_MAX);
#endif
#ifdef O_MY_GMP_ALLOC
    if ( !GD->gmp.keep_alloc_functions )
    { mp_get_memory_functions(&smp_alloc, &smp_realloc, &smp_free);
      mp_set_memory_functions(mp_alloc, mp_realloc, mp_free);
    }
#endif

#if O_GMP
#if __GNU_MP__ > 3 && __GNU_MP__ < 6
    PL_license("lgplv3", "libgmp");
#else
    PL_license("lgplv2+", "libgmp");
#endif
#endif
  }
}


void
cleanupGMP(void)
{ if ( GD->gmp.initialised )
  { GD->gmp.initialised = FALSE;

#ifdef O_MY_GMP_ALLOC
    if ( !GD->gmp.keep_alloc_functions )
      mp_set_memory_functions(smp_alloc, smp_realloc, smp_free);
#endif
    mpz_clear(MPZ_MIN_TAGGED);
    mpz_clear(MPZ_MAX_TAGGED);
    mpz_clear(MPZ_MIN_PLINT);
    mpz_clear(MPZ_MAX_PLINT);
    mpz_clear(MPZ_MAX_UINT64);
#if SIZEOF_LONG < SIZEOF_VOIDP
    mpz_clear(MPZ_MIN_LONG);
    mpz_clear(MPZ_MAX_LONG);
#endif
  }
}

		 /*******************************
		 *	     INDEXING		*
		 *******************************/

/* given a pointer to the indirect header of an integer, return a hash
   as used  for clause indexing.   If the integer  is huge, we  do not
   want to use the whole thing.   Instead, we pick the dimensions, the
   first two and last limb of the content.
 */

word
bignum_index(const word *p)
{ word m = *p++;
  size_t n = wsizeofInd(m);

  if ( n <= KEY_INDEX_MAX )
  { return murmur_key(p, n*sizeof(*p));
  } else if ( (p[0]&MP_RAT_MASK) )
  { word data[4];
#if O_GMP
    data[0] = p[0]^p[1]<<(sizeof(p[0])*4);
    data[1] = p[2];
    data[2] = p[3];
#elif O_BF
    data[0] = p[0]^p[1]<<(sizeof(p[0])*4)^p[2]^p[3]<<(sizeof(p[0])*4);
    data[1] = p[4];
    data[2] = p[5];
#endif
    data[3] = p[n-1];
    return murmur_key(data, sizeof(data));
  } else
  { word data[4];
#if O_GMP
    data[0] = p[0];
    data[1] = p[1];
    data[2] = p[2];
#elif O_BF
    data[0] = p[0]^p[1]<<(sizeof(p[0])*4);
    data[1] = p[2];
    data[2] = p[3];
#else
#error("No GMP or BF")
#endif
    data[3] = p[n-1];
    return murmur_key(data, sizeof(data));
  }
}


		 /*******************************
		 *	   NUMBER HANDLING      *
		 *******************************/

#if O_GMP

int
mpz_to_int64(mpz_t mpz, int64_t *i)
{ if ( mpz_cmp(mpz, MPZ_MIN_PLINT) >= 0 &&
       mpz_cmp(mpz, MPZ_MAX_PLINT) <= 0 )
  { uint64_t v;

    mpz_export(&v, NULL, ORDER, sizeof(v), 0, 0, mpz);
    DEBUG(2,
	  { char buf[256];
	    Sdprintf("Convert %s --> %I64d\n",
		     mpz_get_str(buf, 10, mpz), v);
	  });

    if ( mpz_sgn(mpz) < 0 )
      *i = -(int64_t)(v - 1) - 1;
    else
      *i = (int64_t)v;

    return TRUE;
  }

  return FALSE;
}

/* return: <0:              -1
	   >MPZ_UINT64_MAX:  1
	   (ok)		     0
*/

int
mpz_to_uint64(mpz_t mpz, uint64_t *i)
{ if ( mpz_sgn(mpz) < 0 )
    return -1;

  if ( mpz_cmp(mpz, MPZ_MAX_UINT64) <= 0 )
  { uint64_t v;

    mpz_export(&v, NULL, ORDER, sizeof(v), 0, 0, mpz);
    *i = v;

    return 0;
  }

  return 1;
}


#elif O_BF

int
mpz_to_int64(mpz_t mpz, int64_t *i)
{ return bf_get_int64(i, mpz, 0) == 0;
}

int
mpz_to_uint64(mpz_t mpz, uint64_t *i)
{ if ( mpz_sgn(mpz) < 0 )
    return -1;

  if ( mpz_cmp(mpz, MPZ_MAX_UINT64) <= 0 )
  { int64_t v;

    if ( bf_get_int64(&v, mpz, BF_RNDZ|BF_GET_INT_MOD) == 0 )
    { *i = (uint64_t)v;
      return 0;
    }
  }

  return 1;
}

#endif


/* - - - - - - - - - - - - - - - - - - - - - - - - - - - - - - - - - - - - -
put_number() transforms a number into a Prolog  term. Note that this may
allocate on the global stack. Please note   that  this function uses the
most compact representation, which is  essential   to  make unify() work
without any knowledge of the represented data.
- - - - - - - - - - - - - - - - - - - - - - - - - - - - - - - - - - - - - */

#define put_mpz(at, mpz, flags) LDFUNC(put_mpz, at, mpz, flags)
static int
put_mpz(DECL_LD Word at, mpz_t mpz, int flags)
{ int64_t v;

  DEBUG(2,
	{ char buf[256];
	  Sdprintf("put_mpz(%s)\n",
		   mpz_get_str(buf, 10, mpz));
	});

#if SIZEOF_LONG < SIZEOF_VOIDP
  if ( mpz_cmp(mpz, MPZ_MIN_LONG) >= 0 &&
       mpz_cmp(mpz, MPZ_MAX_LONG) <= 0 )
#else
  if ( mpz_cmp(mpz, MPZ_MIN_TAGGED) >= 0 &&
       mpz_cmp(mpz, MPZ_MAX_TAGGED) <= 0 )
#endif
  { long v = mpz_get_si(mpz);

    if ( !hasGlobalSpace(0) )		/* ensure we have room for bindConst */
    { int rc = ensureGlobalSpace(0, flags);

      if ( rc != TRUE )
	return rc;
    }

    *at = consInt(v);
    return TRUE;
  } else if ( mpz_to_int64(mpz, &v) )
  { return put_int64(at, v, flags);
  } else
  { return globalMPZ(at, mpz, flags);
  }
}

#endif /*O_GMP*/

/* returns one of

  TRUE: ok
  FALSE: some error
  GLOBAL_OVERFLOW: no space
  LOCAL_OVERFLOW: cannot represent (no GMP)
*/

int
put_uint64(DECL_LD Word at, uint64_t l, int flags)
{ if ( (int64_t)l >= 0 )
  { return put_int64(at, l, flags);
  } else
  {
#ifdef O_BIGNUM
    mpz_t mpz;

    mpz_init_set_uint64(mpz, l);
    return put_mpz(at, mpz, flags);
#else
    return LOCAL_OVERFLOW;
#endif
  }
}


/* - - - - - - - - - - - - - - - - - - - - - - - - - - - - - - - - - - - - -
put_number()   translates   a   number   structure   into   its   Prolog
representation and ensures there  is  enough   space  for  a  subsequent
bindConst() call. Note that `at' must point   to  an address that is not
affected by GC/shift.  The intented scenario is:

  { word c;

    if ( (rc=put_number(&c, n, ALLOW_GC)) == TRUE )
      bindConst(<somewhere>, c);
    ...
  }
- - - - - - - - - - - - - - - - - - - - - - - - - - - - - - - - - - - - - */

int
put_number(DECL_LD Word at, Number n, int flags)
{ switch(n->type)
  { case V_INTEGER:
    { word w = consInt(n->value.i);

      if ( valInt(w) == n->value.i )
      { if ( !hasGlobalSpace(0) )
	{ int rc = ensureGlobalSpace(0, flags);

	  if ( rc != TRUE )
	    return rc;
	}

	*at = w;
	return TRUE;
      }

      return put_int64(at, n->value.i, flags);
    }
#ifdef O_BIGNUM
    case V_MPZ:
      return put_mpz(at, n->value.mpz, flags);
    case V_MPQ:
    { if ( mpz_cmp_ui(mpq_denref(n->value.mpq), 1L) == 0 )
	return put_mpz(at, mpq_numref(n->value.mpq), flags);
      else
	return globalMPQ(at, n->value.mpq, flags);
    }
#endif
    case V_FLOAT:
      return put_double(at, n->value.f, flags);
  }

  assert(0);
  return FALSE;
}


int
PL_unify_number(DECL_LD term_t t, Number n)
{ Word p = valTermRef(t);
  word w;

  deRef(p);

  if ( isVar(*p) &&
       n->type == V_INTEGER &&
       valInt(w=consInt(n->value.i)) == n->value.i &&
       hasTrailSpace(1) )
  { varBindConst(p, w);
    return TRUE;
  }

  if ( canBind(*p) )
  { int rc;

    if ( (rc=put_number(&w, n, ALLOW_GC)) != TRUE )
      return raiseStackOverflow(rc);

    p = valTermRef(t);			/* put_number can shift the stacks */
    deRef(p);

    bindConst(p, w);
    return TRUE;
  }

  switch(n->type)
  { case V_INTEGER:
      if ( isTaggedInt(*p) )
	return valInt(*p) == n->value.i;
      /*FALLTHOURGH*/
#ifdef O_BIGNUM
    case V_MPZ:
#endif
      if ( isInteger(*p) )
      { number n2;
	int rc;

	get_integer(*p, &n2);
	rc = (cmpNumbers(n, &n2) == CMP_EQUAL);
	clearNumber(&n2);

	return rc;
      }
      break;
#ifdef O_BIGNUM
    case V_MPQ:
    { if ( isRational(*p) )
      { number n2;
	int rc;

	get_rational(*p, &n2);
	rc = (cmpNumbers(n, &n2) == CMP_EQUAL);
	clearNumber(&n2);

	return rc;
      }
      break;
    }
#endif
    case V_FLOAT:
      if ( isFloat(*p) )
      {	Word ap = valIndirectP(*p);

	return memcmp((char*)&n->value.f, ap, sizeof(n->value.f)) == 0;
      }
      break;
  }

  fail;
}


int
PL_put_number(DECL_LD term_t t, Number n)
{ word w;
  int rc;

  if ( (rc=put_number(&w, n, ALLOW_GC)) != TRUE )
    return raiseStackOverflow(rc);

  *valTermRef(t) = w;

  return TRUE;
}


void
get_number(DECL_LD word w, Number n)
{ if ( isRational(w) )
  { get_rational(w, n);
  } else
  { n->type = V_FLOAT;
    n->value.f = valFloat(w);
  }
}


int
PL_get_number(DECL_LD term_t t, Number n)
{ Word p = valTermRef(t);

  deRef(p);
  if ( isRational(*p) )
  { get_rational(*p, n);
    succeed;
  }
  if ( isFloat(*p) )
  { n->value.f = valFloat(*p);
    n->type = V_FLOAT;
    succeed;
  }

  fail;
}

API_STUB(int)
(PL_get_number)(term_t t, Number n)
( return PL_get_number(t, n); )


		 /*******************************
		 *	     PROMOTION		*
		 *******************************/

int
promoteToFloatNumber(Number n)
{ switch(n->type)
  { case V_INTEGER:
      n->value.f = (double)n->value.i;
      n->type = V_FLOAT;
      break;
#ifdef O_BIGNUM
    case V_MPZ:
    { double val = mpz_to_double(n->value.mpz);

      clearNumber(n);
      n->value.f = val;
      n->type = V_FLOAT;
      break;
    }
    case V_MPQ:
    { double val = mpq_to_double(n->value.mpq);

      clearNumber(n);
      n->value.f = val;
      n->type = V_FLOAT;
      break;
    }
#endif
    case V_FLOAT:
      break;
  }

  return check_float(n);
}


int
promoteNumber(Number n, numtype t)
{ switch(t)
  { case V_INTEGER:
      return TRUE;
#ifdef O_BIGNUM
    case V_MPZ:
      return promoteToMPZNumber(n);
    case V_MPQ:
      return promoteToMPQNumber(n);
#endif
    case V_FLOAT:
      return promoteToFloatNumber(n);
    default:
      assert(0);
      return FALSE;
  }
}


/* - - - - - - - - - - - - - - - - - - - - - - - - - - - - - - - - - - - - -
same_type_numbers(n1, n2)
    Upgrade both numbers to the `highest' type of both. Number types are
    defined in the enum-type numtype, which is supposed to define a
    total ordering between the number types.
- - - - - - - - - - - - - - - - - - - - - - - - - - - - - - - - - - - - - */

int
make_same_type_numbers(Number n1, Number n2)
{ if ( (int)n1->type > (int)n2->type )
    return promoteNumber(n2, n1->type);
  else
    return promoteNumber(n1, n2->type);
}


		 /*******************************
		 *	    OPERATIONS		*
		 *******************************/

/* - - - - - - - - - - - - - - - - - - - - - - - - - - - - - - - - - - - - -
cmpNumbers() compares two numbers. First, both   numbers are promoted to
the lowest (in V_* ordering) common type, after which they are compared.
Note that if the common type is V_FLOAT, but not both are V_FLOAT we can
run into troubles because big  integers  may   be  out  of range for the
double representation. We trust mpz_get_d()   and mpq_to_double() return
+/- float infinity and this compares  correctly with the other argument,
which is guaranteed to be a valid float.

(*) Similar  to mpq_to_double(), we must  compare at 64 bit  level and
not the extended level.  First we compare the bits.  If this is equal,
we are done.   Otherwise we use the usual float  comparison, but as we
have accessed the bits, the compiler must  have put the double in a 64
bit register.
- - - - - - - - - - - - - - - - - - - - - - - - - - - - - - - - - - - - - */

static int
cmpFloatNumbers(Number n1, Number n2)
{ if ( n1->type == V_FLOAT )
  { fpattern d2;

    if ( isnan(n1->value.f) )
      return CMP_NOTEQ;

    switch(n2->type)
    { case V_INTEGER:
	d2.d = (double)n2->value.i;
	break;
#ifdef O_BIGNUM
      case V_MPZ:
	d2.d = mpz_to_double(n2->value.mpz);
	break;
      case V_MPQ:
	d2.d = mpq_to_double(n2->value.mpq);
	break;
#endif
      default:
	assert(0);
	d2.d = 0.0;
    }

    fpattern f1 = { .d = n1->value.f };
    return f1.i == d2.i ? CMP_EQUAL : /* see (*) */
           f1.d == d2.d ? CMP_EQUAL :
           f1.d  < d2.d ? CMP_LESS :
                          CMP_GREATER;
  } else
  { assert(n2->type == V_FLOAT);
    if ( isnan(n2->value.f) )	/* CMP_NOTEQ != -CMP_NOTEQ :( */
      return CMP_NOTEQ;
    return -cmpFloatNumbers(n2, n1);
  }
}


int
cmpNumbers(Number n1, Number n2)
{ if ( unlikely(n1->type != n2->type) )
  { int rc;

    if ( n1->type == V_FLOAT || n2->type == V_FLOAT )
      return cmpFloatNumbers(n1, n2);
    rc = make_same_type_numbers(n1, n2);
    assert(rc != CMP_ERROR);
    (void)rc;
  }

  switch(n1->type)
  { case V_INTEGER:
      return SCALAR_TO_CMP(n1->value.i, n2->value.i);
#ifdef O_BIGNUM
    case V_MPZ:
    { int rc = mpz_cmp(n1->value.mpz, n2->value.mpz);

      return SCALAR_TO_CMP(rc, 0);
    }
    case V_MPQ:
    { int rc = mpq_cmp(n1->value.mpq, n2->value.mpq);

      return SCALAR_TO_CMP(rc, 0);
    }
#endif
    case V_FLOAT:
    { if ( n1->value.f == n2->value.f )
	return CMP_EQUAL;

      int lt = n1->value.f  < n2->value.f;
      int gt = n1->value.f  > n2->value.f;

      if ( !lt && !gt )		/* either is NaN */
	return CMP_NOTEQ;	/* as SCALAR_TO_CMP() */
      return gt-lt;
    }
    default:
      assert(0);
      return CMP_EQUAL;
  }
}

/* - - - - - - - - - - - - - - - - - - - - - - - - - - - - - - - - - - - - -
cmpReals()   compares  two   real  numbers   (any  sub-type)   and  is
mathematically correct.   Floats and 64  bit integers can  be compared
without  using  extended  arithmetic.    All  other  comparisons  with
integers  or rationals  are  done using  the  relevant BIGNUM  library
compare  functions.  cmpReals() itself  is  just  a large  4x4  switch
statement  which  uses  the  targeted auxiliary  compare  function  to
compute the return value.
- - - - - - - - - - - - - - - - - - - - - - - - - - - - - - - - - - - - - */

static int
cmp_i_i(int64_t i1, int64_t i2)
{ return (i1 == i2) ? CMP_EQUAL : ((i1 < i2) ? CMP_LESS : CMP_GREATER);
}

static int
cmp_f_f(double d1, double d2)
{ if ( isnan(d1) || isnan(d2) )
    return CMP_NOTEQ;
  else
    return (d1 == d2) ? CMP_EQUAL : ((d1 < d2) ? CMP_LESS : CMP_GREATER);
}

/* See https://stackoverflow.com/questions/58734034/ */
static int
cmp_i_f(int64_t i1, double d2)
{ if ( isnan(d2) )
  { return CMP_NOTEQ;
  } else
  { double d1_lo, d1_hi;
#define TOD(i) ((double)((int64_t)(i)))
    if ( i1 >= 0 )
    { d1_lo = TOD(i1 & 0x00000000FFFFFFFF);
      d1_hi = TOD(i1 & 0xFFFFFFFF00000000);
    } else
    { d1_lo = TOD(i1 | 0xFFFFFFFF00000000);
      d1_hi = TOD(i1 | 0x00000000FFFFFFFF)+1.0;
    }
#undef TOD
    return SCALAR_TO_CMP(d1_lo, d2-d1_hi);
  }
}

#ifdef O_BIGNUM

static int
cmp_z_z(mpz_t z1, mpz_t z2)
{ int t = mpz_cmp(z1,z2);
  return (t < 0) ? CMP_LESS : (t > 0);
}

static int
cmp_q_q(mpq_t q1, mpq_t q2)
{ int t = mpq_cmp(q1,q2);
  return (t < 0) ? CMP_LESS : (t > 0);
}

static int
cmp_z_i(mpz_t z1, int64_t i2)
{ int t = mpz_cmp_si(z1,i2);
  return (t < 0) ? CMP_LESS : (t > 0);
}

static int
cmp_q_i(mpq_t q1, int64_t i2)
{ int t = mpq_cmp_si(q1,i2,1);
  return (t < 0) ? CMP_LESS : (t > 0);
}

static int
cmp_z_f(mpz_t z1, double d2)
{ if (isnan(d2)) return CMP_NOTEQ;
  else {
    int t = mpz_cmp_d(z1,d2);        // mpz_cmp_d handles infinities
    return (t < 0) ? CMP_LESS : (t > 0);
  }
}

static int
cmp_f_q(double d1, mpq_t q2)
{ if      (isnan(d1))       return CMP_NOTEQ;
  else if (d1 ==  INFINITY) return CMP_GREATER;
  else if (d1 == -INFINITY) return CMP_LESS;
  else
  { mpq_t q1;
    mpq_init(q1);
    mpq_set_d(q1,d1);
    int t = cmp_q_q(q1,q2);
    mpq_clear(q1);
    return t;
  }
}

static int
cmp_q_z(mpq_t q1, mpz_t z2)
{ int t = mpq_cmp_z(q1,z2);
  return (t < 0) ? CMP_LESS : (t > 0);
}

#endif // O_BIGNUM

/* Note that we can use reversed arguments and negation for all functions
   except those involving floats because -CMP_NOTEQ is wrong
*/

int
cmpReals(Number n1, Number n2)
{ int rc;

  switch(n1->type)
  { case V_INTEGER:
      switch(n2->type)
      { case V_INTEGER: return  cmp_i_i(n1->value.i,n2->value.i);
        case V_FLOAT:   return  cmp_i_f(n1->value.i,n2->value.f);
#ifdef O_BIGNUM
        case V_MPZ:     return -cmp_z_i(n2->value.mpz,n1->value.i);
        case V_MPQ:     return -cmp_q_i(n2->value.mpq,n1->value.i);
#endif
      }
    case V_FLOAT:
      switch(n2->type)
      { case V_INTEGER: rc =    cmp_i_f(n2->value.i,n1->value.f);
                        return  (rc == CMP_NOTEQ) ? rc : -rc;
        case V_FLOAT:   return  cmp_f_f(n1->value.f,n2->value.f);
#ifdef O_BIGNUM
        case V_MPZ:     rc =    cmp_z_f(n2->value.mpz,n1->value.f);
                        return  (rc == CMP_NOTEQ) ? rc : -rc;
        case V_MPQ:     return  cmp_f_q(n1->value.f,n2->value.mpq);
#endif
      }
#ifdef O_BIGNUM
    case V_MPZ:
      switch(n2->type)
      { case V_INTEGER: return  cmp_z_i(n1->value.mpz,n2->value.i);
        case V_FLOAT:   return  cmp_z_f(n1->value.mpz,n2->value.f);
        case V_MPZ:     return  cmp_z_z(n1->value.mpz,n2->value.mpz);
        case V_MPQ:     return -cmp_q_z(n2->value.mpq,n1->value.mpz);
      }
    case V_MPQ:
      switch(n2->type)
      { case V_INTEGER: return  cmp_q_i(n1->value.mpq,n2->value.i);
        case V_FLOAT:   rc =    cmp_f_q(n2->value.f,n1->value.mpq);
                        return  (rc == CMP_NOTEQ) ? rc : -rc;
        case V_MPZ:     return  cmp_q_z(n1->value.mpq,n2->value.mpz);
        case V_MPQ:     return  cmp_q_q(n1->value.mpq,n2->value.mpq);
      }
#endif // O_BIGNUM
  }
  return CMP_NOTEQ;  // unrecognized type?, treat as nan
}

void
cpNumber(Number to, Number from)
{ to->type = from->type;

  switch(from->type)
  { case V_INTEGER:
      to->value.i = from->value.i;
      break;
#ifdef O_BIGNUM
    case V_MPZ:
      mpz_init(to->value.mpz);
      mpz_set(to->value.mpz, from->value.mpz);
      break;
    case V_MPQ:
      mpq_init(to->value.mpq);
      mpq_set(to->value.mpq, from->value.mpq);
      break;
#endif
    case V_FLOAT:
      to->value.f = from->value.f;
  }
}

#ifdef O_BIGNUM

		 /*******************************
		 *	 FLOAT <-> RATIONAL	*
		 *******************************/

/* - - - - - - - - - - - - - - - - - - - - - - - - - - - - - - - - - - - - -
From   https://gmplib.org/list-archives/gmp-devel/2013-April/003223.html
Changed interface to be compatible to  the   previous  code we used from
ECLiPSe.  Whereas  the  ECLiPSe  truncates,  this  code  rounds  towards
nearest.
- - - - - - - - - - - - - - - - - - - - - - - - - - - - - - - - - - - - - */

static double
mpz_fdiv(mpz_t a, mpz_t b)
{ size_t sa = mpz_sizeinbase(a, 2);
  size_t sb = mpz_sizeinbase(b, 2);
  size_t na, nb;
  mpz_t aa, bb;
  double d;

  /* easy case: |a|, |b| < 2^53, no overflow nor underflow can occur */
  if ( sa <= 53 && sb <= 53 )
    return mpz_get_d(a) / mpz_get_d(b);

  /* same if a = m*2^e with m representable on 53 bits, idem for b, but beware
     that both a and b do not give an overflow */
  na = sa - mpz_scan1(a, 0);
  nb = sb - mpz_scan1(b, 0);
  if (sa <= 1024 && na <= 53 && sb <= 1024 && nb <= 53)
    return mpz_get_d(a) / mpz_get_d(b);

  /* hard case */
  mpz_init(aa);
  mpz_init(bb);

  if (sa >= sb)
  { mpz_set(aa, a);
    mpz_mul_2exp(bb, b, sa - sb);
  } else
  { mpz_mul_2exp(aa, a, sb - sa);
    mpz_set(bb, b);
  }

  /* q = aa/bb*2^(sa-sb) */

  if ( mpz_cmpabs(aa, bb) >= 0 )
  { mpz_mul_2exp(bb, bb, 1);
    sa++;
  }

  mpz_mul_2exp(aa, aa, 54);
  sb += 54;

  mpz_tdiv_qr(aa, bb, aa, bb);

  /* the quotient aa should have exactly 54 bits */

  switch(fegetround())
  { case FE_TONEAREST:
      if ( mpz_tstbit(aa, 0) == 0 )
      {
      } else if ( mpz_sgn(bb) != 0 )
      { if ( mpz_sgn(aa) > 0 )
	  mpz_add_ui(aa, aa, 1);
	else
	  mpz_sub_ui(aa, aa, 1);
      } else /* mid case: round to even */
      { if (mpz_tstbit(aa, 1) == 0)
	{ if (mpz_sgn(aa) > 0)
	    mpz_sub_ui(aa, aa, 1);
	  else
	    mpz_add_ui(aa, aa, 1);
	} else
	{ if (mpz_sgn(aa) > 0)
	    mpz_add_ui(aa, aa, 1);
	  else
	    mpz_sub_ui(aa, aa, 1);
	}
      }
      break;
    case FE_UPWARD:        // negative aa defers to truncate (mpz_get_d)
      if (mpz_sgn(aa) > 0 && (mpz_sgn(bb) != 0 || mpz_tstbit(aa, 0) == 1))
	mpz_add_ui(aa, aa, 2);
      break;
    case FE_DOWNWARD:      // positive aa defers to truncate (mpz_get_d)
      if (mpz_sgn(aa) < 0 && (mpz_sgn(bb) != 0 || mpz_tstbit(aa, 0) == 1))
	mpz_sub_ui(aa, aa, 2);
      break;
    case FE_TOWARDZERO:    // truncation performed by mpz_get_d
      break;

  }  /* switch(fegetround()) */

  d = mpz_get_d(aa); /* exact */
  mpz_clear(aa);
  mpz_clear(bb);

  return ldexp(d, (long)sa - (long)sb);
}

/* Convert MPZ to a double by appropriate rounding of result from mpz_get_d */

double
mpz_to_double(mpz_t a)
{ double d = mpz_get_d(a);  // truncated, note: a != 0
  size_t sa = mpz_sizeinbase(a, 2);
  size_t na = mpz_scan1(a, 0);
  int bit54, trailing_zeros;

  /* float overflow check */
  if ( isinf(d) )
    return d;

  /* if a = m*2^e with m representable on 53 bits */
  if ( (sa-na) <= 53 )
    return d;  // truncated value is accurate

  /* round d outwards as determined by rounding mode */
  /* bit54 is true if rounding compensation required */
  /* trailing_zeros is true if remaining trailing bits are zero */

  bit54 = mpz_tstbit(a, sa-54);
  trailing_zeros = (na >= sa-54);

  switch(fegetround())  /* Note: all uses of nexttoward can overflow */
  { case FE_TONEAREST:
      if ( d > 0 )
      { if ( !bit54 )                           // d is positive
	{
	} else if ( !trailing_zeros || mpz_tstbit(a, sa-53) == 1 )
	{ d = nexttoward(d,  INFINITY);
	}
      } else
      { if ( bit54 && !trailing_zeros )		// d is negative
	{
	} else if ( !trailing_zeros || mpz_tstbit(a, sa-53) == 0 )
	{ d = nexttoward(d, -INFINITY);
	}
      }
      break;
    case FE_UPWARD:
      if ( d > 0 && (!trailing_zeros || bit54) )
	d = nexttoward(d,  INFINITY);
      break;
    case FE_DOWNWARD:
      if ( d < 0 && (!trailing_zeros || bit54) )
	d = nexttoward(d, -INFINITY);
      break;
    case FE_TOWARDZERO:    // truncation already performed by mpz_get_d
      break;
  }

  return d;
}

double
mpq_to_double(mpq_t q)
{ return mpz_fdiv(mpq_numref(q), mpq_denref(q));
}

/*
 * Try  to compute  a "nice"  rational from  a float  using continued
 * fractions and rational arithmetic.  Stop when rational converts
 * (using mpz_fdiv) back into the original float.
 *
 * Prolog implementation:

rat_rationalize(Flt, Rat) :-
   R is rational(Flt), rational(R, N, D),
   rat_iter((N,D), (1,0), (0,1), Flt, Rat).

rat_iter((V,W), (M,N), (P,Q), Flt, Rat) :-
	divmod(V, W, D, U),
	A is D*M+P,  %  A = Pnxt
	B is D*N+Q,  %  B = Qnxt
	Try is A rdiv B,
	( (float(Try) =:= Flt ; U == 0)  % terminating conditions
	  -> Rat = Try
	  ;  rat_iter((W,U), (A,B), (M,N), Flt, Rat)
	).

 * (*) We are  done if both 64-bit doubles have  the same bit pattern.
 * We must  notably avoid  that we compare  the _extended  width float
 * register_ found in e.g. x87 hardware.   One way to force this is to
 * place the temporary  result in memory, but unless  we use something
 * the compiler doesn't  know about or the  compiler cannot gurarantee
 * it is used elsewhere may cause  inlining.  Therefore we use a union
 * and compare the integer component.
 */

void
mpq_set_double(mpq_t r, double f)	/* float -> nice rational */
{ mpz_t m; mpz_init_set_si(m, 1);   // (m,n) = (1,0)
  mpz_t n; mpz_init_set_si(n, 0);
  mpz_t p; mpz_init_set_si(p, 0);   // (p,q) = (0,1)
  mpz_t q; mpz_init_set_si(q, 1);

<<<<<<< HEAD
  for(;;)
  { double xf, xi;

    /* infinite x indicates failure to converge */
    if ( !isfinite(x) )
      goto _bitwise_conversion_;

    xf = modf(x, &xi);

    /* compute a = a*xi + b for both numerator and denominator */
    mpq_swap(q, b);
    if ( x < (double)LONG_MAX )
    { unsigned long int_xi = (unsigned long) xi;
      mpz_mul_ui(pnc, pnb, int_xi);
      mpz_mul_ui(pdc, pdb, int_xi);
    } else
    { mpz_set_d(big_xi, xi);
      mpz_mul(pnc, pnb, big_xi);
      mpz_mul(pdc, pdb, big_xi);
    }
    mpz_add(pna, pna, pnc);
    mpz_add(pda, pda, pdc);
=======
  mpq_set_d(r, f);
  mpz_t v; mpz_init(v); mpq_get_num(v,r);  // (v,w) == (r.num, r.den)
  mpz_t w; mpz_init(w); mpq_get_den(w,r);
>>>>>>> d468eb79

  mpz_t d; mpz_init(d);
  mpz_t u; mpz_init(u);

  fpattern fp = { .d = f };	/* see (*) */
  fpattern rp;
  for(;;)
  { mpz_fdiv_qr(d,u,v,w);
    mpz_addmul(p,d,m);
    mpz_addmul(q,d,n);
    rp.d = mpz_fdiv(p,q);
    if ((rp.i == fp.i) || (mpz_sgn(u) == 0)) // terminating conditions
    { mpq_set_num(r,p);			     // final answer, p & q are co-prime
      mpq_set_den(r,q);
      break;
    } else {
      mpz_set(v,w);  mpz_set(w,u);
      mpz_swap(m,p); mpz_swap(n,q);
    }
  }

  mpz_clear(m);
  mpz_clear(n);
  mpz_clear(p);
  mpz_clear(q);
  mpz_clear(v);
  mpz_clear(w);
  mpz_clear(d);
  mpz_clear(u);
}


		 /*******************************
		 *	 PUBLIC INTERFACE	*
		 *******************************/

int
PL_get_mpz(term_t t, mpz_t mpz)
{ GET_LD
  Word p = valTermRef(t);

  deRef(p);
  if ( isInteger(*p) )
  { number n;

    get_integer(*p, &n);
    switch(n.type)
    { case V_INTEGER:
	promoteToMPZNumber(&n);
	mpz_set(mpz, n.value.mpz);
	clearNumber(&n);
	break;
      case V_MPZ:
	mpz_set(mpz, n.value.mpz);
	break;
      default:
	assert(0);
    }

    return TRUE;
  }

  return FALSE;
}


int
PL_get_mpq(term_t t, mpq_t mpq)
{ if ( PL_is_rational(t) )
  { GET_LD
    number n;

    get_rational(t, &n);
    switch(n.type)
    { case V_INTEGER:
	if ( n.value.i >= LONG_MIN && n.value.i <= LONG_MAX )
	{ mpq_set_si(mpq, (long)n.value.i, 1L);
	  return TRUE;
	}
	promoteToMPZNumber(&n);
	/*FALLTHROUGH*/
      case V_MPZ:
	mpq_set_z(mpq, n.value.mpz);
	clearNumber(&n);
	return TRUE;
      case V_MPQ:
	mpq_set(mpq, n.value.mpq);
	clearNumber(&n);
	return TRUE;
      default:
	;
    }
  }

  return FALSE;
}


int
PL_unify_mpz(term_t t, mpz_t mpz)
{ GET_LD
  number n;
  int rc;

  n.type = V_MPZ;
  mpz_init(n.value.mpz);
  mpz_set(n.value.mpz, mpz);

  rc = PL_unify_number(t, &n);
  clearNumber(&n);

  return rc;
}


int
PL_unify_mpq(term_t t, mpq_t mpq)
{ GET_LD
  number n;
  int rc;

  n.type = V_MPQ;
  mpq_init(n.value.mpq);
  mpq_set(n.value.mpq, mpq);

  rc = PL_unify_number(t, &n);
  clearNumber(&n);

  return rc;
}

		 /*******************************
		 *               WIN64		*
		 *******************************/


#if defined(WIN64) && _MSC_VER <= 1400 && !defined(_CRT_ASSEMBLY_VERSION)
/* - - - - - - - - - - - - - - - - - - - - - - - - - - - - - - - - - - - - -
"#if (_MSC_VER <= 1400)" should suffice,   but  although both the VS2005
(VC8) and the Microsoft Server 2003   R2 (VC8 SDK) define _MSC_VER=1400,
VC8 SDK does not define the below functions, while VC8 does... The macro
below distinguishes the two.
- - - - - - - - - - - - - - - - - - - - - - - - - - - - - - - - - - - - - */

size_t
strnlen(const char *s, size_t maxlen)
{ size_t len = 0;

  while(*s++ && maxlen-- > 0)
    len++;

  return len;
}

void
__GSHandlerCheck()
{
}
#endif

#endif /*O_BIGNUM*/<|MERGE_RESOLUTION|>--- conflicted
+++ resolved
@@ -2049,34 +2049,9 @@
   mpz_t p; mpz_init_set_si(p, 0);   // (p,q) = (0,1)
   mpz_t q; mpz_init_set_si(q, 1);
 
-<<<<<<< HEAD
-  for(;;)
-  { double xf, xi;
-
-    /* infinite x indicates failure to converge */
-    if ( !isfinite(x) )
-      goto _bitwise_conversion_;
-
-    xf = modf(x, &xi);
-
-    /* compute a = a*xi + b for both numerator and denominator */
-    mpq_swap(q, b);
-    if ( x < (double)LONG_MAX )
-    { unsigned long int_xi = (unsigned long) xi;
-      mpz_mul_ui(pnc, pnb, int_xi);
-      mpz_mul_ui(pdc, pdb, int_xi);
-    } else
-    { mpz_set_d(big_xi, xi);
-      mpz_mul(pnc, pnb, big_xi);
-      mpz_mul(pdc, pdb, big_xi);
-    }
-    mpz_add(pna, pna, pnc);
-    mpz_add(pda, pda, pdc);
-=======
   mpq_set_d(r, f);
   mpz_t v; mpz_init(v); mpq_get_num(v,r);  // (v,w) == (r.num, r.den)
   mpz_t w; mpz_init(w); mpq_get_den(w,r);
->>>>>>> d468eb79
 
   mpz_t d; mpz_init(d);
   mpz_t u; mpz_init(u);
