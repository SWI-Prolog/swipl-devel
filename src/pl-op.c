/*  Part of SWI-Prolog

    Author:        Jan Wielemaker
    E-mail:        J.Wielemaker@vu.nl
    WWW:           http://www.swi-prolog.org
    Copyright (c)  1985-2018, University of Amsterdam
			      CWI, Amsterdam
    All rights reserved.

    Redistribution and use in source and binary forms, with or without
    modification, are permitted provided that the following conditions
    are met:

    1. Redistributions of source code must retain the above copyright
       notice, this list of conditions and the following disclaimer.

    2. Redistributions in binary form must reproduce the above copyright
       notice, this list of conditions and the following disclaimer in
       the documentation and/or other materials provided with the
       distribution.

    THIS SOFTWARE IS PROVIDED BY THE COPYRIGHT HOLDERS AND CONTRIBUTORS
    "AS IS" AND ANY EXPRESS OR IMPLIED WARRANTIES, INCLUDING, BUT NOT
    LIMITED TO, THE IMPLIED WARRANTIES OF MERCHANTABILITY AND FITNESS
    FOR A PARTICULAR PURPOSE ARE DISCLAIMED. IN NO EVENT SHALL THE
    COPYRIGHT OWNER OR CONTRIBUTORS BE LIABLE FOR ANY DIRECT, INDIRECT,
    INCIDENTAL, SPECIAL, EXEMPLARY, OR CONSEQUENTIAL DAMAGES (INCLUDING,
    BUT NOT LIMITED TO, PROCUREMENT OF SUBSTITUTE GOODS OR SERVICES;
    LOSS OF USE, DATA, OR PROFITS; OR BUSINESS INTERRUPTION) HOWEVER
    CAUSED AND ON ANY THEORY OF LIABILITY, WHETHER IN CONTRACT, STRICT
    LIABILITY, OR TORT (INCLUDING NEGLIGENCE OR OTHERWISE) ARISING IN
    ANY WAY OUT OF THE USE OF THIS SOFTWARE, EVEN IF ADVISED OF THE
    POSSIBILITY OF SUCH DAMAGE.
*/

#include "pl-incl.h"

/* - - - - - - - - - - - - - - - - - - - - - - - - - - - - - - - - - - - - -
In traditional Prolog, the operator table is global.  In modern systems
this is undesirable for at least two reasons:

	* Operators influence syntax and possibly semantics.  Using modules
	  we would like to minimise the scope of operator-changes.

	* Using multiple-threads, changing operators in one thread causes
	  read to behave differently in the other thread.

Proposal:

	* Any module has an operator-table.  Directives encountered in the
	  scope of a module are added to the module's local table.

	* Directives outside any module (or explicitly in user) manipulate
	  the global operator table.

To find the  current  definition  of   some  operator,  first  check the
thread's table, then the module-table and finally the global table.

current_op/3 gets difficult.  TBD.

Unfortunately, one atom can  be  at   most  3  operators (prefix, infix,
postfix). The best solution is probably to  define one structure for the
whole thing.
- - - - - - - - - - - - - - - - - - - - - - - - - - - - - - - - - - - - - */

static atom_t	operatorTypeToAtom(int type);

		 /*******************************
		 *	      TYPES		*
		 *******************************/

typedef struct _operator		/* storage in tables */
{ unsigned char	type[3];
  short priority[3];
} operator;

typedef struct _opdef			/* predefined and enumerated */
{ atom_t name;
  short  type;
  short  priority;
} opdef;

#define OP_INHERIT	0

		 /*******************************
		 *	  OPERATOR TABLE	*
		 *******************************/

static void
copyOperatorSymbol(void *name, void **value)
{ operator *op = *value;
  operator *o2 = allocHeapOrHalt(sizeof(*o2));

  *o2 = *op;
  *value = o2;
}


static void
freeOperatorSymbol(void *name, void *value)
{ operator *op = value;

  PL_unregister_atom((atom_t) name);
  freeHeap(op, sizeof(*op));
}


static Table
newOperatorTable(int size)
{ Table t = newHTable(size);

  t->copy_symbol = copyOperatorSymbol;
  t->free_symbol = freeOperatorSymbol;

  return t;
}


		 /*******************************
		 *	DEFINING OPERATORS	*
		 *******************************/

/* - - - - - - - - - - - - - - - - - - - - - - - - - - - - - - - - - - - - -
Define operator in some table.  See   discussion  above for the relevant
tables.
- - - - - - - - - - - - - - - - - - - - - - - - - - - - - - - - - - - - - */

static int
defOperator(Module m, atom_t name, int type, int priority, int force)
{ GET_LD
  operator *op;
  int t = (type & OP_MASK);		/* OP_PREFIX, ... */
  int must_reg = FALSE;

  DEBUG(MSG_OPERATOR, Sdprintf(":- op(%d, %s, %s) in module %s\n",
			       priority,
			       PL_atom_chars(operatorTypeToAtom(type)),
			       PL_atom_chars(name),
			       PL_atom_chars(m->name)));

  assert(t>=OP_PREFIX && t<=OP_POSTFIX);

  if ( !force && !SYSTEM_MODE )
  { if ( name == ATOM_comma ||
	 (name == ATOM_bar && ((t&OP_MASK) != OP_INFIX ||
			       (priority < 1001 && priority != 0))) )
    { GET_LD
      atom_t action = (name == ATOM_comma ? ATOM_modify : ATOM_create);
      term_t t = PL_new_term_ref();

      PL_put_atom(t, name);
      return PL_error(NULL, 0, NULL, ERR_PERMISSION,
		      action, ATOM_operator, t);
    }
  }


  PL_LOCK(L_OP);
  if ( !m->operators )
    m->operators = newOperatorTable(8);

  if ( (op = lookupHTable(m->operators, (void *)name)) )
  { ;
  } else if ( priority < 0 )
  { PL_UNLOCK(L_OP);				/* already inherited: do not change */
    return TRUE;
  } else
  { op = allocHeapOrHalt(sizeof(*op));

    op->priority[OP_PREFIX]  = -1;
    op->priority[OP_INFIX]   = -1;
    op->priority[OP_POSTFIX] = -1;
    op->type[OP_PREFIX]      = OP_INHERIT;
    op->type[OP_INFIX]       = OP_INHERIT;
    op->type[OP_POSTFIX]     = OP_INHERIT;

    must_reg = TRUE;
  }

  op->priority[t] = priority;
  op->type[t]     = (priority >= 0 ? type : OP_INHERIT);
  if ( must_reg )
  { PL_register_atom(name);
    addNewHTable(m->operators, (void *)name, op);
  }
  PL_UNLOCK(L_OP);

  return TRUE;
}


		 /*******************************
		 *	  QUERY OPERATORS	*
		 *******************************/

/* - - - - - - - - - - - - - - - - - - - - - - - - - - - - - - - - - - - - -
Check whether an atom is defined as an   operator  in the context of the
current thread and provided module.
- - - - - - - - - - - - - - - - - - - - - - - - - - - - - - - - - - - - - */

static operator *
visibleOperator(Module m, atom_t name, int kind)
{ GET_LD
  operator *op;
  ListCell c;

  if ( m->operators &&
       (op = lookupHTable(m->operators, (void *)name)) )
  { if ( op->type[kind] != OP_INHERIT )
      return op;
  }
  for(c = m->supers; c; c=c->next)
  { if ( (op = visibleOperator(c->value, name, kind)) )
      return op;
  }

  return NULL;
}


int
currentOperator(Module m, atom_t name, int kind, int *type, int *priority)
{ operator *op;

  assert(kind >= OP_PREFIX && kind <= OP_POSTFIX);

  if ( !m )
    m = MODULE_user;

  if ( (op = visibleOperator(m, name, kind)) )
  { if ( op->priority[kind] > 0 )
    { *type     = op->type[kind];
      *priority = op->priority[kind];

      DEBUG(MSG_OPERATOR,
	    Sdprintf("current_op(%s) --> %s %d (module %s)\n",
		     PL_atom_chars(name),
		     PL_atom_chars(operatorTypeToAtom(*type)),
		     *priority,
		     PL_atom_chars(m->name)));

      succeed;
    }
  }

  fail;
}


/* - - - - - - - - - - - - - - - - - - - - - - - - - - - - - - - - - - - - -
Determine the priority of the atom as   operator ignoring its type. Used
by write/1 to determine whether or not braces are required. If more then
one priority is defined, use the highest.
- - - - - - - - - - - - - - - - - - - - - - - - - - - - - - - - - - - - - */

static int
maxOp(operator *op, int *done, int sofar)
{ int i;

  for(i=0; i<3; i++)
  { if ( !(*done & (1<<i))  && op->type[i] != OP_INHERIT )
    { if ( op->priority[i] > sofar )
	sofar = op->priority[i];
      *done |= (1<<i);
    }
  }

  return sofar;
}


static int
scanPriorityOperator(Module m, atom_t name, int *done, int sofar)
{ GET_LD
  if ( *done != 0x7 )
  { operator *op;

    if ( m->operators && (op = lookupHTable(m->operators, (void *)name)) )
      sofar = maxOp(op, done, sofar);

    if ( *done != 0x7 )
    { ListCell c;

      for(c=m->supers; c; c=c->next)
	sofar = scanPriorityOperator(c->value, name, done, sofar);
    }
  }

  return sofar;
}


int
priorityOperator(Module m, atom_t name)
{ int done = 0;

  if ( !m )
    m = MODULE_user;

  return scanPriorityOperator(m, name, &done, 0);
}

#undef LD
#define LD LOCAL_LD

		 /*******************************
		 *	  PROLOG BINDING	*
		 *******************************/

static int
atomToOperatorType(atom_t atom)
{ if (atom == ATOM_fx)			return OP_FX;
  else if (atom == ATOM_fy)		return OP_FY;
  else if (atom == ATOM_xfx)		return OP_XFX;
  else if (atom == ATOM_xfy)		return OP_XFY;
  else if (atom == ATOM_yfx)		return OP_YFX;
  else if (atom == ATOM_yf)		return OP_YF;
  else if (atom == ATOM_xf)		return OP_XF;

  return 0;
}

static atom_t
operatorTypeToAtom(int type)
{ static const atom_t opnames[] =
  { NULL_ATOM,
    ATOM_fx, ATOM_fy,
    ATOM_xf, ATOM_yf,
    ATOM_xfx, ATOM_xfy, ATOM_yfx
  };

  return opnames[(type>>4)];
}


/* - - - - - - - - - - - - - - - - - - - - - - - - - - - - - - - - - - - - -
Define an operator from Prolog (op/3). The  current version is fully ISO
compliant for all exception cases.
- - - - - - - - - - - - - - - - - - - - - - - - - - - - - - - - - - - - - */

static
PRED_IMPL("op", 3, op, PL_FA_TRANSPARENT|PL_FA_ISO)
{ PRED_LD
  atom_t nm;
  atom_t tp;
  int t;
  int p;
  Module m = MODULE_parse;

  term_t pri = A1;
  term_t type = A2;
  term_t name = A3;

  if ( !PL_strip_module(name, &m, name) )
    return FALSE;
  if ( m == MODULE_system )
  { term_t t = PL_new_term_ref();
    term_t a = PL_new_term_ref();

    PL_put_atom(a, m->name);
    return (PL_cons_functor(t, FUNCTOR_colon2, a, name) &&
	    PL_error(NULL, 0, "system operators are protected",
		     ERR_PERMISSION, ATOM_redefine, ATOM_operator,
		     t));
  }

  if ( !PL_get_atom_ex(type, &tp) )
    fail;
  if ( !PL_get_integer_ex(pri, &p) )
    fail;
  if ( !((p >= 0 && p <= OP_MAXPRIORITY) || (p == -1 && m != MODULE_user)) )
    return PL_error(NULL, 0, NULL, ERR_DOMAIN, ATOM_operator_priority, pri);
  if ( !(t = atomToOperatorType(tp)) )
    return PL_error(NULL, 0, NULL, ERR_DOMAIN, ATOM_operator_specifier, type);

  if ( PL_get_atom(name, &nm) )
  { return defOperator(m, nm, t, p, FALSE);
  } else
  { term_t l = PL_copy_term_ref(name);
    term_t e = PL_new_term_ref();

    while( PL_get_list(l, e, l) )
    { if ( !PL_get_atom(e, &nm) )
	return PL_error(NULL, 0, NULL, ERR_TYPE, ATOM_atom, e);
      if ( !defOperator(m, nm, t, p, FALSE) )
	return FALSE;
    }
    if ( !PL_get_nil(l) )
      return PL_error(NULL, 0, NULL, ERR_TYPE, ATOM_list, l);
  }

  succeed;
}

/* - - - - - - - - - - - - - - - - - - - - - - - - - - - - - - - - - - - - -
current_op is a bit hard with   the distributed operator tables (thread,
module and global). The simplest solution is   probably to create a list
of matching operators and (on backtracking) return the matching ones.
- - - - - - - - - - - - - - - - - - - - - - - - - - - - - - - - - - - - - */

static void
addOpToBuffer(Buffer b, atom_t name, int type, int priority)
{ opdef *op = baseBuffer(b, opdef);
  int mx    = (int)entriesBuffer(b, opdef);
  int i;
  opdef new;

  for(i = 0; i<mx; op++, i++)
  { if ( op->name == name && (op->type&OP_MASK) == (type&OP_MASK) )
      return;				/* got this one already */
  }

  new.name = name;
  new.type = type;
  new.priority = priority;
  addBuffer(b, new, opdef);
}


static void
addOpsFromTable(Table t, atom_t name, int priority, int type, Buffer b)
{ TableEnum e = newTableEnum(t);
  atom_t nm;
  operator *op;

  while( advanceTableEnum(e, (void**)&nm, (void**)&op) )
  { if ( nm == name || name == NULL_ATOM )
    { if ( type )
      { int kind = type&OP_MASK;

	assert(kind >= OP_PREFIX && kind <= OP_POSTFIX);

	if ( op->priority[kind] < 0 ||
	     (op->type[kind]&OP_MASK) != (type&OP_MASK) )
	  continue;

	if ( !priority ||
	     op->priority[kind] == priority ||
	     op->priority[kind] == 0 )
	  addOpToBuffer(b, nm, op->type[kind], op->priority[kind]);
      } else
      { int kind;

	for(kind = OP_PREFIX; kind <= OP_POSTFIX; kind++)
	{ if ( op->priority[kind] < 0 )
	    continue;

	  if ( !priority ||
	     op->priority[kind] == priority ||
	     op->priority[kind] == 0 )
	    addOpToBuffer(b, nm, op->type[kind], op->priority[kind]);
	}
      }
    }
  }

  freeTableEnum(e);
}


static void
scanVisibleOperators(Module m, atom_t name, int priority, int type, Buffer b,
		     int inherit)
{ if ( m->operators )
    addOpsFromTable(m->operators, name, priority, type, b);

  if ( inherit )
  { ListCell c;

    for(c=m->supers; c; c=c->next)
      scanVisibleOperators(c->value, name, priority, type, b, inherit);
  }
}


typedef struct
{ buffer buffer;
  int    index;
} op_enum;


static word
current_op(Module m, int inherit,
	   term_t prec, term_t type, term_t name,
	   control_t h ARG_LD)
{ op_enum *e;
  Buffer b;
  int mx;
  opdef *match;
  fid_t fid;

  switch( ForeignControl(h) )
  { case FRG_FIRST_CALL:
    { atom_t a, nm;			/* NULL_ATOM: any name */
      int p;				/* 0: any priority */
      int t;				/* 0: any type */

      if ( PL_is_variable(name) )
	nm = NULL_ATOM;
      else if ( !PL_get_atom_ex(name, &nm) )
	return FALSE;

      if ( PL_is_variable(prec) )
      { p = 0;
      } else if ( PL_get_integer_ex(prec, &p) )
      { if ( !(p > 0 && p <= 1200) )
	  return PL_domain_error("operator_priority", prec);
      } else
      { return FALSE;
      }

      if ( PL_is_variable(type) )
	t = 0;
      else if ( PL_get_atom_ex(type, &a) )
      { if ( !(t = atomToOperatorType(a)) )
	  return PL_error(NULL, 0, NULL, ERR_DOMAIN,
			  ATOM_operator_specifier, type);
      } else
	return FALSE;

      e = allocHeapOrHalt(sizeof(*e));
      b = &e->buffer;
      initBuffer(b);
      e->index = 0;

      scanVisibleOperators(m, nm, p, t, b, inherit);
      DEBUG(MSG_OPERATOR,
	    if ( nm ) Sdprintf("Scanned for %s in %s: %d hits\n",
			       PL_atom_chars(nm),
			       PL_atom_chars(m->name),
			       (int)entriesBuffer(b, opdef)));
      break;
    }
    case FRG_REDO:
    { e = ForeignContextPtr(h);
      b = &e->buffer;
      break;
    }
    case FRG_CUTTED:
    { e = ForeignContextPtr(h);

      if ( e )
      { discardBuffer(&e->buffer);
	freeHeap(e, sizeof(*e));
      }

      succeed;
    }
    default:
      assert(0);
      fail;				/*NOTREACHED*/
  }

  fid = PL_open_foreign_frame();
  mx = (int)entriesBuffer(b, opdef);
  match = baseBuffer(b, opdef) + e->index;
  for(; e->index++<mx; match++)
  { if ( match->priority == 0 )		/* canceled operator */
      continue;

    if ( PL_unify_atom(name, match->name) &&
	 PL_unify_integer(prec, match->priority) &&
	 PL_unify_atom(type, operatorTypeToAtom(match->type)) )
    { if ( e->index == mx )
      { discardBuffer(&e->buffer);
        freeHeap(e, sizeof(*e));
	return TRUE;
      }
      ForeignRedoPtr(e);
    }

    PL_rewind_foreign_frame(fid);
  }

  discardBuffer(&e->buffer);
  freeHeap(e, sizeof(*e));

  fail;
}

static int
get_op_module(term_t a3, term_t name, Module *m ARG_LD)
{ atom_t mname = 0;
  Word p;

  if ( !(p=stripModuleName(valTermRef(a3), &mname PASS_LD)) )
    return FALSE;
  *valTermRef(name) = linkVal(p);

<<<<<<< HEAD
  if ( mname && !(*m=isCurrentModule(mname)) )
    *m = MODULE_user;
=======
  if ( *m && (*m)->name == mname )
    return TRUE;
  if ( mname && !(*m=acquireModule(mname)) )
  { DEBUG(MSG_OPERATOR, Sdprintf("Could not acquire module %s\n",
				 PL_atom_chars(mname)));
    *m = MODULE_user;
  }
>>>>>>> 88812e34

  return TRUE;
}


static
PRED_IMPL("current_op", 3, current_op,
	  PL_FA_NONDETERMINISTIC|PL_FA_TRANSPARENT|PL_FA_ISO)
{ PRED_LD
<<<<<<< HEAD
  Module m = MODULE_parse;
  term_t name = A3;
=======
  Module mp = MODULE_parse;
  Module m  = mp;
  term_t name = A3;
  word rc;
>>>>>>> 88812e34

  if ( CTX_CNTRL != FRG_CUTTED )
  { if ( !(name = PL_new_term_ref()) ||
	 !get_op_module(A3, name, &m PASS_LD) )
      return FALSE;
  }

<<<<<<< HEAD
  return current_op(m, TRUE, A1, A2, name, PL__ctx PASS_LD);
=======
  rc = current_op(m, TRUE, A1, A2, name, PL__ctx PASS_LD);
  if ( m != mp )
    releaseModule(m);

  return rc;
>>>>>>> 88812e34
}

/** '$local_op'(?Precedence, ?Type, ?Name) is nondet.

Same as curent_op/3, but  only  operators   defined  at  the  module are
reported and not the operators that  are   inherited.  This  is used for
additional  reflexive  capabilities,   such    as   save_operators/1  in
library(qsave).
*/

static
PRED_IMPL("$local_op", 3, local_op, PL_FA_NONDETERMINISTIC|PL_FA_TRANSPARENT)
{ PRED_LD
  Module m = MODULE_user;
  term_t name = A3;

  if ( CTX_CNTRL != FRG_CUTTED )
  { if ( !(name = PL_new_term_ref()) ||
	 !get_op_module(A3, name, &m PASS_LD) )
      return FALSE;
  }

  return current_op(m, FALSE, A1, A2, name, PL__ctx PASS_LD);
}


		 /*******************************
		 *     INITIALISE OPERATORS	*
		 *******************************/

#define OP(a, t, p) { a, t, p }

static const opdef operators[] = {
  OP(ATOM_star,			 OP_YFX, 400),	/* * */
  OP(ATOM_plus,			 OP_FY,	 200),	/* + */
  OP(ATOM_plus,			 OP_YFX, 500),
  OP(ATOM_comma,		 OP_XFY, 1000),	/* , */
  OP(ATOM_minus,		 OP_FY,	 200),	/* - */
  OP(ATOM_minus,		 OP_YFX, 500),
  OP(ATOM_grammar,		 OP_XFX, 1200),	/* --> */
  OP(ATOM_ifthen,		 OP_XFY, 1050),	/* -> */
  OP(ATOM_softcut,		 OP_XFY, 1050),	/* *-> */
  OP(ATOM_divide,		 OP_YFX, 400),	/* / */
  OP(ATOM_gdiv,			 OP_YFX, 400),	/* // */
  OP(ATOM_div,			 OP_YFX, 400),	/* div */
  OP(ATOM_rdiv,			 OP_YFX, 400),	/* rdiv */
  OP(ATOM_and,			 OP_YFX, 500),	/* /\ */
  OP(ATOM_colon,		 OP_XFY, 600),	/* : */
  OP(ATOM_prove,		 OP_FX,	 1200),	/* :- */
  OP(ATOM_prove,		 OP_XFX, 1200),
  OP(ATOM_semicolon,		 OP_XFY, 1100),	/* ; */
  OP(ATOM_bar,			 OP_XFY, 1105),	/* | */
  OP(ATOM_smaller,		 OP_XFX, 700),	/* < */
  OP(ATOM_lshift,		 OP_YFX, 400),	/* << */
  OP(ATOM_equals,		 OP_XFX, 700),	/* = */
  OP(ATOM_univ,			 OP_XFX, 700),	/* =.. */
  OP(ATOM_ar_equals,		 OP_XFX, 700),	/* =:= */
  OP(ATOM_smaller_equal,	 OP_XFX, 700),	/* =< */
  OP(ATOM_larger_equal,		 OP_XFX, 700),	/* >= */
  OP(ATOM_strict_equal,		 OP_XFX, 700),	/* == */
  OP(ATOM_ar_not_equal,		 OP_XFX, 700),	/* =\= */
  OP(ATOM_dict_punify,		 OP_XFX, 700),	/* >:< */
  OP(ATOM_dict_select,		 OP_XFX, 700),	/* :< */
  OP(ATOM_larger,		 OP_XFX, 700),	/* > */
  OP(ATOM_rshift,		 OP_YFX, 400),	/* >> */
  OP(ATOM_query,		 OP_FX,	 1200),	/* ?- */
  OP(ATOM_at_smaller,		 OP_XFX, 700),	/* @< */
  OP(ATOM_at_smaller_eq,	 OP_XFX, 700),	/* @=< */
  OP(ATOM_at_larger,		 OP_XFX, 700),	/* @> */
  OP(ATOM_at_larger_eq,		 OP_XFX, 700),	/* @>= */
  OP(ATOM_backslash,		 OP_FY,	 200),	/* \ */
  OP(ATOM_not_provable,		 OP_FY,	 900),	/* \+ */
  OP(ATOM_bitor,		 OP_YFX, 500),	/* \/ */
  OP(ATOM_not_equals,		 OP_XFX, 700),	/* \= */
  OP(ATOM_not_strict_equal,	 OP_XFX, 700),	/* \== */
  OP(ATOM_at_equals,		 OP_XFX, 700),	/* =@= */
  OP(ATOM_at_not_equals,	 OP_XFX, 700),	/* \=@= */
  OP(ATOM_hat,			 OP_XFY, 200),	/* ^ */
  OP(ATOM_doublestar,		 OP_XFX, 200),	/* ** */
  OP(ATOM_discontiguous,	 OP_FX,	 1150),	/* discontiguous */
  OP(ATOM_dynamic,		 OP_FX,	 1150),	/* dynamic */
  OP(ATOM_volatile,		 OP_FX,	 1150),	/* volatile */
  OP(ATOM_thread_local,		 OP_FX,	 1150),	/* thread_local */
  OP(ATOM_initialization,	 OP_FX,	 1150),	/* initialization */
  OP(ATOM_thread_initialization, OP_FX,	 1150),	/* thread_initialization */
  OP(ATOM_is,			 OP_XFX, 700),	/* is */
  OP(ATOM_as,			 OP_XFX, 700),	/* as */
  OP(ATOM_mod,			 OP_YFX, 400),	/* mod */
  OP(ATOM_rem,			 OP_YFX, 400),	/* rem */
  OP(ATOM_module_transparent,	 OP_FX,	 1150),	/* module_transparent */
  OP(ATOM_multifile,		 OP_FX,	 1150),	/* multifile */
  OP(ATOM_meta_predicate,	 OP_FX,	 1150),	/* meta_predicate */
  OP(ATOM_public,		 OP_FX,	 1150),	/* public */
  OP(ATOM_table,		 OP_FX,	 1150),	/* table */
  OP(ATOM_xor,			 OP_YFX, 400),	/* xor */

  OP(NULL_ATOM,			 0,	 0)
};


void
initOperators(void)
{ const opdef *op;

  MODULE_system->operators = newOperatorTable(32);

  for( op = operators; op->name; op++ )
    defOperator(MODULE_system, op->name, op->type, op->priority, TRUE);

  if ( !GD->options.traditional )
  { defOperator(MODULE_system, PL_new_atom("."), OP_YFX, 100, TRUE);
    defOperator(MODULE_system, ATOM_colon_eq,    OP_XFX, 800, TRUE);
  }
}


		 /*******************************
		 *      PUBLISH PREDICATES	*
		 *******************************/

BeginPredDefs(op)
  PRED_DEF("op", 3, op, PL_FA_TRANSPARENT|PL_FA_ISO)
  PRED_DEF("current_op", 3, current_op, PL_FA_NONDETERMINISTIC|PL_FA_TRANSPARENT|PL_FA_ISO)
  PRED_DEF("$local_op", 3, local_op, PL_FA_NONDETERMINISTIC|PL_FA_TRANSPARENT)
EndPredDefs<|MERGE_RESOLUTION|>--- conflicted
+++ resolved
@@ -587,10 +587,6 @@
     return FALSE;
   *valTermRef(name) = linkVal(p);
 
-<<<<<<< HEAD
-  if ( mname && !(*m=isCurrentModule(mname)) )
-    *m = MODULE_user;
-=======
   if ( *m && (*m)->name == mname )
     return TRUE;
   if ( mname && !(*m=acquireModule(mname)) )
@@ -598,7 +594,6 @@
 				 PL_atom_chars(mname)));
     *m = MODULE_user;
   }
->>>>>>> 88812e34
 
   return TRUE;
 }
@@ -608,15 +603,10 @@
 PRED_IMPL("current_op", 3, current_op,
 	  PL_FA_NONDETERMINISTIC|PL_FA_TRANSPARENT|PL_FA_ISO)
 { PRED_LD
-<<<<<<< HEAD
-  Module m = MODULE_parse;
-  term_t name = A3;
-=======
   Module mp = MODULE_parse;
   Module m  = mp;
   term_t name = A3;
   word rc;
->>>>>>> 88812e34
 
   if ( CTX_CNTRL != FRG_CUTTED )
   { if ( !(name = PL_new_term_ref()) ||
@@ -624,15 +614,11 @@
       return FALSE;
   }
 
-<<<<<<< HEAD
-  return current_op(m, TRUE, A1, A2, name, PL__ctx PASS_LD);
-=======
   rc = current_op(m, TRUE, A1, A2, name, PL__ctx PASS_LD);
   if ( m != mp )
     releaseModule(m);
 
   return rc;
->>>>>>> 88812e34
 }
 
 /** '$local_op'(?Precedence, ?Type, ?Name) is nondet.
