/*  Part of SWI-Prolog

    Author:        Jan Wielemaker
    E-mail:        J.Wielemaker@vu.nl
    WWW:           http://www.swi-prolog.org
    Copyright (c)  1985-2017, University of Amsterdam
                              VU University Amsterdam
    All rights reserved.

    Redistribution and use in source and binary forms, with or without
    modification, are permitted provided that the following conditions
    are met:

    1. Redistributions of source code must retain the above copyright
       notice, this list of conditions and the following disclaimer.

    2. Redistributions in binary form must reproduce the above copyright
       notice, this list of conditions and the following disclaimer in
       the documentation and/or other materials provided with the
       distribution.

    THIS SOFTWARE IS PROVIDED BY THE COPYRIGHT HOLDERS AND CONTRIBUTORS
    "AS IS" AND ANY EXPRESS OR IMPLIED WARRANTIES, INCLUDING, BUT NOT
    LIMITED TO, THE IMPLIED WARRANTIES OF MERCHANTABILITY AND FITNESS
    FOR A PARTICULAR PURPOSE ARE DISCLAIMED. IN NO EVENT SHALL THE
    COPYRIGHT OWNER OR CONTRIBUTORS BE LIABLE FOR ANY DIRECT, INDIRECT,
    INCIDENTAL, SPECIAL, EXEMPLARY, OR CONSEQUENTIAL DAMAGES (INCLUDING,
    BUT NOT LIMITED TO, PROCUREMENT OF SUBSTITUTE GOODS OR SERVICES;
    LOSS OF USE, DATA, OR PROFITS; OR BUSINESS INTERRUPTION) HOWEVER
    CAUSED AND ON ANY THEORY OF LIABILITY, WHETHER IN CONTRACT, STRICT
    LIABILITY, OR TORT (INCLUDING NEGLIGENCE OR OTHERWISE) ARISING IN
    ANY WAY OUT OF THE USE OF THIS SOFTWARE, EVEN IF ADVISED OF THE
    POSSIBILITY OF SUCH DAMAGE.
*/

/*#define O_DEBUG 1*/

#define GLOBAL SO_LOCAL			/* allocate global variables here */
#include "pl-incl.h"
#include "os/pl-cstack.h"
#include "pl-dbref.h"
#include "pl-trie.h"
#include "pl-tabling.h"
#include <sys/stat.h>
#ifdef HAVE_UNISTD_H
#include <unistd.h>
#endif
#include <errno.h>

#undef max
#define max(a,b) ((a) > (b) ? (a) : (b))

#undef K
#undef MB
#define K * 1024
#define MB * (1024L * 1024L)

/* - - - - - - - - - - - - - - - - - - - - - - - - - - - - - - - - - - - - -
This module initialises the system and defines the global variables.  It
also holds the code  for  dynamically  expanding  stacks  based  on  MMU
access.   Finally  it holds the code to handle signals transparently for
foreign language code or packages with which Prolog was linked together.
- - - - - - - - - - - - - - - - - - - - - - - - - - - - - - - - - - - - - */

static int allocStacks(void);
static void initSignals(void);
static void gcPolicy(Stack s, int policy);

int
setupProlog(void)
{ GET_LD
  DEBUG(1, Sdprintf("Starting Heap Initialisation\n"));

#ifdef O_LOGICAL_UPDATE
  next_global_generation();
#endif

  LD->critical = 0;
  LD->magic = LD_MAGIC;
  LD->signal.pending[0] = 0;
  LD->signal.pending[1] = 0;
  LD->statistics.start_time = WallTime();

  startCritical;
  DEBUG(1, Sdprintf("wam_table ...\n"));
  initWamTable();
  DEBUG(1, Sdprintf("character types ...\n"));
  initCharTypes();
  DEBUG(1, Sdprintf("foreign predicates ...\n"));
  initForeign();
  DEBUG(1, Sdprintf("Prolog Signal Handling ...\n"));
  initSignals();
  DEBUG(1, Sdprintf("Stacks ...\n"));
  if ( !initPrologStacks(GD->options.stackLimit) )
    outOfCore();
  GD->combined_stack.name	 = "stack";
  GD->combined_stack.gc		 = TRUE;
  GD->combined_stack.overflow_id = STACK_OVERFLOW;

  initPrologLocalData(PASS_LD1);
  LD->tabling.node_pool.limit = GD->options.tableSpace;

  DEBUG(1, Sdprintf("Atoms ...\n"));
  initAtoms();
  DEBUG(1, Sdprintf("Features ...\n"));
  initPrologFlags();
  DEBUG(1, Sdprintf("Functors ...\n"));
  initFunctors();
  DEBUG(1, Sdprintf("Modules ...\n"));
  initModules();
					/* initModules may be called before */
					/* LD is present in the MT version */
  LD->modules.typein = MODULE_user;
  LD->modules.source = MODULE_user;
  DEBUG(1, Sdprintf("Records ...\n"));
  initDBRef();
  initRecords();
  DEBUG(1, Sdprintf("Tries ...\n"));
  initTries();
  DEBUG(1, Sdprintf("Flags ...\n"));
  initFlags();
  DEBUG(1, Sdprintf("Foreign Predicates ...\n"));
  initBuildIns();
  DEBUG(1, Sdprintf("Operators ...\n"));
  initOperators();
  DEBUG(1, Sdprintf("GMP ...\n"));
  initGMP();
  DEBUG(1, Sdprintf("Arithmetic ...\n"));
  initArith();
  DEBUG(1, Sdprintf("Tracer ...\n"));
  initTracer();
  debugstatus.styleCheck = SINGLETON_CHECK;
  DEBUG(1, Sdprintf("IO ...\n"));
  initIO();
  initCharConversion();
#ifdef O_LOCALE
  initLocale();
#endif
  GD->io_initialised = TRUE;
  GD->clauses.cgc_space_factor  = 8;
  GD->clauses.cgc_stack_factor  = 0.03;
  GD->clauses.cgc_clause_factor = 1.0;

  if ( !endCritical )
    return FALSE;

  DEBUG(1, Sdprintf("Heap Initialised\n"));
  return TRUE;
}


void
initPrologLocalData(ARG1_LD)
{
#ifdef O_LIMIT_DEPTH
  depth_limit   = DEPTH_NO_LIMIT;
#endif
#ifdef O_INFERENCE_LIMIT
  LD->inference_limit.limit = INFERENCE_NO_LIMIT;
#endif

  LD->break_level = -1;
  LD->prolog_flag.write_attributes = PL_WRT_ATTVAR_IGNORE;

#ifdef O_PLMT
  simpleMutexInit(&LD->thread.scan_lock);
#endif

  updateAlerted(LD);
}



/* - - - - - - - - - - - - - - - - - - - - - - - - - - - - - - - - - - - - -
			   SIGNAL HANDLING

SWI-Prolog catches a number of signals:

  - SIGINT is caught to allow the user to interrupt normal execution.
  - SIGUSR2 is caught using an empty handler to break blocking system
    calls and allow handling of Prolog signals from them.
  - SIGTERM, SIGABRT and SIGQUIT are caught to cleanup before killing
    the process again using the same signal.
  - SIGSEGV, SIGILL, SIGBUS, SIGFPE and SIGSYS are caught by
    os/pl-cstack.c to print a backtrace and exit.
  - SIGHUP is caught and causes the process to exit with status 2 after
    cleanup.

If the system is started using --nosignals, only SIGUSR2 is modified.

Note that library(time) uses SIGUSR1.

Code in SWI-Prolog should  call  PL_signal()  rather  than  signal()  to
install  signal  handlers.  SWI-Prolog assumes the handler function is a
void function.  On some systems this gives  some  compiler  warnings  as
they  define  signal handlers to be int functions.  This should be fixed
some day.
- - - - - - - - - - - - - - - - - - - - - - - - - - - - - - - - - - - - - */

#define PLSIG_PREPARED 0x00010000	/* signal is prepared */

/* - - - - - - - - - - - - - - - - - - - - - - - - - - - - - - - - - - - - -
Define the signals and  their  properties.   This  could  be  nicer, but
different systems provide different signals, and   above all, MS systems
provide very few.
- - - - - - - - - - - - - - - - - - - - - - - - - - - - - - - - - - - - - */

static struct signame
{ int	      sig;
  const char *name;
  int	      flags;
} signames[] =
{
#ifdef HAVE_SIGNAL
#ifdef SIGHUP
  { SIGHUP,	"hup",    0},
#endif
  { SIGINT,	"int",    0},
#ifdef SIGQUIT
  { SIGQUIT,	"quit",   0},
#endif
  { SIGILL,	"ill",    0},
  { SIGABRT,	"abrt",   0},
  { SIGFPE,	"fpe",    PLSIG_THROW},
#ifdef SIGKILL
  { SIGKILL,	"kill",   0},
#endif
  { SIGSEGV,	"segv",   0},
#ifdef SIGPIPE
  { SIGPIPE,	"pipe",   0},
#endif
#ifdef SIGALRM
  { SIGALRM,	"alrm",   PLSIG_THROW},
#endif
  { SIGTERM,	"term",   0},
#ifdef SIGUSR1
  { SIGUSR1,	"usr1",   0},
#endif
#ifdef SIGUSR2
  { SIGUSR2,	"usr2",   0},
#endif
#ifdef SIGCHLD
  { SIGCHLD,	"chld",   0},
#endif
#ifdef SIGCONT
  { SIGCONT,	"cont",   0},
#endif
#ifdef SIGSTOP
  { SIGSTOP,	"stop",   0},
#endif
#ifdef SIGTSTP
  { SIGTSTP,	"tstp",   0},
#endif
#ifdef SIGTTIN
  { SIGTTIN,	"ttin",   0},
#endif
#ifdef SIGTTOU
  { SIGTTOU,	"ttou",   0},
#endif
#ifdef SIGTRAP
  { SIGTRAP,	"trap",   0},
#endif
#ifdef SIGBUS
  { SIGBUS,	"bus",    0},
#endif
#ifdef SIGSTKFLT
  { SIGSTKFLT,	"stkflt", 0},
#endif
#ifdef SIGURG
  { SIGURG,	"urg",    0},
#endif
#ifdef SIGIO
  { SIGIO,	"io",     0},
#endif
#ifdef SIGPOLL
  { SIGPOLL,	"poll",   0},
#endif
#ifdef SIGXCPU
  { SIGXCPU,	"xcpu",   PLSIG_THROW},
#endif
#ifdef SIGXFSZ
  { SIGXFSZ,	"xfsz",   PLSIG_THROW},
#endif
#ifdef SIGVTALRM
  { SIGVTALRM,	"vtalrm", PLSIG_THROW},
#endif
#ifdef SIGPROF
  { SIGPROF,	"prof",   0},
#endif
#ifdef SIGPWR
  { SIGPWR,	"pwr",    0},
#endif
#endif /*HAVE_SIGNAL*/

/* The signals below here are recorded as Prolog interrupts, but
   not supported by OS signals.  They start at offset 32.
*/

#ifdef SIG_ATOM_GC
  { SIG_ATOM_GC,       "prolog:atom_gc",       0 },
#endif
  { SIG_GC,	       "prolog:gc",	       0 },
#ifdef SIG_THREAD_SIGNAL
  { SIG_THREAD_SIGNAL, "prolog:thread_signal", 0 },
#endif
  { SIG_CLAUSE_GC,     "prolog:clause_gc",     0 },
  { SIG_PLABORT,       "prolog:abort",         0 },

  { -1,		NULL,     0}
};

const char *
signal_name(int sig)
{ struct signame *sn = signames;

  for( ; sn->name; sn++ )
  { if ( sn->sig == sig )
      return sn->name;
  }

  return "unknown";
}


static int
signal_index(const char *name)
{ struct signame *sn = signames;
  char tmp[12];

  if ( strncmp(name, "SIG", 3) == 0 && strlen(name) < 12 )
  { strcpy(tmp, name+3);
    strlwr(tmp);
    name = tmp;
  }

  for( ; sn->name; sn++ )
  { if ( streq(sn->name, name) )
      return sn->sig;
  }

  return -1;
}


int
PL_get_signum_ex(term_t sig, int *n)
{ GET_LD
  char *s;
  int i = -1;

  if ( PL_get_integer(sig, &i) )
  {
  } else if ( PL_get_chars(sig, &s, CVT_ATOM) )
  { i = signal_index(s);
  } else
  { return PL_error(NULL, 0, NULL, ERR_TYPE, ATOM_signal, sig);
  }

  if ( i > 0 && i < 32 )		/* where to get these? */
  { *n = i;
    return TRUE;
  }

  return PL_error(NULL, 0, NULL, ERR_DOMAIN, ATOM_signal, sig);
}



/* - - - - - - - - - - - - - - - - - - - - - - - - - - - - - - - - - - - - -
SWI-Prolog main signal handler. Any  signal   arrives  here first, after
which it is dispatched to the real handler.   The task of the handler is
to ensure it is safe to start a query.

There are a few possible problems:

	* The system is writing the body-arguments from the next clause.
	In this case it is working above `lTop'.  So we raise this to the
	maximum offset.

	* The system is performing a garbage collection.  We should block
	signals while in garbage-collection and non-blockable signals should
	raise a fatal error.

	* The system is in a `critical section'.  These are insufficiently
	flagged at the moment.

The sync-argument is TRUE  when   called  from  PL_handle_signals(), and
FALSE otherwise.  It is used to delay signals marked with PLSIG_SYNC.

If we are running in the MT environment, we may get signals from threads
not having a Prolog engine. If there is a registered handler we call it.
This  also  deals  with  Control-C  in  Windows  console  apps,  calling
interruptHandler() in pl-trace.c which in   turn re-routes the interrupt
to the main thread.
- - - - - - - - - - - - - - - - - - - - - - - - - - - - - - - - - - - - - */

#undef LD
#define LD LOCAL_LD

static int
is_fatal_signal(int sig)
{ switch(sig)
  {
#ifdef SIGFPE
    case SIGFPE:
#endif
#ifdef SIGSEGV
    case SIGSEGV:
#if defined(SIGBUS) && SIGBUS != SIGSEGV
    case SIGBUS:
#endif
#endif
#ifdef SIGILL
    case SIGILL:
#endif
#ifdef SIGSYS
    case SIGSYS:
#endif
      return TRUE;
  }

  return FALSE;
}


void
dispatch_signal(int sig, int sync)
{ GET_LD
  SigHandler sh = &GD->signals.handlers[sig-1];
  fid_t fid;
  term_t lTopSave;
  int saved_current_signal;
  int saved_sync;

#ifdef O_PLMT
  if ( !LD )
  { if ( sh->handler )
      (*sh->handler)(sig);

    return;				/* what else?? */
  }

  DEBUG(MSG_SIGNAL,
	{ const pl_wchar_t *name = L"";
	  int tid = LD->thread.info->pl_tid;
	  atom_t alias;

	  if ( PL_get_thread_alias(tid, &alias) )
	    name = PL_atom_wchars(alias, NULL);
	  Sdprintf("Got signal %d in thread %d (%Ws) %s\n",
		   sig, tid, name,
		   sync ? " (sync)" : " (async)");
	});
#else
  DEBUG(MSG_SIGNAL,
	Sdprintf("Got signal %d %s\n",
		 sig, sync ? " (sync)" : " (async)"));
#endif

  if ( true(sh, PLSIG_NOFRAME) && sh->handler )
  { (*sh->handler)(sig);
    return;
  }

  lTopSave = consTermRef(lTop);
  saved_current_signal = LD->signal.current;
  saved_sync = LD->signal.is_sync;

  if ( is_fatal_signal(sig) && sig == LD->signal.current )
    sysError("Recursively received fatal signal %d", sig);

  if ( gc_status.active && sig < SIG_PROLOG_OFFSET )
  { fatalError("Received signal %d (%s) while in %ld-th garbage collection",
	       sig, signal_name(sig), gc_status.collections);
  }

  if ( (LD->critical || (true(sh, PLSIG_SYNC) && !sync)) &&
       !is_fatal_signal(sig) )
  { PL_raise(sig);			/* wait for better times! */
    return;
  }

  if ( !(fid = PL_open_signal_foreign_frame(sync)) )
  { if ( is_fatal_signal(sig) )
      sigCrashHandler(sig);		/* should not return */
    PL_raise(sig);			/* no space; wait */
    return;
  }

  if ( !sync )
    blockGC(0 PASS_LD);
  LD->signal.current = sig;
  LD->signal.is_sync = sync;

  DEBUG(MSG_SIGNAL,
	Sdprintf("Handling signal %d, pred = %p, handler = %p\n",
		 sig, sh->predicate, sh->handler));

  if ( sh->predicate )
  { term_t sigterm = PL_new_term_ref();
    qid_t qid;
#ifdef O_LIMIT_DEPTH
    uintptr_t olimit = depth_limit;
    depth_limit = DEPTH_NO_LIMIT;
#endif

    PL_put_atom_chars(sigterm, signal_name(sig));
    qid = PL_open_query(NULL,
			PL_Q_PASS_EXCEPTION,
			sh->predicate,
			sigterm);
    if ( PL_next_solution(qid) ) {};		/* cannot ignore return */
    PL_cut_query(qid);
#ifdef O_LIMIT_DEPTH
    depth_limit = olimit;
#endif
  } else if ( true(sh, PLSIG_THROW) )
  { char *predname;
    int  arity;

    if ( environment_frame )
    { predname = stringAtom(environment_frame->predicate->functor->name);
      arity    = environment_frame->predicate->functor->arity;
    } else
    { predname = NULL;
      arity    = 0;
    }

    PL_error(predname, arity, NULL, ERR_SIGNALLED, sig, signal_name(sig));
  } else if ( sh->handler )
  {
#ifdef O_LIMIT_DEPTH
    uintptr_t olimit = depth_limit;
    depth_limit = DEPTH_NO_LIMIT;
#endif
    (*sh->handler)(sig);
#ifdef O_LIMIT_DEPTH
    depth_limit = olimit;
#endif

    DEBUG(MSG_SIGNAL,
	  Sdprintf("Handler %p finished (pending=0x%x,0x%x)\n",
		   sh->handler, LD->signal.pending[0], LD->signal.pending[1]));

    if ( exception_term && !sync )	/* handler: PL_raise_exception() */
      fatalError("Async exception handler for signal %s (%d) raised "
		 "an exception", signal_name(sig), sig);
  }

  LD->signal.current = saved_current_signal;
  LD->signal.is_sync = saved_sync;
  if ( sync || exception_term )
    PL_close_foreign_frame(fid);
  else
    PL_discard_foreign_frame(fid);
  lTop = (LocalFrame)valTermRef(lTopSave);

  if ( !sync )
    unblockGC(0 PASS_LD);

					/* we cannot return.  First try */
					/* longjmp.  If that fails, crash */
  if ( is_fatal_signal(sig) )
  { if ( exception_term )
    { PL_rethrow();
      sigCrashHandler(sig);
    }
    exit(4);
  }
}


static void
pl_signal_handler(int sig)
{ dispatch_signal(sig, FALSE);
}

#ifndef SA_RESTART
#define SA_RESTART 0
#endif

handler_t
set_sighandler(int sig, handler_t func)
{
#ifdef HAVE_SIGACTION
  struct sigaction old;
  struct sigaction new;

  memset(&new, 0, sizeof(new));	/* deal with other fields */
  new.sa_handler = func;
/*new.sa_flags   = SA_RESTART;  all blocking functions are restarted */

  if ( sigaction(sig, &new, &old) == 0 )
    return old.sa_handler;
  else
    return SIG_DFL;
#elif defined(HAVE_SIGNAL)
#ifdef __WINDOWS__
  switch( sig )				/* Current Windows versions crash */
  { case SIGABRT:			/* when given a non-supported value */
    case SIGFPE:
    case SIGILL:
    case SIGINT:
    case SIGSEGV:
    case SIGTERM:
      break;
    default:
      return SIG_IGN;
  }
#endif /*__WINDOWS__*/
  return signal(sig, func);
#else
  return NULL;
#endif
}

static SigHandler
prepareSignal(int sig)
{ SigHandler sh = &GD->signals.handlers[sig-1];

  if ( false(sh, PLSIG_PREPARED) )
  { set(sh, PLSIG_PREPARED);
    if ( sig < SIG_PROLOG_OFFSET )
      sh->saved_handler = set_sighandler(sig, pl_signal_handler);
  }

  return sh;
}


static void
unprepareSignal(int sig)
{ SigHandler sh = &GD->signals.handlers[sig-1];

  if ( true(sh, PLSIG_PREPARED) )
  { if ( sig < SIG_PROLOG_OFFSET )
      set_sighandler(sig, sh->saved_handler);
    sh->flags         = 0;
    sh->handler       = NULL;
    sh->predicate     = NULL;
    sh->saved_handler = NULL;
  }
}


#ifdef SIGHUP
static void
hupHandler(int sig)
{ (void)sig;

  PL_halt(2);
}
#endif


#ifdef HAVE_SIGNAL
/* terminate_handler() is called on termination signals like SIGTERM.
   It runs hooks registered using PL_exit_hook() and then kills itself.
   The hooks are called with the exit status `3`.
*/

static void
terminate_handler(int sig)
{ signal(sig, SIG_DFL);

  run_on_halt(&GD->os.exit_hooks, 3);

#if defined(HAVE_KILL) && defined(HAVE_GETPID)
  kill(getpid(), sig);
#else
  exit(3);
#endif
}

static void
initTerminationSignals(void)
{
#ifdef SIGTERM
  PL_signal(SIGTERM, terminate_handler);
#endif
#ifdef SIGABRT
  PL_signal(SIGABRT, terminate_handler);
#endif
#ifdef SIGQUIT
  PL_signal(SIGQUIT, terminate_handler);
#endif
}
#endif /*HAVE_SIGNAL*/

static void
agc_handler(int sig)
{ GET_LD
  (void)sig;

  if ( GD->statistics.atoms >= GD->atoms.non_garbage + GD->atoms.margin &&
       !gc_status.blocked )
    pl_garbage_collect_atoms();
}


static void
gc_handler(int sig)
{ (void)sig;

  garbageCollect();
}


static void
cgc_handler(int sig)
{ (void)sig;

  pl_garbage_collect_clauses();
}


static void
abort_handler(int sig)
{ (void)sig;

  abortProlog();
}


/* - - - - - - - - - - - - - - - - - - - - - - - - - - - - - - - - - - - - -
The idea behind alert_handler() is to  make blocking system calls return
with EINTR and thus make them interruptable for thread-signals.
- - - - - - - - - - - - - - - - - - - - - - - - - - - - - - - - - - - - - */

#ifdef SIG_ALERT
static void
alert_handler(int sig)
{ SigHandler sh = &GD->signals.handlers[sig-1];

  if ( sh->saved_handler &&
       sh->saved_handler != SIG_IGN &&
       sh->saved_handler != SIG_DFL )
    (*sh->saved_handler)(sig);
}
#endif


static void
initSignals(void)
{ GET_LD

  /* This is general signal handling that is not strictly needed */
  if ( truePrologFlag(PLFLAG_SIGNALS) )
  { struct signame *sn = signames;
#ifdef HAVE_SIGNAL
#ifdef SIGPIPE
    set_sighandler(SIGPIPE, SIG_IGN);
#endif
    initTerminationSignals();
#endif /*HAVE_SIGNAL*/
    initBackTrace();
    for( ; sn->name; sn++)
    {
#ifdef HAVE_BOEHM_GC
      if ( sn->sig == GC_get_suspend_signal() ||
	   sn->sig == GC_get_thr_restart_signal() )
	sn->flags = 0;
#endif
      if ( sn->flags )
      { SigHandler sh = prepareSignal(sn->sig);
	sh->flags |= sn->flags;
      }
    }

#ifdef SIGHUP
    PL_signal(SIGHUP|PL_SIGSYNC, hupHandler);
#endif
  }

  /* We do need alerting to make thread signals work while the */
  /* system is blocked in a system call. Can be controlled with --sigalert=N */

#ifdef SIG_ALERT
  if ( GD->signals.sig_alert )
    PL_signal(GD->signals.sig_alert|PL_SIGNOFRAME, alert_handler);
#endif

  /* these signals are not related to Unix signals and can thus */
  /* be enabled always */

  PL_signal(SIG_GC|PL_SIGSYNC,	          gc_handler);
  PL_signal(SIG_CLAUSE_GC|PL_SIGSYNC,     cgc_handler);
  PL_signal(SIG_PLABORT|PL_SIGSYNC,       abort_handler);
#ifdef SIG_THREAD_SIGNAL
  PL_signal(SIG_THREAD_SIGNAL|PL_SIGSYNC, executeThreadSignals);
#endif
#ifdef SIG_ATOM_GC
  PL_signal(SIG_ATOM_GC|PL_SIGSYNC,       agc_handler);
#endif
}


void
cleanupSignals(void)
{ struct signame *sn = signames;

  for( ; sn->name; sn++)
    unprepareSignal(sn->sig);
}


void
resetSignals(void)
{ GET_LD

  LD->signal.current = 0;
  LD->signal.pending[0] = 0;
  LD->signal.pending[1] = 0;
}

#if defined(O_PLMT) && defined(HAVE_PTHREAD_SIGMASK)
#ifndef HAVE_SIGPROCMASK
#define HAVE_SIGPROCMASK 1
#endif

#define sigprocmask(how, new, old) pthread_sigmask(how, new, old)
#endif

#ifdef HAVE_SIGPROCMASK

void
allSignalMask(sigset_t *set)
{ static sigset_t allmask;
  static int done = FALSE;

  if ( !done )
  { sigset_t tmp;

    sigfillset(&tmp);
    sigdelset(&tmp, SIGSTOP);
    sigdelset(&tmp, SIGCONT);
    sigdelset(&tmp, SIGQUIT);
    sigdelset(&tmp, SIGSEGV);
    sigdelset(&tmp, SIGBUS);
#ifdef O_PROFILE
    sigdelset(&tmp, SIGPROF);
#endif
    allmask = tmp;
    done = TRUE;
  }

  *set = allmask;
}


#if 0
static void
listBlocked()
{ sigset_t current;
  int i;

  sigprocmask(SIG_BLOCK, NULL, &current);

  Sdprintf("Blocked: ");
  for(i=1; i<32; i++)
  { if ( sigismember(&current, i) )
      Sdprintf(" %d", i);
  }
  Sdprintf("\n");
  Sdprintf("UnBlocked: ");
  for(i=1; i<32; i++)
  { if ( !sigismember(&current, i) )
      Sdprintf(" %d", i);
  }
  Sdprintf("\n\n");
}
#endif

void
blockSignals(sigset_t *old)
{ sigset_t set;

  allSignalMask(&set);

  sigprocmask(SIG_BLOCK, &set, old);
  DEBUG(1, Sdprintf("Blocked all signals\n"));
}


void
unblockSignals(sigset_t *old)
{ if ( old )
  { sigprocmask(SIG_SETMASK, old, NULL);
    DEBUG(1, Sdprintf("Restored signal mask\n"));
  } else
  { sigset_t set;

    allSignalMask(&set);

    sigprocmask(SIG_UNBLOCK, &set, NULL);
    DEBUG(1, Sdprintf("UnBlocked all signals\n"));
  }
}


void
unblockSignal(int sig)
{ sigset_t set;

  sigemptyset(&set);
  sigaddset(&set, sig);

  sigprocmask(SIG_UNBLOCK, &set, NULL);
  DEBUG(1, Sdprintf("Unblocked signal %d\n", sig));
}

void
blockSignal(int sig)
{ sigset_t set;

  sigemptyset(&set);
  sigaddset(&set, sig);

  sigprocmask(SIG_BLOCK, &set, NULL);
  DEBUG(1, Sdprintf("signal %d\n", sig));
}

#else /*HAVE_SIGPROCMASK*/

void blockSignals(sigset_t *old) {}
void unblockSignals(sigset_t *old) {}
void unblockSignal(int sig) {}
void blockSignal(int sig) {}

#endif

/* - - - - - - - - - - - - - - - - - - - - - - - - - - - - - - - - - - - - -
BUG: The interface of PL_signal() is broken   as  it does not return the
current flags associated with the signal and therefore we cannot restore
the signal safely. We should  design  a   struct  based  API  similar to
sigaction().
- - - - - - - - - - - - - - - - - - - - - - - - - - - - - - - - - - - - - */

int
PL_sigaction(int sig, pl_sigaction_t *act, pl_sigaction_t *old)
{ SigHandler sh = NULL;

  if ( sig < 0 || sig > MAXSIGNAL )
  { errno = EINVAL;
    return -1;
  }

  if ( sig == 0 )
  { for(sig=SIG_PROLOG_OFFSET; sig<MAXSIGNAL; sig++)
    { sh = &GD->signals.handlers[sig-1];
      if ( sh->flags == 0 )
	break;
    }
    if ( !sh )
    { errno = EBUSY;
      return -2;
    }
  } else
  { sh = &GD->signals.handlers[sig-1];
  }

  if ( old )
  { memset(old, 0, sizeof(*old));
    old->sa_cfunction = sh->handler;
    old->sa_predicate = sh->predicate;
    old->sa_flags     = sh->flags;
  }

  if ( act && act != old )
  { int active = FALSE;

    if ( (act->sa_flags&PLSIG_THROW) || act->sa_predicate )
    { if ( ((act->sa_flags&PLSIG_THROW) && act->sa_predicate) ||
	   act->sa_cfunction )
      { errno = EINVAL;
	return -1;
      }
      active = TRUE;
    } else if ( act->sa_cfunction &&
		(false(sh, PLSIG_PREPARED)||act->sa_cfunction!=sh->saved_handler) )
    { active = TRUE;
    }

    if ( active )
    { sh->handler   = act->sa_cfunction;
      sh->predicate = act->sa_predicate;
      sh->flags     = (sh->flags&~0xffff)|act->sa_flags;
      if ( false(sh, PLSIG_PREPARED) )
	prepareSignal(sig);
    } else
    { unprepareSignal(sig);
      sh->handler   = NULL;
      sh->predicate = NULL;
      sh->flags     = 0;
    }
  }

  return sig;
}

#ifndef SIG_DFL
#define SIG_DFL (handler_t)-1
#endif

handler_t
PL_signal(int sigandflags, handler_t func)
{ pl_sigaction_t act = {0};
  pl_sigaction_t old;

  act.sa_cfunction = func;
  if ( (sigandflags&PL_SIGSYNC) )
    act.sa_flags |= PLSIG_SYNC;
  if ( (sigandflags&PL_SIGNOFRAME) )
    act.sa_flags |= PLSIG_NOFRAME;

  if ( PL_sigaction((sigandflags & 0xffff), &act, &old) >= 0 )
  { if ( (old.sa_flags&PLSIG_PREPARED) && old.sa_cfunction )
      return old.sa_cfunction;

    return SIG_DFL;
  }

  return NULL;
}


/* return: -1: exception in handler, otherwise number of handled signals
*/

int
PL_handle_signals(void)
{ GET_LD

  if ( !HAS_LD || LD->critical || !is_signalled(PASS_LD1) )
    return 0;
  if ( exception_term )
    return -1;

  return handleSignals(PASS_LD1);
}


int
handleSignals(ARG1_LD)
{ int done = 0;
  int i;

  if ( !HAS_LD || LD->critical )
    return 0;

  for(i=0; i<2; i++)
  { while( LD->signal.pending[i] )
    { int sig = 1+32*i;
      unsigned mask = 1;

      for( ; mask ; mask <<= 1, sig++ )
      { if ( LD->signal.pending[i] & mask )
	{ __sync_and_and_fetch(&LD->signal.pending[i], ~mask);

	  done++;
	  dispatch_signal(sig, TRUE);

	  if ( exception_term )
	    return -1;
	}
      }
    }
  }

  if ( done )
    updateAlerted(LD);

  return done;
}


#ifdef SIG_ALERT
static
PRED_IMPL("prolog_alert_signal", 2, prolog_alert_signal, 0)
{ PRED_LD
  const char *sname = signal_name(GD->signals.sig_alert);
  int rc;

  if ( strcmp(sname, "unknown") == 0 )
    rc = PL_unify_integer(A1, GD->signals.sig_alert);
  else
    rc = PL_unify_atom_chars(A1, sname);

  if ( rc )
  { if ( PL_compare(A1,A2) == CMP_EQUAL )
    { return TRUE;
    } else
    { int new;

      if ( (PL_get_integer(A2, &new) && new == 0) ||
	   PL_get_signum_ex(A2, &new) )
      { if ( GD->signals.sig_alert )
	{ unprepareSignal(GD->signals.sig_alert);
	  GD->signals.sig_alert = 0;
	}
	if ( new )
	{ GD->signals.sig_alert = new;
	  PL_signal(GD->signals.sig_alert|PL_SIGNOFRAME, alert_handler);
	}

	return TRUE;
      }
    }
  }

  return FALSE;
}
#endif


int
endCritical__LD(ARG1_LD)
{ if ( exception_term )
    return FALSE;

  return TRUE;
}


#ifdef HAVE_SIGNAL
/* - - - - - - - - - - - - - - - - - - - - - - - - - - - - - - - - - - - - -
on_signal(?SigNum, ?SigName, :OldHandler, :NewHandler)

Assign NewHandler to be called if signal arrives.
- - - - - - - - - - - - - - - - - - - - - - - - - - - - - - - - - - - - - */

static int
get_meta_arg(term_t arg, term_t m, term_t t)
{ GET_LD

  if ( PL_is_functor(arg, FUNCTOR_colon2) )
  { _PL_get_arg(1, arg, m);
    _PL_get_arg(2, arg, t);
    return TRUE;
  }

  return PL_error(NULL, 0, NULL, ERR_TYPE,
		  ATOM_meta_argument, arg);
}


static int
get_module(term_t t, Module *m)
{ GET_LD
  atom_t a;

  if ( !PL_get_atom_ex(t, &a) )
    return FALSE;
  *m = PL_new_module(a);

  return TRUE;
}


static
PRED_IMPL("$on_signal", 4, on_signal, 0)
{ PRED_LD
  int sign = -1;
  SigHandler sh;
  char *sn;
  atom_t a;
  term_t mold = PL_new_term_ref();
  term_t mnew = PL_new_term_ref();

  term_t sig  = A1;
  term_t name = A2;
  term_t old  = A3;
  term_t new  = A4;

  if ( !get_meta_arg(old, mold, old) ||
       !get_meta_arg(new, mnew, new) )
    return FALSE;

  if ( PL_get_integer(sig, &sign) && sign >= 1 && sign <= MAXSIGNAL )
  { TRY(PL_unify_atom_chars(name, signal_name(sign)));
  } else if ( PL_get_atom_chars(name, &sn) )
  { if ( (sign = signal_index(sn)) != -1 )
    { TRY(PL_unify_integer(sig, sign));
    } else
      return PL_error(NULL, 0, NULL, ERR_DOMAIN, ATOM_signal, name);
  } else
    return PL_error(NULL, 0, NULL, ERR_TYPE, ATOM_signal, sig);

  sh = &GD->signals.handlers[sign-1];

  if ( false(sh, PLSIG_PREPARED) )		/* not handled */
  { TRY(PL_unify_atom(old, ATOM_default));
  } else if ( true(sh, PLSIG_THROW) )		/* throw exception */
  { TRY(PL_unify_atom(old, ATOM_throw));
  } else if ( sh->predicate )			/* call predicate */
  { Definition def = sh->predicate->definition;

    if ( !PL_unify_atom(mold, def->module->name) ||
	 !PL_unify_atom(old, def->functor->name) )
      return FALSE;
  } else if ( sh->handler )
  { TRY(PL_unify_term(old,
		      PL_FUNCTOR, FUNCTOR_foreign_function1,
		      PL_POINTER, sh->handler));
  }

  if ( PL_compare(old, new) == 0 &&
       PL_compare(mold, mnew) == 0 )
    succeed;					/* no change */

  if ( PL_get_atom(new, &a) )
  { if ( a == ATOM_default )
    { unprepareSignal(sign);
    } else if ( a == ATOM_throw )
    { sh = prepareSignal(sign);
      set(sh, PLSIG_THROW);
      clear(sh, PLSIG_SYNC);
      sh->handler   = NULL;
      sh->predicate = NULL;
    } else
    { Module m;
      predicate_t pred;

      if ( !get_module(mnew, &m) )
	return FALSE;
      pred = lookupProcedure(PL_new_functor(a, 1), m);

      sh = prepareSignal(sign);
      clear(sh, PLSIG_THROW);
      set(sh, PLSIG_SYNC);
      sh->handler = NULL;
      sh->predicate = pred;
    }
  } else if ( PL_is_functor(new, FUNCTOR_foreign_function1) )
  { term_t a = PL_new_term_ref();
    void *f;

    _PL_get_arg(1, new, a);

    if ( PL_get_pointer(a, &f) )
    { sh = prepareSignal(sign);
      clear(sh, PLSIG_THROW|PLSIG_SYNC);
      sh->handler = (handler_t)f;
      sh->predicate = NULL;

      succeed;
    }

    return PL_error(NULL, 0, NULL, ERR_DOMAIN, ATOM_signal_handler, sig);
  } else
    return PL_error(NULL, 0, NULL, ERR_TYPE, ATOM_signal_handler, sig);

  succeed;
}

#endif /*HAVE_SIGNAL*/


		 /*******************************
		 *	       STACKS		*
		 *******************************/

/* - - - - - - - - - - - - - - - - - - - - - - - - - - - - - - - - - - - - -
initPrologStacks() creates the stacks for the calling thread. It is used
both at system startup to create the stack   for the main thread as from
pl-thread.c to create stacks for Prolog threads.
- - - - - - - - - - - - - - - - - - - - - - - - - - - - - - - - - - - - - */

int
initPrologStacks(size_t limit)
{ GET_LD

  LD->stacks.limit = limit;
  if ( !allocStacks() )
    return FALSE;

  LD->stacks.local.overflow_id    = LOCAL_OVERFLOW;
  LD->stacks.global.overflow_id   = GLOBAL_OVERFLOW;
  LD->stacks.trail.overflow_id    = TRAIL_OVERFLOW;
  LD->stacks.argument.overflow_id = ARGUMENT_OVERFLOW;

  base_addresses[STG_LOCAL]  = (uintptr_t)lBase;
  base_addresses[STG_GLOBAL] = (uintptr_t)gBase;
  base_addresses[STG_TRAIL]  = (uintptr_t)tBase;
  *gBase++ = MARK_MASK;			/* see sweep_global_mark() */
  gMax--;				/*  */
  tMax--;
  emptyStacks();

  DEBUG(1, Sdprintf("base_addresses[STG_LOCAL] = %p\n",
		    base_addresses[STG_LOCAL]));
  DEBUG(1, Sdprintf("base_addresses[STG_GLOBAL] = %p\n",
		    base_addresses[STG_GLOBAL]));
  DEBUG(1, Sdprintf("base_addresses[STG_TRAIL] = %p\n",
		    base_addresses[STG_TRAIL]));

  return TRUE;
}


/* - - - - - - - - - - - - - - - - - - - - - - - - - - - - - - - - - - - - -
Create nice empty stacks. exception_bin   and  exception_printed are two
term-references that must be low on  the   stack  to  ensure they remain
valid while the stack is unrolled after an exception.
- - - - - - - - - - - - - - - - - - - - - - - - - - - - - - - - - - - - - */

static void
emptyStack(Stack s)
{ s->top       = s->base;
  s->gced_size = 0L;
}


void
emptyStacks(void)
{ GET_LD

  environment_frame = NULL;
  fli_context       = NULL;
  LD->query         = NULL;

  emptyStack((Stack)&LD->stacks.local);
  emptyStack((Stack)&LD->stacks.global);
  emptyStack((Stack)&LD->stacks.trail);
  emptyStack((Stack)&LD->stacks.argument);

  LD->mark_bar          = gTop;
  if ( lTop && gTop )
  { int i;

    PL_open_foreign_frame();
    exception_term          = 0;
    exception_bin           = PL_new_term_ref();
    exception_printed       = PL_new_term_ref();
    LD->exception.tmp       = PL_new_term_ref();
    LD->exception.pending   = PL_new_term_ref();
    LD->trim.dummy          = PL_new_term_ref();
#ifdef O_ATTVAR
    LD->attvar.head	    = PL_new_term_ref();
    LD->attvar.tail         = PL_new_term_ref();
    LD->attvar.gc_attvars   = PL_new_term_ref();
    DEBUG(3, Sdprintf("attvar.tail at %p\n", valTermRef(LD->attvar.tail)));
#endif
#ifdef O_GVAR
    destroyGlobalVars();
#endif
    for(i=0; i<TMP_PTR_SIZE; i++)
      LD->tmp.h[i] = PL_new_term_ref();
    LD->tmp.top = 0;
  }
}


		/********************************
		*	STACK ALLOCATION        *
		*********************************/

/* - - - - - - - - - - - - - - - - - - - - - - - - - - - - - - - - - - - - -
init_stack() initializes the stack straucture. Params:

  - name is the name of the stack (for diagnostic purposes)
  - size is the allocated size
  - spare is the amount of spare stack we reserve
  - gc indicates whether gc can collect data on the stack
- - - - - - - - - - - - - - - - - - - - - - - - - - - - - - - - - - - - - */

static void
init_stack(Stack s, char *name, size_t size, size_t spare, int gc)
{ s->name	= name;
  s->top	= s->base;
  s->spare      = spare;
  s->def_spare  = spare;
  s->min_free   = 256*sizeof(word);
  s->max	= addPointer(s->base, size - spare);
  s->gced_size  = 0L;			/* size after last gc */
  s->gc	        = gc;
  gcPolicy(s, GC_FAST_POLICY);
}


static int
allocStacks(void)
{ GET_LD
  size_t minglobal = 8*SIZEOF_VOIDP K;
  size_t minlocal  = 4*SIZEOF_VOIDP K;
  size_t mintrail  = 4*SIZEOF_VOIDP K;
  size_t minarg    = 1*SIZEOF_VOIDP K;

  size_t itrail  = nextStackSizeAbove(mintrail-1);
  size_t iglobal = nextStackSizeAbove(minglobal-1);
  size_t ilocal  = nextStackSizeAbove(minlocal-1);

  gBase = NULL;
  tBase = NULL;
  aBase = NULL;

  gBase = (Word)       stack_malloc(iglobal + ilocal);
  tBase = (TrailEntry) stack_malloc(itrail);
  aBase = (Word *)     stack_malloc(minarg);

  if ( !gBase || !tBase || !aBase )
  { if ( gBase )
      *gBase++ = MARK_MASK;		/* compensate for freeStacks */
    freeStacks(PASS_LD1);
    return FALSE;
  }

  lBase = (LocalFrame) addPointer(gBase, iglobal);

  init_stack((Stack)&LD->stacks.global,
	     "global",   iglobal, 512*SIZEOF_VOIDP, TRUE);
  init_stack((Stack)&LD->stacks.local,
	     "local",    ilocal,  512*SIZEOF_VOIDP + LOCAL_MARGIN, FALSE);
  init_stack((Stack)&LD->stacks.trail,
	     "trail",    itrail,  256*SIZEOF_VOIDP, TRUE);
  init_stack((Stack)&LD->stacks.argument,
	     "argument", minarg,  0,                FALSE);

  LD->stacks.local.min_free = LOCAL_MARGIN;

  return TRUE;
}


void
freeStacks(ARG1_LD)
{ if ( gBase )
  { gBase--;
    stack_free(gBase);
    gTop = NULL; gBase = NULL;
    lTop = NULL; lBase = NULL;
  }
  if ( tBase )
  { stack_free(tBase);
    tTop = NULL;
    tBase = NULL;
  }
  if ( aBase )
  { stack_free(aBase);
    aTop = NULL;
    aBase = NULL;
  }
}


void *
stack_malloc(size_t size)
{ void *mem = malloc(size+sizeof(size_t));

  if ( mem )
  { size_t *sp = mem;
    *sp++ = size;
#ifdef SECURE_GC
    memset(sp, 0xFB, size);
#endif
    ATOMIC_ADD(&GD->statistics.stack_space, size);

    return sp;
  }

  return NULL;
}

void *
stack_realloc(void *old, size_t size)
{ size_t *sp = old;
  size_t osize = *--sp;
  void *mem;

#ifdef SECURE_GC
  if ( (mem = stack_malloc(size)) )
  { memcpy(mem, old, (size>osize?osize:size));
    stack_free(old);
    return mem;
  }
#else
  if ( (mem = realloc(sp, size+sizeof(size_t))) )
  { sp = mem;
    *sp++ = size;
    if ( size > osize )
      ATOMIC_ADD(&GD->statistics.stack_space, size-osize);
    else
      ATOMIC_SUB(&GD->statistics.stack_space, osize-size);
    return sp;
  }
#endif

  return NULL;
}

void
stack_free(void *mem)
{ size_t *sp = mem;
  size_t osize = *--sp;

  ATOMIC_SUB(&GD->statistics.stack_space, osize);

#ifdef SECURE_GC
  memset(sp, 0xFB, osize+sizeof(size_t));
#endif
  free(sp);
}


int
trim_stack(Stack s)
{ if ( s->spare < s->def_spare )
  { ssize_t reduce = s->def_spare - s->spare;
    ssize_t room = roomStackP(s);

    DEBUG(MSG_SPARE_STACK, Sdprintf("Reset spare for %s (%zd->%zd)\n",
				    s->name, s->spare, s->def_spare));
    if ( room > 0 && room < reduce )
    { DEBUG(MSG_SPARE_STACK,
	    Sdprintf("Only %d spare for %s-stack\n", room, s->name));
      reduce = room;
    }

    s->max = addPointer(s->max, -reduce);
    s->spare += reduce;
  }

  return FALSE;
}


		/********************************
		*     STACK TRIMMING & LIMITS   *
		*********************************/

static void
gcPolicy(Stack s, int policy)
{ GET_LD

  s->gc = ((s == (Stack) &LD->stacks.global ||
	    s == (Stack) &LD->stacks.trail) ? TRUE : FALSE);
  if ( s->gc )
  { s->small  = SMALLSTACK;
    s->factor = 3;
    s->policy = policy;
  } else
  { s->small  = 0;
    s->factor = 0;
    s->policy = 0;
  }
}


/* - - - - - - - - - - - - - - - - - - - - - - - - - - - - - - - - - - - - -
trimStacks() reclaims all unused space on the stack.
- - - - - - - - - - - - - - - - - - - - - - - - - - - - - - - - - - - - - */

void
trimStacks(int resize ARG_LD)
{ LD->trim_stack_requested = FALSE;

  if ( resize )
  { growStacks(GROW_TRIM, GROW_TRIM, GROW_TRIM);
  } else
  { trim_stack((Stack) &LD->stacks.local);
    trim_stack((Stack) &LD->stacks.global);
    trim_stack((Stack) &LD->stacks.trail);
  }

#ifdef SECURE_GC
  { Word p;				/* clear the stacks */

    for(p=gTop; p<gMax; p++)
      *p = 0xbfbfbfbf;
    for(p=(Word)lTop; p<(Word)lMax; p++)
      *p = 0xbfbfbfbf;
  }
#endif

  DEBUG(CHK_SECURE,
	{ scan_global(FALSE);
	  checkStacks(NULL);
	});
}


static
PRED_IMPL("trim_stacks", 0, trim_stacks, 0)
{ PRED_LD

  trimStacks(TRUE PASS_LD);

  succeed;
}


		 /*******************************
		 *	    LOCAL DATA		*
		 *******************************/

/* - - - - - - - - - - - - - - - - - - - - - - - - - - - - - - - - - - - - -
In the end, this should do nice cleanup  of all local data and be called
both by PL_cleanup() and when destroying a  thread. There is still a lot
of work to do.
- - - - - - - - - - - - - - - - - - - - - - - - - - - - - - - - - - - - - */

void
freePrologLocalData(PL_local_data_t *ld)
{ int i;

  discardBuffer(&ld->fli._discardable_buffer);

  for(i=0; i<BUFFER_RING_SIZE; i++)
  { discardBuffer(&ld->fli._buffer_ring[i]);
    initBuffer(&ld->fli._buffer_ring[i]);	/* Used by debug-print */
						/* on shutdown */
  }

  freeVarDefs(ld);

#ifdef O_GVAR
  if ( ld->gvar.nb_vars )
    destroyHTable(ld->gvar.nb_vars);
#endif

  if ( ld->bags.default_bag )
  { PL_free(ld->bags.default_bag);
#if defined(O_ATOMGC) && defined(O_PLMT)
    simpleMutexDelete(&ld->bags.mutex);
#endif
  }

#ifdef O_CYCLIC
  clearSegStack(&ld->cycle.lstack);
  clearSegStack(&ld->cycle.vstack);
#endif

  freeArithLocalData(ld);
#ifdef O_PLMT
  if ( ld->prolog_flag.table )
  { PL_LOCK(L_PLFLAG);
    destroyHTable(ld->prolog_flag.table);
    PL_UNLOCK(L_PLFLAG);
  }
#endif

  if ( ld->qlf.getstr_buffer )
    free(ld->qlf.getstr_buffer);

  clearThreadTablingData(ld);
}



		 /*******************************
		 *	     PREDICATES		*
		 *******************************/

int
set_stack_limit(size_t limit)
{ GET_LD

  if ( limit < LD->stacks.limit &&
       limit < sizeStack(local) +
               sizeStack(global) +
               sizeStack(trail) )
  { garbageCollect();
    trimStacks(TRUE PASS_LD);

    if ( limit < sizeStack(local) +
	         sizeStack(global) +
	         sizeStack(trail) )
    { term_t ex;


      return ( (ex=PL_new_term_ref()) &&
	       PL_put_int64(ex, limit) &&
	       PL_error(NULL, 0, NULL, ERR_PERMISSION,
			ATOM_limit, ATOM_stacks, ex)
	     );
    }
  }

  LD->stacks.limit = limit;

  return TRUE;
}


static
PRED_IMPL("$set_prolog_stack", 4, set_prolog_stack, 0)
{ PRED_LD
  atom_t a, k;
  Stack stack = NULL;

  term_t name  = A1;
  term_t prop  = A2;
  term_t old   = A3;
  term_t value = A4;

  if ( PL_get_atom(name, &a) )
  { if ( a == ATOM_local )
      stack = (Stack) &LD->stacks.local;
    else if ( a == ATOM_global )
      stack = (Stack) &LD->stacks.global;
    else if ( a == ATOM_trail )
      stack = (Stack) &LD->stacks.trail;
    else if ( a == ATOM_argument )
      stack = (Stack) &LD->stacks.argument;
  }
  if ( !stack )
    return PL_error(NULL, 0, NULL, ERR_EXISTENCE, ATOM_stack, name);

  if ( PL_get_atom_ex(prop, &k) )
  { if ( k == ATOM_low )
      return (PL_unify_int64(old, stack->small) &&
	      PL_get_size_ex(value, &stack->small));
    if ( k == ATOM_factor )
      return (PL_unify_integer(old, stack->factor) &&
	      PL_get_integer_ex(value, &stack->factor));
    if ( k == ATOM_limit )
    { size_t newlimit;

      if ( !printMessage(ATOM_warning,
			 PL_FUNCTOR_CHARS, "deprecated", 1,
			   PL_FUNCTOR_CHARS, "set_prolog_stack", 2,
			     PL_TERM, A1,
			     PL_ATOM, ATOM_limit) )
	return FALSE;

      return ( PL_unify_int64(old, LD->stacks.limit) &&
	       PL_get_size_ex(value, &newlimit) &&
	       set_stack_limit(newlimit)
	     );
    }
    if ( k == ATOM_spare )
    { size_t spare = stack->def_spare/sizeof(word);

      if ( PL_unify_int64(old, spare) &&
	   PL_get_size_ex(value, &spare) )
      { stack->def_spare = spare*sizeof(word);
	trim_stack(stack);
	return TRUE;
      }
      return FALSE;
    }
    if ( k == ATOM_min_free )
    { size_t minfree = stack->min_free/sizeof(word);

      if ( PL_unify_int64(old, minfree) &&
	   PL_get_size_ex(value, &minfree) )
      { stack->min_free = minfree*sizeof(word);
	trim_stack(stack);
	return TRUE;
      }
      return FALSE;
    }

    return PL_error(NULL, 0, NULL, ERR_DOMAIN, ATOM_stack_parameter, prop);
  }

  fail;
}


		 /*******************************
		 *      PUBLISH PREDICATES	*
		 *******************************/

BeginPredDefs(setup)
  PRED_DEF("$set_prolog_stack",	  4, set_prolog_stack,	  0)
<<<<<<< HEAD
  PRED_DEF("$on_signal",	  4, on_signal,		  0)
  PRED_DEF("trim_stacks",	  0, trim_stacks,	  0)
#ifdef SIG_ALERT
  PRED_DEF("prolog_alert_signal", 2, prolog_alert_signal, 0)
#endif
=======
  PRED_DEF("trim_stacks",	  0, trim_stacks,	  0)
#ifdef HAVE_SIGNAL
  PRED_DEF("$on_signal",	  4, on_signal,		  0)
#ifdef SIG_ALERT
  PRED_DEF("prolog_alert_signal", 2, prolog_alert_signal, 0)
#endif
#endif
>>>>>>> 88812e34
EndPredDefs<|MERGE_RESOLUTION|>--- conflicted
+++ resolved
@@ -1764,13 +1764,6 @@
 
 BeginPredDefs(setup)
   PRED_DEF("$set_prolog_stack",	  4, set_prolog_stack,	  0)
-<<<<<<< HEAD
-  PRED_DEF("$on_signal",	  4, on_signal,		  0)
-  PRED_DEF("trim_stacks",	  0, trim_stacks,	  0)
-#ifdef SIG_ALERT
-  PRED_DEF("prolog_alert_signal", 2, prolog_alert_signal, 0)
-#endif
-=======
   PRED_DEF("trim_stacks",	  0, trim_stacks,	  0)
 #ifdef HAVE_SIGNAL
   PRED_DEF("$on_signal",	  4, on_signal,		  0)
@@ -1778,5 +1771,4 @@
   PRED_DEF("prolog_alert_signal", 2, prolog_alert_signal, 0)
 #endif
 #endif
->>>>>>> 88812e34
 EndPredDefs