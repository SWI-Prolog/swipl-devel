/*  Part of SWI-Prolog

    Author:        Jan Wielemaker
    E-mail:        J.Wielemaker@vu.nl
    WWW:           http://www.swi-prolog.org
    Copyright (c)  1985-2020, University of Amsterdam
                              VU University Amsterdam
			      CWI, Amsterdam
    All rights reserved.

    Redistribution and use in source and binary forms, with or without
    modification, are permitted provided that the following conditions
    are met:

    1. Redistributions of source code must retain the above copyright
       notice, this list of conditions and the following disclaimer.

    2. Redistributions in binary form must reproduce the above copyright
       notice, this list of conditions and the following disclaimer in
       the documentation and/or other materials provided with the
       distribution.

    THIS SOFTWARE IS PROVIDED BY THE COPYRIGHT HOLDERS AND CONTRIBUTORS
    "AS IS" AND ANY EXPRESS OR IMPLIED WARRANTIES, INCLUDING, BUT NOT
    LIMITED TO, THE IMPLIED WARRANTIES OF MERCHANTABILITY AND FITNESS
    FOR A PARTICULAR PURPOSE ARE DISCLAIMED. IN NO EVENT SHALL THE
    COPYRIGHT OWNER OR CONTRIBUTORS BE LIABLE FOR ANY DIRECT, INDIRECT,
    INCIDENTAL, SPECIAL, EXEMPLARY, OR CONSEQUENTIAL DAMAGES (INCLUDING,
    BUT NOT LIMITED TO, PROCUREMENT OF SUBSTITUTE GOODS OR SERVICES;
    LOSS OF USE, DATA, OR PROFITS; OR BUSINESS INTERRUPTION) HOWEVER
    CAUSED AND ON ANY THEORY OF LIABILITY, WHETHER IN CONTRACT, STRICT
    LIABILITY, OR TORT (INCLUDING NEGLIGENCE OR OTHERWISE) ARISING IN
    ANY WAY OUT OF THE USE OF THIS SOFTWARE, EVEN IF ADVISED OF THE
    POSSIBILITY OF SUCH DAMAGE.
*/

/*#define O_DEBUG 1*/

#define GLOBAL			/* allocate global variables here */
#include "pl-setup.h"
#include "pl-comp.h"
#include "pl-arith.h"
#include "os/pl-cstack.h"
#include "os/pl-ctype.h"
#include "os/pl-prologflag.h"
#include "pl-dbref.h"
#include "pl-trie.h"
#include "pl-tabling.h"
#include "pl-undo.h"
#include "pl-fli.h"
#include "pl-funct.h"
#include "pl-modul.h"
#include "pl-rec.h"
#include "pl-flag.h"
#include "pl-ext.h"
#include "pl-op.h"
#include "pl-trace.h"
#include "pl-read.h"
#include "pl-wam.h"
#include "pl-gc.h"
#include "pl-proc.h"
#include "pl-pro.h"
#include "pl-gvar.h"
#include <sys/stat.h>
#ifdef HAVE_UNISTD_H
#include <unistd.h>
#endif
#include <errno.h>

#undef max
#define max(a,b) ((a) > (b) ? (a) : (b))

#undef K
#undef MB
#define K * 1024
#define MB * (1024L * 1024L)

/* - - - - - - - - - - - - - - - - - - - - - - - - - - - - - - - - - - - - -
This module initialises the system and defines the global variables.  It
also holds the code  for  dynamically  expanding  stacks  based  on  MMU
access.   Finally  it holds the code to handle signals transparently for
foreign language code or packages with which Prolog was linked together.
- - - - - - - - - - - - - - - - - - - - - - - - - - - - - - - - - - - - - */

static int allocStacks(void);
static void initSignals(void);
static void gcPolicy(Stack s, int policy);

int
setupProlog(void)
{ GET_LD
  DEBUG(1, Sdprintf("Starting Heap Initialisation\n"));

#ifdef O_LOGICAL_UPDATE
  next_generation(NULL);
#endif

  LD->critical = 0;
  LD->magic = LD_MAGIC;
  LD->signal.pending[0] = 0;
  LD->signal.pending[1] = 0;
  LD->statistics.start_time = WallTime();

  startCritical;
  DEBUG(1, Sdprintf("wam_table ...\n"));
  initWamTable();
  DEBUG(1, Sdprintf("character types ...\n"));
  initCharTypes();
  DEBUG(1, Sdprintf("foreign predicates ...\n"));
  initForeign();
  DEBUG(1, Sdprintf("Prolog Signal Handling ...\n"));
  initSignals();
  DEBUG(1, Sdprintf("Stacks ...\n"));
  if ( !initPrologStacks(GD->options.stackLimit) )
    outOfCore();
  GD->combined_stack.name	 = "stack";
  GD->combined_stack.gc		 = TRUE;
  GD->combined_stack.overflow_id = STACK_OVERFLOW;

  initPrologLocalData();

  DEBUG(1, Sdprintf("Atoms ...\n"));
  initAtoms();
  DEBUG(1, Sdprintf("Features ...\n"));
  initPrologFlags();
  DEBUG(1, Sdprintf("Functors ...\n"));
  initFunctors();
  DEBUG(1, Sdprintf("Modules ...\n"));
  initModules();
					/* initModules may be called before */
					/* LD is present in the MT version */
  LD->modules.typein = MODULE_user;
  LD->modules.source = MODULE_user;
  DEBUG(1, Sdprintf("Records ...\n"));
  initDBRef();
  initRecords();
  DEBUG(1, Sdprintf("Tries ...\n"));
  initTries();
  DEBUG(1, Sdprintf("Tabling ...\n"));
  initTabling();
  DEBUG(1, Sdprintf("Flags ...\n"));
  initFlags();
  DEBUG(1, Sdprintf("Foreign Predicates ...\n"));
  initBuildIns();
  DEBUG(1, Sdprintf("Malloc binding ...\n"));
  initMalloc();
  DEBUG(1, Sdprintf("Operators ...\n"));
  initOperators();
  DEBUG(1, Sdprintf("GMP ...\n"));
  initGMP();
  DEBUG(1, Sdprintf("Arithmetic ...\n"));
  initArith();
  DEBUG(1, Sdprintf("Tracer ...\n"));
  initTracer();
  debugstatus.styleCheck = SINGLETON_CHECK;
  DEBUG(1, Sdprintf("IO ...\n"));
  initIO();
  initCharConversion();
#ifdef O_LOCALE
  initLocale();
#endif
  setABIVersionPrologFlag();
  GD->io_initialised = TRUE;
  GD->clauses.cgc_space_factor  = 8;
  GD->clauses.cgc_stack_factor  = 0.03;
  GD->clauses.cgc_clause_factor = 1.0;

  if ( !endCritical )
    return FALSE;

  DEBUG(1, Sdprintf("Heap Initialised\n"));
  return TRUE;
}


void
initPrologLocalData(DECL_LD)
{
#ifdef O_LIMIT_DEPTH
  LD->depth_info.limit = DEPTH_NO_LIMIT;
#endif
#ifdef O_INFERENCE_LIMIT
  LD->inference_limit.limit = INFERENCE_NO_LIMIT;
#endif

  LD->break_level = -1;
  LD->prolog_flag.write_attributes = PL_WRT_ATTVAR_IGNORE;

#ifdef O_PLMT
  simpleMutexInit(&LD->thread.scan_lock);
  LD->transaction.gen_base = GEN_INFINITE;
#endif

  updateAlerted(LD);
}



/* - - - - - - - - - - - - - - - - - - - - - - - - - - - - - - - - - - - - -
			   SIGNAL HANDLING

SWI-Prolog catches a number of signals:

  - SIGINT is caught to allow the user to interrupt normal execution.
  - SIGUSR2 is caught using an empty handler to break blocking system
    calls and allow handling of Prolog signals from them.
  - SIGTERM, SIGABRT and SIGQUIT are caught to cleanup before killing
    the process again using the same signal.
  - SIGSEGV, SIGILL, SIGBUS and SIGSYS are caught by
    os/pl-cstack.c to print a backtrace and exit.
  - SIGHUP is caught and causes the process to exit with status 2 after
    cleanup.

If the system is started using --nosignals, only SIGUSR2 is modified.

Note that library(time) uses SIGUSR1.

Code in SWI-Prolog should  call  PL_signal()  rather  than  signal()  to
install  signal  handlers.  SWI-Prolog assumes the handler function is a
void function.  On some systems this gives  some  compiler  warnings  as
they  define  signal handlers to be int functions.  This should be fixed
some day.
- - - - - - - - - - - - - - - - - - - - - - - - - - - - - - - - - - - - - */

#define PLSIG_PREPARED 0x00010000	/* signal is prepared */

/* - - - - - - - - - - - - - - - - - - - - - - - - - - - - - - - - - - - - -
Define the signals and  their  properties.   This  could  be  nicer, but
different systems provide different signals, and   above all, MS systems
provide very few.
- - - - - - - - - - - - - - - - - - - - - - - - - - - - - - - - - - - - - */

static struct signame
{ int	      sig;
  const char *name;
  int	      flags;
} signames[] =
{
#ifdef HAVE_SIGNAL
#ifdef SIGHUP
  { SIGHUP,	"hup",    0},
#endif
  { SIGINT,	"int",    0},
#ifdef SIGQUIT
  { SIGQUIT,	"quit",   0},
#endif
  { SIGILL,	"ill",    0},
  { SIGABRT,	"abrt",   0},
  { SIGFPE,	"fpe",    PLSIG_THROW},
#ifdef SIGKILL
  { SIGKILL,	"kill",   0},
#endif
  { SIGSEGV,	"segv",   0},
#ifdef SIGPIPE
  { SIGPIPE,	"pipe",   0},
#endif
#ifdef SIGALRM
  { SIGALRM,	"alrm",   PLSIG_THROW},
#endif
  { SIGTERM,	"term",   0},
#ifdef SIGUSR1
  { SIGUSR1,	"usr1",   0},
#endif
#ifdef SIGUSR2
  { SIGUSR2,	"usr2",   0},
#endif
#ifdef SIGCHLD
  { SIGCHLD,	"chld",   0},
#endif
#ifdef SIGCONT
  { SIGCONT,	"cont",   0},
#endif
#ifdef SIGSTOP
  { SIGSTOP,	"stop",   0},
#endif
#ifdef SIGTSTP
  { SIGTSTP,	"tstp",   0},
#endif
#ifdef SIGTTIN
  { SIGTTIN,	"ttin",   0},
#endif
#ifdef SIGTTOU
  { SIGTTOU,	"ttou",   0},
#endif
#ifdef SIGTRAP
  { SIGTRAP,	"trap",   0},
#endif
#ifdef SIGBUS
  { SIGBUS,	"bus",    0},
#endif
#ifdef SIGSTKFLT
  { SIGSTKFLT,	"stkflt", 0},
#endif
#ifdef SIGURG
  { SIGURG,	"urg",    0},
#endif
#ifdef SIGIO
  { SIGIO,	"io",     0},
#endif
#ifdef SIGPOLL
  { SIGPOLL,	"poll",   0},
#endif
#ifdef SIGXCPU
  { SIGXCPU,	"xcpu",   PLSIG_THROW},
#endif
#ifdef SIGXFSZ
  { SIGXFSZ,	"xfsz",   PLSIG_THROW},
#endif
#ifdef SIGVTALRM
  { SIGVTALRM,	"vtalrm", PLSIG_THROW},
#endif
#ifdef SIGPROF
  { SIGPROF,	"prof",   0},
#endif
#ifdef SIGPWR
  { SIGPWR,	"pwr",    0},
#endif
#endif /*HAVE_SIGNAL*/

/* The signals below here are recorded as Prolog interrupts, but
   not supported by OS signals.  They start at offset 32.
*/

#ifdef SIG_ATOM_GC
  { SIG_ATOM_GC,       "prolog:atom_gc",       0 },
#endif
  { SIG_GC,	       "prolog:gc",	       0 },
#ifdef SIG_THREAD_SIGNAL
  { SIG_THREAD_SIGNAL, "prolog:thread_signal", 0 },
#endif
  { SIG_CLAUSE_GC,     "prolog:clause_gc",     0 },
  { SIG_PLABORT,       "prolog:abort",         0 },

  { -1,		NULL,     0}
};

const char *
signal_name(int sig)
{ struct signame *sn = signames;

  for( ; sn->name; sn++ )
  { if ( sn->sig == sig )
      return sn->name;
  }

  return "unknown";
}


static int
signal_index(const char *name)
{ struct signame *sn = signames;
  char tmp[12];

  if ( strncmp(name, "SIG", 3) == 0 && strlen(name) < 12 )
  { strcpy(tmp, name+3);
    strlwr(tmp);
    name = tmp;
  }

  for( ; sn->name; sn++ )
  { if ( streq(sn->name, name) )
      return sn->sig;
  }

  return -1;
}


int
PL_get_signum_ex(term_t sig, int *n)
{ GET_LD
  char *s;
  int i = -1;

  if ( PL_get_integer(sig, &i) )
  {
  } else if ( PL_get_chars(sig, &s, CVT_ATOM) )
  { i = signal_index(s);
  } else
  { return PL_error(NULL, 0, NULL, ERR_TYPE, ATOM_signal, sig);
  }

  if ( i > 0 && i < 32 )		/* where to get these? */
  { *n = i;
    return TRUE;
  }

  return PL_error(NULL, 0, NULL, ERR_DOMAIN, ATOM_signal, sig);
}



/* - - - - - - - - - - - - - - - - - - - - - - - - - - - - - - - - - - - - -
SWI-Prolog main signal handler. Any  signal   arrives  here first, after
which it is dispatched to the real handler.   The task of the handler is
to ensure it is safe to start a query.

There are a few possible problems:

	* The system is writing the body-arguments from the next clause.
	In this case it is working above `lTop'.  So we raise this to the
	maximum offset.

	* The system is performing a garbage collection.  We should block
	signals while in garbage-collection and non-blockable signals should
	raise a fatal error.

	* The system is in a `critical section'.  These are insufficiently
	flagged at the moment.

The sync-argument is TRUE  when   called  from  PL_handle_signals(), and
FALSE otherwise.  It is used to delay signals marked with PLSIG_SYNC.

If we are running in the MT environment, we may get signals from threads
not having a Prolog engine. If there is a registered handler we call it.
This  also  deals  with  Control-C  in  Windows  console  apps,  calling
interruptHandler() in pl-trace.c which in   turn re-routes the interrupt
to the main thread.
- - - - - - - - - - - - - - - - - - - - - - - - - - - - - - - - - - - - - */

#undef LD
#define LD LOCAL_LD

static int
is_fatal_signal(int sig)
{ switch(sig)
  {
#ifdef SIGFPE
    case SIGFPE:
#endif
#ifdef SIGSEGV
    case SIGSEGV:
#if defined(SIGBUS) && SIGBUS != SIGSEGV
    case SIGBUS:
#endif
#endif
#ifdef SIGILL
    case SIGILL:
#endif
#ifdef SIGSYS
    case SIGSYS:
#endif
      return TRUE;
  }

  return FALSE;
}


void
dispatch_signal(int sig, int sync)
{ GET_LD
  SigHandler sh = &GD->signals.handlers[sig-1];
  fid_t fid;
  term_t lTopSave;
  int saved_current_signal;
  int saved_sync;

#ifdef O_PLMT
  if ( !LD )
  { if ( sh->handler )
      (*sh->handler)(sig);

    return;				/* what else?? */
  }

  DEBUG(MSG_SIGNAL,
	{ const pl_wchar_t *name = L"";
	  int tid = LD->thread.info->pl_tid;
	  atom_t alias;

	  if ( PL_get_thread_alias(tid, &alias) )
	    name = PL_atom_wchars(alias, NULL);
	  Sdprintf("Got signal %d in thread %d (%Ws) %s\n",
		   sig, tid, name,
		   sync ? " (sync)" : " (async)");
	});
#else
  DEBUG(MSG_SIGNAL,
	Sdprintf("Got signal %d %s\n",
		 sig, sync ? " (sync)" : " (async)"));
#endif

  if ( true(sh, PLSIG_NOFRAME) && sh->handler )
  { (*sh->handler)(sig);
    return;
  }

  lTopSave = consTermRef(lTop);
  saved_current_signal = LD->signal.current;
  saved_sync = LD->signal.is_sync;

  if ( is_fatal_signal(sig) && sig == LD->signal.current )
    sysError("Recursively received fatal signal %d", sig);

  if ( gc_status.active && sig < SIG_PROLOG_OFFSET )
  { fatalError("Received signal %d (%s) while in %ld-th garbage collection",
	       sig, signal_name(sig), LD->gc.stats.totals.collections);
  }

  if ( (LD->critical || (true(sh, PLSIG_SYNC) && !sync)) &&
       !is_fatal_signal(sig) &&
       sig != SIGINT )
  { PL_raise(sig);			/* wait for better times! */
    return;
  }

  if ( !(fid = PL_open_signal_foreign_frame(sync)) )
  { if ( is_fatal_signal(sig) )
      sigCrashHandler(sig);		/* should not return */
    PL_raise(sig);			/* no space; wait */
    return;
  }

  if ( !sync )
    blockGC(0);
  LD->signal.current = sig;
  LD->signal.is_sync = sync;

  DEBUG(MSG_SIGNAL,
	Sdprintf("Handling signal %d, pred = %p, handler = %p\n",
		 sig, sh->predicate, sh->handler));

  if ( sh->predicate )
  { term_t sigterm = PL_new_term_ref();
    qid_t qid;
#ifdef O_LIMIT_DEPTH
    size_t olimit = LD->depth_info.limit;
    LD->depth_info.limit = DEPTH_NO_LIMIT;
#endif

    PL_put_atom_chars(sigterm, signal_name(sig));
    qid = PL_open_query(NULL,
			PL_Q_PASS_EXCEPTION,
			sh->predicate,
			sigterm);
    if ( PL_next_solution(qid) ) {};		/* cannot ignore return */
    PL_cut_query(qid);
#ifdef O_LIMIT_DEPTH
    LD->depth_info.limit = olimit;
#endif
  } else if ( true(sh, PLSIG_THROW) )
  { char *predname;
    int  arity;

    if ( environment_frame )
    { predname = stringAtom(environment_frame->predicate->functor->name);
      arity    = environment_frame->predicate->functor->arity;
    } else
    { predname = NULL;
      arity    = 0;
    }

    PL_error(predname, arity, NULL, ERR_SIGNALLED, sig, signal_name(sig));
  } else if ( sh->handler )
  { int ex_pending = (exception_term && !sync);
#ifdef O_LIMIT_DEPTH
    uintptr_t olimit = LD->depth_info.limit;
    LD->depth_info.limit = DEPTH_NO_LIMIT;
#endif
    (*sh->handler)(sig);
#ifdef O_LIMIT_DEPTH
    LD->depth_info.limit = olimit;
#endif

    DEBUG(MSG_SIGNAL,
	  Sdprintf("Handler %p finished (pending=0x%x,0x%x)\n",
		   sh->handler, LD->signal.pending[0], LD->signal.pending[1]));

    if ( !ex_pending && exception_term && !sync )	/* handler: PL_raise_exception() */
      fatalError("Async exception handler for signal %s (%d) raised "
		 "an exception", signal_name(sig), sig);
  }

  LD->signal.current = saved_current_signal;
  LD->signal.is_sync = saved_sync;
  if ( sync || exception_term )
    PL_close_foreign_frame(fid);
  else
    PL_discard_foreign_frame(fid);
  lTop = (LocalFrame)valTermRef(lTopSave);

  if ( !sync )
    unblockGC(0);

					/* we cannot return.  First try */
					/* longjmp.  If that fails, crash */
  if ( is_fatal_signal(sig) )
  { if ( exception_term )
    { PL_rethrow();
      sigCrashHandler(sig);
    }
    exit(4);
  }
}


static void
pl_signal_handler(int sig)
{ dispatch_signal(sig, FALSE);
}

#ifndef SA_RESTART
#define SA_RESTART 0
#endif

handler_t
set_sighandler(int sig, handler_t func)
{
#ifdef HAVE_SIGACTION
  struct sigaction old;
  struct sigaction new;

  memset(&new, 0, sizeof(new));	/* deal with other fields */
  new.sa_handler = func;
/*new.sa_flags   = SA_RESTART;  all blocking functions are restarted */

  if ( sigaction(sig, &new, &old) == 0 )
    return old.sa_handler;
  else
    return SIG_DFL;
#elif defined(HAVE_SIGNAL)
#ifdef __WINDOWS__
  switch( sig )				/* Current Windows versions crash */
  { case SIGABRT:			/* when given a non-supported value */
    case SIGFPE:
    case SIGILL:
    case SIGINT:
    case SIGSEGV:
    case SIGTERM:
      break;
    default:
      return SIG_IGN;
  }
#endif /*__WINDOWS__*/
  return signal(sig, func);
#else
  return NULL;
#endif
}

static SigHandler
prepareSignal(int sig)
{ SigHandler sh = &GD->signals.handlers[sig-1];

  if ( false(sh, PLSIG_PREPARED) )
  { set(sh, PLSIG_PREPARED);
    if ( sig < SIG_PROLOG_OFFSET )
      sh->saved_handler = set_sighandler(sig, pl_signal_handler);
  }

  return sh;
}


static void
unprepareSignal(int sig)
{ SigHandler sh = &GD->signals.handlers[sig-1];

  if ( true(sh, PLSIG_PREPARED) )
  { if ( sig < SIG_PROLOG_OFFSET )
      set_sighandler(sig, sh->saved_handler);
    sh->flags         = 0;
    sh->handler       = NULL;
    sh->predicate     = NULL;
    sh->saved_handler = NULL;
  }
}


#ifdef SIGHUP
static void
hupHandler(int sig)
{ (void)sig;

  PL_halt(128+sig);
}
#endif


#ifdef HAVE_SIGNAL
/* terminate_handler() is called on termination signals like SIGTERM.
   It runs hooks registered using PL_exit_hook() and then kills itself.
   The hooks are called with the exit status `3`.
*/

static void
terminate_handler(int sig)
{ signal(sig, SIG_DFL);

  run_on_halt(&GD->os.exit_hooks, 128+sig);

#if defined(HAVE_KILL) && defined(HAVE_GETPID)
  kill(getpid(), sig);
#else
  switch( sig )
  {
#ifdef SIGTERM
    case SIGTERM:
      exit(128+SIGTERM);
#endif
#ifdef SIGQUIT
    case SIGQUIT:
      exit(128+SIGQUIT);
#endif
#ifdef SIGABRT
    case SIGABRT:
      abort();
#endif
    default:
      assert(0); /* not reached */
  }
#endif
}

void
terminate_on_signal(int signo)
{ PL_signal(signo, terminate_handler);
}

static void
initTerminationSignals(void)
{
#ifdef SIGTERM
  terminate_on_signal(SIGTERM);
#endif
#ifdef SIGABRT
  terminate_on_signal(SIGABRT);
#endif
#ifdef SIGQUIT
  terminate_on_signal(SIGQUIT);
#endif
}
#endif /*HAVE_SIGNAL*/

static void
agc_handler(int sig)
{ GET_LD
  (void)sig;

  if ( GD->statistics.atoms >= GD->atoms.non_garbage + GD->atoms.margin &&
       !gc_status.blocked )
    pl_garbage_collect_atoms();
}


static void
gc_handler(int sig)
{ (void)sig;

  garbageCollect(0);
}

static void
gc_tune_handler(int sig)
{ (void)sig;

  call_tune_gc_hook();
}

static void
cgc_handler(int sig)
{ (void)sig;

  pl_garbage_collect_clauses();
}


static void
abort_handler(int sig)
{ (void)sig;

  abortProlog();
}


/* - - - - - - - - - - - - - - - - - - - - - - - - - - - - - - - - - - - - -
The idea behind alert_handler() is to  make blocking system calls return
with EINTR and thus make them interruptable for thread-signals.
- - - - - - - - - - - - - - - - - - - - - - - - - - - - - - - - - - - - - */

#ifdef SIG_ALERT
static void
alert_handler(int sig)
{ SigHandler sh = &GD->signals.handlers[sig-1];

  if ( sh->saved_handler &&
       sh->saved_handler != SIG_IGN &&
       sh->saved_handler != SIG_DFL )
    (*sh->saved_handler)(sig);
}
#endif


static void
initSignals(void)
{ GET_LD

  /* This is general signal handling that is not strictly needed */
  if ( truePrologFlag(PLFLAG_SIGNALS) )
  { struct signame *sn = signames;
#ifdef HAVE_SIGNAL
#ifdef SIGPIPE
    set_sighandler(SIGPIPE, SIG_IGN);
#endif
    initTerminationSignals();
#endif /*HAVE_SIGNAL*/
    initBackTrace();
    for( ; sn->name; sn++)
    {
#ifdef HAVE_BOEHM_GC
      if ( sn->sig == GC_get_suspend_signal() ||
	   sn->sig == GC_get_thr_restart_signal() )
	sn->flags = 0;
#endif
      if ( sn->flags )
      { SigHandler sh = prepareSignal(sn->sig);
	sh->flags |= sn->flags;
      }
    }

#ifdef SIGHUP
    PL_signal(SIGHUP|PL_SIGSYNC, hupHandler);
#endif
  }

  /* We do need alerting to make thread signals work while the */
  /* system is blocked in a system call. Can be controlled with --sigalert=N */

#ifdef SIG_ALERT
  if ( GD->signals.sig_alert )
    PL_signal(GD->signals.sig_alert|PL_SIGNOFRAME, alert_handler);
#endif

  /* these signals are not related to Unix signals and can thus */
  /* be enabled always */

  PL_signal(SIG_GC|PL_SIGSYNC,	          gc_handler);
  PL_signal(SIG_TUNE_GC|PL_SIGSYNC,	  gc_tune_handler);
  PL_signal(SIG_CLAUSE_GC|PL_SIGSYNC,     cgc_handler);
  PL_signal(SIG_PLABORT|PL_SIGSYNC,       abort_handler);
#ifdef SIG_THREAD_SIGNAL
  PL_signal(SIG_THREAD_SIGNAL|PL_SIGSYNC, executeThreadSignals);
#endif
#ifdef SIG_ATOM_GC
  PL_signal(SIG_ATOM_GC|PL_SIGSYNC,       agc_handler);
#endif
}


void
cleanupSignals(void)
{ struct signame *sn = signames;

  for( ; sn->name; sn++)
    unprepareSignal(sn->sig);
}


void
resetSignals(void)
{ GET_LD

  LD->signal.current = 0;
  LD->signal.pending[0] = 0;
  LD->signal.pending[1] = 0;
}

#if defined(O_PLMT) && defined(HAVE_PTHREAD_SIGMASK)
#ifndef HAVE_SIGPROCMASK
#define HAVE_SIGPROCMASK 1
#endif

#define sigprocmask(how, new, old) pthread_sigmask(how, new, old)
#endif

#ifdef HAVE_SIGPROCMASK

void
allSignalMask(sigset_t *set)
{ static sigset_t allmask;
  static int done = FALSE;

  if ( !done )
  { sigset_t tmp;

    sigfillset(&tmp);
    sigdelset(&tmp, SIGSTOP);
    sigdelset(&tmp, SIGCONT);
    sigdelset(&tmp, SIGQUIT);
    sigdelset(&tmp, SIGSEGV);
    sigdelset(&tmp, SIGBUS);
#ifdef O_PROFILE
    sigdelset(&tmp, SIGPROF);
#endif
    allmask = tmp;
    done = TRUE;
  }

  *set = allmask;
}


#if 0
static void
listBlocked()
{ sigset_t current;
  int i;

  sigprocmask(SIG_BLOCK, NULL, &current);

  Sdprintf("Blocked: ");
  for(i=1; i<32; i++)
  { if ( sigismember(&current, i) )
      Sdprintf(" %d", i);
  }
  Sdprintf("\n");
  Sdprintf("UnBlocked: ");
  for(i=1; i<32; i++)
  { if ( !sigismember(&current, i) )
      Sdprintf(" %d", i);
  }
  Sdprintf("\n\n");
}
#endif

void
blockSignals(sigset_t *old)
{ sigset_t set;

  allSignalMask(&set);

  sigprocmask(SIG_BLOCK, &set, old);
  DEBUG(1, Sdprintf("Blocked all signals\n"));
}


void
unblockSignals(sigset_t *old)
{ if ( old )
  { sigprocmask(SIG_SETMASK, old, NULL);
    DEBUG(1, Sdprintf("Restored signal mask\n"));
  } else
  { sigset_t set;

    allSignalMask(&set);

    sigprocmask(SIG_UNBLOCK, &set, NULL);
    DEBUG(1, Sdprintf("UnBlocked all signals\n"));
  }
}


void
unblockSignal(int sig)
{ sigset_t set;

  sigemptyset(&set);
  sigaddset(&set, sig);

  sigprocmask(SIG_UNBLOCK, &set, NULL);
  DEBUG(1, Sdprintf("Unblocked signal %d\n", sig));
}

void
blockSignal(int sig)
{ sigset_t set;

  sigemptyset(&set);
  sigaddset(&set, sig);

  sigprocmask(SIG_BLOCK, &set, NULL);
  DEBUG(1, Sdprintf("signal %d\n", sig));
}

#else /*HAVE_SIGPROCMASK*/

void blockSignals(sigset_t *old) {}
void unblockSignals(sigset_t *old) {}
void unblockSignal(int sig) {}
void blockSignal(int sig) {}

#endif

/* - - - - - - - - - - - - - - - - - - - - - - - - - - - - - - - - - - - - -
BUG: The interface of PL_signal() is broken   as  it does not return the
current flags associated with the signal and therefore we cannot restore
the signal safely. We should  design  a   struct  based  API  similar to
sigaction().
- - - - - - - - - - - - - - - - - - - - - - - - - - - - - - - - - - - - - */

int
PL_sigaction(int sig, pl_sigaction_t *act, pl_sigaction_t *old)
{ SigHandler sh = NULL;

  if ( sig < 0 || sig > MAXSIGNAL )
  { errno = EINVAL;
    return -1;
  }

  if ( sig == 0 )
  { for(sig=SIG_PROLOG_OFFSET; sig<MAXSIGNAL; sig++)
    { sh = &GD->signals.handlers[sig-1];
      if ( sh->flags == 0 )
	break;
    }
    if ( !sh )
    { errno = EBUSY;
      return -2;
    }
  } else
  { sh = &GD->signals.handlers[sig-1];
  }

  if ( old )
  { memset(old, 0, sizeof(*old));
    old->sa_cfunction = sh->handler;
    old->sa_predicate = sh->predicate;
    old->sa_flags     = sh->flags;
  }

  if ( act && act != old )
  { int active = FALSE;

    if ( (act->sa_flags&PLSIG_THROW) || act->sa_predicate )
    { if ( ((act->sa_flags&PLSIG_THROW) && act->sa_predicate) ||
	   act->sa_cfunction )
      { errno = EINVAL;
	return -1;
      }
      active = TRUE;
    } else if ( act->sa_cfunction &&
		(false(sh, PLSIG_PREPARED)||act->sa_cfunction!=sh->saved_handler) )
    { active = TRUE;
    }

    if ( active )
    { sh->handler   = act->sa_cfunction;
      sh->predicate = act->sa_predicate;
      sh->flags     = (sh->flags&~0xffff)|act->sa_flags;
      if ( false(sh, PLSIG_PREPARED) )
	prepareSignal(sig);
    } else
    { unprepareSignal(sig);
      sh->handler   = NULL;
      sh->predicate = NULL;
      sh->flags     = 0;
    }
  }

  return sig;
}

#ifndef SIG_DFL
#define SIG_DFL (handler_t)-1
#endif

handler_t
PL_signal(int sigandflags, handler_t func)
{ pl_sigaction_t act = {0};
  pl_sigaction_t old;

  act.sa_cfunction = func;
  if ( (sigandflags&PL_SIGSYNC) )
    act.sa_flags |= PLSIG_SYNC;
  if ( (sigandflags&PL_SIGNOFRAME) )
    act.sa_flags |= PLSIG_NOFRAME;

  if ( PL_sigaction((sigandflags & 0xffff), &act, &old) >= 0 )
  { if ( (old.sa_flags&PLSIG_PREPARED) && old.sa_cfunction )
      return old.sa_cfunction;

    return SIG_DFL;
  }

  return NULL;
}


/* return: -1: exception in handler, otherwise number of handled signals
*/

int
PL_handle_signals(void)
{ GET_LD

<<<<<<< HEAD
  if ( !is_signalled(PASS_LD1) )
    return 0;
  else
    return handleSignals(PASS_LD1);
}

#ifndef __unix__
static int
handleSigInt(ARG1_LD)
=======
  if ( !is_signalled() )
    return 0;
  else
    return handleSignals();
}

#ifndef __unix__
#define handleSigInt(_) LDFUNC(handleSigInt, _)
static int
handleSigInt(DECL_LD)
>>>>>>> f6e856bd
{ int intmask = 1<<(SIGINT-1);

  if ( LD->signal.forced == SIGINT && LD->signal.pending[0] & intmask )
  { ATOMIC_AND(&LD->signal.pending[0], ~intmask);

    LD->signal.forced = 0;
    dispatch_signal(SIGINT, TRUE);

    if ( exception_term )
      return -1;
    updateAlerted(LD);

    return 1;
  }

  return 0;
}
#endif

int
handleSignals(DECL_LD)
{ int done = 0;
  int i;

<<<<<<< HEAD
  if ( !is_signalled(PASS_LD1) )
=======
  if ( !is_signalled() )
>>>>>>> f6e856bd
    return 0;
  if ( !HAS_LD )
    return 0;
  if ( exception_term )
    return -1;
#ifndef __unix__				/* on Unix we ask to signal twice */
<<<<<<< HEAD
  if ( (done=handleSigInt(PASS_LD1)) )
=======
  if ( (done=handleSigInt()) )
>>>>>>> f6e856bd
    return done;
#endif
  if ( LD->critical )
    return 0;

  for(i=0; i<2; i++)
  { while( LD->signal.pending[i] )
    { int sig = 1+32*i;
      unsigned mask = 1;

      for( ; mask ; mask <<= 1, sig++ )
      { if ( LD->signal.pending[i] & mask )
	{ ATOMIC_AND(&LD->signal.pending[i], ~mask);

	  done++;
	  dispatch_signal(sig, TRUE);

	  if ( exception_term )
	    return -1;
	}
      }
    }
  }

  if ( done )
    updateAlerted(LD);

  return done;
}


#ifdef SIG_ALERT
static
PRED_IMPL("prolog_alert_signal", 2, prolog_alert_signal, 0)
{ PRED_LD
  const char *sname = signal_name(GD->signals.sig_alert);
  int rc;

  if ( strcmp(sname, "unknown") == 0 )
    rc = PL_unify_integer(A1, GD->signals.sig_alert);
  else
    rc = PL_unify_atom_chars(A1, sname);

  if ( rc )
  { if ( PL_compare(A1,A2) == CMP_EQUAL )
    { return TRUE;
    } else
    { int new;

      if ( (PL_get_integer(A2, &new) && new == 0) ||
	   PL_get_signum_ex(A2, &new) )
      { if ( GD->signals.sig_alert )
	{ unprepareSignal(GD->signals.sig_alert);
	  GD->signals.sig_alert = 0;
	}
	if ( new )
	{ GD->signals.sig_alert = new;
	  PL_signal(GD->signals.sig_alert|PL_SIGNOFRAME, alert_handler);
	}

	return TRUE;
      }
    }
  }

  return FALSE;
}
#endif


int
f_endCritical(DECL_LD)
{ if ( exception_term )
    return FALSE;

  return TRUE;
}


#ifdef HAVE_SIGNAL
/* - - - - - - - - - - - - - - - - - - - - - - - - - - - - - - - - - - - - -
on_signal(?SigNum, ?SigName, :OldHandler, :NewHandler)

Assign NewHandler to be called if signal arrives.
- - - - - - - - - - - - - - - - - - - - - - - - - - - - - - - - - - - - - */

static int
get_meta_arg(term_t arg, term_t m, term_t t)
{ GET_LD

  if ( PL_is_functor(arg, FUNCTOR_colon2) )
  { _PL_get_arg(1, arg, m);
    _PL_get_arg(2, arg, t);
    return TRUE;
  }

  return PL_error(NULL, 0, NULL, ERR_TYPE,
		  ATOM_meta_argument, arg);
}


static int
get_module(term_t t, Module *m)
{ GET_LD
  atom_t a;

  if ( !PL_get_atom_ex(t, &a) )
    return FALSE;
  *m = PL_new_module(a);

  return TRUE;
}


static
PRED_IMPL("$on_signal", 4, on_signal, 0)
{ PRED_LD
  int sign = -1;
  SigHandler sh;
  char *sn;
  atom_t a;
  term_t mold = PL_new_term_ref();
  term_t mnew = PL_new_term_ref();

  term_t sig  = A1;
  term_t name = A2;
  term_t old  = A3;
  term_t new  = A4;

  if ( !get_meta_arg(old, mold, old) ||
       !get_meta_arg(new, mnew, new) )
    return FALSE;

  if ( PL_get_integer(sig, &sign) && sign >= 1 && sign <= MAXSIGNAL )
  { TRY(PL_unify_atom_chars(name, signal_name(sign)));
  } else if ( PL_get_atom_chars(name, &sn) )
  { if ( (sign = signal_index(sn)) != -1 )
    { TRY(PL_unify_integer(sig, sign));
    } else
      return PL_error(NULL, 0, NULL, ERR_DOMAIN, ATOM_signal, name);
  } else
    return PL_error(NULL, 0, NULL, ERR_TYPE, ATOM_signal, sig);

  sh = &GD->signals.handlers[sign-1];

  if ( false(sh, PLSIG_PREPARED) )		/* not handled */
  { TRY(PL_unify_atom(old, ATOM_default));
  } else if ( true(sh, PLSIG_THROW) )		/* throw exception */
  { TRY(PL_unify_atom(old, ATOM_throw));
  } else if ( sh->predicate )			/* call predicate */
  { Definition def = sh->predicate->definition;

    if ( PL_unify_atom(mold, def->module->name) )
    { if ( !PL_unify_atom(old, def->functor->name) )
	return FALSE;
    } else
    { if ( !PL_unify_term(old, PL_FUNCTOR, FUNCTOR_colon2,
			         PL_ATOM, def->module->name,
			         PL_ATOM, def->functor->name) )
	return FALSE;
    }
  } else if ( sh->handler )
  { if ( sh->handler == PL_interrupt )
    { TRY(PL_unify_atom(old, ATOM_debug));
    } else
    { TRY(PL_unify_term(old,
			PL_FUNCTOR, FUNCTOR_foreign_function1,
			PL_POINTER, sh->handler));
    }
  }

  if ( PL_compare(old, new) == 0 &&
       PL_compare(mold, mnew) == 0 )
    succeed;					/* no change */

  if ( PL_get_atom(new, &a) )
  { if ( a == ATOM_default )
    { unprepareSignal(sign);
    } else if ( a == ATOM_throw )
    { sh = prepareSignal(sign);
      set(sh, PLSIG_THROW|PLSIG_SYNC);
      sh->handler   = NULL;
      sh->predicate = NULL;
    } else if ( a == ATOM_debug )
    { sh = prepareSignal(sign);

      clear(sh, PLSIG_THROW|PLSIG_SYNC);
      sh->handler = (handler_t)PL_interrupt;
      sh->predicate = NULL;

    } else
    { Module m;
      predicate_t pred;

      if ( !get_module(mnew, &m) )
	return FALSE;
      pred = lookupProcedure(PL_new_functor(a, 1), m);

      sh = prepareSignal(sign);
      clear(sh, PLSIG_THROW);
      set(sh, PLSIG_SYNC);
      sh->handler = NULL;
      sh->predicate = pred;
    }
  } else if ( PL_is_functor(new, FUNCTOR_foreign_function1) )
  { term_t a = PL_new_term_ref();
    void *f;

    _PL_get_arg(1, new, a);

    if ( PL_get_pointer(a, &f) )
    { sh = prepareSignal(sign);
      clear(sh, PLSIG_THROW|PLSIG_SYNC);
      sh->handler = (handler_t)f;
      sh->predicate = NULL;

      succeed;
    }

    return PL_error(NULL, 0, NULL, ERR_DOMAIN, ATOM_signal_handler, new);
  } else
    return PL_error(NULL, 0, NULL, ERR_TYPE, ATOM_signal_handler, new);

  succeed;
}

#endif /*HAVE_SIGNAL*/


		 /*******************************
		 *	       STACKS		*
		 *******************************/

/* - - - - - - - - - - - - - - - - - - - - - - - - - - - - - - - - - - - - -
initPrologStacks() creates the stacks for the calling thread. It is used
both at system startup to create the stack   for the main thread as from
pl-thread.c to create stacks for Prolog threads.
- - - - - - - - - - - - - - - - - - - - - - - - - - - - - - - - - - - - - */

int
initPrologStacks(size_t limit)
{ GET_LD

  LD->stacks.limit = limit;
  if ( !allocStacks() )
    return FALSE;

  LD->stacks.local.overflow_id    = LOCAL_OVERFLOW;
  LD->stacks.global.overflow_id   = GLOBAL_OVERFLOW;
  LD->stacks.trail.overflow_id    = TRAIL_OVERFLOW;
  LD->stacks.argument.overflow_id = ARGUMENT_OVERFLOW;

  base_addresses[STG_LOCAL]  = (uintptr_t)lBase;
  base_addresses[STG_GLOBAL] = (uintptr_t)gBase;
  base_addresses[STG_TRAIL]  = (uintptr_t)tBase;
  *gBase++ = MARK_MASK;			/* see sweep_global_mark() */
  gMax--;				/*  */
  tMax--;
  emptyStacks();

  DEBUG(1, Sdprintf("base_addresses[STG_LOCAL] = %p\n",
		    base_addresses[STG_LOCAL]));
  DEBUG(1, Sdprintf("base_addresses[STG_GLOBAL] = %p\n",
		    base_addresses[STG_GLOBAL]));
  DEBUG(1, Sdprintf("base_addresses[STG_TRAIL] = %p\n",
		    base_addresses[STG_TRAIL]));

  return TRUE;
}


/* - - - - - - - - - - - - - - - - - - - - - - - - - - - - - - - - - - - - -
Create nice empty stacks. exception_bin   and  exception_printed are two
term-references that must be low on  the   stack  to  ensure they remain
valid while the stack is unrolled after an exception.
- - - - - - - - - - - - - - - - - - - - - - - - - - - - - - - - - - - - - */

static void
emptyStack(Stack s)
{ s->top       = s->base;
  s->gced_size = 0L;
}


void
emptyStacks(void)
{ GET_LD

  environment_frame = NULL;
  fli_context       = NULL;
  LD->query         = NULL;

  emptyStack((Stack)&LD->stacks.local);
  emptyStack((Stack)&LD->stacks.global);
  emptyStack((Stack)&LD->stacks.trail);
  emptyStack((Stack)&LD->stacks.argument);

  LD->mark_bar          = gTop;
  if ( lTop && gTop )
  { int i;

    PL_open_foreign_frame();
    exception_term          = 0;
    exception_bin           = PL_new_term_ref();
    exception_printed       = PL_new_term_ref();
    LD->exception.tmp       = PL_new_term_ref();
    LD->exception.pending   = PL_new_term_ref();
    LD->trim.dummy          = PL_new_term_ref();
#ifdef O_ATTVAR
    LD->attvar.head	    = PL_new_term_ref();
    LD->attvar.tail         = PL_new_term_ref();
    LD->attvar.gc_attvars   = PL_new_term_ref();
    DEBUG(3, Sdprintf("attvar.tail at %p\n", valTermRef(LD->attvar.tail)));
#endif
    LD->undo.undo_list      = init_undo_list(); /* must be first.  See __do_undo() */
    LD->tabling.delay_list  = init_delay_list();
    LD->tabling.idg_current = PL_new_term_ref();
#ifdef O_GVAR
    destroyGlobalVars();
#endif
    for(i=0; i<TMP_PTR_SIZE; i++)
      LD->tmp.h[i] = PL_new_term_ref();
    LD->tmp.top = 0;
  }
}


		/********************************
		*	STACK ALLOCATION        *
		*********************************/

/* - - - - - - - - - - - - - - - - - - - - - - - - - - - - - - - - - - - - -
init_stack() initializes the stack straucture. Params:

  - name is the name of the stack (for diagnostic purposes)
  - size is the allocated size
  - spare is the amount of spare stack we reserve
  - gc indicates whether gc can collect data on the stack
- - - - - - - - - - - - - - - - - - - - - - - - - - - - - - - - - - - - - */

static void
init_stack(Stack s, char *name, size_t size, size_t spare, int gc)
{ s->name	= name;
  s->top	= s->base;
  s->spare      = spare;
  s->def_spare  = spare;
  s->min_free   = 256*sizeof(word);
  s->max	= addPointer(s->base, size - spare);
  s->gced_size  = 0L;			/* size after last gc */
  s->gc	        = gc;
  gcPolicy(s, GC_FAST_POLICY);
}


static int
allocStacks(void)
{ GET_LD
  size_t minglobal = 8*SIZEOF_VOIDP K;
  size_t minlocal  = 4*SIZEOF_VOIDP K;
  size_t mintrail  = 4*SIZEOF_VOIDP K;
  size_t minarg    = 1*SIZEOF_VOIDP K;

  size_t itrail  = nextStackSizeAbove(mintrail-1);
  size_t iglobal = nextStackSizeAbove(minglobal-1);
  size_t ilocal  = nextStackSizeAbove(minlocal-1);

  itrail  = stack_nalloc(itrail);
  minarg  = stack_nalloc(minarg);
  iglobal = stack_nalloc(iglobal+ilocal)-ilocal;

  gBase = NULL;
  tBase = NULL;
  aBase = NULL;

  gBase = (Word)       stack_malloc(iglobal + ilocal);
  tBase = (TrailEntry) stack_malloc(itrail);
  aBase = (Word *)     stack_malloc(minarg);

  if ( !gBase || !tBase || !aBase )
  { if ( gBase )
      *gBase++ = MARK_MASK;		/* compensate for freeStacks */
    freeStacks();
    return FALSE;
  }

  lBase   = (LocalFrame) addPointer(gBase, iglobal);

  init_stack((Stack)&LD->stacks.global,
	     "global",   iglobal, 512*SIZEOF_VOIDP, TRUE);
  init_stack((Stack)&LD->stacks.local,
	     "local",    ilocal,  512*SIZEOF_VOIDP + LOCAL_MARGIN, FALSE);
  init_stack((Stack)&LD->stacks.trail,
	     "trail",    itrail,  256*SIZEOF_VOIDP, TRUE);
  init_stack((Stack)&LD->stacks.argument,
	     "argument", minarg,  0,                FALSE);

  LD->stacks.local.min_free = LOCAL_MARGIN;

  return TRUE;
}


void
freeStacks(DECL_LD)
{ if ( gBase )
  { gBase--;
    stack_free(gBase);
    gTop = NULL; gBase = NULL;
    lTop = NULL; lBase = NULL;
  }
  if ( tBase )
  { stack_free(tBase);
    tTop = NULL;
    tBase = NULL;
  }
  if ( aBase )
  { stack_free(aBase);
    aTop = NULL;
    aBase = NULL;
  }
}


int
trim_stack(Stack s)
{ if ( s->spare < s->def_spare )
  { ssize_t reduce = s->def_spare - s->spare;
    ssize_t room = roomStackP(s);

    DEBUG(MSG_SPARE_STACK, Sdprintf("Reset spare for %s (%zd->%zd)\n",
				    s->name, s->spare, s->def_spare));
    if ( room > 0 && room < reduce )
    { DEBUG(MSG_SPARE_STACK,
	    Sdprintf("Only %d spare for %s-stack\n", room, s->name));
      reduce = room;
    }

    s->max = addPointer(s->max, -reduce);
    s->spare += reduce;
  }

  return FALSE;
}


		/********************************
		*     STACK TRIMMING & LIMITS   *
		*********************************/

static void
gcPolicy(Stack s, int policy)
{ GET_LD

  s->gc = ((s == (Stack) &LD->stacks.global ||
	    s == (Stack) &LD->stacks.trail) ? TRUE : FALSE);
  if ( s->gc )
  { s->small  = SMALLSTACK;
    s->factor = 3;
    s->policy = policy;
  } else
  { s->small  = 0;
    s->factor = 0;
    s->policy = 0;
  }
}


/* - - - - - - - - - - - - - - - - - - - - - - - - - - - - - - - - - - - - -
trimStacks() reclaims all unused space on the stack.
- - - - - - - - - - - - - - - - - - - - - - - - - - - - - - - - - - - - - */

void
trimStacks(DECL_LD int resize)
{ LD->trim_stack_requested = FALSE;

  if ( resize )
  { growStacks(GROW_TRIM, GROW_TRIM, GROW_TRIM);
  } else
  { trim_stack((Stack) &LD->stacks.local);
    trim_stack((Stack) &LD->stacks.global);
    trim_stack((Stack) &LD->stacks.trail);
  }

#ifdef SECURE_GC
  { Word p;				/* clear the stacks */

    for(p=gTop; p<gMax; p++)
      *p = 0xbfbfbfbf;
    for(p=(Word)lTop; p<(Word)lMax; p++)
      *p = 0xbfbfbfbf;
  }
#endif

  DEBUG(CHK_SECURE,
	{ scan_global(FALSE);
	  checkStacks(NULL);
	});
}


static
PRED_IMPL("trim_stacks", 0, trim_stacks, 0)
{ PRED_LD

  trimStacks(TRUE);

  succeed;
}


		 /*******************************
		 *	    LOCAL DATA		*
		 *******************************/

/* - - - - - - - - - - - - - - - - - - - - - - - - - - - - - - - - - - - - -
In the end, this should do nice cleanup  of all local data and be called
both by PL_cleanup() and when destroying a  thread. There is still a lot
of work to do.
- - - - - - - - - - - - - - - - - - - - - - - - - - - - - - - - - - - - - */

void
freePrologLocalData(PL_local_data_t *ld)
{ discardBuffer(&ld->fli._discardable_buffer);
  discardStringStack(&ld->fli.string_buffers);
  freeVarDefs(ld);

#ifdef O_GVAR
  if ( ld->gvar.nb_vars )
    destroyHTable(ld->gvar.nb_vars);
#endif

  if ( ld->bags.default_bag )
  { PL_free(ld->bags.default_bag);
#if defined(O_ATOMGC) && defined(O_PLMT)
    simpleMutexDelete(&ld->bags.mutex);
#endif
  }

#ifdef O_CYCLIC
  clearSegStack(&ld->cycle.lstack);
  clearSegStack(&ld->cycle.vstack);
#endif

  freeArithLocalData(ld);
#ifdef O_PLMT
  if ( ld->prolog_flag.table )
  { PL_LOCK(L_PLFLAG);
    destroyHTable(ld->prolog_flag.table);
    PL_UNLOCK(L_PLFLAG);
  }
#endif

  if ( ld->qlf.getstr_buffer )
    free(ld->qlf.getstr_buffer);
  if ( ld->tabling.node_pool )
    free_alloc_pool(ld->tabling.node_pool);

  clearThreadTablingData(ld);
}



		 /*******************************
		 *	     PREDICATES		*
		 *******************************/

int
set_stack_limit(size_t limit)
{ GET_LD

  if ( limit < LD->stacks.limit &&
       limit < sizeStack(local) +
               sizeStack(global) +
               sizeStack(trail) )
  { garbageCollect(GC_USER);
    trimStacks(TRUE);

    if ( limit < sizeStack(local) +
	         sizeStack(global) +
	         sizeStack(trail) )
    { term_t ex;


      return ( (ex=PL_new_term_ref()) &&
	       PL_put_int64(ex, limit) &&
	       PL_error(NULL, 0, NULL, ERR_PERMISSION,
			ATOM_limit, ATOM_stacks, ex)
	     );
    }
  }

  LD->stacks.limit = limit;

  return TRUE;
}


static
PRED_IMPL("$set_prolog_stack", 4, set_prolog_stack, 0)
{ PRED_LD
  atom_t a, k;
  Stack stack = NULL;

  term_t name  = A1;
  term_t prop  = A2;
  term_t old   = A3;
  term_t value = A4;

  if ( PL_get_atom(name, &a) )
  { if ( a == ATOM_local )
      stack = (Stack) &LD->stacks.local;
    else if ( a == ATOM_global )
      stack = (Stack) &LD->stacks.global;
    else if ( a == ATOM_trail )
      stack = (Stack) &LD->stacks.trail;
    else if ( a == ATOM_argument )
      stack = (Stack) &LD->stacks.argument;
  }
  if ( !stack )
    return PL_error(NULL, 0, NULL, ERR_EXISTENCE, ATOM_stack, name);

  if ( PL_get_atom_ex(prop, &k) )
  { if ( k == ATOM_low )
      return (PL_unify_int64(old, stack->small) &&
	      PL_get_size_ex(value, &stack->small));
    if ( k == ATOM_factor )
      return (PL_unify_integer(old, stack->factor) &&
	      PL_get_integer_ex(value, &stack->factor));
    if ( k == ATOM_limit )
    { size_t newlimit;

      if ( !printMessage(ATOM_warning,
			 PL_FUNCTOR_CHARS, "deprecated", 1,
			   PL_FUNCTOR_CHARS, "set_prolog_stack", 2,
			     PL_TERM, A1,
			     PL_ATOM, ATOM_limit) )
	return FALSE;

      return ( PL_unify_int64(old, LD->stacks.limit) &&
	       PL_get_size_ex(value, &newlimit) &&
	       set_stack_limit(newlimit)
	     );
    }
    if ( k == ATOM_spare )
    { size_t spare = stack->def_spare/sizeof(word);

      if ( PL_unify_int64(old, spare) &&
	   PL_get_size_ex(value, &spare) )
      { stack->def_spare = spare*sizeof(word);
	trim_stack(stack);
	return TRUE;
      }
      return FALSE;
    }
    if ( k == ATOM_min_free )
    { size_t minfree = stack->min_free/sizeof(word);

      if ( PL_unify_int64(old, minfree) &&
	   PL_get_size_ex(value, &minfree) )
      { stack->min_free = minfree*sizeof(word);
	trim_stack(stack);
	return TRUE;
      }
      return FALSE;
    }

    return PL_error(NULL, 0, NULL, ERR_DOMAIN, ATOM_stack_parameter, prop);
  }

  fail;
}


		 /*******************************
		 *      PUBLISH PREDICATES	*
		 *******************************/

BeginPredDefs(setup)
  PRED_DEF("$set_prolog_stack",	  4, set_prolog_stack,	  0)
  PRED_DEF("trim_stacks",	  0, trim_stacks,	  0)
#ifdef HAVE_SIGNAL
  PRED_DEF("$on_signal",	  4, on_signal,		  0)
#ifdef SIG_ALERT
  PRED_DEF("prolog_alert_signal", 2, prolog_alert_signal, 0)
#endif
#endif
EndPredDefs<|MERGE_RESOLUTION|>--- conflicted
+++ resolved
@@ -1085,17 +1085,6 @@
 PL_handle_signals(void)
 { GET_LD
 
-<<<<<<< HEAD
-  if ( !is_signalled(PASS_LD1) )
-    return 0;
-  else
-    return handleSignals(PASS_LD1);
-}
-
-#ifndef __unix__
-static int
-handleSigInt(ARG1_LD)
-=======
   if ( !is_signalled() )
     return 0;
   else
@@ -1106,7 +1095,6 @@
 #define handleSigInt(_) LDFUNC(handleSigInt, _)
 static int
 handleSigInt(DECL_LD)
->>>>>>> f6e856bd
 { int intmask = 1<<(SIGINT-1);
 
   if ( LD->signal.forced == SIGINT && LD->signal.pending[0] & intmask )
@@ -1131,22 +1119,14 @@
 { int done = 0;
   int i;
 
-<<<<<<< HEAD
-  if ( !is_signalled(PASS_LD1) )
-=======
   if ( !is_signalled() )
->>>>>>> f6e856bd
     return 0;
   if ( !HAS_LD )
     return 0;
   if ( exception_term )
     return -1;
 #ifndef __unix__				/* on Unix we ask to signal twice */
-<<<<<<< HEAD
-  if ( (done=handleSigInt(PASS_LD1)) )
-=======
   if ( (done=handleSigInt()) )
->>>>>>> f6e856bd
     return done;
 #endif
   if ( LD->critical )
