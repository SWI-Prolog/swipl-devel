/*  Part of SWI-Prolog

    Author:        Jan Wielemaker
    E-mail:        J.Wielemaker@vu.nl
    WWW:           http://www.swi-prolog.org
    Copyright (c)  1985-2021, University of Amsterdam
                              VU University Amsterdam
			      CWI, Amsterdam
			      SWI-Prolog Solutions b.v.
    All rights reserved.

    Redistribution and use in source and binary forms, with or without
    modification, are permitted provided that the following conditions
    are met:

    1. Redistributions of source code must retain the above copyright
       notice, this list of conditions and the following disclaimer.

    2. Redistributions in binary form must reproduce the above copyright
       notice, this list of conditions and the following disclaimer in
       the documentation and/or other materials provided with the
       distribution.

    THIS SOFTWARE IS PROVIDED BY THE COPYRIGHT HOLDERS AND CONTRIBUTORS
    "AS IS" AND ANY EXPRESS OR IMPLIED WARRANTIES, INCLUDING, BUT NOT
    LIMITED TO, THE IMPLIED WARRANTIES OF MERCHANTABILITY AND FITNESS
    FOR A PARTICULAR PURPOSE ARE DISCLAIMED. IN NO EVENT SHALL THE
    COPYRIGHT OWNER OR CONTRIBUTORS BE LIABLE FOR ANY DIRECT, INDIRECT,
    INCIDENTAL, SPECIAL, EXEMPLARY, OR CONSEQUENTIAL DAMAGES (INCLUDING,
    BUT NOT LIMITED TO, PROCUREMENT OF SUBSTITUTE GOODS OR SERVICES;
    LOSS OF USE, DATA, OR PROFITS; OR BUSINESS INTERRUPTION) HOWEVER
    CAUSED AND ON ANY THEORY OF LIABILITY, WHETHER IN CONTRACT, STRICT
    LIABILITY, OR TORT (INCLUDING NEGLIGENCE OR OTHERWISE) ARISING IN
    ANY WAY OUT OF THE USE OF THIS SOFTWARE, EVEN IF ADVISED OF THE
    POSSIBILITY OF SUCH DAMAGE.
*/

/*#define O_DEBUG 1*/
#define _GNU_SOURCE			/* get dladdr() */
#include "pl-incl.h"
#include "pl-comp.h"
#include "pl-arith.h"
#include "pl-dbref.h"
#include "pl-event.h"
#include "pl-inline.h"
#include "pl-tabling.h"
#include "pl-supervisor.h"
#include "pl-gvar.h"
#include "pl-fli.h"
#include "pl-write.h"
#include "pl-prims.h"
#include "pl-util.h"
#include "pl-read.h"
#include "pl-modul.h"
#include "pl-proc.h"
#include "pl-wam.h"
#include "pl-funct.h"
#include "pl-srcfile.h"
#include "pl-gc.h"
#include "pl-index.h"
#include "pl-setup.h"
#include <limits.h>
#ifdef HAVE_DLADDR
#include <dlfcn.h>
#endif

/* MacOS (re-)defines bool, true and false.  This is a bit unelegant,
   but it works
*/
#undef false
#undef true
#undef bool
#define true(s, a)		((s)->flags & (a))
#define false(s, a)		(!true((s), (a)))

#undef LD			/* Get at most once per function */
#define LD LOCAL_LD

#define setHandle(h, w)		(*valTermRef(h) = (w))
#define valHandleP(h)		valTermRef(h)

static void	initVMIMerge(void);

static void
checkCodeTable(void)
{ const code_info *ci;
  int n;

  if ( sizeof(struct clause) % sizeof(word) != 0 )
    sysError("Invalid alignment of struct clause");

  for(ci = codeTable, n = 0; ci->name != NULL; ci++, n++ )
  { if ( (int)ci->code != n )
      sysError("Wrong entry in codeTable: %d", n);
  }

  if ( n != I_HIGHEST )
    sysError("Mismatch in checkCodeTable()");
}

/* - - - - - - - - - - - - - - - - - - - - - - - - - - - - - - - - - - - - -
			MAPPING VIRTUAL INSTRUCTIONS

The virtual machine interpreter can be optimised considerably by storing
the code addressen with the clauses  rather  than  the  virtual  machine
codes.  Normally the switch in translated (in pseudo assembler) to:

next_instruction:
	r1 = *PC;
	PC += sizeof(code);
	if ( r1 >= I_HIGHEST ) goto default;
	r1 = jmp_table[r1 * 4];
	goto r1;

This is rather silly.  Suppose  we  store  the  addresses  of  the  code
segments  with  the  clauses  rather than the codes themselves, than the
loop overhead can be reduced to:

next_instruction:
	r1 = *PC;
	PC += sizeof(code);
	goto r1;

With gcc-2.1 or later, we can get this result without using assembler.
All this required where a few patches in interpret(), the compiler and
the wic (intermediate code)  generation  code.  The initialisation  is
very critical:

The function PL_next_solution() (the VM   interpreter) declares a static
array holding the  label  addresses  of   the  various  virtual  machine
instructions. When it is called, it will store the address of this table
in   the   global   variable     interpreter_jmp_table.   the   function
initWamTable() than makes the two   translation  tables wam_table[] (wam
code --> label address and dewam_table[]   (label address --> wam code).

NOTE:	If the assert() fails, look at pl-wam.c: VMI(C_NOT, ... for
	more information.
- - - - - - - - - - - - - - - - - - - - - - - - - - - - - - - - - - - - - */

#if VMCODE_IS_ADDRESS
void
initWamTable(DECL_LD)
{ unsigned int n;
  code maxcoded, mincoded;

  assert(I_HIGHEST < 255);	/* need short for dewam_table on overflow */

  if ( interpreter_jmp_table == NULL )
  { if ( !PL_next_solution(QID_EXPORT_WAM_TABLE) )
      sysError("Could not initialise VM jump table");
  }

  wam_table[0] = (code) (interpreter_jmp_table[0]);
  maxcoded = mincoded = wam_table[0];

  for(n = 1; n < I_HIGHEST; n++)
  { wam_table[n] = (code) (interpreter_jmp_table[n]);
    if ( wam_table[n] > maxcoded )
      maxcoded = wam_table[n];
    if ( wam_table[n] < mincoded )
      mincoded = wam_table[n];
  }
  dewam_table_offset = mincoded;

  dewam_table = (unsigned char *)PL_malloc_atomic(((maxcoded-dewam_table_offset) + 1) *
						  sizeof(char));

  for(n = 0; n < I_HIGHEST; n++)
  { int index = wam_table[n]-dewam_table_offset;
    dewam_table[index] = (unsigned char) 0;
  }
  for(n = 0; n < I_HIGHEST; n++)
  { int index = wam_table[n]-dewam_table_offset;
    if ( dewam_table[index] )		/* See SEPARATE_VMI */
      fatalError("WAM Table mismatch: wam_table[%d(%s)] == wam_table[%d(%s)]\n",
		 dewam_table[index], codeTable[dewam_table[index]].name,
		 n,		     codeTable[n].name);
    dewam_table[index] = (unsigned char) n;
  }

  checkCodeTable();
  initSupervisors();
  initVMIMerge();
}

#else /* VMCODE_IS_ADDRESS */

void
initWamTable(DECL_LD)
{ checkCodeTable();
  initSupervisors();
  initVMIMerge();
}

#endif /* VMCODE_IS_ADDRESS */


		 /*******************************
		 *     WARNING DECLARATIONS	*
		 *******************************/

#define CW_MAX_ARGC 3

typedef struct cw_def
{ const char *name;
  int	      argc;
} cw_def;

#define CW(name, argc) { name, argc }

const static cw_def cw_defs[] =
{ CW("eq_vv",              2),		/* Var == Var */
  CW("eq_singleton",       2),		/* SingleTon == ? */
  CW("neq_vv",             2),		/* Var \== Var */
  CW("neq_singleton",	   2),		/* SingleTon \== ? */
  CW("unify_singleton",    2),		/* SingleTon = ? */
  CW("always",             1),		/* always(Bool, pred(Arg)) */
  CW("nonvar_false",       1),		/* nonvar(SingleTonOrFirst) */
  CW("unbalanced_var",     1),		/* Var initialised in some disjunctions */
  CW("branch_singleton",   1),		/* Singleton in some branch */
  CW("negation_singleton", 1),		/* Singleton in \+(Goal) */
  CW("multiton",	   1),		/* Multiple _Name variables */
  CW("integer_false",      1),		/* integer(VarOrNonInt) */
  CW("integer_true",       1),		/* integer(Integer) */
  CW(NULL,                 0)
};


typedef struct c_warning
{ const cw_def* def;	/* Warning definition */
  size_t	pc;	/* PC offset in clause */
  int		argc;	/* Argument count */
  Word		argv[CW_MAX_ARGC]; /* context arguments */
  term_t	av;	  /* handle argument vector */
  struct c_warning *next; /* next warning */
} c_warning;


		 /*******************************
		 *	  PORTABLE CHECK	*
		 *******************************/

#if SIZEOF_VOIDP == 4
#define is_portable_smallint(w) (tagex(w) == (TAG_INTEGER|STG_INLINE))
#define is_portable_constant(w) isConst(w)
#else
#define is_portable_smallint(w) LDFUNC(is_portable_smallint, w)
#define is_portable_constant(w) (isAtom(w) || is_portable_smallint(w))

#define PORTABLE_INT_MASK 0xffffffff80000000

static inline int
is_portable_smallint(DECL_LD word w)
{ if ( tagex(w) == (TAG_INTEGER|STG_INLINE) )
  { if ( truePrologFlag(PLFLAG_PORTABLE_VMI) )
    { word masked = w&PORTABLE_INT_MASK;

      return !masked || masked == PORTABLE_INT_MASK;
    } else
    { return TRUE;
    }
  } else
    return FALSE;
}

#endif

		 /*******************************
		 *	     COMPILER		*
		 *******************************/

/* - - - - - - - - - - - - - - - - - - - - - - - - - - - - - - - - - - - - -
This module forms together  with  the  module  'pl-wam.c'  the  complete
kernel  of  SWI-Prolog.   It  contains  the  compiler, the predicates to
interface the compiler to Prolog and the  decompiler.   SWI-Prolog  does
not  offer  a  Prolog  interpreter,  which  implies that common database
predicates such as assert/1 and retract/1 have to do  compilation  resp.
decompilation between the term representation used on the runtime stacks
and the compiled representation used in the heap.

Compiling a clause takes three different stages.  First the variables of
the clause are analysed.   This  phases  determines  `void'  (singleton)
variables  and assigns offsets in the environment frame to each variable
occurring in the clause that is not  singleton.   Variables  serving  on
their  own as an argument in the head are allocated in the corresponding
argument entry of the environment frame.  The others are allocated above
the arguments in the environment frame.   Singleton  variables  are  not
allocated at all.

Second  unification  code  for  the  head  is  produced.   Finally   the
subclauses  are  translated.   Most  vital  from  the  point  of view of
performance is to distinguish between the first time an  entry  from the
variable  array  is addressed and the following times: the first time we
KNOW the field should be a variable and copying the value  or  making  a
reference  is  the  appropriate action.  This both saves us the variable
test and the need to turn the variable array of  the  environment  frame
really into an array of variables.

			ANALYSING VARIABLES

First of all the clause is scanned and all  variables  are  instantiated
with  a  structure  that  mimics  a term, but isn't one.
- - - - - - - - - - - - - - - - - - - - - - - - - - - - - - - - - - - - - */

/* We use STG_RESERVED here to make sure that the value is not 0.
   This value is also used by read_term/2,3 and friends.
*/

#define isVarInfo(w)	(tagex(w) == (TAG_VAR|STG_RESERVED))
#define setVarInfo(w,i)	(w = (((word)(i))<<LMASK_BITS)|TAG_VAR|STG_RESERVED)
#define varIndex(w)	((w)>>LMASK_BITS)
#define varInfo(w)	(LD->comp.vardefs[varIndex(w)])


typedef struct _varDef
{ word		functor;		/* mimic a functor (FUNCTOR_dvard1) */
  word		saved;			/* saved value */
  Word		address;		/* address of the variable */
  Word		arg_value;		/* Value unified against */
  atom_t	name;			/* name (if available) */
  int		times;			/* occurrences */
  int		offset;			/* offset in environment frame */
  int		flags;			/* VD_* */
} vardef;

#define VD_MAYBE_SINGLETON  0x01
#define VD_SINGLETON        0x02
#define VD_MAYBE_UNBALANCED 0x04
#define VD_UNBALANCED	    0x08
#define VD_ARGUMENT	    0x10	/* Unified against an argument */

typedef struct
{ int	isize;
  int	entry[1];
} var_table, *VarTable;

#undef struct_offsetp
#define struct_offsetp(t, f) ((size_t)((t*)0)->f)
#define sizeofVarTable(isize) (struct_offsetp(var_table, entry) + sizeof(int)*(isize))

#define mkCopiedVarTable(o) copyVarTable(alloca(sizeofVarTable(o->isize)), o)
#define BITSPERINT (int)(sizeof(int)*8)

typedef struct branch_var
{ VarDef	vdef;			/* Definition record */
  int		saved_times;		/* Times saved from left branch */
  int		saved_flags;		/* Flags saved from left branch */
} branch_var;

typedef struct
{ int		var;			/* Variable for local cuts */
  int		nextvar;
  code		instruction;		/* Instruction to use: C_CUT/C_LCUT */
} cutInfo;

typedef struct merge_state
{ const vmi_merge *candidates;		/* Merge candidates */
  size_t	merge_pos;		/* The merge candidate location */
} merge_state;

typedef enum target_module_type
{ TM_NONE = 0,				/* No explicit target */
  TM_MODULE,				/* Explicit module target */
  TM_VAR				/* Explicit variable target */
} target_module_type;

typedef struct target_module
{ target_module_type type;		/* Type of target module */
  int		     var_index;		/* Index of var if TM_VAR */
  Module	     module;		/* Module = TM_MODULE */
} target_module;

typedef struct
{ Module	module;			/* module to compile into */
  Clause	clause;			/* clause we are constructing */
  Procedure	procedure;		/* Procedure it belongs to */
  int		arity;			/* arity of top-goal */
  int		vartablesize;		/* size of the vartable */
  int		islocal;		/* Temporary local clause */
  int		subclausearg;		/* processing subclausearg */
  int		argvars;		/* islocal argument pseudo vars */
  int		argvar;			/* islocal current pseudo var */
  int		singletons;		/* Marked singletons in disjunctions */
  int		head_unify;		/* In unifications against arguments */
  cutInfo	cut;			/* how to compile ! */
  merge_state	mstate;			/* Instruction merging state */
  VarTable	used_var;		/* boolean array of used variables */
  Buffer	branch_vars;		/* We are in a branch */
  target_module colon_context;		/* Context:Goal */
#ifdef O_CALL_AT_MODULE
  target_module	at_context;		/* Call@Context */
#endif
  term_t	warning_list;		/* see compiler_warning() */
  c_warning    *warnings;
  tmp_buffer	branch_varbuf;		/* Store for branch_vars */
  tmp_buffer	codes;			/* scratch code table */
} compileInfo, *CompileInfo;


#define link_local_var(v, iv, ci) LDFUNC(link_local_var, v, iv, ci)
static int link_local_var(DECL_LD Word v, int iv, CompileInfo ci);


		 /*******************************
		 *	      WARNINGS		*
		 *******************************/

static int
compiler_warning(CompileInfo ci, const char *name, ...)
{ c_warning *w;
  const cw_def *def;

  if ( !ci->warning_list )
    return TRUE;

  for(def = cw_defs; def->name; def++)
  { if ( strcmp(def->name,name) == 0 )
      break;
  }

  if ( !def->name )
  { sysError("Undefined compiler warning: %s", name);
    return FALSE;				/* not reached */
  }

  if ( (w=allocHeap(sizeof(*w))) )
  { va_list args;
    int i;

    memset(w, 0, sizeof(*w));
    w->def = def;
    w->pc  = entriesBuffer(&ci->codes, code);
    va_start(args, name);
    if ( strcmp(name, "always") == 0 )
    { GET_LD
      Word val, pred;

      if ( gTop + 2 > gMax )
	return GLOBAL_OVERFLOW;

      val  = gTop++;
      pred = gTop++;
      *val  = va_arg(args, atom_t);
      *pred = PL_new_atom(va_arg(args, const char *));
      w->argv[w->argc++] = val;
      w->argv[w->argc++] = pred;
    }
    for(i=0; i<def->argc; i++)
      w->argv[w->argc++] = va_arg(args, Word);
    va_end(args);

    w->next = ci->warnings;
    ci->warnings = w;
  }

  return TRUE;
}


static void
free_compiler_warnings(CompileInfo ci)
{ c_warning *cw, *next;

  for(cw=ci->warnings; cw; cw=next)
  { next = cw->next;

    free(cw);
  }
}

/* - - - - - - - - - - - - - - - - - - - - - - - - - - - - - - - - - - - - -
push_compiler_warnings() turns compiler warning  terms   into  a  Prolog
list. We do this in two steps.  First, we create term-references for the
Word pointers. From that moment, we can perform   GC,  so we can use all
normal functionality.
- - - - - - - - - - - - - - - - - - - - - - - - - - - - - - - - - - - - - */

#define push_compiler_warnings(ci) LDFUNC(push_compiler_warnings, ci)
static int
push_compiler_warnings(DECL_LD CompileInfo ci)
{ PL_put_nil(ci->warning_list);

  if ( ci->warnings )
  { c_warning *cw;
    term_t tmp = PL_new_term_ref();

    for(cw=ci->warnings; cw; cw=cw->next)
    { if ( (cw->av=PL_new_term_refs(cw->argc)) )
      { int i;

	for(i=0; i<cw->argc; i++)
	  *valTermRef(cw->av+i) = linkValI(cw->argv[i]);
      } else
      { free_compiler_warnings(ci);
	return LOCAL_OVERFLOW;
      }
    }

    for(cw=ci->warnings; cw; cw=cw->next)
    { functor_t f;
      atom_t name = PL_new_atom(cw->def->name);
      int rc;

      rc = ((f=PL_new_functor(name, cw->argc)) &&
	    PL_cons_functor_v(tmp, f, cw->av) &&
	    PL_cons_list(ci->warning_list, tmp, ci->warning_list));

      PL_unregister_atom(name);
      if ( !rc )
      { free_compiler_warnings(ci);
	return FALSE;
      }
    }

    free_compiler_warnings(ci);
  }

  return TRUE;
}


		 /*******************************
		 *	    VARIABLES		*
		 *******************************/

#define resetVars(_) LDFUNC(resetVars, _)
static void	resetVars(DECL_LD);

#define getVarDef(i) LDFUNC(getVarDef, i)
static VarDef
getVarDef(DECL_LD int i)
{ VarDef vd;
  VarDef *vardefs = LD->comp.vardefs;
  int nvd = LD->comp.nvardefs;

  if ( i >= nvd )
  { VarDef *vdp;
    int onvd = nvd, n;

    while ( i >= nvd )
      nvd = nvd > 0 ? (nvd*2) : 32;

    if ( onvd > 0 )
      vardefs = GC_REALLOC(vardefs, sizeof(VarDef) * nvd);
    else
      vardefs = GC_MALLOC(sizeof(VarDef) * nvd);

    if ( !vardefs )
      outOfCore();

    for(vdp = &vardefs[onvd], n=onvd; n++ < nvd; )
      *vdp++ = NULL;

    LD->comp.nvardefs = nvd;
    LD->comp.vardefs = vardefs;
  }

  if ( !(vd = vardefs[i]) )
  { vd = vardefs[i] = PL_malloc_atomic(sizeof(vardef));
    memset(vd, 0, sizeof(*vd));
    vd->functor = FUNCTOR_dvard1;
  }

  return vd;
}


#define resetVarDefs(n) LDFUNC(resetVarDefs, n)
static void
resetVarDefs(DECL_LD int n)		/* set addresses of first N to NULL */
{ VarDef *vd;
  int nvd = LD->comp.nvardefs;

  if ( n > nvd )			/* allocates them */
    getVarDef(n-1);

  vd = LD->comp.vardefs;
  for( ; --n>=0 ; vd++ )
  { VarDef v;

    if ( (v = *vd) )
    { v->address = NULL;
    } else
    { *vd = v = PL_malloc_atomic(sizeof(vardef));
      memset(v, 0, sizeof(vardef));
      v->functor = FUNCTOR_dvard1;
    }
  }
}


void
freeVarDefs(PL_local_data_t *ld)
{ if ( ld->comp.vardefs )
  { VarDef *vardefs = ld->comp.vardefs;
    int i, count=ld->comp.nvardefs;

    ld->comp.vardefs = NULL;
    ld->comp.nvardefs = 0;
    ld->comp.filledVars = 0;

    for(i=0; i<count; i++)
    { if ( vardefs[i] )
	freeHeap(vardefs[i], sizeof(vardef));
    }

    GC_FREE(vardefs);
  }
}


static void
pushBranchVar(CompileInfo ci, VarDef v)
{ branch_var bv;

  bv.vdef = v;
  bv.saved_times = 0;
  bv.saved_flags = 0;
  addBuffer(ci->branch_vars, bv, branch_var);
}


/* - - - - - - - - - - - - - - - - - - - - - - - - - - - - - - - - - - - - -
get_variable_names() fetches the  global   variable  $variable_names and
updates the vardef records that match.
- - - - - - - - - - - - - - - - - - - - - - - - - - - - - - - - - - - - - */

#define get_variable_names(ci) LDFUNC(get_variable_names, ci)
static int
get_variable_names(DECL_LD CompileInfo ci)
{ word w;
  int found = 0;

  if ( gvar_value(ATOM_dvariable_names, &w) )
  { Word p = &w;

    deRef(p);
    while(isList(*p))
    { Word b = argTermP(*p, 0);

      deRef(b);
      if ( hasFunctor(*b, FUNCTOR_equals2) )
      { Word n = argTermP(*b, 0);
	Word v = argTermP(*b, 1);

	deRef(n);
	deRef(v);
	if ( isAtom(*n) && isVarInfo(*v) )
	{ VarDef vd = varInfo(*v);
	  vd->name = *n;
	  found++;
	}
      }

      p = argTermP(*p, 1);
      deRef(p);
    }
  }

  return found;
}


#define is_neck(t, flags) LDFUNC(is_neck, t, flags)
static int
is_neck(DECL_LD term_t t, int *flags)
{ Word p = valTermRef(t);

  deRef(p);
  if ( isTerm(*p) )
  { functor_t f = functorTerm(*p);

    if ( f == FUNCTOR_prove2 )      { return TRUE; }
    if ( f == FUNCTOR_ssu_commit2 ) { *flags = SSU_COMMIT_CLAUSE; return TRUE; }
    if ( f == FUNCTOR_ssu_choice2 ) { *flags = SSU_CHOICE_CLAUSE; return TRUE; }
  }

  return FALSE;
}


int
get_head_and_body_clause(DECL_LD term_t clause,
			 term_t head, term_t body, Module *m,
			 int *flags)
{ Module m0;

  if ( !m )
  { m0 = NULL;
    m = &m0;
  }

  if ( is_neck(clause, flags) )
  { _PL_get_arg(1, clause, head);
    _PL_get_arg(2, clause, body);
    if ( !PL_strip_module_ex(head, m, head) )
      return FALSE;
  } else
  { PL_put_term(head, clause);		/* facts */
    PL_put_atom(body, ATOM_true);
    *flags = UNIT_CLAUSE;
  }

  DEBUG(9, pl_write(clause); Sdprintf(" --->\n\t");
	   Sdprintf("%s:", *m ? stringAtom((*m)->name) : "(nil)");
	   pl_write(head); Sdprintf(" :- "); pl_write(body); Sdprintf("\n"));

  return TRUE;
}


#define is_argument_var(p, ci) LDFUNC(is_argument_var, p, ci)
static VarDef
is_argument_var(DECL_LD Word p, CompileInfo ci)
{ deRef(p);

  if ( isVarInfo(*p) )
  { int index = varIndex(*p);

    if ( index < ci->arity )
      return varInfo(*p);
  }

  return NULL;
}

#define annotate_unify(p1, p2, ci) LDFUNC(annotate_unify, p1, p2, ci)
static int
annotate_unify(DECL_LD Word p1, Word p2, CompileInfo ci)
{ VarDef vd;

  if ( (vd=is_argument_var(p1, ci)) )
  { deRef(p2);

    if ( false(vd, VD_ARGUMENT) && !isVarInfo(*p2) && !isVar(*p2) )
    { set(vd, VD_ARGUMENT);
      vd->arg_value = p2;

      DEBUG(MSG_COMP_ARG_UNIFY,
	    { Word p;
	      deRef2(p1, p);

	      Sdprintf("Annotated unification against arg %d\n",
		       varIndex(*p)+1);
	    });

      return TRUE;
    }
  }

  return FALSE;
}

#define annotate_unification(f, ci) LDFUNC(annotate_unification, f, ci)
static int
annotate_unification(DECL_LD Functor f, CompileInfo ci)
{ return ( annotate_unify(&f->arguments[0], &f->arguments[1], ci) ||
	   annotate_unify(&f->arguments[1], &f->arguments[0], ci) );
}


/* - - - - - - - - - - - - - - - - - - - - - - - - - - - - - - - - - - - - -
Analyse the variables of a clause.  `term' is the term to  be  analysed,
which  is  either  a  fact  or  a  clause (:-/2) term.  First of all the
functor and arity of the predicate are determined.   The  first  `arity'
elements  of  the variable definition array are then cleared.  This part
is used for sharing variables that occur  on their own in the head  with
the  argument  part  of the environment frame instead of putting them in
the variable part.

AnalyseVariables2() just scans the term, fills the  variable  definition
array  and  binds  found  variables  to entries of this array.  The last
argument indicates which plain argument we are processing.  It is set to
-1 when called with the head.  While scaning the head  arguments  it  is
set  to  the argument number.  For all other code it is arity (body code
and nested terms of the head).  This is used for  the  argument/variable
block merging.

After this scan the variable definition records are  scanned  to  assign
offsets  and delete singleton variables.  We cannot leave out singletons
that are sharing with the argument block.  Offset `0' is the first entry
of the argument block, offset `arity' of the variable block.  Singletons
are made variables again.

When compiling in `islocal' mode, we  count the compound terms appearing
as arguments to subclauses in ci->argvars and   there is no need to look
inside these terms.

Returns the number  of  variables  found   or  one  of  AVARS_CYCLIC  or
AVARS_MAX

@param control indicates we are processing toplevel control structures
- - - - - - - - - - - - - - - - - - - - - - - - - - - - - - - - - - - - - */

#define MAX_VARIABLES 1000000000	/* stay safely under signed int */
#define AVARS_CYCLIC    -1
/*	MEMORY_OVERFLOW -5 */
#define AVARS_MAX      -12

static int
in_branch(const branch_var *from, const branch_var *to, const Word v)
{ for(; from<to; from++)
  { if ( from->vdef->address == v )
      return TRUE;
  }

  return FALSE;
}


#define analyseVariables2(head, nvars, argn, ci, depth, control) LDFUNC(analyseVariables2, head, nvars, argn, ci, depth, control)
static int
analyseVariables2(DECL_LD Word head, int nvars, int argn,
		  CompileInfo ci, int depth, int control)
{
right_recursion:

  deRef(head);

  if ( isVar(*head) || (isAttVar(*head) && !ci->islocal) )
  { VarDef vd;
    int index;

    if ( argn >= 0 && argn < ci->arity )
    { index = argn;
    } else
    { if ( nvars >= MAX_VARIABLES )
      { LD->comp.filledVars = ci->arity+nvars;
	resetVars();
	return AVARS_MAX;
      }

      index = ci->arity + nvars++;
    }

    vd = getVarDef(index);
    vd->saved   = *head;
    vd->address = head;
    vd->name    = (atom_t)0;
    vd->flags   = 0;
    vd->times   = 1;
    setVarInfo(*head, index);
    if ( ci->branch_vars )
      pushBranchVar(ci, vd);

    return nvars;
  }

  if ( isVarInfo(*head) )
  { VarDef vd = varInfo(*head);

    if ( vd->times++ == 0 && ci->branch_vars )
    { pushBranchVar(ci, vd);
    } else
    { if ( (debugstatus.styleCheck&VARBRANCH_CHECK) )
      { if ( true(vd, VD_MAYBE_UNBALANCED) && false(vd, VD_UNBALANCED) )
	{ set(vd, VD_UNBALANCED);
	  compiler_warning(ci, "unbalanced_var", vd->address);
	}
      }
      if ( (debugstatus.styleCheck&SEMSINGLETON_CHECK) )
      { if ( true(vd, VD_MAYBE_SINGLETON) )
	{ assert(vd->times > 1);
	  DEBUG(MSG_COMP_VARS,
		Sdprintf("Not a singleton: %p\n", vd->address));
	  clear(vd, VD_MAYBE_SINGLETON);
	  ci->singletons--;
	}
      }
    }

    return nvars;
  }

  if ( isTerm(*head) )
  { Functor f = valueTerm(*head);
    FunctorDef fd = valueFunctor(f->definition);
    int rc;

    if ( ++depth == 10000 && (rc=is_acyclic(head)) != TRUE )
    { LD->comp.filledVars = ci->arity+nvars;
      resetVars();

      return rc == FALSE ? AVARS_CYCLIC : rc;
    }

    if ( ci->islocal )
    { if ( ci->subclausearg )
      { DEBUG(MSG_COMP_ARGVAR,
	      Sdprintf("argvar for %s\n", functorName(f->definition)));
	ci->argvars++;

	return nvars;
      } else if ( false(fd, CONTROL_F) )
      { size_t ar = fd->arity;

	ci->subclausearg++;
	for(head = f->arguments, argn = ci->arity; ar-- > 0; head++, argn++)
	{ nvars = analyseVariables2(head, nvars, argn, ci, depth, FALSE);
	  if ( nvars < 0 )
	    break;			/* error */
	}
	ci->subclausearg--;

	return nvars;
      } /* ci->local && control functor --> fall through to normal case */
    }

    /* Check for singletons in branches (A;B).  These are variables
       introduced in a branch, used only once in the branch and not
       used in code after the branches re-unite.
    */

    if ( f->definition == FUNCTOR_semicolon2 && control && !ci->islocal )
    { Buffer obv;
      ssize_t start_vars, at_branch_vars, at_end_vars;

      ci->head_unify = FALSE;

      if ( (obv=ci->branch_vars) == NULL )
      { initBuffer(&ci->branch_varbuf);
	ci->branch_vars = (Buffer)&ci->branch_varbuf;
	start_vars = 0;
      } else
	start_vars = entriesBuffer(ci->branch_vars, branch_var);

      DEBUG(MSG_COMP_VARS, Sdprintf("Branch; start_vars = %d\n", start_vars));

      nvars = analyseVariables2(&f->arguments[0], nvars, argn,
				ci, depth, control);
      if ( nvars < 0 )
	goto error;

      at_branch_vars = entriesBuffer(ci->branch_vars, branch_var);

      if ( at_branch_vars > start_vars )
      { branch_var *bv = baseBuffer(ci->branch_vars, branch_var);
	branch_var *bve;

	DEBUG(MSG_COMP_VARS, Sdprintf("Reset %d vars after left branch\n",
				      at_branch_vars - start_vars));

	bve = bv + at_branch_vars;
	for(bv += start_vars; bv < bve; bv++)
	{ bv->saved_times = bv->vdef->times;
	  bv->saved_flags = bv->vdef->flags;
	  DEBUG(MSG_COMP_VARS, Sdprintf("times=%d, flags = 0x%x\n",
					bv->vdef->times, bv->vdef->flags));
	  bv->vdef->times = 0;
	  bv->vdef->flags = 0;
	}
      } else
      { DEBUG(MSG_COMP_VARS, Sdprintf("No vars in left branch\n"));
      }

      nvars = analyseVariables2(&f->arguments[1], nvars, argn,
				ci, depth, control);
      if ( nvars < 0 )
	goto error;

      at_end_vars = entriesBuffer(ci->branch_vars, branch_var);

      if ( at_end_vars > start_vars )
      { branch_var *bv0 = baseBuffer(ci->branch_vars, branch_var);
	branch_var *bv, *bve;

	DEBUG(MSG_COMP_VARS, Sdprintf("Analyse %d vars\n",
				      at_end_vars - start_vars));

	bve = bv0 + at_end_vars;
	for(bv = bv0+start_vars; bv < bve; bv++)
	{ VarDef vd = bv->vdef;

	  DEBUG(MSG_COMP_VARS,
		Sdprintf("\t %p: saved: t/f=%d/%d; t/f=%d/%d\n",
			 vd->address,
			 bv->saved_times, bv->saved_flags,
			 vd->times, vd->flags));

	  if ( (debugstatus.styleCheck&VARBRANCH_CHECK) )
	  { if ( bv->saved_times > 0 && vd->times == 0 )
	      set(vd, VD_MAYBE_UNBALANCED); /* in left, not in right */
	    if ( vd->times > 0 &&
		 !in_branch(bv0+start_vars, bv0+at_branch_vars, vd->address) )
	      set(vd, VD_MAYBE_UNBALANCED); /* in right, not in left */
	  }
	  if ( (debugstatus.styleCheck&SEMSINGLETON_CHECK) )
	  { if ( (bv->saved_times == 1) || (vd->times == 1) )
	    { if ( false(vd, VD_MAYBE_SINGLETON) )
	      { set(vd, VD_MAYBE_SINGLETON);
		DEBUG(MSG_COMP_VARS,
		      Sdprintf("Possible singleton: %p\n", vd->address));
		ci->singletons++;
	      }
	    }
	  }
	  if ( vd->times < bv->saved_times )
	    vd->times = bv->saved_times;
	  vd->flags |= bv->saved_flags;		/* TBD: Dubious */
	  bv->saved_times = 0;
	  bv->saved_flags = 0;
	}
      }

    error:
      if ( obv == NULL )
      { discardBuffer(ci->branch_vars);
	ci->branch_vars = NULL;
      }

      return nvars;
    }

    /* check \+ Goal for singletons on Goal.  These are variables introduced
       inside the goal and only used once.
    */

    if ( f->definition == FUNCTOR_not_provable1 && control && !ci->islocal)
    { Buffer obv;
      ssize_t start_vars, at_end_vars;

      ci->head_unify = FALSE;

      if ( (obv=ci->branch_vars) == NULL )
      { initBuffer(&ci->branch_varbuf);
	ci->branch_vars = (Buffer)&ci->branch_varbuf;
	start_vars = 0;
      } else
	start_vars = entriesBuffer(ci->branch_vars, branch_var);

      nvars = analyseVariables2(&f->arguments[0], nvars, argn,
				ci, depth, control);
      if ( nvars < 0 )
	goto error_in_not;

      at_end_vars = entriesBuffer(ci->branch_vars, branch_var);
      if ( at_end_vars > start_vars )
      { branch_var *bv = baseBuffer(ci->branch_vars, branch_var);
	branch_var *bve;

	bve = bv + at_end_vars;
	for(bv += start_vars; bv < bve; bv++)
	{ VarDef vd = bv->vdef;

	  if ( vd->times == 1 )
	  { set(vd, VD_SINGLETON);
	    ci->singletons++;
	  }
	}
      }

    error_in_not:
      if ( obv == NULL )
      { discardBuffer(ci->branch_vars);
	ci->branch_vars = NULL;
      } else
      { seekBuffer(ci->branch_vars, start_vars, branch_var);
      }

      return nvars;
    }

    /* Find leading unifications against head arguments */

    if ( control && ci->head_unify )
    { if ( f->definition == FUNCTOR_equals2 )
	annotate_unification(f, ci);
      else if ( f->definition != FUNCTOR_comma2 )
	ci->head_unify = FALSE;
    }

    /* The default term processing case */

    if ( fd->arity > 0 )
    { size_t ar = fd->arity;

      head = f->arguments;
      argn = ( argn < 0 ? 0 : ci->arity );

      if ( control && false(fd, CONTROL_F) )
	control = FALSE;

      for(; --ar > 0; head++, argn++)
      { nvars = analyseVariables2(head, nvars, argn, ci, depth, control);
	if ( nvars < 0 )
	  return nvars;
      }

      goto right_recursion;
    }
  }

  if ( control && *head != ATOM_true )	  /* e.g. atomic goals */
    ci->head_unify = FALSE;

  if ( ci->subclausearg && (isString(*head) || isAttVar(*head)) )
  { DEBUG(MSG_COMP_ARGVAR,
	  Sdprintf("argvar for %s\n", isString(*head) ? "string" : "attvar"));
    ci->argvars++;
  }

  return nvars;
}


/* - - - - - - - - - - - - - - - - - - - - - - - - - - - - - - - - - - - - -
Returns TRUE on success and CYCLIC_* or *_OVERFLOW on errors (*_OVERFLOW
has not been implemented yet)
- - - - - - - - - - - - - - - - - - - - - - - - - - - - - - - - - - - - - */

/*	MEMORY_OVERFLOW -5 */
#define CYCLIC_HEAD    -10
#define CYCLIC_BODY    -11
/*	AVARS_MAX      -12 */

#define analyse_variables(head, body, ci) LDFUNC(analyse_variables, head, body, ci)
static int
analyse_variables(DECL_LD Word head, Word body, CompileInfo ci)
{ int nv, nvars = 0;
  int n;
  int body_voids = 0;
  int arity = ci->arity;

  if ( arity > 0 )
    resetVarDefs(arity);

  ci->branch_vars = NULL;
  ci->singletons  = 0;

  if ( head )
  { if ( (nvars = analyseVariables2(head, 0, -1, ci, 0, FALSE)) < 0 )
      return nvars == AVARS_CYCLIC ? CYCLIC_HEAD : nvars;
  }
  if ( body )
  { if ( (nvars = analyseVariables2(body, nvars, arity, ci, 0, TRUE)) < 0 )
      return nvars == AVARS_CYCLIC ? CYCLIC_BODY : nvars;
  }

  if ( ci->warning_list	)
    get_variable_names(ci);

  for(n=0; n<arity+nvars; n++)
  { VarDef vd = LD->comp.vardefs[n];

    assert(vd->functor == FUNCTOR_dvard1);
    if ( !vd->address )
      continue;
    if ( vd->name && (debugstatus.styleCheck&SEMSINGLETON_CHECK) )
    { if ( true(vd, VD_MAYBE_SINGLETON|VD_SINGLETON) &&
	   atom_is_named_var(vd->name) > 0 )
      { const char *type = ( true(vd, VD_MAYBE_SINGLETON) ?
				  "branch_singleton" : "negation_singleton" );
	compiler_warning(ci, type, vd->address);
      } else if ( vd->times > 1 && atom_is_named_var(vd->name) < 0 )
	compiler_warning(ci, "multiton", vd->address);
    }
    if ( vd->times == 1 && !ci->islocal ) /* ISVOID */
    { *vd->address = vd->saved;
      vd->address = (Word) NULL;
      if (n >= arity)
	body_voids++;
    } else
      vd->offset = n + ci->argvars - body_voids;
  }

  LD->comp.filledVars = arity + nvars;

  if ( (nv = nvars + arity + ci->argvars - body_voids) > MAX_VARIABLES )
    return AVARS_MAX;

  ci->clause->prolog_vars = nv;
  ci->clause->variables   = nv;
  ci->cut.nextvar	  = nv;
  ci->vartablesize	  = (int)((nv + BITSPERINT-1)/BITSPERINT);

  return TRUE;
}


/* - - - - - - - - - - - - - - - - - - - - - - - - - - - - - - - - - - - - -
The compiler  itself.   First  it  calls  analyseVariables().  Next  the
arguments  of  the  head  and  the subclauses are compiled.  Finally the
bindings made by analyseVariables() are undone and the clause  is  saved
in the heap.

compileClause() maintains an array of  `used_var' (used variables). This
is to( determine when a variable is used   for the first time and thus a
FIRSTVAR instruction is to be generated instead of a VAR one.

Note that the `variables' field of a clause is filled with the number of
variables in the frame AND the arity.   This  saves  us  the  frame-size
calculation at runtime.
- - - - - - - - - - - - - - - - - - - - - - - - - - - - - - - - - - - - - */

#define isConjunction(w) hasFunctor(w, FUNCTOR_comma2)

#define A_HEAD		0x01		/* argument in head */
#define A_BODY		0x02		/* argument in body */
#define A_ARG		0x04		/* sub-argument */
#define A_RIGHT		0x08		/* rightmost argument */
#define A_NOARGVAR	0x10		/* do not compile using ci->argvar */

#define NOT_CALLABLE -10		/* return value for not-callable */
#define MAX_ARITY_OVERFLOW -11		/* return value for max_procedure_arity overflow */

#define BLOCK(s) do { s; } while (0)

static void Output_0(CompileInfo ci, vmi c);

#define Output_a(ci,c)		addBuffer(&(ci)->codes, c, code)
#define Output_an(ci,p,n)	addMultipleBuffer(&(ci)->codes, p, n, word)
#define Output_1(ci,c,a)	BLOCK(Output_0(ci, c); \
				      Output_a(ci, a))
#define Output_2(ci,c,a0,a1)	BLOCK(Output_1(ci, c, a0); \
				      Output_a(ci, a1))
#define Output_3(ci,c,a0,a1,a2) BLOCK(Output_2(ci, c, a0, a1); \
				      Output_a(ci, a2))
#define Output_n(ci,c,p,n)	BLOCK(Output_0(ci, c); \
				      Output_an(ci,p,n))

#define PC(ci)		entriesBuffer(&(ci)->codes, code)
#define OpCode(ci, pc)	(baseBuffer(&(ci)->codes, code)[pc])

/* - - - - - - - - - - - - - - - - - - - - - - - - - - - - - - - - - - - - -
Variable table operations.
- - - - - - - - - - - - - - - - - - - - - - - - - - - - - - - - - - - - - */

#if USE_LD_MACROS
#define	compileBody(Word, code, compileInfo)		LDFUNC(compileBody, Word, code, compileInfo)
#define	compileArgument(Word, int, compileInfo)		LDFUNC(compileArgument, Word, int, compileInfo)
#define	compileListFF(arg, ci)				LDFUNC(compileListFF, arg, ci)
#define	compileSimpleAddition(Word, compileInfo)	LDFUNC(compileSimpleAddition, Word, compileInfo)
#define	compileArith(Word, compileInfo)			LDFUNC(compileArith, Word, compileInfo)
#define	compileArithArgument(Word, compileInfo)		LDFUNC(compileArithArgument, Word, compileInfo)
#define	compileBodyUnify(arg, ci)			LDFUNC(compileBodyUnify, arg, ci)
#define	compileBodyEQ(arg, ci)				LDFUNC(compileBodyEQ, arg, ci)
#define	compileBodyNEQ(arg, ci)				LDFUNC(compileBodyNEQ, arg, ci)
#define	compileBodyArg3(arg, ci)			LDFUNC(compileBodyArg3, arg, ci)
#define	compileBodyVar1(arg, ci)			LDFUNC(compileBodyVar1, arg, ci)
#define	compileBodyNonVar1(arg, ci)			LDFUNC(compileBodyNonVar1, arg, ci)
#define	compileBodyTypeTest(functor, arg, ci)		LDFUNC(compileBodyTypeTest, functor, arg, ci)
#define	compileBodyCallContinuation(arg, ci)		LDFUNC(compileBodyCallContinuation, arg, ci)
#define	compileBodyShift(arg, ci, for_copy)		LDFUNC(compileBodyShift, arg, ci, for_copy)
#endif /*USE_LD_MACROS*/

#define LDFUNC_DECLARATIONS

forwards int	compileBody(Word, code, compileInfo *);
forwards int	compileArgument(Word, int, compileInfo *);
forwards int	compileSubClause(Word, code, compileInfo *);
forwards bool	isFirstVarSet(VarTable vt, int n);
forwards int	balanceVars(VarTable, VarTable, compileInfo *);
forwards void	orVars(VarTable, VarTable);
forwards int	compileListFF(word arg, compileInfo *ci);
forwards bool	compileSimpleAddition(Word, compileInfo *);
#if O_COMPILE_ARITH
forwards int	compileArith(Word, compileInfo *);
forwards bool	compileArithArgument(Word, compileInfo *);
#endif
#if O_COMPILE_IS
forwards int	compileBodyUnify(Word arg, compileInfo *ci);
forwards int	compileBodyEQ(Word arg, compileInfo *ci);
forwards int	compileBodyNEQ(Word arg, compileInfo *ci);
forwards int	compileBodyArg3(Word arg, compileInfo *ci);
#endif
forwards int	compileBodyVar1(Word arg, compileInfo *ci);
forwards int	compileBodyNonVar1(Word arg, compileInfo *ci);
forwards int	compileBodyTypeTest(functor_t functor, Word arg,
				    compileInfo *ci);
forwards int	compileBodyCallContinuation(Word arg, compileInfo *ci);
forwards int	compileBodyShift(Word arg, compileInfo *ci, int for_copy);
static void	initMerge(CompileInfo ci);
static int	mergeInstructions(CompileInfo ci, const vmi_merge *m, vmi c);
static int	try_fast_condition(CompileInfo ci, size_t tc_or);

#undef LDFUNC_DECLARATIONS

#define isIndexedVarTerm(w) LDFUNC(isIndexedVarTerm, w)
static inline int
isIndexedVarTerm(DECL_LD word w)
{ if ( isVarInfo(w) )
  { VarDef v = varInfo(w);
    return v->offset;
  }

  return -1;
}

static void
clearVarTable(compileInfo *ci)
{ int *pi = ci->used_var->entry;
  int n   = ci->vartablesize;

  ci->used_var->isize = n;
  while(--n >= 0)
    *pi++ = 0;
}

static bool
isFirstVarSet(VarTable vt, int n)
{ int m  = 1 << (n % BITSPERINT);
  int *p = &vt->entry[n / BITSPERINT];

  if ( (*p & m) )
    return FALSE;
  *p |= m;
  return TRUE;
}


static bool
isFirstVar(VarTable vt, int n)
{ int m  = 1 << (n % BITSPERINT);
  int *p = &vt->entry[n / BITSPERINT];

  return (*p & m) == 0;
}


#define argUnifiedTo(w) LDFUNC(argUnifiedTo, w)
static Word
argUnifiedTo(DECL_LD word w)
{ VarDef v = varInfo(w);

  if ( true(v, VD_ARGUMENT) )
    return v->arg_value;

  return NULL;
}



/* - - - - - - - - - - - - - - - - - - - - - - - - - - - - - - - - - - - - -
Emit  C_VAR  statements  for  all  variables  that  are  claimed  to  be
uninitialised in valt1 and initialised in valt2.   It is quite common to
have sequences C_VAR(5), C_VAR(6),  ...   Such  sequences are translated
into C_VAR_N(5,4), where the example 4 represents the sequence length.
- - - - - - - - - - - - - - - - - - - - - - - - - - - - - - - - - - - - - */

typedef struct c_var_state
{ int at;
  int count;
} c_var_state;

static void
c_var(c_var_state *s, int at, compileInfo *ci)
{ if ( s->count == 0 )
  { s->count = 1;
    s->at = at;
  } else if ( at == s->at+1 )
  { s->count++;
  } else
  { if ( s->count == 1 )
      Output_1(ci, C_VAR, s->at);
    else
      Output_2(ci, C_VAR_N, s->at, s->count);
    s->at = at;
    s->count = 1;
  }
}


static int
balanceVars(VarTable valt1, VarTable valt2, compileInfo *ci)
{ int *p1 = &valt1->entry[0];
  int *p2 = &valt2->entry[0];
  int vts = ci->vartablesize;
  int n;
  int done = 0;
  c_var_state vstate = {0};

  for( n = 0; n < vts; p1++, p2++, n++ )
  { int m = (~(*p1) & *p2);

    if ( m )
    { unsigned int i;

      for(i = 0; i < BITSPERINT; i++)
      { if ( m & (1 << i) )
	{ c_var(&vstate, VAROFFSET(n * BITSPERINT + i), ci);
	  done++;
	}
      }
    }
  }
  if ( vstate.count )
    c_var(&vstate, 0, ci);

  return done;
}

static void
orVars(VarTable valt1, VarTable valt2)
{ int *p1 = &valt1->entry[0];
  int *p2 = &valt2->entry[0];
  int n;

  for( n = 0; n < valt1->isize; n++ )
    *p1++ |= *p2++;
}


/* - - - - - - - - - - - - - - - - - - - - - - - - - - - - - - - - - - - - -
setVars() marks all variables that appear in the argument term.
- - - - - - - - - - - - - - - - - - - - - - - - - - - - - - - - - - - - - */

#define setVars(t, vt) LDFUNC(setVars, t, vt)
static void
setVars(DECL_LD Word t, VarTable vt)
{ int index;

last_arg:

  deRef(t);
  if ( (index = isIndexedVarTerm(*t)) >= 0 )
  { isFirstVarSet(vt, index);
    return;
  }

  if ( isTerm(*t) )
  { ssize_t arity;

    arity = arityTerm(*t);

    for(t = argTermP(*t, 0); --arity > 0; t++)
      setVars(t, vt);
    goto last_arg;
  }
}


static VarTable
copyVarTable(VarTable to, VarTable from)
{ int *t = to->entry;
  int *f = from->entry;
  int n  = from->isize;

  to->isize = n;
  while(--n>=0)
    *t++ = *f++;

  return to;
}


/* - - - - - - - - - - - - - - - - - - - - - - - - - - - - - - - - - - - - -
Reset all variables we initialised to the variable analysis  functor  to
become variables again.
- - - - - - - - - - - - - - - - - - - - - - - - - - - - - - - - - - - - - */

static void
resetVars(DECL_LD)
{ int n;

  for(n=0; n < LD->comp.filledVars; n++)
  { VarDef vd = LD->comp.vardefs[n];

    if ( vd->address )
    { *vd->address = vd->saved;
    }
  }

  LD->comp.filledVars = 0;
}


/* - - - - - - - - - - - - - - - - - - - - - - - - - - - - - - - - - - - - -
True if p points to a first-var allocated at *i.  P is dereferenced.
- - - - - - - - - - - - - - - - - - - - - - - - - - - - - - - - - - - - - */

#define isFirstVarP(p, ci, i) LDFUNC(isFirstVarP, p, ci, i)
static int
isFirstVarP(DECL_LD Word p, compileInfo *ci, int *i)
{ int idx;

  deRef(p);
  if ( (idx=isIndexedVarTerm(*p)) >= 0 &&
       idx >= ci->arity &&
       isFirstVar(ci->used_var, idx) )
  { *i = idx;
    succeed;
  }

  fail;
}


static int
allocChoiceVar(CompileInfo ci)
{
#if 0
  int var = VAROFFSET(ci->cut.nextvar);

  if ( ++ci->cut.nextvar > ci->clause->variables )
  { ci->clause->variables = ci->cut.nextvar;
    if ( ci->clause->variables == 0 )
      return PL_error(NULL, 0, NULL, ERR_REPRESENTATION,
		      ATOM_max_frame_size);
  }
#else
  int var = VAROFFSET(ci->clause->variables++);

  if ( ci->clause->variables == 0 )
    return PL_error(NULL, 0, NULL, ERR_REPRESENTATION,
		    ATOM_max_frame_size);
#endif

  return var;
}


		 /*******************************
		 *	   TARGET MODULES	*
		 *******************************/

/* - - - - - - - - - - - - - - - - - - - - - - - - - - - - - - - - - - - - -
Get the target module for Module:Term or Goal@Module. This is only valid
if Module is either an atom  or   a  non-first-var. Other cases raise an
error.
- - - - - - - - - - - - - - - - - - - - - - - - - - - - - - - - - - - - - */

#define getTargetModule(tm, t, ci) LDFUNC(getTargetModule, tm, t, ci)
static int
getTargetModule(DECL_LD target_module *tm, Word t, CompileInfo ci)
{ int iv;

  deRef(t);
  if ( (iv=isIndexedVarTerm(*t)) >= 0 )
  { if ( ci->islocal || !isFirstVar(ci->used_var, iv) )
    { if ( ci->islocal )
      { int rc;

	if ( (rc=link_local_var(t, iv, ci)) != TRUE )
	  return rc;
      }
      tm->var_index = iv;
      tm->type = TM_VAR;
    } else
    { PL_error(NULL, 0, NULL, ERR_INSTANTIATION);
      return FALSE;
    }
  } else if ( isTextAtom(*t) )
  { tm->module = lookupModule(*t);
    tm->type = TM_MODULE;
    if ( !ci->islocal && tm->module->class == ATOM_temporary )
      return PL_error(NULL, 0, "temporary module", ERR_PERMISSION,
		      ATOM_reference, ATOM_module, pushWordAsTermRef(t));

  } else
  { resetVars();
    PL_error(NULL, 0, NULL,
	     ERR_TYPE, ATOM_module, pushWordAsTermRef(t));
    popTermRef();
    return FALSE;
  }

  return TRUE;
}


static int
pushTargetModule(target_module *tm, CompileInfo ci)
{ if ( tm->type == TM_MODULE )
  { Output_1(ci, B_ATOM, tm->module->name);
    PL_register_atom(tm->module->name);
  } else					/* TBD: Handle islocal */
  { int index = tm->var_index;

    Output_1(ci, B_ARGVAR, VAROFFSET(index));   /* Writing to a @ or : term */
  }

  return TRUE;
}



		 /*******************************
		 *      INSTRUCTION MERGING	*
		 *******************************/

/* - - - - - - - - - - - - - - - - - - - - - - - - - - - - - - - - - - - - -
These  functions  provide  a  small    state-machine   that  merges  new
instructions with the previous one. The  declarations of which sequences
to merge are defined in initVMIMerge().

TBD: After reduction, we should try reducing   with the previous one, as
in: X, Y, Z --> X, YZ --> XYZ.
- - - - - - - - - - - - - - - - - - - - - - - - - - - - - - - - - - - - - */

static vmi_merge *merge_def[I_HIGHEST];

static size_t
mergeCount(vmi_merge *m)
{ size_t count = 0;

  while(m->code != I_HIGHEST)
    m++, count++;

  return count;
}

static void
addMerge(vmi c, vmi_merge *m)
{ if ( merge_def[c] )
  { size_t n = mergeCount(merge_def[c]);

    merge_def[c] = realloc(merge_def[c], sizeof(*m)*(n+2));
    merge_def[c][n] = *m;
    merge_def[c][n+1].code = I_HIGHEST;
  } else
  { merge_def[c] = malloc(sizeof(*m)*2);
    merge_def[c][0] = *m;
    merge_def[c][1].code = I_HIGHEST;
  }
}

static void
mergeSeq(vmi c1, vmi c2, vmi op, int ac, ...)
{ va_list args;
  vmi_merge m;
  int i;

  m.code     = c2;
  m.how      = VMI_REPLACE;
  m.merge_op = op;
  m.merge_ac = ac;

  va_start(args, ac);
  for(i=0; i<ac; i++)
    m.merge_av[i] = va_arg(args, code);
  va_end(args);

  addMerge(c1, &m);
}

static void
mergeStep(vmi c1, vmi c2)
{ vmi_merge m;

  memset(&m, 0, sizeof(m));
  m.code = c2;
  m.how  = VMI_STEP_ARGUMENT;

  addMerge(c1, &m);
}


static void
initVMIMerge(void)
{ mergeStep(H_VOID_N, H_VOID);

  mergeSeq(H_VOID,   H_VOID,	   H_VOID_N,	 1, (code)2);
  mergeSeq(H_VOID,   I_ENTER,	   I_ENTER,	 0);
  mergeSeq(H_VOID_N, I_ENTER,	   I_ENTER,	 0);
  mergeSeq(H_VOID,   I_EXITFACT,   I_EXITFACT,	 0);
  mergeSeq(H_VOID_N, I_EXITFACT,   I_EXITFACT,	 0);
  mergeSeq(H_VOID,   I_SSU_COMMIT, I_SSU_COMMIT, 0);
  mergeSeq(H_VOID_N, I_SSU_COMMIT, I_SSU_COMMIT, 0);
  mergeSeq(H_VOID,   I_SSU_CHOICE, I_SSU_CHOICE, 0);
  mergeSeq(H_VOID_N, I_SSU_CHOICE, I_SSU_CHOICE, 0);
  mergeSeq(H_VOID,   H_POP,	   H_POP,	 0);
  mergeSeq(H_VOID_N, H_POP,	   H_POP,	 0);
}


static void
initMerge(CompileInfo ci)
{ ci->mstate.candidates = NULL;
}


static int
mergeInstructions(CompileInfo ci, const vmi_merge *m, vmi c)
{ for(; m->code != I_HIGHEST; m++)
  { if ( m->code == c )
    { switch(m->how)
      { case VMI_REPLACE:
	{ DEBUG(2,
		Sdprintf("Replacing %s at %d due to %s)\n",
			 codeTable[decode(OpCode(ci,ci->mstate.merge_pos))].name,
			 ci->mstate.merge_pos,
			 codeTable[c].name));
	  seekBuffer(&ci->codes, ci->mstate.merge_pos, code);
	  ci->mstate.candidates = NULL;
	  Output_n(ci, m->merge_op, m->merge_av, m->merge_ac);
	  return TRUE;
	}
	case VMI_STEP_ARGUMENT:
	{ DEBUG(2,
		Sdprintf("Stepping argument of %s from %ld\n",
			 codeTable[decode(OpCode(ci, ci->mstate.merge_pos))].name,
			 OpCode(ci, ci->mstate.merge_pos+1)));
	  OpCode(ci, ci->mstate.merge_pos+1)++;
	  return TRUE;
	}
      }
      break;
    }
  }

  return FALSE;
}


static void				/* inline is slower! */
Output_0(CompileInfo ci, vmi c)
{ const vmi_merge *m;

  if ( (m=ci->mstate.candidates) )
  { if ( mergeInstructions(ci, m, c) )
      return;
    ci->mstate.candidates = NULL;
  }

  if ( (m = merge_def[c]) )
  { ci->mstate.candidates = m;
    ci->mstate.merge_pos = PC(ci);
  }

  addBuffer(&(ci)->codes, encode(c), code);
}


		 /*******************************
		 *	CODE GENERATION		*
		 *******************************/

/* - - - - - - - - - - - - - - - - - - - - - - - - - - - - - - - - - - - - -
compileClause()

This is the entry-point of the compiler. The `head' and `body' arguments
are dereferenced pointers to terms. `proc' is the procedure to which the
clause should be added and `module' the compilation context module. This
may be different from the definition-module of `proc' if a clause of the
form `module1:head :- body' is compiled,  `module1' is used to determine
`proc', while the currently loading module is in `module' and is used to
relate terms to procedures in the body.

A special consideration is the compilation   of  goals to support call/1
(see I_USERCALL0 in pl-wam.c). When compiling  such clauses, lTop points
to the location to build the new   clause and `head' is the NULL-pointer
to indicate our clause has no head.   After compilation, the stack looks
as below:

	Old lTop --> LocalFrame
		     Pseudo arguments
		     Normal body variables
		     VM instructions
		     Clause structure
		     ClauseRef struct
	lTop     -->

This routine fills all from  the  `Pseudo   arguments'  and  part of the
LocalFrame structure:

	FR->clause	Point to the ClauseRef struct
	FR->context	Module argument
        FR->predicate	getProcDefinition(proc)

Using `local' compilation, all variables are   shared  with the original
goal-term and therefore initialised. This implies   there  is no need to
play around with variable tables.
- - - - - - - - - - - - - - - - - - - - - - - - - - - - - - - - - - - - - */

int
compileClause(DECL_LD Clause *cp, Word head, Word body,
	      Procedure proc, Module module, term_t warnings,
	      int flags)
{ compileInfo ci;			/* data base for the compiler */
  struct clause clause = {0};
  Clause cl;
  Definition def = getProcDefinition(proc);
  int rc;

  if ( head )
  { ci.islocal      = FALSE;
    ci.subclausearg = 0;
    ci.arity        = (int)def->functor->arity;
    ci.procedure    = proc;
    ci.argvars      = 0;
    ci.head_unify   = ( (flags&SSU_CHOICE_CLAUSE) ||
			( !(flags & (SSU_COMMIT_CLAUSE)) &&
			  false(def, P_DYNAMIC) &&
			  truePrologFlag(PLFLAG_OPTIMISE_UNIFY)
			)
		      );
    clause.flags    = flags & (SSU_COMMIT_CLAUSE|SSU_CHOICE_CLAUSE);
  } else
  { Word g = varFrameP(lTop, VAROFFSET(1));

    ci.islocal      = TRUE;
    ci.subclausearg = 0;
    ci.argvars	    = 1;
    ci.argvar       = 1;
    ci.arity        = 0;
    ci.procedure    = NULL;		/* no LCO */
    ci.head_unify   = FALSE;
    clause.flags    = GOAL_CLAUSE;
    *g		    = *body;
  }

  clause.predicate  = def;

  ci.clause = &clause;
  ci.module = module;
  ci.colon_context.type = TM_NONE;
#ifdef O_CALL_AT_MODULE
  ci.at_context.type = TM_NONE;
#endif
  ci.warning_list    = warnings;
  ci.warnings        = NULL;

  if ( (rc=analyse_variables(head, body, &ci)) < 0 )
  { switch ( rc )
    { case CYCLIC_HEAD:
      case CYCLIC_BODY:
	return PL_error(NULL, 0, NULL,
			ERR_REPRESENTATION, ATOM_cyclic_term);
      case AVARS_MAX:
	return PL_error(NULL, 0, NULL,
			ERR_REPRESENTATION, ATOM_max_frame_size);
      case MEMORY_OVERFLOW:
	return PL_error(NULL, 0, NULL, ERR_NOMEM);
      default:
	assert(0);
    }
  }
  ci.cut.var = 0;
  ci.cut.instruction = 0;
  if ( !ci.islocal )
  { ci.used_var = alloca(sizeofVarTable(ci.vartablesize));
    clearVarTable(&ci);
  } else
    ci.used_var = NULL;

  initBuffer(&ci.codes);
  initMerge(&ci);

/* - - - - - - - - - - - - - - - - - - - - - - - - - - - - - - - - - - - - -
First compile  the  head  of  the  term.   The  arguments  are  compiled
left-to-right.
- - - - - - - - - - - - - - - - - - - - - - - - - - - - - - - - - - - - - */

  if ( flags & (SSU_COMMIT_CLAUSE|SSU_CHOICE_CLAUSE) )
    Output_0(&ci, I_CHP);

  if ( head )
  { int n;
    Word arg;

    for ( arg = argTermP(*head, 0), n = 0; n < ci.arity; n++, arg++ )
    { if ( (rc=compileArgument(arg, A_HEAD, &ci)) < 0 )
	goto exit_fail;
    }
  }

/* - - - - - - - - - - - - - - - - - - - - - - - - - - - - - - - - - - - - -
Now compile the body. After the  I_ENTER,   we  check whether we need to
insert an I_CONTEXT instruction to change the context. This is the case,
for predicates for which the body is  defined from another module as the
head and the predicate is not a   meta-predicate. In principle, we could
delay this until we decided there may be a meta-call, but this will harm
automatic update if a predicate is later defined as meta-predicate.

Not that this is also the case for predicates that have previous clauses
that have an I_CONTEXT because we need to reset the context.
- - - - - - - - - - - - - - - - - - - - - - - - - - - - - - - - - - - - - */

  if ( body && *body != ATOM_true )
  { size_t bi;

    if ( head )
    { Definition def = proc->definition;

      switch(flags & (SSU_COMMIT_CLAUSE|SSU_CHOICE_CLAUSE))
      { case 0:
	  Output_0(&ci, I_ENTER);
	  break;
	case SSU_COMMIT_CLAUSE:
	  Output_0(&ci, I_SSU_COMMIT);
	  break;
	case SSU_CHOICE_CLAUSE:
	  Output_0(&ci, I_SSU_CHOICE);
	  break;
        default:
	  assert(0);
      }
					/* ok; all live in the same module */
      if ( false(def, P_MFCONTEXT) &&
	   ci.module != def->module &&
	   false(proc->definition, P_TRANSPARENT) )
	set(def, P_MFCONTEXT);

      if ( true(def, P_MFCONTEXT) )
      { set(&clause, CL_BODY_CONTEXT);
	Output_1(&ci, I_CONTEXT, (code)ci.module);
      }
    }

    bi = PC(&ci);
    if ( (rc=compileBody(body, I_DEPART, &ci)) != TRUE )
    { if ( rc <= NOT_CALLABLE )
      {	resetVars();
	switch(rc)
	{ case NOT_CALLABLE:
	    rc = PL_error(NULL, 0, NULL, ERR_TYPE,
			  ATOM_callable, pushWordAsTermRef(body));
	    popTermRef();
	    break;
	  case MAX_ARITY_OVERFLOW:
	    rc = PL_error(NULL, 0, NULL,
			  ERR_REPRESENTATION, ATOM_max_procedure_arity);
	    break;
	  default:
	    assert(0);
	}
      }

      goto exit_fail;
    }
    Output_0(&ci, I_EXIT);
    if ( OpCode(&ci, bi) == encode(I_CUT) )
    { set(&clause, COMMIT_CLAUSE);
    }
  } else if ( (flags & (SSU_COMMIT_CLAUSE|SSU_CHOICE_CLAUSE)) )
  { Output_0(&ci, (flags&SSU_COMMIT_CLAUSE) ? I_SSU_COMMIT : I_SSU_CHOICE);
    Output_0(&ci, I_EXIT);
  } else
  { set(&clause, UNIT_CLAUSE);		/* fact (for decompiler) */
    Output_0(&ci, I_EXITFACT);
  }

  resetVars();

  if ( ci.warning_list && (rc=push_compiler_warnings(&ci)) != TRUE )
    goto exit_fail;

/* - - - - - - - - - - - - - - - - - - - - - - - - - - - - - - - - - - - - -
Finish up the clause.
- - - - - - - - - - - - - - - - - - - - - - - - - - - - - - - - - - - - - */
  clause.code_size = entriesBuffer(&ci.codes, code);

  if ( head )
  { size_t size  = sizeofClause(clause.code_size);
    Module m = proc->definition->module;
    size_t clsize = size + SIZEOF_CREF_CLAUSE;

    if ( m->code_limit && clsize + m->code_size > m->code_limit )
    { rc = PL_error(NULL, 0, NULL, ERR_RESOURCE, ATOM_program_space);
      goto exit_fail;
    }

    cl = PL_malloc_atomic(size);
    ATOMIC_ADD(&m->code_size, clsize);
    memcpy(cl, &clause, sizeofClause(0));
    memcpy(cl->codes, baseBuffer(&ci.codes, code), sizeOfBuffer(&ci.codes));

    ATOMIC_ADD(&GD->statistics.codes, clause.code_size);
    ATOMIC_INC(&GD->statistics.clauses);
  } else
  { LocalFrame fr = lTop;
    Word p0 = argFrameP(fr, clause.variables);
    Word p = p0;
    ClauseRef cref;
    size_t space;

    DEBUG(MSG_COMP_ARGVAR,
	  Sdprintf("%d argvars; %d prolog vars; %d vars",
		   ci.argvars, clause.prolog_vars, clause.variables));
    assert(ci.argvars == ci.argvar);

					/* check space */
    space = ( clause.variables*sizeof(word) +
	      sizeofClause(clause.code_size) +
	      SIZEOF_CREF_CLAUSE +
	      sizeof(word) +		/* possible alignment */
	      (size_t)argFrameP((LocalFrame)NULL, MAXARITY) +
	      sizeof(struct choice)
	    );
    if ( addPointer(lTop, space) >= (void*)lMax )
    { rc = LOCAL_OVERFLOW;
      goto exit_fail;
    }

    cref = (ClauseRef)p;
    p = addPointer(p, SIZEOF_CREF_CLAUSE);
#if ALIGNOF_INT64_T != ALIGNOF_VOIDP
    if ( (uintptr_t)p % sizeof(gen_t) != 0 )
    { p = addPointer(p, sizeof(word));
      assert((uintptr_t)p % sizeof(gen_t) == 0);
    }
#endif
    cref->next = NULL;
    cref->value.clause = cl = (Clause)p;
    memcpy(cl, &clause, sizeofClause(0));
    memcpy(cl->codes, baseBuffer(&ci.codes, code), sizeOfBuffer(&ci.codes));
    p = addPointer(p, sizeofClause(clause.code_size));
    cl->variables += (int)(p-p0);

    fr->clause = cref;
    fr->predicate = getProcDefinition(proc);
    setNextFrameFlags(fr, environment_frame);
    setContextModule(fr, module);

    DEBUG(MSG_COMP_ARGVAR, Sdprintf("; now %d vars\n", clause.variables));
    DEBUG(MSG_COMP_ARGVAR, vm_list(cl->codes, NULL));
    lTop = (LocalFrame)p;
  }

  discardBuffer(&ci.codes);

  *cp = cl;
  return TRUE;

exit_fail:
  resetVars();
  discardBuffer(&ci.codes);
  return rc;
}

/* - - - - - - - - - - - - - - - - - - - - - - - - - - - - - - - - - - - - -
compileBody() compiles the clause's body.  Within a body,  a  number  of
constructs are recognised:

SUBGOAL
    For a subgoal we generate code to push the  arguments  on  the  next
    stack  frame  and finally generate either I_CALL for normal calls or
    I_DEPART for the last subgoal  of  the  clause  to  allow  for  tail
    recursion optimisation.

VARIABLE or META CALL
    Single variables or constructs  of  the  form  term:term  imply  the
    generation of a metacall.

A ; B, A -> B, A -> B ; C, \+ A
    The compilation of these statements are  a  bit  more  tricky.   Two
    mechanisms support this compilation:

	C_IFTHEN var	Mark for `soft-cut'
	C_CUT  var	Cut alternatives generated since C_IFTHEN var

    and

	C_OR jmp	Generate a choicepoint.  It the continuation
			fails skip `jmp' instructions and continue
			there.
	C_JMP jmp	Just skip `jmp' instructions.

    This set  is  augmented  with  some  compound  statements  and  some
    statements  with  different  names,  but equal semantics to help the
    decompiler.  See pl-wam.c for more details.

    NOTE: A tricky bit now is that we  can  reach  the  same  point  via
    different  paths.   Each of these paths may result in another set of
    variables  already  instantiated.   This  gives  troubles  with  the
    FIRSTVAR  type  of instructions.  to avoid such trouble the compiler
    generates  SETVAR  instructions  to  balance  both  branches.    See
    balanceVars();

    If you add anything to this, please ensure registerControlFunctors()
    remains consistent.

\+
    NOT is a bit tricky too.  If it succeeds (i.e. the argument fails),
    there are no variable-bindings done. Unfortunately, variables
    introduced inside the not that are set using B_ARGFIRSTVAR create
    references to terms above the (now unwinded) global stack, but
    the GC clearUninitialisedVarsFrame() won't see any initialisation of
    these variables, leaving them invalid. Same holds for the
    source-level debugger using the same function. Therefore we
    explicitely reset these variables at the end of the code created by
    \+.

    For optimisation-reasons however we can consider them uninitialised
    --- I thought :-( When compiling ( A ; \+ B ) the compilation of ;/2
    examines the variables in both branches using setVars() and or's
    them. Using this simple-minded causes the variables inside B to be
    considered initialised at the end of the ;/2 while they are not.
    For this reason, setVars() does not count variables inside \+/1
    when encountered as a control-structure.

    After 5.2.7: Still more tricky than anticipated.  Consider the clause

	foo :- garbage_collect, (a ; \+ foo(A,A)).

    Here the variable A is allocated, clearUninitialisedVarsFrame() takes
    the first (a) branch and doesn't see it, handling an uninitialised
    slot in the frame to GC.  For the moment we consider \+ the same as
    G->fail;true.  This leads to a bit longer and slower code in some
    cases, but at least it works.  Time to rethink the entire issue around
    uninitialised variables ...
- - - - - - - - - - - - - - - - - - - - - - - - - - - - - - - - - - - - - */

static int
compileBody(DECL_LD Word body, code call, compileInfo *ci)
{
right_argument:
  deRef(body);

  if ( isTerm(*body) )
  { functor_t fd = functorTerm(*body);
    FunctorDef fdef = valueFunctor(fd);

    if ( true(fdef, CONTROL_F) )
    { if ( fd == FUNCTOR_comma2 )			/* A , B */
      { int rv;

	if ( (rv=compileBody(argTermP(*body, 0), I_CALL, ci)) != TRUE )
	  return rv;
	body = argTermP(*body, 1);
	goto right_argument;
#if O_COMPILE_OR
      } else if ( fd == FUNCTOR_semicolon2 ||
		  fd == FUNCTOR_bar2 )		/* A ; B and (A -> B ; C) */
      { Word a0 = argTermP(*body, 0);
	VarTable vsave, valt1, valt2;
	int hard;

	if ( !ci->islocal )
	{ vsave = mkCopiedVarTable(ci->used_var);
	  valt1 = mkCopiedVarTable(ci->used_var);
	  valt2 = mkCopiedVarTable(ci->used_var);

	  setVars(argTermP(*body, 0), valt1);
	  setVars(argTermP(*body, 1), valt2);
	} else
	  vsave = valt1 = valt2 = NULL;

	deRef(a0);
	if ( (hard=hasFunctor(*a0, FUNCTOR_ifthen2)) || /* A  -> B ; C */
	     hasFunctor(*a0, FUNCTOR_softcut2) )        /* A *-> B ; C */
	{ int var;
	  size_t tc_or, tc_jmp;
	  int rv;
	  cutInfo cutsave = ci->cut;
	  int fast = FALSE;

	  if ( !(var=allocChoiceVar(ci)) )
	    return FALSE;

	  Output_2(ci, hard ? C_IFTHENELSE : C_SOFTIF, var, (code)0);
	  tc_or = PC(ci);
	  ci->cut.var = var;		/* Cut locally in the condition */
	  ci->cut.instruction = hard ? C_LCUT : C_LSCUT;
	  if ( (rv=compileBody(argTermP(*a0, 0), I_CALL, ci)) != TRUE )
	    return rv;
	  if ( hard )
	    fast = try_fast_condition(ci, tc_or);
	  ci->cut = cutsave;
	  Output_1(ci, fast ? C_FASTCUT : hard ? C_CUT : C_SOFTCUT, var);
	  if ( (rv=compileBody(argTermP(*a0, 1), call, ci)) != TRUE )
	    return rv;
	  if ( !ci->islocal )
	    balanceVars(valt1, valt2, ci);
	  Output_1(ci, C_JMP, (code)0);
	  tc_jmp = PC(ci);
	  OpCode(ci, tc_or-1) = (code)(PC(ci) - tc_or);
	  if ( !ci->islocal )
	    copyVarTable(ci->used_var, vsave);
	  if ( (rv=compileBody(argTermP(*body, 1), call, ci)) != TRUE )
	    return rv;
	  if ( !ci->islocal )
	    balanceVars(valt2, valt1, ci);
	  OpCode(ci, tc_jmp-1) = (code)(PC(ci) - tc_jmp);
	} else					/* A ; B */
	{ size_t tc_or, tc_jmp;
	  int rv;

	  Output_1(ci, C_OR, (code)0);
	  tc_or = PC(ci);
	  if ( (rv=compileBody(argTermP(*body, 0), I_CALL, ci)) != TRUE )
	    return rv;
	  if ( !ci->islocal )
	    balanceVars(valt1, valt2, ci);
	  Output_1(ci, C_JMP, (code)0);
	  tc_jmp = PC(ci);
	  OpCode(ci, tc_or-1) = (code)(PC(ci) - tc_or);
	  if ( !ci->islocal )
	    copyVarTable(ci->used_var, vsave);
	  if ( (rv=compileBody(argTermP(*body, 1), call, ci)) != TRUE )
	    return rv;
	  if ( !ci->islocal )
	    balanceVars(valt2, valt1, ci);
	  OpCode(ci, tc_jmp-1) = (code)(PC(ci) - tc_jmp);
	}

	if ( !ci->islocal )
	{ orVars(valt1, valt2);
	  copyVarTable(ci->used_var, valt1);
	}

	succeed;
      } else if ( fd == FUNCTOR_ifthen2 ||		/* A -> B */
		  fd == FUNCTOR_softcut2 )		/* A *-> B */
      { int var;
	int rv;
	int hard = (fd == FUNCTOR_ifthen2);
	cutInfo cutsave = ci->cut;

	if ( !(var=allocChoiceVar(ci)) )
	  return FALSE;

	Output_1(ci, hard ? C_IFTHEN : C_SOFTIFTHEN, var);
	ci->cut.var = var;		/* Cut locally in the condition */
	ci->cut.instruction = C_LCUTIFTHEN;
	if ( (rv=compileBody(argTermP(*body, 0), I_CALL, ci)) != TRUE )
	  return rv;
	ci->cut = cutsave;
	if ( hard )
	  Output_1(ci, C_CUT, var);
	else
	  Output_0(ci, C_SCUT);
	if ( (rv=compileBody(argTermP(*body, 1), call, ci)) != TRUE )
	  return rv;
	Output_0(ci, C_END);

	succeed;
      } else if ( fd == FUNCTOR_not_provable1 ||	/* \+/1 */
		  fd == FUNCTOR_dollar1 )		/* $/1 */
      { int var;
	size_t tc_or, tc_det;
	VarTable vsave;
	int rv;
	cutInfo cutsave = ci->cut;
	int isnot = (fd == FUNCTOR_not_provable1);

	if ( !(var=allocChoiceVar(ci)) )
	  return FALSE;

	if ( !ci->islocal )
	  vsave = mkCopiedVarTable(ci->used_var);
	else
	  vsave = NULL;

	Output_2(ci, isnot ? C_NOT : C_DET, var, (code)0);
	tc_or = PC(ci);
	ci->cut.var = var;
	ci->cut.instruction = C_LCUT;
	if ( (rv=compileBody(argTermP(*body, 0), I_CALL, ci)) != TRUE )
	  return rv;
	ci->cut = cutsave;
	if ( isnot )
	{ Output_1(ci, C_CUT, var);
	  Output_0(ci, C_FAIL);
	  tc_det = 0;			/* silence compiler */
	} else
	{ Output_1(ci, C_DETTRUE, var);
	  Output_1(ci, C_JMP, (code)0);
	  tc_det = PC(ci);
	}
	if ( ci->islocal )
	{ OpCode(ci, tc_or-1) = (code)(PC(ci) - tc_or);
	} else if ( isnot )
	{ size_t tc_jmp;

	  Output_1(ci, C_JMP, (code)0);
	  tc_jmp = PC(ci);
	  OpCode(ci, tc_or-1) = (code)(PC(ci) - tc_or);
	  if ( balanceVars(vsave, ci->used_var, ci) > 0 )
	  { /*copyVarTable(ci->used_var, vsave);   see comment above */
	    OpCode(ci, tc_jmp-1) = (code)(PC(ci) - tc_jmp);
	  } else			/* delete the jmp */
	  { seekBuffer(&ci->codes, tc_jmp-2, code);
	    OpCode(ci, tc_or-1) = (code)(PC(ci) - tc_or);
	  }
	} else				/* $(Goal) */
	{ balanceVars(vsave, ci->used_var, ci);
	  OpCode(ci, tc_or-1) = (code)(PC(ci) - tc_or);
	}

	if ( !isnot )
	{ Output_0(ci, C_DETFALSE);
	  OpCode(ci, tc_det-1) = (code)(PC(ci) - tc_det);
	}

	succeed;
#endif /* O_COMPILE_OR */
      } else if ( fd == FUNCTOR_colon2 )	/* Module:Goal */
      { target_module tmsave = ci->colon_context;
	int rc;

	if ( (rc=getTargetModule(&ci->colon_context,
				 argTermP(*body, 0), ci)) != TRUE )
	  return rc;
	rc = compileBody(argTermP(*body, 1), call, ci);
	ci->colon_context = tmsave;

	return rc;
#ifdef O_CALL_AT_MODULE
      } else if ( fd == FUNCTOR_xpceref2 )	/* Call@Module */
      { target_module atsave = ci->at_context;
	int rc;

	if ( (rc=getTargetModule(&ci->at_context,
				 argTermP(*body, 1), ci)) != TRUE )
	  return rc;
	rc = compileBody(argTermP(*body, 0), call, ci);
	ci->at_context = atsave;

	return rc;
#endif /*O_CALL_AT_MODULE*/
      }
      assert(0);
    }
  }

  return compileSubClause(body, call, ci);
}


static int
try_fast_condition(CompileInfo ci, size_t tc_or)
{ Code pc  = &OpCode(ci, tc_or);
  Code end = &OpCode(ci, PC(ci));

  while(pc < end)
  { switch( decode(*pc) )
    { case I_INTEGER:
      case I_FLOAT:
      case I_NUMBER:
      case I_ATOMIC:
      case I_ATOM:
      case I_STRING:
      case I_COMPOUND:
      case I_CALLABLE:
      case I_VAR:
      case I_NONVAR:
      case B_EQ_VV:
      case B_EQ_VC:
      case B_NEQ_VV:
      case B_NEQ_VC:
      case A_ENTER:
      case A_VAR0:
      case A_VAR1:
      case A_VAR2:
      case A_VAR:
      case A_INTEGER:
      case A_INT64:
      case A_MPZ:
      case A_MPQ:
      case A_DOUBLE:
      case A_ROUNDTOWARDS_A:
      case A_ROUNDTOWARDS_V:
      case A_FUNC0:
      case A_FUNC1:
      case A_FUNC2:
      case A_FUNC:
      case A_ADD:
      case A_MUL:
      case A_LT:
      case A_LE:
      case A_GT:
      case A_GE:
      case A_EQ:
      case A_NE:
	break;
      default:
	return FALSE;
    }

    pc = stepPC(pc);
  }

  pc = &OpCode(ci, tc_or);
  assert(decode(pc[-3]) == C_IFTHENELSE);
  pc[-3] = encode(C_FASTCOND);

  return TRUE;
}

/* - - - - - - - - - - - - - - - - - - - - - - - - - - - - - - - - - - - - -
compileArgument() is the key function of the compiler.  Its function  is
to   generate  the  term  matching/construction  instructions  both  for
arguments of the head as for arguments to subclauses.   It  distinguises
three  different  places:  compiling plain arguments to the head (HEAD),
arguments of terms occurring in the head (HEADARG) and body arguments
(BODY).

The  isIndexedVar()  macro  detects  a   term   has   been   filled   by
analyseVariables()  and  returns the offset of the variable, or -1 if it
is not produced by this function.

When doing `islocal' compilation,  compound  terms   are  copied  to the
current localframe and a B_VAR instruction is  generated for it. In this
case it can return LOCAL_OVERFLOW.
- - - - - - - - - - - - - - - - - - - - - - - - - - - - - - - - - - - - - */

static int
link_local_var(DECL_LD Word v, int iv, CompileInfo ci)
{ VarDef vd = LD->comp.vardefs[*v>>LMASK_BITS];
  int voffset = VAROFFSET(iv);
  Word k = varFrameP(lTop, voffset);

  DEBUG(MSG_COMP_ARGVAR,
	{ char vname[32];
	  Sdprintf("Linking b_var(%d) to %s\n",
		   iv, var_name_ptr(vd->address, vname));
	});

  if ( k >= (Word) lMax )
    return LOCAL_OVERFLOW;
  DEBUG(0, assert(vd->address < (Word)lBase));
  *k = makeRefG(vd->address);

  return TRUE;
}


/* - - - - - - - - - - - - - - - - - - - - - - - - - - - - - - - - - - - - -
Compile argument to a goal in the   clause. The `islocal' compilation is
one of the complicating factors: atoms   should not be registered (there
is no need as they are  held  by   the  term  anyway). For `big' objects
(strings and compounds) the system should create `argvar' references.
- - - - - - - - - - - - - - - - - - - - - - - - - - - - - - - - - - - - - */

static int
compileArgument(DECL_LD Word arg, int where, compileInfo *ci)
{ int index;
  bool first;

  deRef(arg);

right_recursion:

/* - - - - - - - - - - - - - - - - - - - - - - - - - - - - - - - - - - - - -
A void.  Generate either B_VOID or H_VOID.
- - - - - - - - - - - - - - - - - - - - - - - - - - - - - - - - - - - - - */

  switch(tag(*arg))
  { case TAG_VAR:
      if ( isVarInfo(*arg) )
	goto isvar;
    var:
      if (where & A_BODY)
      { Output_0(ci, B_VOID);
	return TRUE;
      }
      Output_0(ci, H_VOID);
      return TRUE;
    case TAG_ATTVAR:
      if ( ci->islocal )
      { goto argvar;
      } else
      { goto var;
      }
    case TAG_INTEGER:
      if ( storage(*arg) != STG_INLINE )
      {	Word p = addressIndirect(*arg);
	size_t n = wsizeofInd(*p);

	if ( n == WORDS_PER_INT64 )
	{
#if ( SIZEOF_VOIDP == 8 )
          int64_t val = *(int64_t*)(p+1);
#else
	  union
	  { int64_t i;
	    word w[WORDS_PER_INT64];
	  } cvt;
	  int64_t val;

	  cvt.w[0] = p[1];
	  cvt.w[1] = p[2];
	  val = cvt.i;
#endif

#if SIZEOF_VOIDP == 8
          Output_1(ci, (where&A_HEAD) ? H_INTEGER : B_INTEGER, (intptr_t)val);
#else
          if ( val >= INTPTR_MIN && val <= INTPTR_MAX )
	  { Output_1(ci, (where&A_HEAD) ? H_INTEGER : B_INTEGER, (intptr_t)val);
	  } else
	  { int c = ((where&A_HEAD) ? H_INT64 : B_INT64);
	    Output_n(ci, c, (Word)&val, WORDS_PER_INT64);
	  }
#endif
	} else				/* MPZ/MPQ NUMBER */
	{ int c;

	  if ( p[1]&MP_RAT_MASK )
	    c = (where & A_HEAD) ? H_MPQ : B_MPQ;
	  else
	    c = (where & A_HEAD) ? H_MPZ : B_MPZ;

	  Output_n(ci, c, p, n+1);
	  return TRUE;
	}
	return TRUE;
      }
      Output_1(ci, (where & A_BODY) ? B_SMALLINT : H_SMALLINT, *arg);
      return TRUE;
    case TAG_ATOM:
      if ( isNil(*arg) )
      {	Output_0(ci, (where & A_BODY) ? B_NIL : H_NIL);
      } else
      { if ( !ci->islocal )
	  PL_register_atom(*arg);
	Output_1(ci, (where & A_BODY) ? B_ATOM : H_ATOM, *arg);
      }
      return TRUE;
    case TAG_FLOAT:
    { Word p = valIndirectP(*arg);
      int c =  (where & A_BODY) ? B_FLOAT : H_FLOAT;

      Output_n(ci, c, p, WORDS_PER_DOUBLE);
      return TRUE;
    }
    case TAG_STRING:
    if ( ci->islocal )
    { goto argvar;
    } else
    { Word p = addressIndirect(*arg);
      size_t n = wsizeofInd(*p);
      int c = (where & A_HEAD) ? H_STRING : B_STRING;

      Output_n(ci, c, p, n+1);
      return TRUE;
    }
  }

/* - - - - - - - - - - - - - - - - - - - - - - - - - - - - - - - - - - - - -
Non-void variables. There are many cases for this.
- - - - - - - - - - - - - - - - - - - - - - - - - - - - - - - - - - - - - */

isvar:
  if ( (index = isIndexedVarTerm(*arg)) >= 0 )
  { if ( ci->islocal )
    { int rc;

      if ( (rc=link_local_var(arg, index, ci)) != TRUE )
	return rc;

      if ( index < 3 )
      { Output_0(ci, B_VAR0 + index);
      } else
      { Output_1(ci, B_VAR, VAROFFSET(index));
      }

      return TRUE;
    }

    first = isFirstVarSet(ci->used_var, index);

    if ( index < ci->arity )		/* variable on its own in the head */
    { if ( where & A_BODY )
      { if ( argUnifiedTo(*arg) )
	  set(ci->clause, CL_HEAD_TERMS);

	if ( where & A_ARG )
	{ Output_0(ci, B_ARGVAR);
	} else
	{ if ( index < 3 )
	  { Output_0(ci, B_VAR0 + index);
	    return TRUE;
	  }
	  Output_0(ci, B_VAR);
	}
      } else				/* head */
      { if ( !(where & A_ARG) && first )
	{ Word p;

	  if ( (p=argUnifiedTo(*arg)) )
	    return compileArgument(p, where, ci);
	  Output_0(ci, H_VOID);
	  return TRUE;
	}
	Output_0(ci, H_VAR);
      }
      Output_a(ci, VAROFFSET(index));

      return TRUE;
    }

    /* normal variable (i.e. not shared in the head and non-void) */
    if( where & A_BODY )
    { if ( where & A_ARG )
      { Output_0(ci, first ? B_ARGFIRSTVAR : B_ARGVAR);
      } else
      { if ( index < 3 && !first )
	{ Output_0(ci, B_VAR0 + index);
	  return TRUE;
	}
	Output_0(ci, first ? B_FIRSTVAR : B_VAR);
      }
    } else
    { Output_0(ci, first ? H_FIRSTVAR : H_VAR);
    }

    Output_a(ci, VAROFFSET(index));

    return TRUE;
  }

  assert(isTerm(*arg));

  if ( ci->islocal && !(where&A_NOARGVAR) )
  { int voffset;
    Word k;

  argvar:
    voffset = VAROFFSET(ci->argvar);
    k = varFrameP(lTop, voffset);

    if ( k >= (Word)lMax )
      return LOCAL_OVERFLOW;

    if ( isAttVar(*arg) )		/* attributed variable: must make */
      *k = makeRefG(arg);		/* a reference to avoid binding a */
    else				/* copy! */
      *k = *arg;
    if ( ci->argvar < 3 )
    { Output_0(ci, B_VAR0 + ci->argvar);
    } else
    { Output_1(ci, B_VAR, voffset);
    }
    DEBUG(MSG_COMP_ARGVAR,
	  Sdprintf("Using argvar %d\n", ci->argvar));
    ci->argvar++;

    return TRUE;
  } else
  { ssize_t ar;
    functor_t fdef;
    int isright = (where & A_RIGHT);

    fdef = functorTerm(*arg);
    if ( fdef == FUNCTOR_dot2 )
    { code c;

      if ( (where & A_HEAD) )		/* index in array! */
      { if ( compileListFF(*arg, ci) )
	  return TRUE;
	c = (isright ? H_RLIST : H_LIST);
      } else
      { c = (isright ? B_RLIST : B_LIST);
      }

      Output_0(ci, c);
    } else
    { code c;

      if ( (where & A_HEAD) )		/* index in array! */
	c = (isright ? H_RFUNCTOR : H_FUNCTOR);
      else
	c = (isright ? B_RFUNCTOR : B_FUNCTOR);

      Output_1(ci, c, (word)fdef);
    }
    ar = arityFunctor(fdef);
    where &= ~(A_RIGHT|A_NOARGVAR);
    where |= A_ARG;

    for(arg = argTermP(*arg, 0); --ar > 0; arg++)
    { int rc;

      if ( (rc=compileArgument(arg, where, ci)) < 0 )
	return rc;
    }

    where |= A_RIGHT;
    deRef(arg);

    if ( isVar(*arg) && !(where & (A_BODY|A_ARG)) )
    { if ( !isright )
	Output_0(ci, H_POP);
      return TRUE;
    }

    if ( isright )
    { if ( ar == 0 )
	goto right_recursion;
    } else
    { int rc;

      if ( ar == 0 )			/* ar == -1 on a() */
      { if ( (rc=compileArgument(arg, where, ci)) < 0 )
	  return rc;
      }
      Output_0(ci, (where & A_HEAD) ? H_POP : B_POP);
    }

    return TRUE;
  }
}


static int
compileListFF(DECL_LD word arg, compileInfo *ci)
{ Word p = argTermP(arg, 0);
  int i1, i2;

  if ( isFirstVarP(p+0, ci, &i1) &&
       isFirstVarP(p+1, ci, &i2) &&
       i1 != i2 )
  { isFirstVarSet(ci->used_var, i1);
    isFirstVarSet(ci->used_var, i2);
    Output_2(ci, H_LIST_FF, VAROFFSET(i1), VAROFFSET(i2));
    succeed;
  }

  fail;
}


static inline code
mcall(code call)
{ switch(call)
  { case I_CALL:
      return I_CALLM;
    case I_DEPART:
      return I_DEPARTM;
    default:
      assert(0);
      return (code)0;
  }
}


#ifdef O_CALL_AT_MODULE
static inline code
callatm(code call)
{ switch(call)
  { case I_CALL:
      return I_CALLATM;
    case I_DEPART:
      return I_DEPARTATM;
    default:
      assert(0);
      return (code)0;
  }
}

static inline code
callatmv(code call)
{ switch(call)
  { case I_CALL:
      return I_CALLATMV;
    case I_DEPART:
      return I_DEPARTATMV;
    default:
      assert(0);
      return (code)0;
  }
}
#endif


Procedure
lookupBodyProcedure(functor_t functor, Module tm)
{ GET_LD
  Procedure proc;

  if ( (proc = isCurrentProcedure(functor, tm)) &&
       ( isDefinedProcedure(proc) ||
	 true(proc->definition, P_REDEFINED)
       )
     )
    return proc;

  if ( tm != MODULE_system &&
       (proc = isCurrentProcedure(functor, MODULE_system)) &&
       true(proc->definition, P_ISO) &&
       !GD->bootsession )
    return proc;

  return lookupProcedure(functor, tm);
}


/* - - - - - - - - - - - - - - - - - - - - - - - - - - - - - - - - - - - - -
Compile a single subclause. compileBody() already   took care of control
structures, including :/2 and @/2. This means that the goal is one of:

    - unbound (variable in the body)
    - Some compiler reserved goal (true, !, ...)
    - A normal Prolog goal
    - Not callable (an error)

The context left operators @/2 and   :/2 are available as ci->at_context
and ci->colon_context.

If the goal needs to be translated   into a meta-call, (e.g., calls like
Var:g(x)), we must be aware that   the variable-analyser considers g/1 a
goal and does not make this term a   candidate for the argvar trick used
for `local' compilation.  Therefore, we use A_NOARGVAR.

TBD: A remaining problem is  that   calls  to  non-meta-predicate system
predicates is still subject to  meta-calling   if  the  colon-context is
unbound (e.g. Var:is_list(X)).
- - - - - - - - - - - - - - - - - - - - - - - - - - - - - - - - - - - - - */

static void lco(CompileInfo ci, size_t pc0);

static int
compileSubClause(Word arg, code call, compileInfo *ci)
{ GET_LD
  functor_t functor;
  FunctorDef fdef;
  Procedure proc;
  Module tm;				/* lookup module */
  size_t pc0;

  deRef(arg);
/* - - - - - - - - - - - - - - - - - - - - - - - - - - - - - - - - - - - - -
A non-void variable. Create a I_USERCALL0 instruction for it.
- - - - - - - - - - - - - - - - - - - - - - - - - - - - - - - - - - - - - */
  if ( isIndexedVarTerm(*arg) >= 0 )
  { int rc;

  metacall:
#ifdef O_CALL_AT_MODULE
    if ( ci->at_context.type != TM_NONE )
    { Output_1(ci, B_FUNCTOR, FUNCTOR_xpceref2);
    }
#endif
    if ( ci->colon_context.type != TM_NONE )
    { Output_1(ci, B_FUNCTOR, FUNCTOR_colon2);
      pushTargetModule(&ci->colon_context, ci);
      if ( (rc=compileArgument(arg, A_BODY|A_RIGHT|A_NOARGVAR, ci)) < 0 )
	return rc;
      Output_0(ci, B_POP);
    } else
    { if ( (rc=compileArgument(arg, A_BODY|A_NOARGVAR, ci)) < 0 )
	return rc;
    }
#ifdef O_CALL_AT_MODULE
    if ( ci->at_context.type != TM_NONE )
    { pushTargetModule(&ci->at_context, ci);
      Output_0(ci, B_POP);
    }
#endif

    Output_0(ci, I_USERCALL0);
    succeed;
  }

  if ( isTerm(*arg) )
  { functor = functorTerm(*arg);
    fdef = valueFunctor(functor);

<<<<<<< HEAD
=======
    if ( fdef->arity > MAXARITY )
      return MAX_ARITY_OVERFLOW;

>>>>>>> f6e856bd
    if ( !isTextAtom(fdef->name) && fdef->name != ATOM_nil )
      return NOT_CALLABLE;

    if ( true(fdef, ARITH_F) && !ci->islocal )
    { if ( functor == FUNCTOR_is2 &&
	   compileSimpleAddition(arg, ci) )
	succeed;
#if O_COMPILE_ARITH
      if ( truePrologFlag(PLFLAG_OPTIMISE) )
	 return compileArith(arg, ci);
#endif
    }

#ifdef O_COMPILE_IS
    if ( !ci->islocal )
    { int rc;

      if ( functor == FUNCTOR_equals2 )	/* =/2 */
      { if ( (rc=compileBodyUnify(arg, ci)) != FALSE )
	  return rc;
      } else if ( functor == FUNCTOR_strict_equal2 )	/* ==/2 */
      { if ( (rc=compileBodyEQ(arg, ci)) != FALSE )
	  return rc;
      } else if ( functor == FUNCTOR_not_strict_equal2 ) /* \==/2 */
      { if ( (rc=compileBodyNEQ(arg, ci)) != FALSE )
	  return rc;
      } else if ( functor == FUNCTOR_var1 )
      { if ( (rc=compileBodyVar1(arg, ci)) != FALSE )
	  return rc;
      } else if ( functor == FUNCTOR_nonvar1 )
      { if ( (rc=compileBodyNonVar1(arg, ci)) != FALSE )
	  return rc;
      } else if ( (rc=compileBodyTypeTest(functor, arg, ci)) != FALSE )
      { return rc;
      } else if ( functor == FUNCTOR_dcall_continuation1 )
      { if ( (rc=compileBodyCallContinuation(arg, ci)) != FALSE )
	  return rc;
      } else if ( functor == FUNCTOR_dshift1 )
      { if ( (rc=compileBodyShift(arg, ci, FALSE)) != FALSE )
	  return rc;
      } else if ( functor == FUNCTOR_dshift_for_copy1 )
      { if ( (rc=compileBodyShift(arg, ci, TRUE)) != FALSE )
	  return rc;
      } else if ( functor == FUNCTOR_arg3 )
      { if ( (rc=compileBodyArg3(arg, ci)) != FALSE )
	  return rc;
      }
    }
#endif
  } else if ( isTextAtom(*arg) )
  { if ( *arg == ATOM_cut )
    { if ( ci->cut.var )			/* local cut for \+ */
	Output_1(ci, ci->cut.instruction, ci->cut.var);
      else
	Output_0(ci, I_CUT);
      succeed;
    } else if ( *arg == ATOM_true )
    { Output_0(ci, I_TRUE);
      succeed;
    } else if ( *arg == ATOM_fail )
    { Output_0(ci, I_FAIL);
      succeed;
    } else if ( *arg == ATOM_dcatch )		/* $catch */
    { Output_0(ci, I_CATCH);
      Output_0(ci, I_EXITCATCH);
      succeed;
    } else if ( *arg == ATOM_dreset )		/* $reset */
    { Output_0(ci, I_RESET);
      Output_0(ci, I_EXITRESET);
      succeed;
    } else if ( *arg == ATOM_dcall_cleanup )	/* $call_cleanup */
    { Output_0(ci, I_CALLCLEANUP);
      Output_0(ci, I_EXITCLEANUP);
      succeed;
    } else if ( *arg == ATOM_dcut )		/* $cut */
    { Output_0(ci, I_CUTCHP);
      succeed;
    } else if ( *arg == ATOM_dyield )		/* $yield */
    { Output_0(ci, I_YIELD);
      succeed;
    } else if ( *arg == ATOM_dollar )		/* $ */
    { Output_0(ci, I_DET);
      succeed;
    } else
    { functor = lookupFunctorDef(*arg, 0);
      fdef = NULL;				/* NULL --> no arguments */
    }
  } else
  { return NOT_CALLABLE;
  }

/* - - - - - - - - - - - - - - - - - - - - - - - - - - - - - - - - - - - - -
Var:Goal call. Handle using meta-calls. TBD:  push this further down the
line; if Goal is  a  reserved  system   predicate  that  is  not a meta-
predicate we can deal with it anyway.
- - - - - - - - - - - - - - - - - - - - - - - - - - - - - - - - - - - - - */

  if ( ci->colon_context.type == TM_VAR )
    goto metacall;

/* - - - - - - - - - - - - - - - - - - - - - - - - - - - - - - - - - - - - -
Calling  a  normal  predicate:  push  the  arguments  and  generate  the
appropriate calling instruction.
- - - - - - - - - - - - - - - - - - - - - - - - - - - - - - - - - - - - - */

  pc0 = PC(ci);
  if ( fdef )				/* term: there are arguments */
  { size_t ar = fdef->arity;

    for(arg = argTermP(*arg, 0); ar > 0; ar--, arg++)
    { int rc;

      if ( (rc=compileArgument(arg, A_BODY, ci)) < 0 )
	return rc;
    }

    if ( fdef->name == ATOM_call )
    { if ( ci->colon_context.type == TM_NONE
#ifdef O_CALL_AT_MODULE
	   && ci->at_context.type == TM_NONE
#endif
	 )
      { if ( fdef->arity == 1 )
	  Output_0(ci, I_USERCALL0);
	else
	  Output_1(ci, I_USERCALLN, (code)(fdef->arity - 1));
	return TRUE;
      }
    }
  }

  tm = (ci->colon_context.type == TM_MODULE ? ci->colon_context.module
					    : ci->module);
  proc = lookupBodyProcedure(functor, tm);

#ifdef O_CALL_AT_MODULE
  if ( ci->at_context.type != TM_NONE )
  { if ( ci->at_context.type == TM_MODULE )
    { Module cm = ci->at_context.module;
      code ctm = (tm==ci->module) ? (code)0 : (code)tm;

      Output_3(ci, callatm(call), ctm, (code)cm, (code)proc);
    } else
    { int idx = ci->at_context.var_index;
      code ctm = (tm==ci->module) ? (code)0 : (code)tm;

      Output_3(ci, callatmv(call), ctm, VAROFFSET(idx), (code)proc);
    }
  } else
#endif
  { if ( tm == ci->module )
    { Output_1(ci, call, (code) proc);
      if ( call == I_DEPART &&
	   ci->procedure )
	lco(ci, pc0);
    } else
    { Output_2(ci, mcall(call), (code)tm, (code)proc);
    }
  }

  return TRUE;
}


/* - - - - - - - - - - - - - - - - - - - - - - - - - - - - - - - - - - - - -
compileSimpleAddition() compiles NewVar is Var   +/- SmallInt. At entry,
vc is known to be a dereferenced pointer to term is/2.  For addition, it
allows for swapping the arguments.
- - - - - - - - - - - - - - - - - - - - - - - - - - - - - - - - - - - - - */

static bool
compileSimpleAddition(DECL_LD Word sc, compileInfo *ci)
{ Word a = argTermP(*sc, 0);
  int rvar;

  if ( isFirstVarP(a, ci, &rvar) ) /* NewVar is ? */
  { int neg = FALSE;

    a++;
    deRef(a);

    if ( hasFunctor(*a, FUNCTOR_plus2) ||
	 (neg=hasFunctor(*a, FUNCTOR_minus2)) )
    { Word a1 = argTermP(*a, 0);
      Word a2 = a1 + 1;
      int vi, swapped = 0;

      deRef(a1);
      deRef(a2);

      while(swapped++ < 2)
      { Word tmp;

	if ( (vi=isIndexedVarTerm(*a1)) >= 0 &&
	     !isFirstVar(ci->used_var, vi) &&
	     is_portable_smallint(*a2) )
	{ intptr_t i = valInt(*a2);

	  if ( neg )
	    i = -i;			/* tagged int: cannot overflow */

	  isFirstVarSet(ci->used_var, rvar);
	  Output_3(ci, A_ADD_FC, VAROFFSET(rvar), VAROFFSET(vi), i);
	  succeed;
	}

	if ( neg )
	  break;			/* do not swap X is 10 - Y */

	tmp = a1;
	a1 = a2;
	a2 = tmp;
      }
    }
  }

  fail;
}


/* - - - - - - - - - - - - - - - - - - - - - - - - - - - - - - - - - - - - -
Perform LCO optimization when possible.
- - - - - - - - - - - - - - - - - - - - - - - - - - - - - - - - - - - - - */

static void
reverse_code(Code a, Code z)
{ z--;

  while(a<z)
  { code t = *a;
    *a++ = *z;
    *z-- = t;
  }
}


static void
lco(CompileInfo ci, size_t pc0)
{ size_t pcz = PC(ci);
  Code base  = baseBuffer(&(ci)->codes, code);
  Code s0    = base+pc0;
  Code s     = s0;
  Code e     = base+pcz;
  int oarg   = 0;
  Code z;

#define FIX_BUFFER_SHIFT() \
	do \
	{ intptr_t shift; \
	  if ( (shift=(baseBuffer(&(ci)->codes, code)-base)) ) \
	  { s    += shift; \
	    s0   += shift; \
	    e    += shift; \
	    base += shift; \
	  } \
	} while(0)

  assert(decode(e[-2]) == I_DEPART);
  Output_1(ci, L_NOLCO, (code)0);
  FIX_BUFFER_SHIFT();

  for(; s < e-2; oarg++ )
  { code c = decode(*s++);
    const code_info *vmi = &codeTable[c];
    int bv;

    if ( false(vmi, VIF_LCO) )
    { no_lco:
      seekBuffer(&(ci)->codes, pcz, code);
      return;
    }

    switch(c)
    { case B_VAR0: bv = 0; goto common_bv;
      case B_VAR1: bv = 1; goto common_bv;
      case B_VAR2: bv = 2; goto common_bv;
      case B_VAR:
      { bv = VARNUM(*s++);
      common_bv:
	if ( bv < oarg )		/* would overwrite */
	  goto no_lco;
	if ( bv != oarg )
	{ Output_2(ci, L_VAR, VAROFFSET(oarg), VAROFFSET(bv));
	}
	break;
      }
      case B_VOID:
	Output_1(ci, L_VOID, VAROFFSET(oarg));
        break;
      case B_SMALLINT:
      { code a = *s++;
	Output_2(ci, L_SMALLINT, VAROFFSET(oarg), a);
	break;
      }
      case B_ATOM:
      { code a = *s++;
	PL_register_atom(a);		/* TBD: unregister on failure */
	Output_2(ci, L_ATOM, VAROFFSET(oarg), a);
	break;
      }
      case B_NIL:
	Output_1(ci, L_NIL, VAROFFSET(oarg));
        break;
      default:
	assert(0);
    }

    FIX_BUFFER_SHIFT();
  }

  Procedure depart_proc = (Procedure)e[-1];

  if ( ci->procedure ==	depart_proc )
    Output_0(ci, I_TCALL);
  else
    Output_1(ci, I_LCALL, (code)depart_proc);

  FIX_BUFFER_SHIFT();

  z = topBuffer(&(ci)->codes, code);
  e[1] = (code)(z-e-2);			/* fill L_NOLCO argument */

  reverse_code(s0, e);
  reverse_code(e,  z);
  reverse_code(s0, z);
}


#if O_COMPILE_ARITH
/* - - - - - - - - - - - - - - - - - - - - - - - - - - - - - - - - - - - - -
Arithmetic compilation compiles is/2, >/2, etc.  Instead of building the
compound terms holding the arithmetic expression as  a  whole  and  then
calling  is/2,  etc.  to evaluate the result, a stack machine is used to
compute the value.  The ARGP virtual machine register, normally used  in
body  mode to push the arguments to the next functioncall now is used to
push the arguments to the arithmetic functions.  Normally, a term f(a,b)
is translated to:

	* Create f and set ARGP to point to first argument of f
	* Push a and b via ARGP
	* pop ARGP

This constructs a term.  In arithmetic mode, we generate:

	* Push a and b via ARGP
	* Call f/2 to pick the top two words from the stack and push
	  the result back onto it.

This has two advantages: No term is created on the global stack and  the
mapping  between  the  term  and  the arithmetic function is done by the
compiler rather than the evaluation routine.

OUT-OF-DATE: now pushes *numbers* rather then tagged Prolog data structures.

Note. This function assumes the functors   of  all arithmetic predicates
are tagged using the functor ARITH_F. See registerArithFunctors().

Returns one of TRUE or *_OVERFLOW
- - - - - - - - - - - - - - - - - - - - - - - - - - - - - - - - - - - - - */

static int
compileArith(DECL_LD Word arg, compileInfo *ci)
{ code a_func;
  functor_t fdef = functorTerm(*arg);

  if      ( fdef == FUNCTOR_ar_equals2 )	a_func = A_EQ;	/* =:= */
  else if ( fdef == FUNCTOR_ar_not_equal2 )	a_func = A_NE;	/* =\= */
  else if ( fdef == FUNCTOR_smaller2 )		a_func = A_LT;	/* < */
  else if ( fdef == FUNCTOR_larger2 )		a_func = A_GT;	/* > */
  else if ( fdef == FUNCTOR_smaller_equal2 )	a_func = A_LE;	/* =< */
  else if ( fdef == FUNCTOR_larger_equal2 )	a_func = A_GE;	/* >= */
  else if ( fdef == FUNCTOR_is2 )				/* is */
  { size_t tc_a1 = PC(ci);
    code isvar;
    int rc;

    rc=compileArgument(argTermP(*arg, 0), A_BODY, ci);
    if ( rc != TRUE )
      return rc;
    if ( PC(ci) == tc_a1 + 2 &&	OpCode(ci, tc_a1) == encode(B_FIRSTVAR) )
    { isvar = OpCode(ci, tc_a1+1);
      seekBuffer(&ci->codes, tc_a1, code);
    } else
      isvar = 0;
    Output_0(ci, A_ENTER);
    rc = compileArithArgument(argTermP(*arg, 1), ci);
    if ( rc != TRUE )
      return rc;
    if ( isvar )
      Output_1(ci, A_FIRSTVAR_IS, isvar);
    else
      Output_0(ci, A_IS);
    return TRUE;
  } else
  { assert(0);			/* see pl-func.c, registerArithFunctors() */
    fail;
  }

  Output_0(ci, A_ENTER);
  if ( !compileArithArgument(argTermP(*arg, 0), ci) ||
       !compileArithArgument(argTermP(*arg, 1), ci) )
    fail;

  Output_0(ci, a_func);

  return TRUE;
}


#define arithVarOffset(arg, ci, offp) LDFUNC(arithVarOffset, arg, ci, offp)
static int
arithVarOffset(DECL_LD Word arg, compileInfo *ci, int *offp)
{ int index;

  if ( (index = isIndexedVarTerm(*arg)) >= 0 )
  { int first = isFirstVarSet(ci->used_var, index);

    if ( index < ci->arity || !first )	/* shared in the head or not first */
    { *offp = index;
      return TRUE;
    } else
    { resetVars();		/* get clean Prolog data, assume */
					/* calling twice is ok */
      PL_error(NULL, 0, "Unbound variable in arithmetic expression",
	       ERR_TYPE, ATOM_evaluable, pushWordAsTermRef(arg));
      popTermRef();
      return -1;
    }
  }

  if ( isVar(*arg) )			/* void variable */
  { PL_error(NULL, 0, "Unbound variable in arithmetic expression",
	     ERR_TYPE, ATOM_evaluable, pushWordAsTermRef(arg));
    popTermRef();
    return -1;
  }

  return FALSE;
}


static int
compileArithArgument(DECL_LD Word arg, compileInfo *ci)
{ int index;
  int rc;

  deRef(arg);

  if ( isRational(*arg) )
  { if ( storage(*arg) == STG_INLINE )
    { Output_1(ci, A_INTEGER, valInt(*arg));
    } else
    { Word p = addressIndirect(*arg);
      size_t  n = wsizeofInd(*p);

      if ( n == sizeof(int64_t)/sizeof(word) )
      { p++;
	{
#if SIZEOF_VOIDP == 8
	  int64_t val = *(int64_t*)p;
	  Output_1(ci, A_INTEGER, val);
#else
	  union
	  { int64_t val;
	    word w[WORDS_PER_INT64];
	  } cvt;
	  Word vp = cvt.w;

	  cpInt64Data(vp, p);

	  if ( cvt.val >= LONG_MIN && cvt.val <= LONG_MAX )
	  { Output_1(ci, A_INTEGER, (word)cvt.val);
	  } else
	  { Output_n(ci, A_INT64, cvt.w, WORDS_PER_INT64);
	  }
#endif
	}
#ifdef O_GMP
      } else if ( p[0]&MP_RAT_MASK )
      { Output_n(ci, A_MPQ, p, n+1);
      } else
      { Output_n(ci, A_MPZ, p, n+1);
#endif
      }
    }
    succeed;
  }
  if ( isFloat(*arg) )
  { Word p = valIndirectP(*arg);

    Output_n(ci, A_DOUBLE, p, WORDS_PER_DOUBLE);
    succeed;
  }

  if ( (rc=arithVarOffset(arg, ci, &index)) == TRUE )
  { if ( index < 3 )
      Output_0(ci, A_VAR0 + index);
    else
      Output_1(ci, A_VAR, VAROFFSET(index));

    return TRUE;
  } else if ( rc < 0 )
  { return FALSE;
  }

						/* callable (function) */
  { functor_t fdef;
    size_t n, ar;
    Word a;

    if ( isTextAtom(*arg) )
    { fdef = lookupFunctorDef(*arg, 0);
      ar = 0;
      a = NULL;
    } else if ( isTerm(*arg) )
    { fdef = functorTerm(*arg);
      ar = arityFunctor(fdef);
      a = argTermP(*arg, 0);
    } else if ( isString(*arg) )
    { number n;

    case_char_constant:
      if ( !getCharExpression(arg, &n) )
	return FALSE;
      Output_1(ci, A_INTEGER, n.value.i);
      return TRUE;
    } else
    { PL_error(NULL, 0, NULL, ERR_TYPE, ATOM_evaluable, pushWordAsTermRef(arg));
      popTermRef();
      return FALSE;
    }

    if ( fdef == FUNCTOR_dot2 )		/* "char" */
      goto case_char_constant;

    if ( (index = indexArithFunction(fdef)) < 0 )
    { PL_error(NULL, 0, "No such arithmetic function",
	       ERR_TYPE, ATOM_evaluable, pushWordAsTermRef(arg));
      popTermRef();
      return FALSE;
    }

    if ( fdef == FUNCTOR_roundtoward2 )
    { Word m;
      int mode;
      int vindex;

      deRef2(a+1, m);
      if ( isAtom(*m) && atom_to_rounding(*m, &mode) )
      { Output_1(ci, A_ROUNDTOWARDS_A, mode);
<<<<<<< HEAD
      } else if ( (rc=arithVarOffset(m, ci, &vindex PASS_LD)) == TRUE )
=======
      } else if ( (rc=arithVarOffset(m, ci, &vindex)) == TRUE )
>>>>>>> f6e856bd
      { Output_1(ci, A_ROUNDTOWARDS_V, VAROFFSET(vindex));
      } else if ( rc < 0 )
      { return FALSE;
      } else if ( isAtom(*m) )
      { PL_error(NULL, 0, NULL, ERR_DOMAIN, ATOM_round, pushWordAsTermRef(m));
	popTermRef();
	return FALSE;
      } else
      { PL_error(NULL, 0, NULL, ERR_TYPE, ATOM_atom, pushWordAsTermRef(m));
	popTermRef();
	return FALSE;
      }

      compileArithArgument(a, ci);
    } else
    { for(a+=ar-1, n=ar; n-- > 0; a--)
      { if ( !compileArithArgument(a, ci) )
	  return FALSE;
      }
    }

    if ( fdef == FUNCTOR_plus2 )
    { Output_0(ci, A_ADD);
      succeed;
    }
    if ( fdef == FUNCTOR_star2 )
    { Output_0(ci, A_MUL);
      succeed;
    }

    switch(ar)
    { case 0:	Output_1(ci, A_FUNC0, index); break;
      case 1:	Output_1(ci, A_FUNC1, index); break;
      case 2:	Output_1(ci, A_FUNC2, index); break;
      default:  Output_2(ci, A_FUNC,  index, (code) ar); break;
    }

    succeed;
  }
}
#endif /* O_COMPILE_ARITH */


#ifdef O_COMPILE_IS
/* - - - - - - - - - - - - - - - - - - - - - - - - - - - - - - - - - - - - -
Compile unifications (=/2) in the body into inline instructions.

Returns one of TRUE, FALSE or *_OVERFLOW
- - - - - - - - - - - - - - - - - - - - - - - - - - - - - - - - - - - - - */

/* - - - - - - - - - - - - - - - - - - - - - - - - - - - - - - - - - - - - -
skippedVar() must be called for arguments that are not inspected because
the result of the goal is already   determined  by the predicate and the
other argument. If the argument is a firstvar,   it emits a C_VAR on the
variable to guarantee consistency of  the   frame.  The test-case is the
code below, "Y = _". It decides that X   = _ is always true, but it must
initialise Y! Keri Harris.

t(X) :-
	(   X == a
	->  Y = _
	;   Y = x
	),
	writeln(Y).

In addition, if arg is a term,  we   must  recurse down into the term to
deal with variables that are only used there. This is needed for e.g.

foo(bar) :-
	foo(_),
	L = [X|X].

Although X is allocated on the stack, no  code will be generated for it,
causing clearUninitialisedVarsFrame() to ignore this variable. Of course
it would be better to shrink the frame,   but  I doubt that is worth the
trouble.
- - - - - - - - - - - - - - - - - - - - - - - - - - - - - - - - - - - - - */

#define skippedVar(arg, ci) LDFUNC(skippedVar, arg, ci)
static int
skippedVar(DECL_LD Word arg, compileInfo *ci)
{ int i;

right_recursion:
  deRef(arg);
  i = isIndexedVarTerm(*arg);

  if ( i >= 0 && isFirstVarSet(ci->used_var, i) )
    Output_1(ci, C_VAR, VAROFFSET(i));
  if ( isTerm(*arg) && !ci->islocal )
  { size_t ar = arityFunctor(functorTerm(*arg));

    if ( ar > 0 )
    { for(ar--, arg = argTermP(*arg, 0); ar-- > 0; arg++)
	skippedVar(arg, ci);
      goto right_recursion;
    }
  }

  return TRUE;
}


#define isUnifiedArg(a1, a2) LDFUNC(isUnifiedArg, a1, a2)
static int
isUnifiedArg(DECL_LD Word a1, Word a2)
{ if ( isVarInfo(*a1) )
  { VarDef vd = varInfo(*a1);

    if ( true(vd, VD_ARGUMENT) &&
	 vd->arg_value == a2 )
      return TRUE;
  }

  return FALSE;
}


static int
compileBodyUnify(DECL_LD Word arg, compileInfo *ci)
{ Word a1, a2;
  int i1, i2;

  a1 = argTermP(*arg, 0); deRef(a1);
  a2 = argTermP(*arg, 1); deRef(a2);

  if ( isVar(*a1) || isVar(*a2) )	/* Singleton = ? --> true */
  { skippedVar(a1, ci);
    skippedVar(a2, ci);

/* always results in a singleton warning anyway
    if ( (debugstatus.styleCheck&NOEFFECT_CHECK) )
      compiler_warning(ci, "unify_singleton", a1, a2);
*/
    Output_0(ci, I_TRUE);
    return TRUE;
  }

  i1 = isIndexedVarTerm(*a1);
  i2 = isIndexedVarTerm(*a2);

  if ( i1 >= 0 && i2 >= 0 )		/* unify two variables */
  { int f1, f2;

    if ( i1 == i2 )			/* unify a var with itself? */
    { skippedVar(a1, ci);
      Output_0(ci, I_TRUE);
      return TRUE;
    }

    f1 = isFirstVarSet(ci->used_var, i1);
    f2 = isFirstVarSet(ci->used_var, i2);

    if ( f1 && f2 )
      Output_2(ci, B_UNIFY_FF, VAROFFSET(i1), VAROFFSET(i2));
    else if ( f1 )
      Output_2(ci, B_UNIFY_FV, VAROFFSET(i1), VAROFFSET(i2));
    else if ( f2 )			/* same, but args swapped */
      Output_2(ci, B_UNIFY_VF, VAROFFSET(i2), VAROFFSET(i1));
    else
      Output_2(ci, B_UNIFY_VV, VAROFFSET(i1), VAROFFSET(i2));

    return TRUE;
  }

  /* check for unifications moved to the head */
  if ( i1 >= 0 && isUnifiedArg(a1, a2) )
    return TRUE;
  if ( i2 >= 0 && isUnifiedArg(a2, a1) )
    return TRUE;

  if ( i1 >= 0 )			/* Var = Term */
  { int first;
    int rc;

  unify_term:
    first = isFirstVarSet(ci->used_var, i1);
    if ( is_portable_constant(*a2) )
    { Output_2(ci, first ? B_UNIFY_FC : B_UNIFY_VC, VAROFFSET(i1), *a2);
      if ( isAtom(*a2) )
	PL_register_atom(*a2);
    } else
    { int where = (first ? A_BODY : A_HEAD|A_ARG);
      Output_1(ci, first ? B_UNIFY_FIRSTVAR : B_UNIFY_VAR, VAROFFSET(i1));
      if ( (rc=compileArgument(a2, where, ci)) < 0 )
	return rc;
      Output_0(ci, B_UNIFY_EXIT);
    }

    return TRUE;
  }
  if ( i2 >= 0 )			/* (Term = Var): as (Var = Term)! */
  { i1 = i2;
    a2 = a1;
    goto unify_term;
  }

  return FALSE;				/* Term = Term */
}


/* - - - - - - - - - - - - - - - - - - - - - - - - - - - - - - - - - - - - -
Compile ==/2. Note that if either  side   is  a  firstvar, the test will
always fail. When doing optimized compilation we simply generate fail/0.
otherwise we generate a balancing instruction and the normal equivalence
test.  Likewise, an == on a singleton fails.

Returns TRUE if compiled; FALSE if not compiled. Reserved *_OVERFLOW for
errors.
- - - - - - - - - - - - - - - - - - - - - - - - - - - - - - - - - - - - - */

static int
compileBodyEQ(DECL_LD Word arg, compileInfo *ci)
{ Word a1, a2;
  int i1, i2;

  a1 = argTermP(*arg, 0); deRef(a1);
  a2 = argTermP(*arg, 1); deRef(a2);

  if ( isVar(*a1) || isVar(*a2) )	/* Singleton == ?: always fail */
  { if ( (debugstatus.styleCheck&NOEFFECT_CHECK) )
      compiler_warning(ci, "eq_singleton", a1, a2);
    if ( truePrologFlag(PLFLAG_OPTIMISE) )
    { skippedVar(a1, ci);
      skippedVar(a2, ci);
      Output_0(ci, I_FAIL);
      return TRUE;
    }

    return FALSE;			/* debugging: compile as normal code */
  }

  i1 = isIndexedVarTerm(*a1);
  i2 = isIndexedVarTerm(*a2);

  if ( i1 >=0 && i2 >= 0 )		/* Var1 == Var2 */
  { int f1 = isFirstVar(ci->used_var, i1);
    int f2 = isFirstVar(ci->used_var, i2);

    if ( f1 || f2 )
    { if ( (debugstatus.styleCheck&NOEFFECT_CHECK) )
	compiler_warning(ci, "eq_vv", a1, a2);
      if ( truePrologFlag(PLFLAG_OPTIMISE) )
      {	code op = (i1 == i2) ? I_TRUE : I_FAIL;;

	skippedVar(a1, ci);
	skippedVar(a2, ci);
	Output_0(ci, op);

	return TRUE;
      }
    }

    if ( f1 ) Output_1(ci, C_VAR, VAROFFSET(i1));
    if ( f2 ) Output_1(ci, C_VAR, VAROFFSET(i2));

    Output_2(ci, B_EQ_VV, VAROFFSET(i1), VAROFFSET(i2));

    return TRUE;
  }

  if ( i1 >= 0 && is_portable_constant(*a2) )	/* Var == const */
  { int f1 = isFirstVar(ci->used_var, i1);

    if ( f1 ) Output_1(ci, C_VAR, VAROFFSET(i1));
    Output_2(ci, B_EQ_VC, VAROFFSET(i1), *a2);
    if ( isAtom(*a2) )
      PL_register_atom(*a2);
    return TRUE;
  }
  if ( i2 >= 0 && is_portable_constant(*a1) )	/* const == Var */
  { int f2 = isFirstVar(ci->used_var, i2);

    if ( f2 ) Output_1(ci, C_VAR, VAROFFSET(i2));
    Output_2(ci, B_EQ_VC, VAROFFSET(i2), *a1);
    if ( isAtom(*a1) )
      PL_register_atom(*a1);
    return TRUE;
  }

  return FALSE;
}

/* - - - - - - - - - - - - - - - - - - - - - - - - - - - - - - - - - - - - -
Compile \==/2. Note that if either  side   is  a firstvar, the test will
always succeed. When doing  optimized   compilation  we  simply generate
true/0. otherwise we generate a  balancing   instruction  and the normal
equivalence test. Likewise, an \== on a singleton succeeds.

Returns TRUE if compiled; FALSE if not compiled. Reserved *_OVERFLOW for
errors.
- - - - - - - - - - - - - - - - - - - - - - - - - - - - - - - - - - - - - */

static int
compileBodyNEQ(DECL_LD Word arg, compileInfo *ci)
{ Word a1, a2;
  int i1, i2;

  a1 = argTermP(*arg, 0); deRef(a1);
  a2 = argTermP(*arg, 1); deRef(a2);

  if ( isVar(*a1) || isVar(*a2) )	/* Singleton \== ?: always true */
  { if ( (debugstatus.styleCheck&NOEFFECT_CHECK) )
      compiler_warning(ci, "neq_singleton", a1, a2);
    if ( truePrologFlag(PLFLAG_OPTIMISE) )
    { skippedVar(a1, ci);
      skippedVar(a2, ci);
      Output_0(ci, I_TRUE);
      return TRUE;
    }

    return FALSE;			/* debugging: compile as normal code */
  }

  i1 = isIndexedVarTerm(*a1);
  i2 = isIndexedVarTerm(*a2);

  if ( i1 >=0 && i2 >= 0 )		/* Var1 == Var2 */
  { int f1 = isFirstVar(ci->used_var, i1);
    int f2 = isFirstVar(ci->used_var, i2);

    if ( f1 || f2 )
    { if ( (debugstatus.styleCheck&NOEFFECT_CHECK) )
	compiler_warning(ci, "neq_vv", a1, a2);
      if ( truePrologFlag(PLFLAG_OPTIMISE) )
      {	skippedVar(a1, ci);
	skippedVar(a2, ci);
	Output_0(ci, i1 == i2 ? I_FAIL : I_TRUE);
	return TRUE;
      }
    }

    if ( f1 ) Output_1(ci, C_VAR, VAROFFSET(i1));
    if ( f2 ) Output_1(ci, C_VAR, VAROFFSET(i2));

    Output_2(ci, B_NEQ_VV, VAROFFSET(i1), VAROFFSET(i2));

    return TRUE;
  }

  if ( i1 >= 0 && is_portable_constant(*a2) )	/* Var == const */
  { int f1 = isFirstVar(ci->used_var, i1);

    if ( f1 ) Output_1(ci, C_VAR, VAROFFSET(i1));
    Output_2(ci, B_NEQ_VC, VAROFFSET(i1), *a2);
    if ( isAtom(*a2) )
      PL_register_atom(*a2);
    return TRUE;
  }
  if ( i2 >= 0 && is_portable_constant(*a1) )	/* const == Var */
  { int f2 = isFirstVar(ci->used_var, i2);

    if ( f2 ) Output_1(ci, C_VAR, VAROFFSET(i2));
    Output_2(ci, B_NEQ_VC, VAROFFSET(i2), *a1);
    if ( isAtom(*a1) )
      PL_register_atom(*a1);
    return TRUE;
  }

  return FALSE;
}

/* - - - - - - - - - - - - - - - - - - - - - - - - - - - - - - - - - - - - -
Compile

  - arg(Int, Var, FirstVar)
  - arg(Var, Var, FirstVar)

TBD: we can also handle the error cases here (illegal first or
second argument)
- - - - - - - - - - - - - - - - - - - - - - - - - - - - - - - - - - - - - */

static int
compileBodyArg3(DECL_LD Word arg, compileInfo *ci)
{ Word av;
  Word a3;
  int v3;

  av = argTermP(*arg, 0);

  deRef2(&av[2], a3);
  if ( (v3=isIndexedVarTerm(*a3)) >= 0 &&
       isFirstVar(ci->used_var, v3) )
  { Word a2;
    int v2;

    deRef2(&av[1], a2);
    if ( (v2=isIndexedVarTerm(*a2)) >= 0 &&
	 !isFirstVar(ci->used_var, v2) )
    { Word a1;
      int v1;

      deRef2(&av[0], a1);
      if ( isTaggedInt(*a1) )
      { isFirstVarSet(ci->used_var, v3);
	Output_3(ci, B_ARG_CF, *a1, VAROFFSET(v2), VAROFFSET(v3));
	return TRUE;
      }
      if ( (v1=isIndexedVarTerm(*a1)) >= 0 &&
	   !isFirstVar(ci->used_var, v1) )
      { isFirstVarSet(ci->used_var, v3);
	Output_3(ci, B_ARG_VF, VAROFFSET(v1), VAROFFSET(v2), VAROFFSET(v3));
	return TRUE;
      }
    }
  }

  return FALSE;
}


#endif /*O_COMPILE_IS*/

#define always(val, pred, arg, ci) LDFUNC(always, val, pred, arg, ci)
static int
always(DECL_LD atom_t val, const char *pred, Word arg, compileInfo *ci)
{ if ( (debugstatus.styleCheck&NOEFFECT_CHECK) )
  { int rc;

    if ( (rc=compiler_warning(ci, "always", val, pred, arg)) != TRUE )
      return rc;
  }
  if ( truePrologFlag(PLFLAG_OPTIMISE) )
  { Output_0(ci, val == ATOM_true ? I_TRUE : I_FAIL);
    return TRUE;
  }

  return FALSE;
}


static int
compileBodyVar1(DECL_LD Word arg, compileInfo *ci)
{ Word a1;
  int i1;

  a1 = argTermP(*arg, 0);
  deRef(a1);
  if ( isVar(*a1) )			/* Singleton: always true */
    return always(ATOM_true, "var", a1, ci);

  i1 = isIndexedVarTerm(*a1);
  if ( i1 >=0 )
  { int f1 = isFirstVar(ci->used_var, i1);

    if ( f1 )				/* first var */
      return always(ATOM_true, "var", a1, ci);

    Output_1(ci, I_VAR, VAROFFSET(i1));
    return TRUE;
  }

  return always(ATOM_false, "var", a1, ci);
}


static int
compileBodyNonVar1(DECL_LD Word arg, compileInfo *ci)
{ Word a1;
  int i1;

  a1 = argTermP(*arg, 0);
  deRef(a1);
  if ( isVar(*a1) )			/* Singleton: always false */
    return always(ATOM_false, "nonvar", a1, ci);

  i1 = isIndexedVarTerm(*a1);
  if ( i1 >=0 )
  { int f1 = isFirstVar(ci->used_var, i1);

    if ( f1 )
      return always(ATOM_false, "nonvar", a1, ci);

    Output_1(ci, I_NONVAR, VAROFFSET(i1));
    return TRUE;
  }

  return always(ATOM_true, "nonvar", a1, ci);
}

#define compileTypeTest(arg, instruction, name, test, ci) LDFUNC(compileTypeTest, arg, instruction, name, test, ci)
static int
compileTypeTest(DECL_LD Word arg,
		code instruction, const char *name, int (*test)(word),
		compileInfo *ci)
{ Word a1;
  int i1;

  a1 = argTermP(*arg, 0);
  deRef(a1);
  if ( isVar(*a1) )			/* Singleton: always false */
    return always(ATOM_false, name, a1, ci);

  i1 = isIndexedVarTerm(*a1);
  if ( i1 >=0 )
  { int f1 = isFirstVar(ci->used_var, i1);

    if ( f1 )
    { int rc;

      if ( (rc=always(ATOM_false, name, a1, ci)) == TRUE )
      { isFirstVarSet(ci->used_var, i1);
	Output_1(ci, C_VAR, VAROFFSET(i1));
      }

      return rc;
    }

    Output_1(ci, instruction, VAROFFSET(i1));
    return TRUE;
  }

  if ( (*test)(*a1) )
    return always(ATOM_true, name, a1, ci);
  else
    return always(ATOM_false, name, a1, ci);
}

typedef struct type_test
{ functor_t	functor;
  code		instruction;
  const char *  name;
  int	        (*test)(word);
} type_test;

#ifdef O_GMP
static int fisInteger(word w)  { GET_LD return isInteger(w);  }
#else
static int fisInteger(word w)  { return isInteger(w);  }
#endif
static int fisRational(word w) { return isRational(w);  }
static int fisFloat(word w)    { return isFloat(w);    }
static int fisNumber(word w)   { return isNumber(w);   }
static int fisAtomic(word w)   { return isAtomic(w);   }
static int fisAtom(word w)     { return isTextAtom(w); }
static int fisString(word w)   { return isString(w);   }
static int fisCompound(word w) { return isTerm(w);     }
static int fisCallable(word w) { GET_LD return isCallable(w); }

const type_test type_tests[] =
{ { FUNCTOR_integer1,  I_INTEGER,  "integer",  fisInteger  },
  { FUNCTOR_rational1, I_RATIONAL, "rational", fisRational },
  { FUNCTOR_float1,    I_FLOAT,	   "float",    fisFloat    },
  { FUNCTOR_number1,   I_NUMBER,   "number",   fisNumber   },
  { FUNCTOR_atomic1,   I_ATOMIC,   "atomic",   fisAtomic   },
  { FUNCTOR_atom1,     I_ATOM,     "atom",     fisAtom     },
  { FUNCTOR_string1,   I_STRING,   "string",   fisString   },
  { FUNCTOR_compound1, I_COMPOUND, "compound", fisCompound },
  { FUNCTOR_callable1, I_CALLABLE, "callable", fisCallable },
  { 0, 0, NULL, NULL }
};

static int
compileBodyTypeTest(DECL_LD functor_t functor, Word arg, compileInfo *ci)
{ const type_test *tt;

  for(tt = type_tests; tt->functor; tt++)
  { if ( functor == tt->functor )
      return compileTypeTest(arg, tt->instruction, tt->name, tt->test,
			     ci);
  }

  return FALSE;
}

static int
compileBodyCallContinuation(DECL_LD Word arg, compileInfo *ci)
{ Word a1;
  int i1;

  a1 = argTermP(*arg, 0);
  deRef(a1);

  if ( (i1 = isIndexedVarTerm(*a1)) >= 0 &&
       !isFirstVar(ci->used_var, i1) )
  { Output_1(ci, I_CALLCONT, VAROFFSET(i1));
    return TRUE;
  }

  return FALSE;
}

static int
compileBodyShift(DECL_LD Word arg, compileInfo *ci, int for_copy)
{ Word a1;
  int i1;

  a1 = argTermP(*arg, 0);
  deRef(a1);

  if ( (i1 = isIndexedVarTerm(*a1)) >= 0 &&
       !isFirstVar(ci->used_var, i1) )
  { Output_1(ci, for_copy ? I_SHIFTCP : I_SHIFT, VAROFFSET(i1));
    return TRUE;
  }

  return FALSE;
}



		 /*******************************
		 *	     ATOM-GC		*
		 *******************************/

#ifdef O_ATOMGC

void
forAtomsInClause(Clause clause, void (func)(atom_t a))
{ Code PC, ep;
  code c;

  PC = clause->codes;
  ep = PC + clause->code_size;

  for( ; PC < ep; PC = stepPC(PC) )
  { c = fetchop(PC);

    switch(c)
    { case H_ATOM:
      case B_ATOM:
      { word w = PC[1];

	if ( isAtom(w) )
	{ atom_t a = w;

	  (*func)(a);
	}
	break;
      }
      case B_EQ_VC:
      case B_UNIFY_FC:
      case B_UNIFY_VC:			/* var, const */
      { word w = PC[2];

	if ( isAtom(w) )
	  PL_unregister_atom(w);
	break;
      }
    }
  }
}

#endif /*O_ATOMGC*/


		 /*******************************
		 *	     VMI LOGIC		*
		 *******************************/

Code
stepDynPC(Code PC, const code_info *ci)
{ const char *ats = ci->argtype;

  for(; *ats; ats++)
  { switch(*ats)
    { case CA1_STRING:
      case CA1_MPZ:
      case CA1_MPQ:
      { word m = *PC++;
	PC += wsizeofInd(m);
	break;
      }
      case CA1_FLOAT:
	PC += WORDS_PER_DOUBLE;
	break;
      case CA1_INT64:
	PC += WORDS_PER_INT64;
	break;
      default:
	PC++;
    }
  }

  return PC;
}


		/********************************
		*  PROLOG DATA BASE MANAGEMENT  *
		*********************************/

/* - - - - - - - - - - - - - - - - - - - - - - - - - - - - - - - - - - - - -
Assert is used by assert[az] and record_clause/2 (used by  the  compiler
toplevel).  It asserts a term in the database, either at the start or at
the  end  of  the predicate and if a file is present, updates the source
administration, checks for reconsults, etc.

The warnings should help explain what is going on here.
- - - - - - - - - - - - - - - - - - - - - - - - - - - - - - - - - - - - - */

Clause
assert_term(DECL_LD term_t term, Module module, ClauseRef where,
	    atom_t owner, SourceLoc loc,
	    int flags)
{ Clause clause;
  ClauseRef cref;
  Procedure proc;
  Definition def;
  Module source_module = (loc ? LD->modules.source : (Module) NULL);
  Module mhead;
  term_t tmp      = PL_new_term_refs(4);
  term_t head     = tmp+1;
  term_t body     = tmp+2;
  term_t warnings = (owner ? tmp+3 : 0);
  Word h, b;
  functor_t fdef;
  int hflags = 0;

  if ( !module )
    module = source_module;

  if ( !PL_strip_module_ex(term, &module, tmp) )
    return NULL;
  mhead = module;
  if ( !get_head_and_body_clause(tmp, head, body, &mhead, &hflags) )
    return NULL;
  if ( !get_head_functor(head, &fdef, 0) )
    return NULL;			/* not callable, arity too high */
  if ( !(proc = isCurrentProcedure(fdef, mhead)) )
  { if ( checkModifySystemProc(fdef) )
      proc = lookupProcedure(fdef, mhead);
    if ( !proc )
      return NULL;
  }
  if ( flags && !isDefinedProcedure(proc) )
  { if ( (flags&PL_CREATE_INCREMENTAL) )
      tbl_set_incremental_predicate(proc->definition, TRUE);
    if ( (flags&PL_CREATE_THREAD_LOCAL) )
      setAttrDefinition(proc->definition, P_THREAD_LOCAL, TRUE);
  }

#ifdef O_PROLOG_HOOK
  if ( mhead->hook && isDefinedProcedure(mhead->hook) )
  { fid_t fid = PL_open_foreign_frame();
    term_t t = PL_new_term_ref();
    int rval;
    functor_t f = (where == CL_START ? FUNCTOR_asserta1 : FUNCTOR_assert1);

    if ( *b == ATOM_true )
      PL_unify_term(t,
		    PL_FUNCTOR, f,
		      PL_TERM, head);
    else
      PL_unify_term(t,
		    PL_FUNCTOR, f,
		      PL_FUNCTOR, FUNCTOR_prove2,
		        PL_TERM, head,
		        PL_TERM, body);

    rval = PL_call_predicate(mhead, PL_Q_NORMAL, mhead->hook, t);

    PL_discard_foreign_frame(fid);
    if ( rval )
      return (Clause)-1;
  }
#endif /*O_PROLOG_HOOK*/

  DEBUG(2,
	Sdprintf("compiling ");
	PL_write_term(Serror, term, 1200, PL_WRT_QUOTED);
	Sdprintf(" ... "););

  h = valTermRef(head);
  b = valTermRef(body);
  deRef(h);
  deRef(b);
  if ( compileClause(&clause, h, b, proc, module,
		     warnings, hflags) != TRUE )
    return NULL;
  DEBUG(2, Sdprintf("ok\n"));
  def = getProcDefinition(proc);

/* - - - - - - - - - - - - - - - - - - - - - - - - - - - - - - - - - - - - -
If loc is defined, we  are   called  from  '$record_clause'/2. This code
takes care of reconsult, redefinition, etc.
- - - - - - - - - - - - - - - - - - - - - - - - - - - - - - - - - - - - - */

  if ( loc )
  { SourceFile sf, of;

    if ( !loc->file )
    { loc->file = owner;
      Sdprintf("No source location!?\n");
    }

    sf = lookupSourceFile(loc->file, TRUE);
    clause->line_no   = loc->line;
    clause->source_no = sf->index;
    if ( owner == loc->file )
    { of = sf;
    } else
    { of = lookupSourceFile(owner, TRUE);
    }
    clause->owner_no  = of->index;

    if ( !overruleImportedProcedure(proc, mhead) )
<<<<<<< HEAD
      goto error;
=======
    { error:
      freeClause(clause);
      return NULL;
    }
>>>>>>> f6e856bd
    def = getProcDefinition(proc);	/* may be changed */

    if ( proc != of->current_procedure )
    { if ( def->impl.any.defined )
      { if ( !redefineProcedure(proc, of, 0) )
	  goto error;
      }

/* - - - - - - - - - - - - - - - - - - - - - - - - - - - - - - - - - - - - -
This `if` locks predicates as system  predicates   if  we  are in system
mode, the predicate is still undefined and is not dynamic or multifile.
- - - - - - - - - - - - - - - - - - - - - - - - - - - - - - - - - - - - - */

      if ( !isDefinedProcedure(proc) )
      { if ( SYSTEM_MODE )
	{ if ( false(def, P_LOCKED) )
	    set(def, HIDE_CHILDS|P_LOCKED);
	} else
	{ if ( truePrologFlag(PLFLAG_DEBUGINFO) )
	    clear(def, HIDE_CHILDS);
	  else
	    set(def, HIDE_CHILDS);
	}
      }

      addProcedureSourceFile(of, proc);
      of->current_procedure = proc;
    }

    if ( (cref=assertProcedureSource(of, proc, clause)) )
    { clause = cref->value.clause;

      if ( warnings && !PL_get_nil(warnings) )
      { int rc;
	fid_t fid = PL_open_foreign_frame();
	term_t cl = PL_new_term_ref();

	PL_put_clref(cl, clause);
	rc = printMessage(ATOM_warning,
			  PL_FUNCTOR_CHARS, "compiler_warnings", 2,
			    PL_TERM, cl,
			    PL_TERM, warnings);
	PL_discard_foreign_frame(fid);
	if ( !rc )
	  clause = NULL;
      }
    } else
      clause = NULL;

    return clause;
  }

  /* assert[az]/1 */

  if ( false(def, P_DYNAMIC) )
  { if ( isDefinedProcedure(proc) )
    { PL_error(NULL, 0, NULL, ERR_MODIFY_STATIC_PROC, proc);
    derror:
      freeClause(clause);
      return NULL;
    }
    if ( !setDynamicDefinition(def, TRUE) )
      goto derror;
  }

  if ( (cref=assertProcedure(proc, clause, where)) )
    return cref->value.clause;

  return NULL;
}


static
PRED_IMPL("assertz", 1, assertz1, PL_FA_TRANSPARENT)
{ PRED_LD

  return assert_term(A1, NULL, CL_END, NULL_ATOM, NULL, 0) != NULL;
}


static
PRED_IMPL("asserta", 1, asserta1, PL_FA_TRANSPARENT)
{ PRED_LD

  return assert_term(A1, NULL, CL_START, NULL_ATOM, NULL, 0) != NULL;
}


#define mustBeVar(t) LDFUNC(mustBeVar, t)
static int
mustBeVar(DECL_LD term_t t)
{ if ( !PL_is_variable(t) )
    return PL_error(NULL, 0, NULL, ERR_UNINSTANTIATION, 2, t);

  succeed;
}


static
PRED_IMPL("assertz", 2, assertz2, PL_FA_TRANSPARENT)
{ PRED_LD
  Clause clause;

  if ( !mustBeVar(A2) )
    fail;
  if ( !(clause = assert_term(A1, NULL, CL_END, NULL_ATOM, NULL, 0)) )
    fail;

  return PL_unify_clref(A2, clause);
}


static
PRED_IMPL("asserta", 2, asserta2, PL_FA_TRANSPARENT)
{ PRED_LD
  Clause clause;

  if ( !mustBeVar(A2) )
    fail;
  if ( !(clause = assert_term(A1, NULL, CL_START, NULL_ATOM, NULL, 0)) )
    fail;

  return PL_unify_clref(A2, clause);
}


/** '$record_clause'(+Term, +Owner, +Source)
    '$record_clause'(+Term, +Owner, +Source, -Ref)

Compile a clause from loading a file. Term is the clause to be compiled.
Source defines the origin of the clause.

*/

#define record_clause(term, owner, source, ref) LDFUNC(record_clause, term, owner, source, ref)
static int
record_clause(DECL_LD term_t term, term_t owner, term_t source, term_t ref)
{ Clause clause;
  sourceloc loc;
  atom_t a_owner;
  atom_t a;

  if ( !PL_get_atom_ex(owner, &a_owner) )
    return FALSE;

  if ( PL_get_atom(source, &a) && a == ATOM_minus )
  { loc.file = source_file_name;
    loc.line = source_line_no;
    assert(source_line_no != -1);
  } else if ( PL_is_functor(source, FUNCTOR_colon2) )
  { term_t arg = PL_new_term_ref();	/* file:line */

    _PL_get_arg(1, source, arg);
    if ( !PL_get_atom_ex(arg, &loc.file) )
      return FALSE;
    _PL_get_arg(2, source, arg);
    if ( !PL_get_integer_ex(arg, &loc.line) )
      return FALSE;
  } else
  { return PL_type_error("source-location", source);
  }

  if ( (clause = assert_term(term, NULL, CL_END, a_owner, &loc, 0)) )
  { if ( ref )
      return PL_unify_clref(ref, clause);
    else
      return TRUE;
  }

  return FALSE;
}


static
PRED_IMPL("$record_clause", 3, record_clause, 0)
{ PRED_LD

  return record_clause(A1, A2, A3, 0);
}


static
PRED_IMPL("$record_clause", 4, record_clause, 0)
{ PRED_LD

  return record_clause(A1, A2, A3, A4);
}


/** '$start_aux'(+File, -CurrentPred) is det.
    '$end_aux'(+File, +CurrentPred) is det.
*/

static
PRED_IMPL("$start_aux", 2, start_aux, 0)
{ PRED_LD
  atom_t filename;
  SourceFile sf;
  Procedure proc;
  Definition def;

  if ( !PL_get_atom_ex(A1, &filename) )
    return FALSE;

  sf = lookupSourceFile(filename, TRUE);
  if ( (proc=sf->current_procedure) &&
       (def=proc->definition) )
    return unify_definition(NULL, A2, def, 0, GP_QUALIFY|GP_NAMEARITY);
  else
    return PL_unify_nil(A2);
}


static
PRED_IMPL("$end_aux", 2, end_aux, 0)
{ PRED_LD
  atom_t filename;
  SourceFile sf;
  Procedure proc;
  int rc = TRUE;

  if ( !PL_get_atom_ex(A1, &filename) )
    fail;

  sf = lookupSourceFile(filename, TRUE);
  if ( PL_get_nil(A2) )
  { sf->current_procedure = NULL;
  } else
  { if ( get_procedure(A2, &proc, 0, GP_NAMEARITY|GP_EXISTENCE_ERROR) )
      sf->current_procedure = proc;
    else
      rc = FALSE;
  }
  releaseSourceFile(sf);
  releaseSourceFile(sf);		/* for $start_aux/2 */

  return rc;
}


static
PRED_IMPL("redefine_system_predicate",  1, redefine_system_predicate,
	  PL_FA_TRANSPARENT)
{ PRED_LD
  Procedure proc;
  Module m = NULL;
  functor_t fd;
  term_t head = PL_new_term_ref();
  term_t pred = A1;

  if ( !PL_strip_module(pred, &m, head) )
    return FALSE;
  if ( !PL_get_functor(head, &fd) )
    return PL_error(NULL, 0, NULL, ERR_TYPE, ATOM_callable, pred);

  if ( (proc = lookupProcedure(fd, m)) )
  { abolishProcedure(proc, m);
    set(proc->definition, P_REDEFINED);	/* flag as redefined */
    return TRUE;
  } else
  { return FALSE;
  }
}


/** '$predefine_foreign'(+PI) is det.

Registers a PI as a foreign predicate   without providing a function for
it. This is used by qsave_program/2 to make sure that foreign predicates
are not left  undefined  and  possibly   auto-imported  from  the  wrong
location.
*/

static
PRED_IMPL("$predefine_foreign",  1, predefine_foreign, PL_FA_TRANSPARENT)
{ Procedure proc;

  if ( !get_procedure(A1, &proc, 0, GP_NAMEARITY|GP_DEFINE) )
    return FALSE;
  set(proc->definition, P_FOREIGN);

  return TRUE;
}


static
PRED_IMPL("compile_predicates",  1, compile_predicates, PL_FA_TRANSPARENT)
{ PRED_LD
  term_t tail = PL_new_term_ref();
  term_t head = PL_new_term_ref();
  term_t desc = PL_new_term_ref();
  term_t modm = PL_new_term_ref();
  Module m = NULL;

  if ( !PL_strip_module_ex(A1, &m, tail) )
    return FALSE;
  PL_put_atom(modm, m->name);

  while( PL_get_list(tail, head, tail) )
  { Procedure proc;

    if ( !PL_cons_functor(desc, FUNCTOR_colon2, modm, head) ||
	 !get_procedure(desc, &proc, 0,
			GP_NAMEARITY|GP_FINDHERE|GP_EXISTENCE_ERROR) )
      return FALSE;

    if ( !setDynamicDefinition(proc->definition, FALSE) )
      return FALSE;
  }

  return PL_get_nil_ex(tail);
}




		/********************************
		*          DECOMPILER           *
		*********************************/

/* - - - - - - - - - - - - - - - - - - - - - - - - - - - - - - - - - - - - -
skipArgs() skips arguments. When used inside  a clause-head and the skip
is into the middle  of  a  H_VOID_N,   it  returns  the  location of the
H_VOID_N.

(*) resortDictsInClause() uses this to skip  values   in  the dict. As a
dict is essentially a compound, if the last  value is H_VOID, it will be
optimised away, resulting in <key-code>,   H_POP  instead of <key-code>,
H_VOID, H_POP.
- - - - - - - - - - - - - - - - - - - - - - - - - - - - - - - - - - - - - */

Code
skipArgs(Code PC, int skip)
{ int nested = 0;
  Code nextPC;

  for(;; PC=nextPC)
  { code c = decode(*PC);
    nextPC = stepPC(PC);

#if O_DEBUGGER
  again:
#endif
    switch(c)
    { case H_FUNCTOR:
      case H_LIST:
      case B_FUNCTOR:
      case B_LIST:
	nested++;
        continue;
      case H_RFUNCTOR:
      case H_RLIST:
      case B_RFUNCTOR:
      case B_RLIST:
	continue;
      case H_POP:
      case B_POP:
	if ( --nested == 0 && --skip == 0 )
	  return nextPC;
        if ( nested >= 0 )
          continue;
        return PC;			/* See (*) */
      case H_ATOM:
      case H_SMALLINT:
      case H_NIL:
      case H_INT64:
      case H_INTEGER:
      case H_FLOAT:
      case H_STRING:
      case H_MPZ:
      case H_MPQ:
      case H_FIRSTVAR:
      case H_VAR:
      case H_VOID:
      case H_LIST_FF:
      case B_ATOM:
      case B_SMALLINT:
      case B_NIL:
      case B_INT64:
      case B_INTEGER:
      case B_FLOAT:
      case B_STRING:
      case B_MPZ:
      case B_MPQ:
      case B_ARGVAR:
      case B_ARGFIRSTVAR:
      case B_FIRSTVAR:
      case B_VAR0:
      case B_VAR1:
      case B_VAR2:
      case B_VAR:
      case B_VOID:
	if ( nested )
	  continue;
        if ( --skip == 0 )
	  return nextPC;
	continue;
      case H_VOID_N:
	if ( nested )
	  continue;
	skip -= (int)PC[1];
	if ( skip <= 0 )
	  return PC;
	continue;
      case I_EXITFACT:
      case I_EXIT:
      case I_ENTER:			/* fix H_VOID, H_VOID, I_ENTER */
      case T_TRIE_GEN2:
      case T_TRIE_GEN3:
      case I_SSU_CHOICE:
      case I_SSU_COMMIT:
	return PC;
      case I_NOP:
      case I_CHP:
	continue;
#ifdef O_DEBUGGER
      case D_BREAK:
        c = decode(replacedBreak(PC));
	goto again;
#endif
      default:
	assert(0);
    }
  }
}


/* - - - - - - - - - - - - - - - - - - - - - - - - - - - - - - - - - - - - -
argKey() determines the indexing key for the  argument at the given code
position after skipping skip argument terms   by  inspecting the virtual
machine code.

NOTE: this function must  be  kept   consistent  with  indexOfWord()  in
pl-index.c.
- - - - - - - - - - - - - - - - - - - - - - - - - - - - - - - - - - - - - */

static inline word
murmur_key(void *ptr, size_t n)
{ return MurmurHashAligned2(ptr, n, MURMUR_SEED);
}

int
argKey(Code PC, int skip, word *key)
{ word ikey;

  if ( skip > 0 )
    PC = skipArgs(PC, skip);

  for(;;)
  { code c = decode(*PC++);

#if O_DEBUGGER
  again:
#endif
    switch(c)
    { case H_FUNCTOR:
      case H_RFUNCTOR:
	*key = (functor_t)*PC;
        succeed;
      case H_ATOM:
      case H_SMALLINT:
	*key = *PC;
	succeed;
      case H_NIL:
	*key = ATOM_nil;
        succeed;
      case H_LIST_FF:
      case H_LIST:
      case H_RLIST:
	*key = FUNCTOR_dot2;
        succeed;
#if SIZEOF_VOIDP == 4
      case H_INT64:			/* only on 32-bit hardware! */
	ikey = murmur_key(PC, 2*sizeof(*PC));
        goto nofunctor;
#endif
      case H_INTEGER:
#if SIZEOF_VOIDP == 4
      { int64_t val;
	val = (int64_t)(intptr_t)*PC;
	ikey = murmur_key(&val, sizeof(val));
      }
#else
	ikey = murmur_key(PC, sizeof(*PC));
#endif
      nofunctor:
	ikey &= ~((word)STG_GLOBAL);
	if ( !ikey ) ikey = 1;
	*key = ikey;
	succeed;
      case H_FLOAT:
	ikey = murmur_key(PC, sizeof(double));
        goto nofunctor;
      case H_STRING:
      case H_MPZ:
      case H_MPQ:
      { word m = *PC++;
	size_t n = wsizeofInd(m);

	ikey = murmur_key(PC, n*sizeof(*PC));
	goto nofunctor;
      }
      case H_FIRSTVAR:
      case H_VAR:
      case H_VOID:
      case H_VOID_N:
      case H_POP:
      case I_EXITCATCH:
      case I_EXITRESET:
      case I_EXITFACT:
      case I_EXIT:			/* fact */
      case I_ENTER:			/* fix H_VOID, H_VOID, I_ENTER */
      case T_TRIE_GEN2:
      case T_TRIE_GEN3:
      case I_SSU_COMMIT:
      case I_SSU_CHOICE:
	*key = 0;
	fail;
      case I_NOP:
      case I_CHP:
	continue;
#ifdef O_DEBUGGER
      case D_BREAK:
        c = decode(replacedBreak(PC-1));
	goto again;
#endif
      default:
	Sdprintf("Unexpected VM code %d at %p\n", c, PC);
	Sdprintf("\topcode=%s\n", codeTable[c].name);
	assert(0);
        fail;
    }
  }
}


/* - - - - - - - - - - - - - - - - - - - - - - - - - - - - - - - - - - - - -
Similar to argKey(), but does not do   imprecise  keys and only does the
first argument. This is used  by   listSupervisor().  This used to share
with argKey(), but argKey() is time critical and merging complicates it.
- - - - - - - - - - - - - - - - - - - - - - - - - - - - - - - - - - - - - */

int
arg1Key(Code PC, word *key)
{ for(;;)
  { code c = decode(*PC++);

#if O_DEBUGGER
  again:
#endif
    switch(c)
    { case H_FUNCTOR:
      case H_RFUNCTOR:
	*key = (functor_t)*PC;
        succeed;
      case H_ATOM:
      case H_SMALLINT:
	*key = *PC;
	succeed;
      case H_NIL:
	*key = ATOM_nil;
        succeed;
      case H_LIST_FF:
      case H_LIST:
      case H_RLIST:
	*key = FUNCTOR_dot2;
        succeed;
      case H_INT64:
      case H_INTEGER:
      case H_FLOAT:
      case H_STRING:
      case H_MPZ:
      case H_FIRSTVAR:
      case H_VAR:
      case H_VOID:
      case H_VOID_N:
      case I_EXITCATCH:
      case I_EXITRESET:
      case I_EXITFACT:
      case I_EXIT:			/* fact */
      case I_ENTER:			/* fix H_VOID, H_VOID, I_ENTER */
      case I_SSU_CHOICE:
      case I_SSU_COMMIT:
	*key = 0;
	fail;
      case I_NOP:
      case I_CHP:
	continue;
#ifdef O_DEBUGGER
      case D_BREAK:
        c = decode(replacedBreak(PC-1));
	goto again;
#endif
      default:
	assert(0);
        fail;
    }
  }

}


/* - - - - - - - - - - - - - - - - - - - - - - - - - - - - - - - - - - - - -
Return the context module  in  which  the   body  of  a  clause  will be
executed. This can  be  different  from   the  predicate's  module  when
compiling a clause into a different module, as in

    target:head :- body.
- - - - - - - - - - - - - - - - - - - - - - - - - - - - - - - - - - - - - */

Module
clauseBodyContext(const Clause cl)
{ if ( true(cl, CL_BODY_CONTEXT) )
  { Code PC = cl->codes;

    for(;; PC = stepPC(PC))
    { code op = fetchop(PC);

      switch(op)
      { case I_CONTEXT:
	  return (Module)PC[1];
        case I_EXIT:
        case I_EXITFACT:
	  assert(0);
	  break;
      }
    }
  }

  return cl->predicate->module;
}


/* - - - - - - - - - - - - - - - - - - - - - - - - - - - - - - - - - - - - -
The decompiler is rather straightforwards.  First it  will  construct  a
term  with  variables  for  the  head  and an array of variables for all
variables in  the  clause.   Next  the  head  arguments  are  filled  by
decompiling  the head code.  Finally the body is decompiled.  The latter
is slightly more complex as it is given in reverse polish notation.   We
first  will  skip  the  argument  filling  code,  looking for the actual
calling code.  This provides us the functor and arity of the  subclause.
Then we create a term, back up and fill the arguments.
- - - - - - - - - - - - - - - - - - - - - - - - - - - - - - - - - - - - - */

#undef PC
#define PC	(di->pc)
#define ARGP	(di->argp)
#define XR(c)	((word)(c))

typedef struct
{ Code	 pc;			/* pc for decompilation */
  Word   argp;			/* argument pointer */
  int	 arity;			/* Arity of the predicate */
  int	 nvars;			/* size of var block */
  bit_vector *bvar_access;	/* Accessed as b_var<0..arity-1> */
  term_t bvar_args;		/* Arity size vector for moved unifications */
  term_t variables;		/* variable table (PL_new_term_refs() array) */
  term_t bindings;		/* [Offset = Var, ...] */
} decompileInfo;

#if USE_LD_MACROS
#define	decompile_head(Clause, term_t, decompileInfo)		LDFUNC(decompile_head, Clause, term_t, decompileInfo)
#define	decompileBody(body, decompileInfo, code, Code)		LDFUNC(decompileBody, body, decompileInfo, code, Code)
#define	decompileBodyNoShift(decompileInfo, code, Code)		LDFUNC(decompileBodyNoShift, decompileInfo, code, Code)
#define	build_term(f, di, dir)					LDFUNC(build_term, f, di, dir)
#define	put_functor(p, f)					LDFUNC(put_functor, p, f)
#endif /*USE_LD_MACROS*/

#define LDFUNC_DECLARATIONS

static int decompile_head(Clause, term_t, decompileInfo *);
static int decompileBody(term_t body, decompileInfo *, code, Code);
static int decompileBodyNoShift(decompileInfo *, code, Code);
static int build_term(functor_t f, decompileInfo *di, int dir);
static int put_functor(Word p, functor_t f);

#undef LDFUNC_DECLARATIONS

/* - - - - - - - - - - - - - - - - - - - - - - - - - - - - - - - - - - - - -
Mark all variables in the head  that   are  accessed  using B_VAR<N>. If
these variables are not marked as H_VOID in the head code they are refer
to body unifications that have been moved to the head.
- - - - - - - - - - - - - - - - - - - - - - - - - - - - - - - - - - - - - */

#define mark_bvar_access(cl, di) LDFUNC(mark_bvar_access, cl, di)
static int
mark_bvar_access(DECL_LD Clause cl, decompileInfo *di)
{ Code pc, ep;
  int max = -1;

  pc = cl->codes;
  ep = pc + cl->code_size;

  for( ; pc < ep; pc = stepPC(pc) )
  { code c = fetchop(pc);
    int index;

    switch(c)
    { case B_VAR0:
	index = 0;
        break;
      case B_VAR1:
	index = 1;
        break;
      case B_VAR2:
	index = 2;
        break;
      case B_VAR:
      case B_ARGVAR:
	index = VARNUM(pc[1]);
        break;
      default:
	continue;
    }

    if ( index < di->arity )
    { DEBUG(MSG_COMP_ARG_UNIFY,
	    Sdprintf("Found access to argument %d\n", index+1));

      set_bit(di->bvar_access, index);
      if ( index > max )
	max = index;
    }
  }

  assert(max >= 0);
  if ( !(di->bvar_args = PL_new_term_refs(max+1)) )
    return FALSE;

  return TRUE;
}


/* - - - - - - - - - - - - - - - - - - - - - - - - - - - - - - - - - - - - -
decompileHead()  is  public  as  it  is   needed  to  update  the  index
information for clauses if this changes   when  the predicate is already
defined.  Also for intermediate  code  file   loaded  clauses  the index
information is recalculated as the constants   may  be different accross
runs.
- - - - - - - - - - - - - - - - - - - - - - - - - - - - - - - - - - - - - */

/* valHandle(term_t r) moved to pl-inline.h */

bool
decompileHead(Clause clause, term_t head)
{ GET_LD
  decompileInfo di;
  int rc;

  di.nvars       = VAROFFSET(1) + clause->prolog_vars;
  di.arity       = (int)clause->predicate->functor->arity;
  di.bindings    = 0;
  di.bvar_access = NULL;
  if ( clause->prolog_vars )
  { if ( !(di.variables = PL_new_term_refs(clause->prolog_vars)) )
      return FALSE;
  } else
    di.variables = 0;

  rc = decompile_head(clause, head, &di);
  if ( di.variables )
    PL_reset_term_refs(di.variables);
  return rc;
}


/* - - - - - - - - - - - - - - - - - - - - - - - - - - - - - - - - - - - - -
The `argument pointer' is a pair of  term-references. The lower one is a
reference to the current argument. The higher  one is a reference to the
last argument. We need that to avoid that the argument pointer points to
the first cell after the term, producing an illegal term.
- - - - - - - - - - - - - - - - - - - - - - - - - - - - - - - - - - - - - */

#define get_arg_ref(term, argp) LDFUNC(get_arg_ref, term, argp)
static void
get_arg_ref(DECL_LD term_t term, term_t argp)
{ word w = valHandle(term);
  Word p = argTermP(w, 0);
  size_t ar = arityTerm(w);
  Word ap = valTermRef(argp);

  if ( ar > 0 )
  { ap[0] = makeRefG(p);		/* points to first argument */
    ap[1] = makeRefG(p+ar-1);		/* points to last argument */
  }
}


#define next_arg_ref(argp) LDFUNC(next_arg_ref, argp)
static void
next_arg_ref(DECL_LD term_t argp)
{ Word ap = valTermRef(argp);

  if ( ap[0] != ap[1] )
  { Word p = unRef(ap[0]);

    ap[0] = makeRefG(p+1);
  }
}


#define set_bvar_argp(bv) LDFUNC(set_bvar_argp, bv)
static term_t
set_bvar_argp(DECL_LD term_t bv)
{ term_t argp;

  if ( (argp=PL_new_term_refs(2)) )
  { Word bvp = valTermRef(bv);
    Word ap = valTermRef(argp);

    ap[0] = makeRefG(bvp);
    ap[1] = ap[0];
  }

  return argp;
}


/* - - - - - - - - - - - - - - - - - - - - - - - - - - - - - - - - - - - - -
Note:  unifyVar()  is  used  to    (re-)create  sharing  variables  when
decompiling.  Because  compiled  clauses    cannot   contain  attributed
variables, these to not exist in this context.

The vars argument is an array of  term_t types (di->variables). TBD: Use
PL_new_term_refs() here! The var itself is always (?) a pointer into the
global stack. This means that the   term-reference  is trailed. This may
seem wasteful, but is  needed  for   the  stack-resizing  loop  used for
body-compilation. Even undoing the  head-unification   is  not an option
because this is a true unification that may share with older variables.
- - - - - - - - - - - - - - - - - - - - - - - - - - - - - - - - - - - - - */

#define unifyVar(var, vars, i) LDFUNC(unifyVar, var, vars, i)
static int
unifyVar(DECL_LD Word var, term_t vars, size_t i)
{ Word v;

  i -= VAROFFSET(0);
  DEBUG(3, Sdprintf("unifyVar(%p, %ld(=%ld))\n", var, i, vars+i));

  if ( tTop+1 >= tMax )
    return TRAIL_OVERFLOW;

  v = valTermRef(vars+i);
  deRef(v);
  deRef(var);
  if ( isVar(*v) && isVar(*var) )
  { if ( v < var )
    { Trail(var, makeRefG(v));
    } else
    { Trail(v, makeRefG(var));
    }
  } else if ( isVar(*var) )		/* retract called with bounded var */
  { Trail(var, *v);
  } else
  { assert(0);
  }

  return TRUE;
}


#define unifyVarGC(var, vars, i) LDFUNC(unifyVarGC, var, vars, i)
static int
unifyVarGC(DECL_LD Word var, term_t vars, size_t i)
{ i -= VAROFFSET(0);

  DEBUG(3, Sdprintf("unifyVarGC(%p, %ld(=%ld))\n", var, i, vars+i));

  return unify_ptrs(var, valTermRef(vars+i), ALLOW_GC|ALLOW_SHIFT);
}


static bool
decompile_head(DECL_LD Clause clause, term_t head, decompileInfo *di)
{ term_t argp = 0;
  int argn = 0;
  int pushed = 0;
  int write_bvar = FALSE;
  Definition def = clause->predicate;

  if ( di->bindings )
  { term_t tail = PL_copy_term_ref(di->bindings);
    term_t head = PL_new_term_ref();
    unsigned int n;

    for(n=0; n<clause->prolog_vars; n++)
    { if ( !PL_unify_list(tail, head, tail) ||
	   !PL_unify_term(head, PL_FUNCTOR, FUNCTOR_equals2,
				    PL_INT, n,
			            PL_TERM, di->variables+n) )
	fail;
    }
    TRY(PL_unify_nil(tail));
  }

  PC = clause->codes;

  if ( true(clause, GOAL_CLAUSE) )
    return PL_unify_atom(head, ATOM_dcall);

  DEBUG(5, Sdprintf("Decompiling head of %s\n", predicateName(def)));
  if ( di->arity > 0 )
  { if ( !PL_unify_functor(head, def->functor->functor) ||
	 !(argp = PL_new_term_refs(2)) )
      return FALSE;
    get_arg_ref(head, argp);
  } else
  { if ( !PL_unify_atom(head, def->functor->name) )
      return FALSE;
  }

#define INCARG() \
	do \
	{ argn++;			\
	  if ( write_bvar )		\
	  { PL_reset_term_refs(argp);	\
	    argp -= 2;			\
	    write_bvar = FALSE;		\
	  }				\
	} while(0)

#define NEXTARG \
	do \
	{ if ( !pushed )		\
	    INCARG();			\
	  next_arg_ref(argp);	\
	} while(0)

  if ( decode(*PC) == I_CHP )		/* Upsets move unification as we */
    PC++;				/* see the same arg twice */

  for(;;)
  { code c = decode(*PC++);

#if O_DEBUGGER
  again:
#endif

    if ( !pushed && di->bvar_access &&
	 true_bit(di->bvar_access, argn) )
    { if ( c == D_BREAK )
	c = decode(replacedBreak(PC-1));

      if ( c != H_VOID && c != H_VOID_N &&
	   c != I_ENTER && c != I_SSU_COMMIT && c != I_SSU_CHOICE )
      { term_t t2;

	DEBUG(MSG_COMP_ARG_UNIFY,
	      Sdprintf("Found moved var for arg %d\n", argn+1));

					/* is H_VOID */
	TRY(unifyVarGC(valTermRef(argp), di->variables,
		       VAROFFSET(argn)) );

					/* Move output to di->bvar_args */
	if ( (t2=set_bvar_argp(di->bvar_args+argn)) )
	{ assert(t2 == argp+2);
	  argp = t2;
	  write_bvar = TRUE;
	}
      } else
      { clear_bit(di->bvar_access, argn);
      }
    }

    switch(c)
    { case I_NOP:
      case I_CHP:
	continue;
#if O_DEBUGGER
      case D_BREAK:
	c = decode(replacedBreak(PC-1));
        goto again;
#endif
      case H_NIL:
	TRY(PL_unify_nil(argp));
	break;
      case H_STRING:
      case H_MPZ:
      case H_MPQ:
        { word copy = globalIndirectFromCode(&PC);
	  if ( !copy || !_PL_unify_atomic(argp, copy) )
	    return FALSE;
	  break;
	}
      case H_INTEGER:
        { intptr_t *p = (intptr_t*)PC;
	  intptr_t v = *p++;
	  PC = (Code)p;
	  TRY(PL_unify_int64(argp, v));
	  break;
	}
      case H_INT64:
        { Word p = allocGlobal(2+WORDS_PER_INT64);
	  word w;

	  if ( p )
	  { w = consPtr(p, TAG_INTEGER|STG_GLOBAL);
	    *p++ = mkIndHdr(WORDS_PER_INT64, TAG_INTEGER);
	    cpInt64Data(p, PC);
	    *p   = mkIndHdr(WORDS_PER_INT64, TAG_INTEGER);
	    TRY(_PL_unify_atomic(argp, w));
	    break;
	  } else
	    return FALSE;
	}
      case H_FLOAT:
        { Word p = allocGlobal(2+WORDS_PER_DOUBLE);
	  word w;

	  if ( p )
	  { w = consPtr(p, TAG_FLOAT|STG_GLOBAL);
	    *p++ = mkIndHdr(WORDS_PER_DOUBLE, TAG_FLOAT);
	    cpDoubleData(p, PC);
	    *p   = mkIndHdr(WORDS_PER_DOUBLE, TAG_FLOAT);
	    TRY(_PL_unify_atomic(argp, w));
	    break;
	  } else
	    return FALSE;
	}
      case H_ATOM:
      case H_SMALLINT:
	  TRY(_PL_unify_atomic(argp, XR(*PC++)));
          break;
      case H_FIRSTVAR:
      case H_VAR:
	  TRY(unifyVarGC(valTermRef(argp), di->variables,
			 *PC++) );
	  break;
      case H_VOID:
	{ if ( !pushed )		/* FIRSTVAR in the head */
	    TRY(unifyVarGC(valTermRef(argp), di->variables,
			   VAROFFSET(argn)) );
	  break;
	}
      case H_VOID_N:
        { int n = (int)*PC++;

	  while(n-- > 0)
	  { if ( !pushed )		/* FIRSTVAR in the head */
	      TRY(unifyVarGC(valTermRef(argp), di->variables,
			     VAROFFSET(argn)) );
	    NEXTARG;
	  }

	  continue;
	}
      case H_FUNCTOR:
	{ functor_t fdef;
	  term_t t2;

	  fdef = (functor_t) XR(*PC++);
      common_functor:
	  if ( !(t2 = PL_new_term_refs(2)) ||
	       !PL_unify_compound(argp, fdef) )
	    return FALSE;
          get_arg_ref(argp, t2);
	  assert(t2 == argp+2);
	  argp = t2;
	  pushed++;
	  continue;
      case H_LIST:
	  fdef = FUNCTOR_dot2;
          goto common_functor;
	}
      case H_RFUNCTOR:
	{ functor_t fdef;

	  fdef = (functor_t) XR(*PC++);
      common_rfunctor:
	  TRY(PL_unify_compound(argp, fdef));
          get_arg_ref(argp, argp);
	  continue;
      case H_RLIST:
	  fdef = FUNCTOR_dot2;
          goto common_rfunctor;
	}
      case H_POP:
      case B_POP:
	  PL_reset_term_refs(argp);
          argp -= 2;
	  pushed--;
	  break;
      case H_LIST_FF:
      { Word p;

	TRY(PL_unify_functor(argp, FUNCTOR_dot2));
	p = valTermRef(argp);
	deRef(p);
	p = argTermP(*p, 0);
        TRY(unifyVarGC(p+0, di->variables, *PC++) );
        TRY(unifyVarGC(p+1, di->variables, *PC++) );
	break;
      }
      case I_EXITCATCH:
      case I_EXITRESET:
      case I_EXITFACT:
      case I_EXIT:			/* fact */
      case I_ENTER:			/* fix H_VOID, H_VOID, I_ENTER */
      case I_SSU_COMMIT:
      case I_SSU_CHOICE:
	{ assert(argn <= di->arity);
	  assert(!pushed);

	  if ( argp )
	  { while(argn < di->arity)
	    { if ( di->bvar_access )
		clear_bit(di->bvar_access, argn);
	      TRY(unifyVarGC(valTermRef(argp), di->variables,
			     VAROFFSET(argn)));
	      NEXTARG;
	    }
	    PL_reset_term_refs(argp);
	  }

	  succeed;
	}
      case T_TRIE_GEN2:
      case T_TRIE_GEN3:
	return FALSE;
      default:
	  sysError("Illegal instruction in clause head: %d = %d",
		   PC[-1], decode(PC[-1]));
	  fail;
    }

    NEXTARG;

#undef NEXTARG
  }
}

#define makeVarRef(i)	((i)<<LMASK_BITS|TAG_REFERENCE)
#define isVarRef(w)	((tag(w) == TAG_REFERENCE && \
			  storage(w) == STG_INLINE) ? valInt(w) : -1)

static functor_t
clause_functor(const Clause cl)
{ switch(cl->flags & (SSU_COMMIT_CLAUSE|SSU_CHOICE_CLAUSE))
  { case 0:			return FUNCTOR_prove2;
    case SSU_COMMIT_CLAUSE:	return FUNCTOR_ssu_commit2;
    case SSU_CHOICE_CLAUSE:	return FUNCTOR_ssu_choice2;
    default:			assert(0); return 0;
  }
}

#define moved_unifications(body, di) LDFUNC(moved_unifications, body, di)
static int
moved_unifications(DECL_LD term_t body, decompileInfo *di)
{ int i;
  term_t tmp;
  term_t eq, a;

  if ( !(tmp=PL_new_term_refs(2)) )
    return FALSE;
  eq = tmp;
  a  = tmp+1;

  for(i=0; i<di->arity; i++)
  { if ( true_bit(di->bvar_access, i) )
    { if ( PL_unify_functor(body, FUNCTOR_comma2) )
      { _PL_get_arg(1, body, eq);
	if ( PL_unify_functor(eq, FUNCTOR_equals2) )
	{ _PL_get_arg(1, eq, a);
	  if ( !PL_unify(a, di->variables+i) )
	    return FALSE;
	  _PL_get_arg(2, eq, a);
	  if ( !PL_unify(a, di->bvar_args+i) )
	    return FALSE;

	  _PL_get_arg(2, body, body);
	  continue;
	}
      }

      return FALSE;
    }
  }

  PL_reset_term_refs(tmp);

  return TRUE;
}


bool
decompile(Clause clause, term_t term, term_t bindings)
{ GET_LD
  decompileInfo dinfo;
  decompileInfo *di = &dinfo;
  term_t body;

  di->nvars	  = VAROFFSET(1) + clause->prolog_vars;
  di->arity       = (int)clause->predicate->functor->arity;
  di->bindings    = bindings;
  di->bvar_access = NULL;
  if ( clause->prolog_vars )
  { if ( !(di->variables = PL_new_term_refs(clause->prolog_vars)) )
      return FALSE;
  } else
    di->variables = 0;

  if ( true(clause, UNIT_CLAUSE) )	/* fact */
  { if ( decompile_head(clause, term, di) )
    { if ( di->variables )
	PL_reset_term_refs(di->variables);
      succeed;
    }
					/* deal with a :- A */
    if ( PL_is_functor(term, FUNCTOR_prove2) )
    { term_t b = PL_new_term_ref();
      _PL_get_arg(2, term, b);

      if ( PL_unify_atom(b, ATOM_true) )
      { _PL_get_arg(1, term, b);
	return decompile_head(clause, b, di);
      }
    }

    fail;
  } else
  { term_t a = PL_new_term_ref();

    if ( true(clause, CL_HEAD_TERMS) )
    { di->bvar_access = alloca(sizeof_bitvector(di->arity));
      init_bitvector(di->bvar_access, di->arity);
      if ( !mark_bvar_access(clause, di) )
	return FALSE;
    }

    TRY(PL_unify_functor(term, clause_functor(clause)));
    _PL_get_arg(1, term, a);
    TRY(decompile_head(clause, a, di));
    _PL_get_arg(2, term, a);
    body = a;
  }

  if ( fetchop(PC) == I_CONTEXT )
  { Module context = (Module)PC[1];
    term_t a = PL_new_term_ref();

    PC += 2;
    TRY(PL_unify_functor(body, FUNCTOR_colon2));
    _PL_get_arg(1, body, a);
    TRY(PL_unify_atom(a, context->name));
    _PL_get_arg(2, body, body);
  }

  if ( di->bvar_access &&
       !moved_unifications(body, di) )
    return FALSE;

  if ( fetchop(PC) == I_EXIT )
    return PL_unify_atom(body, ATOM_true);

  return decompileBody(body, di, I_EXIT, (Code) NULL);
}


static int
decompileBody(DECL_LD term_t body, decompileInfo *di, code end, Code until)
{ for(;;)
  { fid_t fid;
    Code PCsave = di->pc;
    term_t vbody;
    int rc;

    if ( !(fid = PL_open_foreign_frame()) )
      return FALSE;
    vbody = PL_new_term_ref();
    ARGP = valTermRef(vbody);
    rc = decompileBodyNoShift(di, end, (Code) NULL);
    if ( rc == TRUE )
    { rc = PL_unify(body, vbody);
      PL_close_foreign_frame(fid);
      return rc;
    } else if ( rc == FALSE )
    { PL_close_foreign_frame(fid);
      return FALSE;
    } else
    { PL_discard_foreign_frame(fid);
      di->pc = PCsave;
      aTop = LD->query->aSave;		/* reset to base */
      if ( !makeMoreStackSpace(rc, ALLOW_GC|ALLOW_SHIFT) )
	return FALSE;
    }
  }
}


/* - - - - - - - - - - - - - - - - - - - - - - - - - - - - - - - - - - - - -
Body decompilation.  A previous version of this part of the code  worked
top-down,  refining the term given using unification.  This approach has
three advantages:

  - Decompilation will fail as soon as  unification  of  generated  code
    fails.
  - If the body is instantiated no copy will be created  on  the  global
    stack, thus saving memory.
  - Handling variables is somewhat simpler as no intermediate storage is
    needed.

Unfortunately it also has some serious disadvantages:

  - The call/depart code is written in reverse polish notation.   If  we
    work  top-down  we  will need the functor of the subclause before we
    can start working on the arguments.  This implies we  have  to  skip
    the  argument instructions first to find the call/depart instruction
    and then back-up to fill the arguments, introducing one  more  place
    where we need to know the WAM code semantics.
  - With the  introduction  of  nested  reverse  polish  constructs  for
    arithmic  it  gets  very  difficult  to do the decompilation without
    using a stack for  intermediate  data  storage,  building  the  term
    bottom-up.

In the current implementation the head is decompiled in the  unification
style  and the body is decompiled using a stack machine.  This takes the
best of both approaches: the head is not in reverse polish notation  and
is  not  unlikely  to be instantiated (retract/1), while it is very rare
that clause/retract are used with instantiated body.

The decompilation stack is located on top of the local  stack,  as  this
area is not in use during decompilation.
- - - - - - - - - - - - - - - - - - - - - - - - - - - - - - - - - - - - - */

#define BUILD_TERM(f) \
	{ int rc; \
	  if ( (rc=build_term((f), di, -1)) != TRUE ) \
	    return rc; \
	}
#define BUILD_TERM_REV(f) \
	{ int rc; \
	  if ( (rc=build_term((f), di, 1)) != TRUE ) \
	    return rc; \
	}
#define TRY_DECOMPILE(di, end, until) \
	{ int rc; \
	  rc = decompileBodyNoShift(di, end, until); \
	  if ( rc != TRUE ) \
	    return rc; \
	}

static int
decompileBodyNoShift(DECL_LD decompileInfo *di, code end, Code until)
{ int nested = 0;		/* nesting in FUNCTOR ... POP */
  int pushed = 0;		/* Subclauses pushed on the stack */
  code op;

  while( PC != until )
  { op = decode(*PC++);

#if O_DEBUGGER
  again:
#endif
    if ( op == end )
    { exit:
      PC--;
      break;
    }

    if ( !nested && ARGP+2 > (Word)lMax ) /* ARGP builds temp refs on local stack */
      return LOCAL_OVERFLOW;
    DEBUG(3, Sdprintf("\t%s\n", codeTable[op].name));

    switch( op )
    {
#if O_DEBUGGER
        case D_BREAK:	    op = decode(replacedBreak(PC-1));
			    goto again;
#endif
        case A_ENTER:
        case I_NOP:
	case I_CHP:
			    continue;
	case H_ATOM:
	case B_ATOM:
	case H_SMALLINT:
	case B_SMALLINT:
			    *ARGP++ = XR(*PC++);
			    continue;
	case H_NIL:
	case B_NIL:
			    *ARGP++ = ATOM_nil;
			    continue;
	case H_INTEGER:
	case B_INTEGER:
	case A_INTEGER:
			  { intptr_t i = (intptr_t)*PC++;
			    int rc;

			    if ( (rc=put_int64(ARGP++, i, 0)) != TRUE )
			      return rc;
			    continue;
			  }
	case H_INT64:
	case B_INT64:
	case A_INT64:
			  { Word p;

			    if ( !hasGlobalSpace(2+WORDS_PER_INT64) )
			      return GLOBAL_OVERFLOW;

			    p = gTop;
			    gTop += 2+WORDS_PER_INT64;

			    *ARGP++ = consPtr(p, TAG_INTEGER|STG_GLOBAL);
			    *p++ = mkIndHdr(WORDS_PER_INT64, TAG_INTEGER);
			    cpInt64Data(p, PC);
			    *p   = mkIndHdr(WORDS_PER_INT64, TAG_INTEGER);
			    continue;
			  }
	case H_FLOAT:
	case B_FLOAT:
	case A_DOUBLE:
			  { Word p;

			    if ( !hasGlobalSpace(2+WORDS_PER_DOUBLE) )
			      return GLOBAL_OVERFLOW;

			    p = gTop;
			    gTop += 2+WORDS_PER_DOUBLE;

			    *ARGP++ = consPtr(p, TAG_FLOAT|STG_GLOBAL);
			    *p++ = mkIndHdr(WORDS_PER_DOUBLE, TAG_FLOAT);
			    cpDoubleData(p, PC);
			    *p   = mkIndHdr(WORDS_PER_DOUBLE, TAG_FLOAT);
			    continue;
			  }
	case H_STRING:
	case H_MPZ:
	case B_STRING:
	case A_MPZ:
	case B_MPZ:
	case A_MPQ:
	case B_MPQ:
			  { size_t sz = gsizeIndirectFromCode(PC);

			    if ( !hasGlobalSpace(sz) )
			      return GLOBAL_OVERFLOW;

			    *ARGP++ = globalIndirectFromCode(&PC);
			    continue;
			  }
        case A_ROUNDTOWARDS_A:
			  { int i = *PC++;
			    *ARGP++ = float_rounding_name(i);
			    continue;
			  }
      { size_t index;

	case B_ARGVAR:
	case B_ARGFIRSTVAR:
	case H_FIRSTVAR:
	case B_FIRSTVAR:
	case B_UNIFY_VAR:
	case B_UNIFY_FIRSTVAR:
	case H_VAR:
	case A_VAR:
	case A_ROUNDTOWARDS_V:
	case B_VAR:	    index = *PC++;		goto var_common;
	case A_VAR0:
	case B_VAR0:	    index = VAROFFSET(0);	goto var_common;
	case A_VAR1:
	case B_VAR1:	    index = VAROFFSET(1);	goto var_common;
	case A_VAR2:
	case B_VAR2:	    index = VAROFFSET(2);	var_common:
			    if ( nested )
			    { int rc = unifyVar(ARGP++, di->variables,
						index);
			      if ( rc != TRUE )
				return rc;
			    } else
			    { *ARGP++ = makeVarRef(index);
			    }
			    continue;
      }
      case B_UNIFY_FF:
      case B_UNIFY_FV:
      case B_UNIFY_VV:
			    *ARGP++ = makeVarRef((int)*PC++);
			    *ARGP++ = makeVarRef((int)*PC++);
			    goto b_unify_exit;
      case B_UNIFY_VF:
			    ARGP[1] = makeVarRef((int)*PC++);
			    ARGP[0] = makeVarRef((int)*PC++);
			    ARGP += 2;
			    goto b_unify_exit;
      case B_UNIFY_FC:
      case B_UNIFY_VC:
			    *ARGP++ = makeVarRef((int)*PC++);
			    *ARGP++ = (word)*PC++;
			    goto b_unify_exit;
      case B_EQ_VC:
			    *ARGP++ = makeVarRef((int)*PC++);
			    *ARGP++ = (word)*PC++;
			    goto b_eq_vv_cont;
      case B_NEQ_VC:
			    *ARGP++ = makeVarRef((int)*PC++);
			    *ARGP++ = (word)*PC++;
			    goto b_neq_vv_cont;
      case B_EQ_VV:
			    *ARGP++ = makeVarRef((int)*PC++);
			    *ARGP++ = makeVarRef((int)*PC++);
			  b_eq_vv_cont:
			    BUILD_TERM(FUNCTOR_strict_equal2);
			    pushed++;
			    continue;
      case B_NEQ_VV:
			    *ARGP++ = makeVarRef((int)*PC++);
			    *ARGP++ = makeVarRef((int)*PC++);
			  b_neq_vv_cont:
			    BUILD_TERM(FUNCTOR_not_strict_equal2);
			    pushed++;
			    continue;
      case B_ARG_VF:
			    *ARGP++ = makeVarRef((int)*PC++);
			    goto arg_vf_cont;
      case B_ARG_CF:
			    *ARGP++ = (word)*PC++;
			    arg_vf_cont:
			    *ARGP++ = makeVarRef((int)*PC++);
			    *ARGP++ = makeVarRef((int)*PC++);
			    BUILD_TERM(FUNCTOR_arg3);
			    pushed++;
			    continue;
      case H_VOID:
      case B_VOID:
			    setVar(*ARGP++);
			    continue;
      case H_VOID_N:
      { size_t count = *PC++;

	while(count-->0)
	  setVar(*ARGP++);

	continue;
      }
      case H_FUNCTOR:
      case B_FUNCTOR:
      { functor_t fdef;

	fdef = (functor_t)XR(*PC++);
      common_bfunctor:
        { int rc;
	  word w;

	  if ( (rc=put_functor(&w, fdef)) != TRUE )
	    return rc;
	  *ARGP++ = w;
	  pushArgumentStack(ARGP);
	  ARGP = argTermP(w, 0);
	}
        nested++;
	continue;
      case H_LIST:
      case B_LIST:
	fdef = FUNCTOR_dot2;
        goto common_bfunctor;
      }
      case H_LIST_FF:
      { size_t v1 = *PC++;
	size_t v2 = *PC++;
	int rc;
	word w;
	Word p;

	if ( (rc=put_functor(&w, FUNCTOR_dot2)) != TRUE )
	  return rc;
	*ARGP++ = w;
	p = argTermP(w, 0);
	if ( (rc=unifyVar(p+0, di->variables, v1)) != TRUE ||
	     (rc=unifyVar(p+1, di->variables, v2)) != TRUE )
	  return rc;
	continue;
      }
      case H_RFUNCTOR:
      case B_RFUNCTOR:
      { functor_t fdef;

	fdef = (functor_t)XR(*PC++);
      common_brfunctor:
	{ word w;
	  int rc;

	  if ( (rc=put_functor(&w, fdef)) != TRUE )
	    return rc;

	  *ARGP++ = w;
	  ARGP= argTermP(w, 0);
	}
	continue;
      case H_RLIST:
      case B_RLIST:
	fdef = FUNCTOR_dot2;
        goto common_brfunctor;
      }
      case H_POP:
      case B_POP:
			    ARGP = *--aTop;
			    nested--;
			    continue;
#ifdef O_COMPILE_IS
      case B_UNIFY_EXIT:
			  b_unify_exit:
			    BUILD_TERM(FUNCTOR_equals2);
			    pushed++;
			    continue;
#endif
#if O_COMPILE_ARITH
      case A_ADD:
			    BUILD_TERM(FUNCTOR_plus2);
			    continue;
      case A_MUL:
			    BUILD_TERM(FUNCTOR_star2);
			    continue;
      case A_FUNC0:
      case A_FUNC1:
      case A_FUNC2:
			    BUILD_TERM_REV(functorArithFunction((int)*PC++));
			    continue;
      case A_FUNC:
			    BUILD_TERM_REV(functorArithFunction((int)*PC++));
			    PC++;
			    continue;
      case A_ADD_FC:
      { int rvar = (int)*PC++;
	int ivar = (int)*PC++;
	intptr_t add = (intptr_t)*PC++;

	*ARGP++ = makeVarRef(rvar);
	*ARGP++ = makeVarRef(ivar);
	*ARGP++ = consInt(add);
	BUILD_TERM(FUNCTOR_plus2); /* create B+<n> */
	BUILD_TERM(FUNCTOR_is2);
	pushed++;
	continue;
      }
#endif /* O_COMPILE_ARITH */
      { functor_t f;
#if O_COMPILE_ARITH
	case A_LT:	    f = FUNCTOR_smaller2;	goto f_common;
	case A_LE:	    f = FUNCTOR_smaller_equal2;	goto f_common;
	case A_GT:	    f = FUNCTOR_larger2;	goto f_common;
	case A_GE:	    f = FUNCTOR_larger_equal2;	goto f_common;
	case A_EQ:	    f = FUNCTOR_ar_equals2;	goto f_common;
	case A_NE:	    f = FUNCTOR_ar_not_equal2;	goto f_common;
	case A_FIRSTVAR_IS:
			  { size_t index;
			    index = *PC++;
			    ARGP[0] = ARGP[-1];
			    ARGP[-1] = makeVarRef(index);
			    ARGP++;
			  }
			    /*FALLTHROUGH*/
	case A_IS:	    f = FUNCTOR_is2;		goto f_common;
#endif /* O_COMPILE_ARITH */
#if O_CATCHTHROW
	case B_THROW:	    f = FUNCTOR_dthrow1;	goto f_common;
#endif
        case I_USERCALLN:   f = lookupFunctorDef(ATOM_call, (int)*PC++ + 1);
							f_common:
			    BUILD_TERM(f);
			    pushed++;
			    continue;
      }
      case I_FAIL:	    *ARGP++ = ATOM_fail;
			    pushed++;
			    continue;
      case I_TRUE:	    *ARGP++ = ATOM_true;
			    pushed++;
			    continue;
    { functor_t f;
      case I_VAR:	    f = FUNCTOR_var1;
    common_type_test:
			    *ARGP++ = makeVarRef((int)*PC++);
			    BUILD_TERM(f);
			    pushed++;
			    continue;
      case I_NONVAR:	    f = FUNCTOR_nonvar1;   goto common_type_test;
      case I_INTEGER:	    f = FUNCTOR_integer1;  goto common_type_test;
      case I_RATIONAL:	    f = FUNCTOR_rational1; goto common_type_test;
      case I_FLOAT:	    f = FUNCTOR_float1;    goto common_type_test;
      case I_NUMBER:	    f = FUNCTOR_number1;   goto common_type_test;
      case I_ATOMIC:	    f = FUNCTOR_atomic1;   goto common_type_test;
      case I_ATOM:	    f = FUNCTOR_atom1;     goto common_type_test;
      case I_STRING:	    f = FUNCTOR_string1;   goto common_type_test;
      case I_COMPOUND:	    f = FUNCTOR_compound1; goto common_type_test;
      case I_CALLABLE:	    f = FUNCTOR_callable1; goto common_type_test;
      case I_CALLCONT:	    f = FUNCTOR_dcall_continuation1;
						   goto common_type_test;
      case I_SHIFT:	    f = FUNCTOR_dshift1;
						   goto common_type_test;
      case I_SHIFTCP:	    f = FUNCTOR_dshift_for_copy1;
						   goto common_type_test;
    }
      case C_LCUTIFTHEN:
      case C_LSCUT:
      case C_LCUT:	    PC++;
			    /*FALLTHROUGH*/
      case I_CUT:	    *ARGP++ = ATOM_cut;
			    pushed++;
			    continue;
      case I_CUTCHP:	    *ARGP++ = ATOM_dcut;
			    pushed++;
			    continue;
      case I_CATCH:	    *ARGP++ = ATOM_dcatch;
			    pushed++;
			    continue;
      case I_RESET:	    *ARGP++ = ATOM_dreset;
			    pushed++;
			    continue;
      case I_YIELD:	    *ARGP++ = ATOM_dyield;
			    pushed++;
			    continue;
      case I_DET:	    *ARGP++ = ATOM_dollar;
			    pushed++;
			    continue;
      case I_CALLCLEANUP:   *ARGP++ = ATOM_dcall_cleanup;
			    pushed++;
			    if ( *PC == encode(I_EXITCLEANUP) )
			      PC++;
			    continue;
      case I_CONTEXT:	    PC++;
			    assert(0);	/* should never happen */
			    continue;
      case I_DEPART:
      case I_CALL:        { Procedure proc = (Procedure)XR(*PC++);
			    BUILD_TERM(proc->definition->functor->functor);
			    pushed++;
			    continue;
			  }
#ifdef O_CALL_AT_MODULE
      case I_DEPARTATMV:
      case I_CALLATMV:	  { Module pm = (Module)XR(*PC++);
			    size_t cm = XR(*PC++);
			    Procedure proc = (Procedure)XR(*PC++);
			    BUILD_TERM(proc->definition->functor->functor);
			    if ( pm )
			    { ARGP++;
			      ARGP[-1] = ARGP[-2];	/* swap arguments */
			      ARGP[-2] = pm->name;
			      BUILD_TERM(FUNCTOR_colon2);
			    }
			    if ( nested )
			    { int rc = unifyVar(ARGP++, di->variables,
						cm);
			      if ( rc != TRUE )
				return rc;
			    } else
			    { *ARGP++ = makeVarRef(cm);
			    }
			    BUILD_TERM(FUNCTOR_xpceref2);
			    pushed++;
			    continue;
			  }
      case I_DEPARTATM:
      case I_CALLATM:     { Module pm = (Module)XR(*PC++);
			    Module cm = (Module)XR(*PC++);
			    Procedure proc = (Procedure)XR(*PC++);
			    BUILD_TERM(proc->definition->functor->functor);
			    if ( pm )
			    { ARGP++;
			      ARGP[-1] = ARGP[-2];	/* swap arguments */
			      ARGP[-2] = pm->name;
			      BUILD_TERM(FUNCTOR_colon2);
			    }
			    *ARGP++ = cm->name;
			    BUILD_TERM(FUNCTOR_xpceref2);
			    pushed++;
			    continue;
			  }
#endif
      case I_DEPARTM:
      case I_CALLM:       { Module m = (Module)XR(*PC++);
			    Procedure proc = (Procedure)XR(*PC++);
			    BUILD_TERM(proc->definition->functor->functor);
			    ARGP++;
			    ARGP[-1] = ARGP[-2];	/* swap arguments */
			    ARGP[-2] = m->name;
			    BUILD_TERM(FUNCTOR_colon2);
			    pushed++;
			    continue;
			  }
      case I_USERCALL0:	    BUILD_TERM(FUNCTOR_call1);
			    pushed++;
			    continue;
#if O_COMPILE_OR
#define DECOMPILETOJUMP { int to_jump = (int) *PC++; \
			  TRY_DECOMPILE(di, (code)-1, PC+to_jump); \
			}
      case C_CUT:
      case C_FASTCUT:
      case C_VAR:
      case C_JMP:
			    PC++;
			    continue;
      case L_NOLCO:
			    PC += *PC;
			    PC++;
			    continue;
      case C_VAR_N:
			    PC += 2;
			    continue;
      case C_OR:				/* A ; B */
			    DECOMPILETOJUMP;	/* A */
			    PC--;		/* get C_JMP argument */
			    DECOMPILETOJUMP;	/* B */
			    BUILD_TERM(FUNCTOR_semicolon2);
			    pushed++;
			    continue;
      case C_NOT:				/* \+ A */
			  { PC += 2;		/* skip the two arguments */
			    TRY_DECOMPILE(di, C_CUT, NULL);   /* A */
			    PC += 3;		/* skip C_CUT <n> and C_FAIL */
			    BUILD_TERM(FUNCTOR_not_provable1);
			    pushed++;
			    continue;
			  }
      case C_DET:				/* $ A */
			  { PC += 2;		/* skip the two arguments */
			    TRY_DECOMPILE(di, C_DETTRUE, NULL);   /* A */
			    do			/* Skip to after C_DETFALSE */
			    { op = fetchop(PC);
			      PC = stepPC(PC);
			    } while(op != C_DETFALSE);
			    BUILD_TERM(FUNCTOR_dollar1);
			    pushed++;
			    continue;
			  }
			  { Code adr1;
			    int jmp;
			    code icut;
			    functor_t f;
      case C_SOFTIF:				/* A *-> B ; C */
			    icut = C_SOFTCUT;
			    f = FUNCTOR_softcut2;
			    goto ifcommon;
      case C_FASTCOND:
			    icut = C_FASTCUT;
			    f = FUNCTOR_ifthen2;
			    goto ifcommon;
      case C_IFTHENELSE:			/* A  -> B ; C */
			    icut = C_CUT;
			    f = FUNCTOR_ifthen2;
			ifcommon:
			    PC++;		/* skip the 'MARK' variable */
			    jmp  = (int) *PC++;
			    adr1 = PC+jmp;

			    TRY_DECOMPILE(di, icut, NULL);   /* A */
			    PC += 2;		/* skip the cut */
			    TRY_DECOMPILE(di, (code)-1, adr1);	    /* B */
			    BUILD_TERM(f);
			    PC--;
			    DECOMPILETOJUMP;	/* C */
			    BUILD_TERM(FUNCTOR_semicolon2);
			    pushed++;
			    continue;
			  }
    { code cut;
      functor_t f;
      case C_IFTHEN:					/* A -> B */
			    cut = C_CUT;		/* C_CUT takes 1 arg */
			    f = FUNCTOR_ifthen2;
			    goto c_ifthen;
      case C_SOFTIFTHEN:				/* A *->B */
			    cut = C_SCUT;		/* C_SCUT takes 0 args */
			    f = FUNCTOR_softcut2;
			  c_ifthen:
			    PC++;
			    TRY_DECOMPILE(di, cut, NULL);     /* A */
                            PC += ( cut == C_CUT ? 2 : 1 );   /* skip C_(S)CUT */
			    TRY_DECOMPILE(di, C_END, NULL);   /* B */
			    PC++;
			    BUILD_TERM(f);
			    pushed++;
			    continue;
    }
#endif /* O_COMPILE_OR */
      case I_EXITCATCH:
      case I_EXITRESET:
	goto exit;
      case I_EXIT:
			    break;
      default:
	  sysError("Decompiler: unknown instruction in clause body: %s",
		   codeTable[op].name);
	  /*NOTREACHED*/
    }
  }

  while( pushed-- > 1)
    BUILD_TERM(FUNCTOR_comma2);

  return TRUE;
}


/* - - - - - - - - - - - - - - - - - - - - - - - - - - - - - - - - - - - - -
Decompile a range of the body to a  body term, using the local variables
from `fr`.
- - - - - - - - - - - - - - - - - - - - - - - - - - - - - - - - - - - - - */

#define decompile_body_range(goal, fr, clause, start, end) LDFUNC(decompile_body_range, goal, fr, clause, start, end)
static int
decompile_body_range(DECL_LD term_t goal, LocalFrame fr, Clause clause,
		     Code start, code end)
{ decompileInfo dinfo;
  decompileInfo *di = &dinfo;

  di->nvars	  = VAROFFSET(1) + clause->prolog_vars;
  di->arity       = (int)clause->predicate->functor->arity;
  di->bindings    = 0;
  di->bvar_access = NULL;
  di->pc          = start;

  if ( clause->prolog_vars )
    di->variables = consTermRef(argFrameP(fr,0));
  else
    di->variables = 0;

  return decompileBody(goal, di, end, NULL);
}


/* - - - - - - - - - - - - - - - - - - - - - - - - - - - - - - - - - - - - -
det_goal_error() deals with errors of  $/1. First, start_of_cdet() finds
the C_DET instruction that starts the  guarded   area.  We walk the code
from the start of the clause. If we   find  a C_DET, the location of the
C_DETFALSE is easily computed. If this  is   our  error  location we are
done. If not and our error location is a C_DETTRUE we walk the code from
the C_DETTRUE to the C_DETFALSE and we   are  happy if this section only
contains C_JMP and variable balancing instructions.  If not, we have the
wrong C_DET.
- - - - - - - - - - - - - - - - - - - - - - - - - - - - - - - - - - - - - */

static Code
start_of_cdet(Clause cl, Code pc_error)
{ Code pc  = cl->codes;
  Code end = pc + cl->code_size;

  for(; pc < end; pc = stepPC(pc))
  { code c = fetchop(pc);

    if ( c == C_DET )
    { Code pcfalse = pc+pc[2]+3;

      assert(fetchop(pcfalse) == C_DETFALSE);
      if ( pc_error == pcfalse )
	return pc;

      if ( fetchop(pc_error) == C_DETTRUE )
      { Code pc2;

	for(pc2=pc_error; pc2<pcfalse; pc2=stepPC(pc2))
	{ c = fetchop(pc2);
	  if ( !(c == C_DETTRUE || c == C_JMP || c == C_VAR_N || c == C_VAR) )
	    goto continue_outer;
	}

	return pc;
      }
    }
  continue_outer:;
  }

  assert(0);
  return NULL;
}

int
det_goal_error(DECL_LD LocalFrame fr, Code pc_error, atom_t found)
{ Clause cl   = fr->clause->value.clause;
  Code pc_det = start_of_cdet(cl, pc_error);
  fid_t fid;
  atom_t a = ATOM_error;

  PL_current_prolog_flag(ATOM_determinism_error, PL_ATOM, &a);
  if ( a == ATOM_silent )
    return TRUE;

  DEBUG(MSG_DETERMINISM,
	{ size_t offset = pc_det - cl->codes;
	  Sdprintf("$/1 in %d-th clause of %s at PC=%zd: Goal %s\n",
		   clauseNo(cl, generationFrame(fr)),
		   predicateName(fr->predicate),
		   offset,
		   found == ATOM_nondet ? "succeeded with choice point"
					: "failed");
	});

  if ( found == ATOM_fail )
    clearUninitialisedVarsFrame(fr, pc_det);

  if ( (fid=PL_open_foreign_frame()) )
  { term_t goal = PL_new_term_ref();
    int rc;

    if ( (rc=decompile_body_range(goal, fr, cl, pc_det+3, C_DETTRUE)) )
    { if ( a == ATOM_warning )
      { rc = printMessage(ATOM_warning,
			  PL_FUNCTOR, FUNCTOR_error2,
			    PL_FUNCTOR, FUNCTOR_determinism_error4,
			      PL_TERM, goal,
			      PL_ATOM, ATOM_det,
			      PL_ATOM, found,
			      PL_ATOM, ATOM_goal,
			    PL_VARIABLE);
      } else
      { rc = PL_error(NULL, 0, NULL, ERR_DET_GOAL,
		      goal, ATOM_det, found);
      }
    }

    PL_close_foreign_frame(fid);

    return rc;
  }

  return FALSE;
}


static int
put_functor(DECL_LD Word p, functor_t f)
{ size_t arity = arityFunctor(f);
  Word a, t;

  if ( gTop+1+arity > gMax )
    return GLOBAL_OVERFLOW;

  a = t = gTop;
  gTop += (1+arity);

  *a = f;
  while( arity-- > 0 )
    setVar(*++a);

  *p = consPtr(t, TAG_COMPOUND|STG_GLOBAL);
  return TRUE;
}


/* - - - - - - - - - - - - - - - - - - - - - - - - - - - - - - - - - - - - -
Build the actual term.  The arguments are on  the  decompilation  stack.
We  construct a term of requested arity and name, copy `arity' arguments
from the stack into the term and finally  push  the  term  back  on  the
stack.

Returns one of TRUE or *_OVERFLOW
- - - - - - - - - - - - - - - - - - - - - - - - - - - - - - - - - - - - - */

static int
build_term(DECL_LD functor_t f, decompileInfo *di, int dir)
{ word term;
  size_t i, arity = arityFunctor(f);
  Word a;

  if ( arity == 0 )
  { *ARGP++ = nameFunctor(f);
    return TRUE;
  }

  if ( gTop+1+arity > gMax )
    return GLOBAL_OVERFLOW;
  a = gTop;
  gTop += 1+arity;
  term = consPtr(a, TAG_COMPOUND|STG_GLOBAL);
  *a = f;
  for(i=0; i<arity; i++)
    setVar(*++a);
  if ( dir == 1 )
  { a -= arity;
    a++;
  }
					/* now a point to last argument */

  ARGP--;
  for( ; arity-- > 0; a+=dir, ARGP-- )
  { ssize_t var;

    if ( (var = isVarRef(*ARGP)) >= 0 )
    { int rc;

      if ( (rc=unifyVar(a, di->variables, var)) != TRUE )
	return rc;
    } else
    { *a = *ARGP;
    }
  }
  ARGP++;

  *ARGP++ = term;
  return TRUE;
}

#undef PC
#undef ARGP

/* - - - - - - - - - - - - - - - - - - - - - - - - - - - - - - - - - - - - -
unify_definition(+Module, ?Head, +Def, -TheHead, flags)
    Given some definition, unify its Prolog reference (i.e. its head with
    optional module specifier) with ?Head.  If TheHead is specified, the
    plain head (i.e. without module specifier) will be referenced from
    this term-reference.

    This function properly deals with module-inheritance, etc.
- - - - - - - - - - - - - - - - - - - - - - - - - - - - - - - - - - - - - */

int
unify_functor(term_t t, functor_t fd, int how)
{ GET_LD

  if ( how&GP_NAMEARITY )
  { FunctorDef fdef = valueFunctor(fd);

    return PL_unify_term(t,
			 PL_FUNCTOR, FUNCTOR_divide2,
			   PL_ATOM, fdef->name,
			   PL_INT, fdef->arity);
  } else
  { return PL_unify_functor(t, fd);
  }
}


int
PL_unify_predicate(term_t head, predicate_t pred, int how)
{ return unify_definition(MODULE_user, head, pred->definition, 0, how);
}


int
unify_definition(Module ctx, term_t head, Definition def, term_t thehead, int how)
{ GET_LD

  if ( PL_is_variable(head) )
  { if ( !(how&GP_QUALIFY) &&
	 (def->module == ctx ||
	  ((how&GP_HIDESYSTEM) && true(def->module, M_SYSTEM))) )
    { if ( !unify_functor(head, def->functor->functor, how) )
	return FALSE;
      if ( thehead )
	PL_put_term(thehead, head);
    } else
    { term_t tmp;

      if ( !(tmp=PL_new_term_ref()) ||
	   !PL_unify_functor(head, FUNCTOR_colon2) ||
	   !PL_get_arg(1, head, tmp) ||
	   !PL_unify_atom(tmp, def->module->name) ||
	   !PL_get_arg(2, head, tmp) ||
	   !unify_functor(tmp, def->functor->functor, how) )
	return FALSE;
      if ( thehead )
	PL_put_term(thehead, tmp);
    }

    succeed;
  } else
  { term_t h;

    if ( PL_is_functor(head, FUNCTOR_colon2) )
    { if ( !(h=PL_new_term_ref()) )
	return FALSE;

      _PL_get_arg(1, head, h);
      if ( def->module )
      { if ( !PL_unify_atom(h, def->module->name) )
	{ atom_t a;
	  Module m;

	  if ( !PL_get_atom(h, &a) ||
	       !(m = isCurrentModule(a)) ||
	       !isSuperModule(def->module, m) )
	    fail;
	}
      } else
      { PL_unify_atom(h, ATOM_garbage_collected);
      }

      _PL_get_arg(2, head, h);
    } else
      h = head;

    if ( unify_functor(h, def->functor->functor, how) )
    { if ( thehead )
	PL_put_term(thehead, h);
      succeed;
    }

    fail;
  }
}


#define unify_atom_compound(t1, t2) LDFUNC(unify_atom_compound, t1, t2)
static int
unify_atom_compound(DECL_LD term_t t1, term_t t2)
{ if ( !PL_unify(t1, t2) )
  { Word p1 = valTermRef(t1);
    Word p2 = valTermRef(t2);

    deRef(p1);
    deRef(p2);
    if ( isAtom(*p1) && isTerm(*p2) )
    { FunctorDef fd = valueFunctor(functorTerm(*p2));

      if ( fd->name == *p1 && fd->arity == 0 )
	return TRUE;
    } else if ( isAtom(*p2) && isTerm(*p1) )
    { FunctorDef fd = valueFunctor(functorTerm(*p1));

      if ( fd->name == *p2 && fd->arity == 0 )
	return TRUE;
    }

    return FALSE;
  }

  return TRUE;
}


#define unify_head(h, d) LDFUNC(unify_head, h, d)
static int
unify_head(DECL_LD term_t h, term_t d)
{ if ( !unify_atom_compound(h, d) )
  { term_t h1, d1;
    Module m = NULL;

    if ( !(h1 = PL_new_term_ref()) ||
	 !(d1 = PL_new_term_ref()) )
      return FALSE;

    return ( PL_strip_module(h, &m, h1) &&
	     PL_strip_module(d, &m, d1) &&
	     unify_atom_compound(h1, d1)
	   );
  } else
    return TRUE;
}


#define protected_predicate(def) LDFUNC(protected_predicate, def)
static int
protected_predicate(DECL_LD Definition def)
{ if ( true(def, P_FOREIGN) ||
       (   false(def, (P_DYNAMIC|P_CLAUSABLE)) &&
	   (   truePrologFlag(PLFLAG_PROTECT_STATIC_CODE) ||
	       truePrologFlag(PLFLAG_ISO)
	   )
       ) )
  { Procedure proc = getDefinitionProc(def);
    PL_error(NULL, 0, NULL, ERR_PERMISSION_PROC,
	     ATOM_access, ATOM_private_procedure, proc);
    return TRUE;
  }

  return FALSE;
}


/** clause(H, B).
    clause(H, B, Ref).
    '$clause'(H, B, Ref, Bindings).
*/

#define IS_CLAUSE 0x1
#define IS_RULE   0x2


static foreign_t
clause(term_t head, term_t body, term_t ref, term_t bindings, int flags,
       int PL__ac, control_t PL__ctx)
{ PRED_LD
  Procedure proc;
  Definition def;
  struct clause_choice chp_buf;
  ClauseChoice chp;
  ClauseRef cref;
  Word argv;
  Module module = NULL;
  term_t term = PL_new_term_ref();
  term_t h    = PL_new_term_ref();
  term_t b    = PL_new_term_ref();
  fid_t fid;
  int rc = FALSE;

  if ( CTX_ARITY < 3 ) ref = 0;
  if ( CTX_ARITY < 4 ) bindings = 0;

  switch( CTX_CNTRL )
  { case FRG_FIRST_CALL:
    { Clause clause;
      definition_ref *dref;

      if ( ref && !PL_is_variable(ref) )
      { int rc;

	if ( (rc=PL_get_clref(ref, &clause)) )
	{ term_t tmp;
	  int hflags = 0;

	  if ( rc < 0 && CTX_ARITY < 4 )
	    return FALSE;			/* erased clause */

	  if ( protected_predicate(clause->predicate) )
	    return FALSE;
	  if ( decompile(clause, term, bindings) != TRUE )
	    return FALSE;
	  def = clause->predicate;
	  if ( true(clause, GOAL_CLAUSE) )
	  { tmp = head;
	  } else
	  { tmp = PL_new_term_ref();
	    if ( !unify_definition(contextModule(LD->environment), head, def, tmp, 0) )
	      fail;
	  }
	  if ( !get_head_and_body_clause(term, h, b, NULL, &hflags) )
	    return FALSE;
	  if ( (clause->flags & CLAUSE_TYPE_MASK) != hflags )
	    return FALSE;
	  if ( unify_head(tmp, h) && PL_unify(body, b) )
	    succeed;
	}

	fail;
      }
      if ( !get_procedure(head, &proc, 0, GP_FIND) )
	fail;
      def = getProcDefinition(proc);
      if ( !isDefinedProcedure(proc) && true(def, P_AUTOLOAD) )
	def = trapUndefined(def);

      if ( protected_predicate(def) )
	return FALSE;
      if ( !(dref=pushPredicateAccessObj(def)) )
	return FALSE;

      chp = NULL;
      setGenerationFrameVal(environment_frame, dref->generation);
      break;
    }
    case FRG_REDO:
      chp = CTX_PTR;
      def = chp->cref->value.clause->predicate;
      break;
    case FRG_CUTTED:
      chp = CTX_PTR;
      def = chp->cref->value.clause->predicate;
      popPredicateAccess(def);
      freeForeignState(chp, sizeof(*chp));
      succeed;
    default:
      assert(0);
      fail;
  }

  if ( def->functor->arity > 0 )
  { if ( !PL_strip_module(head, &module, head) )
    { popPredicateAccess(def);
      return FALSE;
    }
    argv = valTermRef(head);
    deRef(argv);
    argv = argTermP(*argv, 0);
  } else
    argv = NULL;

  if ( !chp )
  { chp = &chp_buf;
    cref = firstClause(argv, environment_frame, def, chp);
  } else
  { cref = nextClause(chp, argv, environment_frame, def);
  }

  if ( !(fid = PL_open_foreign_frame()) )
    goto out;

  while(cref)
  { Clause clause = cref->value.clause;

    if ( decompile(clause, term, bindings) )
    { int hflags = 0;
      int rc2;

      if ( (flags&IS_CLAUSE) )
      { if ( !get_head_and_body_clause(term, h, b, NULL, &hflags) )
	  break;
	rc2 = ( unify_head(head, h) &&
		PL_unify(b, body) );
      } else
      { rc2 = PL_unify(term, body);
      }

      if ( rc2 && ref )
	rc2 = PL_unify_clref(ref, clause);

      if ( rc2 )
      { if ( !chp->cref )
	{ rc = TRUE;
	  goto out;
	}
	if ( chp == &chp_buf )
	{ chp = allocForeignState(sizeof(*chp));
	  *chp = chp_buf;
	}

	PL_close_foreign_frame(fid);
	ForeignRedoPtr(chp);
      } else
      { PL_put_variable(h);		/* otherwise they point into */
	PL_put_variable(b);		/* term, which is removed */
      }
    } else if ( exception_term )
    { goto out;
    }

    PL_rewind_foreign_frame(fid);
    if ( argv )
    { argv = valTermRef(head);		/* argv may be corrupted in GC */
      deRef(argv);
      argv = argTermP(*argv, 0);
    }
    cref = nextClause(chp, argv, environment_frame, def);
  }

out:
  if ( fid )
    PL_close_foreign_frame(fid);
  if ( chp != &chp_buf )
    freeForeignState(chp, sizeof(*chp));
  popPredicateAccess(def);
  return rc;
}


static
PRED_IMPL("clause", va, clause, PL_FA_TRANSPARENT|PL_FA_NONDETERMINISTIC)
{ return clause(A1, A2, A3, A4, IS_CLAUSE, PL__ac, PL__ctx);
}

static
PRED_IMPL("rule", va, rule, PL_FA_TRANSPARENT|PL_FA_NONDETERMINISTIC)
{ return clause(A1, A2, A3, A4, IS_RULE, PL__ac, PL__ctx);
}


typedef struct
{ ClauseRef clause;			/* pointer to the clause */
  int       index;			/* nth-1 index */
} *Cref;


static
PRED_IMPL("nth_clause",  3, nth_clause, PL_FA_TRANSPARENT|PL_FA_NONDETERMINISTIC)
{ PRED_LD
  term_t p = A1;
  term_t n = A2;
  term_t ref = A3;

  Clause clause;
  ClauseRef cref;
  Procedure proc;
  Definition def;
  Cref cr;
#ifdef O_LOGICAL_UPDATE
  gen_t generation;
#endif

  if ( CTX_CNTRL == PL_PRUNED )
  { cr = CTX_PTR;

    if ( cr )
    { def = cr->clause->value.clause->predicate;
      popPredicateAccess(def);
      freeForeignState(cr, sizeof(*cr));
    }
    return TRUE;
  }

  if ( !PL_is_variable(ref) )
  { if ( PL_get_clref(ref, &clause) == TRUE )
    { int i;
      definition_ref *dref;

      if ( true(clause, GOAL_CLAUSE) )
	return FALSE;			/* I do not belong to a predicate */

      def = clause->predicate;
      if ( !(dref = pushPredicateAccessObj(def)) )
	return FALSE;
      generation = dref->generation;
      acquire_def(def);
      for( cref = def->impl.clauses.first_clause, i=1; cref; cref = cref->next)
      { if ( cref->value.clause == clause )
	{ Module m = contextModule(LD->environment);
	  int rc = ( PL_unify_integer(n, i) &&
		     unify_definition(m, p, def, 0, 0)
		   );

	  release_def(def);
	  popPredicateAccess(def);
	  return rc;
	}
	if ( visibleClauseCNT(cref->value.clause, generation) )
	  i++;
      }
      release_def(def);
      popPredicateAccess(def);
    }

    return FALSE;
  }

  if ( CTX_CNTRL == PL_FIRST_CALL )
  { int i;
    definition_ref *dref;

    if ( !get_procedure(p, &proc, 0, GP_FIND) ||
         true(proc->definition, P_FOREIGN) )
      return FALSE;

    def = getProcDefinition(proc);
    if ( !(dref = pushPredicateAccessObj(def)) )
      return FALSE;
    generation = dref->generation;
    acquire_def(def);
    cref = def->impl.clauses.first_clause;
    while ( cref && !visibleClauseCNT(cref->value.clause, generation) )
      cref = cref->next;
    release_def(def);

    if ( !cref )
    { popPredicateAccess(def);
      return FALSE;
    }

    if ( PL_get_integer(n, &i) )	/* proc and n specified */
    { i--;				/* 0-based */

      acquire_def(def);
      while(i > 0 && cref)
      { do
	{ cref = cref->next;
	} while ( cref && !visibleClauseCNT(cref->value.clause, generation) );

	i--;
      }
      release_def(def);
      popPredicateAccess(def);
      if ( i == 0 && cref )
	return PL_unify_clref(ref, cref->value.clause);
      return FALSE;
    }

    cr = allocForeignState(sizeof(*cr));
    cr->clause = cref;
    cr->index  = 1;
    setGenerationFrameVal(environment_frame, generation);
  } else
  { cr = CTX_PTR;
    def = cr->clause->value.clause->predicate;
    generation = generationFrame(environment_frame);
  }

  PL_unify_integer(n, cr->index);
  PL_unify_clref(ref, cr->clause->value.clause);

  acquire_def(def);
  cref = cr->clause->next;
  while ( cref && !visibleClauseCNT(cref->value.clause, generation) )
    cref = cref->next;
  release_def(def);

  if ( cref )
  { cr->clause = cref;
    cr->index++;
    ForeignRedoPtr(cr);
  }

  freeForeignState(cr, sizeof(*cr));
  popPredicateAccess(def);

  return TRUE;
}


#if O_DEBUGGER				/* to the end of the file */

static int
wouldBindToDefinition(Definition from, Definition to)
{ Module m = from->module;
  Definition def = from;
  Procedure proc;

  for(;;)
  { ListCell c;

    if ( def )
    { if ( def == to )			/* found it */
	succeed;

      if ( def->impl.any.defined ||	/* defined and not the same */
	   true(def, PROC_DEFINED) ||
	   getUnknownModule(def->module) == UNKNOWN_FAIL )
	fail;
    }

    if ( (c = m->supers) )
    { GET_LD

      m = c->value;			/* TBD: multiple supers */
      proc = isCurrentProcedure(from->functor->functor, m);
      def = proc ? getProcDefinition(proc) : (Definition)NULL;
    } else
      break;
  }

  fail;
}


/* - - - - - - - - - - - - - - - - - - - - - - - - - - - - - - - - - - - - -
'$xr_member'(+ClauseRef, ?Object)

Is true if Object is referenced by ClauseRef.
- - - - - - - - - - - - - - - - - - - - - - - - - - - - - - - - - - - - - */

static
PRED_IMPL("$xr_member", 2, xr_member, PL_FA_NONDETERMINISTIC)
{ PRED_LD
  Clause clause = NULL;
  Code PC;
  Code end;
  term_t term = A2;

  if ( CTX_CNTRL == FRG_CUTTED )
    succeed;

  if ( PL_get_clref(A1, &clause) != TRUE )
    fail;

  PC  = clause->codes;
  end = &PC[clause->code_size];

  if ( PL_is_variable(term) )
  { int an;

    if ( CTX_CNTRL != FRG_FIRST_CALL)
    { size_t i = CTX_INT;

      PC += i >> 3;
      an = (int)i & 0x7;
    } else
    { an = 0;
    }

    for( ; PC < end; PC = stepPC(PC),an=0 )
    { code op = fetchop(PC);
      const char *ats=codeTable[op].argtype;

      while(ats[an])
      { int rc;

	switch(ats[an++])
	{ case CA1_PROC:
	  { size_t i;
	    Procedure proc = (Procedure) PC[an];
	    rc = unify_definition(MODULE_user, term, getProcDefinition(proc), 0, 0);
	  hit:
	    if ( !rc )
	      return FALSE;		/* out of stack */
	    i = ((PC - clause->codes)<<3) + an;
	    ForeignRedoInt(i);
	  }
	  case CA1_FUNC:
	  { functor_t fd = (functor_t) PC[an];
	    rc = PL_unify_functor(term, fd);
	    goto hit;
	  }
	  case CA1_DATA:
	  { word xr = PC[an];
	    rc = _PL_unify_atomic(term, xr);
	    goto hit;
	  }
	  case CA1_MODULE:
	  { Module xr = (Module)PC[an];
	    rc = PL_unify_atom(term, xr->name);
	    goto hit;
	  }
	}
      }
    }

    fail;
  } else				/* instantiated */
  { Procedure proc;
    functor_t fd;
    int an = 0;

    if ( PL_is_atomic(term) )
    { for( ; PC < end; PC = stepPC(PC),an=0 )
      { code op = fetchop(PC);
	const char *ats=codeTable[op].argtype;

	while(ats[an])
	{ switch(ats[an++])
	  { case CA1_DATA:
	      if ( _PL_unify_atomic(term, PC[an]) )
		succeed;
	      break;
	    case CA1_MODULE:
	    { Module xr = (Module)PC[an];

	      if ( xr && PL_unify_atom(term, xr->name) )
		succeed;
	    }
	  }
	}
      }
    }

    PC = clause->codes;
    if ( PL_get_functor(term, &fd) && fd != FUNCTOR_colon2 )
    { for( ; PC < end; PC = stepPC(PC),an=0 )
      { code op = fetchop(PC);
	const char *ats=codeTable[op].argtype;

	while(ats[an])
	{ switch(ats[an++])
	  { case CA1_FUNC:
	    { functor_t fa = (functor_t) PC[an];

	      if ( fa == fd )
		succeed;
	    }
	  }
	}
      }
    }

    PC = clause->codes;
    if ( get_procedure(term, &proc, 0, GP_FINDHERE|GP_TYPE_QUIET) )
    { Definition pd = getProcDefinition(proc);

      for( ; PC < end; PC = stepPC(PC),an=0 )
      { code op = fetchop(PC);
	const char *ats=codeTable[op].argtype;

	while(ats[an])
	{ switch(ats[an++])
	  { case CA1_PROC:
	    { Procedure pa = (Procedure)PC[an];
	      Definition def = getProcDefinition(pa);

	      if ( pd == def )
		succeed;
	      if ( pd->functor == def->functor &&
		   wouldBindToDefinition(def, pd) )
		succeed;
	    }
	  }
	}
      }
    }
  }

  fail;
}

		 /*******************************
		 *	   SIMPLE VM LIST	*
		 *******************************/

void
vm_list(Code start, Code end)
{ Code PC;

  for(PC=start; !end || PC < end; PC=stepPC(PC))
  { code op = fetchop(PC);
    const code_info *ci = &codeTable[op];

    Sdprintf("%-3d %s\n", PC-start, ci->name);
    if ( !end )
    { switch(op)
      { case I_EXIT:
	case I_EXITFACT:
	case I_EXITCATCH:
	case I_EXITRESET:
	case I_EXITQUERY:
	case I_FEXITDET:
	case I_FEXITNDET:
	case I_FREDO:
	case S_TRUSTME:
	case S_LIST:
	  return;
      }
    }
  }
}


		 /*******************************
		 *	 CLAUSE <-> PROLOG	*
		 *******************************/

/* - - - - - - - - - - - - - - - - - - - - - - - - - - - - - - - - - - - - -
Translate between a clause  and  a   Prolog  description  of the virtual
machine code. Returns pointer to the next   instruction or NULL if there
is an error or unification failed.
- - - - - - - - - - - - - - - - - - - - - - - - - - - - - - - - - - - - - */

static Code
unify_vmi(term_t t, Code bp)
{ GET_LD
  code op = decode(*bp);
  const code_info *ci;
  int rc;

  if ( op == D_BREAK )
  { term_t t2 = PL_new_term_ref();

    if ( !PL_unify_functor(t, FUNCTOR_break1) ||
	 !PL_get_arg(1, t, t2) )
      return NULL;
    t = t2;

    op = decode(replacedBreak(bp));
  }

  ci = &codeTable[op];
  bp++;					/* skip the instruction */

  if ( ci->arguments == 0 )
  { if ( !PL_unify_atom_chars(t, ci->name) )
      return NULL;
  } else
  { const char *ats = codeTable[op].argtype;
    term_t av = PL_new_term_refs((int)strlen(ats));
    int an;

    for(an=0; ats[an]; an++)
    { int rc;

      switch(ats[an])
      { case CA1_VAR:
        case CA1_FVAR:
	case CA1_CHP:
	{ int vn =  VARNUM(*bp++);

	  rc = PL_put_integer(av+an, vn);
	  break;
	}
	case CA1_INTEGER:
	case CA1_JUMP:
	{ intptr_t i = (intptr_t)*bp++;

	  rc = PL_put_int64(av+an, i);
	  break;
	}
	case CA1_FLOAT:
	{ union
	  { double d;
	    word   w[WORDS_PER_DOUBLE];
	  } v;
	  Word f = v.w;

	  cpDoubleData(f, bp);
	  rc = PL_put_float(av+an, v.d);
	  break;
	}
	case CA1_INT64:
	{ int64_t i;
	  Word dp = (Word)&i;

	  cpInt64Data(dp, bp);
	  rc = PL_put_int64(av+an, i);
	  break;
	}
	case CA1_DATA:
	{ rc = _PL_unify_atomic(av+an, *bp++);
	  break;
	}
	case CA1_FUNC:
	{ functor_t f = (functor_t) *bp++;
	  rc = unify_functor(av+an, f, GP_NAMEARITY);
	  break;
	}
	case CA1_MODULE:
	{ Module m = (Module)*bp++;
	  if ( m )			/* I_DEPARTAM can have NULL module */
	    PL_put_atom(av+an, m->name);
	  rc = TRUE;
	  break;
	}
	case CA1_PROC:
	{ Procedure proc = (Procedure)*bp++;

	  rc = unify_definition(MODULE_user, av+an, proc->definition, 0,
				GP_QUALIFY|GP_NAMEARITY);
	  break;
	}
	case CA1_CLAUSEREF:
	{ ClauseRef cref = (ClauseRef)*bp++;

	  rc = PL_unify_term(av+an, PL_FUNCTOR, FUNCTOR_clause1,
			     PL_POINTER, cref->value.clause);

	  break;
	}
	case CA1_FOREIGN:
	{ void *func = (void*)*bp++;

#ifdef HAVE_DLADDR
	  Dl_info info;

	  if ( dladdr(func, &info) )
	  { if ( info.dli_sname )
	      rc = PL_unify_term(av+an, PL_FUNCTOR, FUNCTOR_colon2,
				 PL_CHARS, info.dli_fname,
				 PL_CHARS, info.dli_sname);
	    else
	      rc = PL_unify_term(av+an, PL_FUNCTOR, FUNCTOR_plus2,
				 PL_CHARS, info.dli_fname,
				 PL_INTPTR, (char*)func-(char*)info.dli_fbase);
	    break;
	  }
#endif
	  rc = PL_put_pointer(av+an, func);
	  break;
	}
	case CA1_AFUNC:
	{ int findex = (int)*bp++;
	  functor_t f = functorArithFunction(findex);
	  rc = unify_functor(av+an, f, GP_NAMEARITY);
	  break;
	}
	case CA1_MPZ:
	case CA1_MPQ:
	case CA1_STRING:
	{ word c = globalIndirectFromCode(&bp);
	  rc = _PL_unify_atomic(av+an, c);
	  break;
	}
	default:
	  Sdprintf("Cannot list %d-th arg of %s (type=%d)\n",
		   an+1, ci->name, ats[an]);
	  return NULL;
      }
      if ( !rc )
	return NULL;			/* resource error */
    }

    switch(an)
    { case 1:
	rc = PL_unify_term(t, PL_FUNCTOR_CHARS, ci->name, an,
			   PL_TERM, av+0);
        break;
      case 2:
	rc = PL_unify_term(t, PL_FUNCTOR_CHARS, ci->name, an,
			   PL_TERM, av+0, PL_TERM, av+1);
        break;
      case 3:
	rc = PL_unify_term(t, PL_FUNCTOR_CHARS, ci->name, an,
			   PL_TERM, av+0, PL_TERM, av+1, PL_TERM, av+2);
        break;
      default:
	assert(0);
        rc = FALSE;
    }
    if ( !rc )
      return NULL;
  }

  return bp;
}

static const code_info *lookup_vmi(atom_t name);

/** '$vmi_property'(+VMI, ?Property)
 *
 *  True when Property holds for the VMI instruction. Defined properties
 *  are:
 *
 *    - break(-Boolean)
 *      True if this is a _breakable_ instruction
 *    - argv(-List)
 *      List is a list of arguments processed by the VMI
 */

const char *ca1_name[] = {
  NULL,
  "proc",				/* 1 */
  "func",				/* 2 */
  "data",				/* 3 */
  "integer",				/* 4 */
  "int64",				/* 5 */
  "float",				/* 6 */
  "string",				/* 7 */
  "mpz",				/* 8 */
  "mpq",				/* 9 */
  "module",				/* 10 */
  "var",				/* 11 */
  "fvar",				/* 12 */
  "chp",				/* 13 */
  "foreign",				/* 14 */
  "clauseref",				/* 15 */
  "jump",				/* 16 */
  "afunc",				/* 17 */
  "trie_node"				/* 18 */
};
static atom_t ca1_info[CA1_END];

static void
fill_ca1_info(void)
{ if ( !ca1_info[CA1_END-1] )
  { int i;

    for(i=1; i < CA1_END; i++)
    { ca1_info[i] = PL_new_atom(ca1_name[i]);
    }
  }
}

static
PRED_IMPL("$vmi_property", 2, vmi_property, 0)
{ GET_LD
  atom_t vname;

  if ( PL_get_atom_ex(A1, &vname) )
  { const code_info *ci = lookup_vmi(vname);

    if ( ci )
    { atom_t prop;
      size_t arity;

      if ( PL_get_name_arity(A2, &prop, &arity) && arity == 1 )
      { term_t arg = PL_new_term_ref();

	_PL_get_arg(1, A2, arg);
	if ( prop == ATOM_break )
	{ return PL_unify_bool_ex(arg, (ci->flags&VIF_BREAK));
	} else if ( prop == ATOM_argv )
	{ const char *ats = ci->argtype;
	  term_t tail = PL_copy_term_ref(arg);
	  term_t head = PL_new_term_ref();
	  int an;

	  fill_ca1_info();
	  for(an=0; ats[an]; an++)
	  { if ( !PL_unify_list(tail, head, tail) ||
		 !PL_unify_atom(head, ca1_info[(unsigned)ats[an]]) )
	      return FALSE;
	  }
	  return PL_unify_nil(tail);
	} else
	  return PL_domain_error("vmi_property", A2);
      }

      return PL_type_error("vmi_property", A2);
    }

    return PL_existence_error("vmi", A1);
  }

  return FALSE;
}


/* - - - - - - - - - - - - - - - - - - - - - - - - - - - - - - - - - - - - -
$fetch_vm(+ClauseOrProc, +PC, -NextPC, -Instruction) is det.

Intruction is the VM instruction at PC and  NextPC is the PC of the next
instruction.
- - - - - - - - - - - - - - - - - - - - - - - - - - - - - - - - - - - - - */

static
PRED_IMPL("$fetch_vm", 4, fetch_vm, PL_FA_TRANSPARENT)
{ PRED_LD
  Clause clause = NULL;
  Procedure proc = NULL;
  size_t len;
  intptr_t pcoffset;
  Code base, PC, next;

  term_t from = A1;
  term_t offset = A2;
  term_t noffset = A3;
  term_t instruction = A4;

  if ( PL_is_dbref(from) )
  { if ( PL_get_clref(from, &clause) != TRUE )
      fail;
    base = clause->codes;
    len  = (size_t)clause->code_size;
  } else
  { Module module = NULL;
    functor_t fd;

    if ( !get_functor(from, &fd, &module, 0, GF_PROCEDURE) ||
	 !(proc = resolveProcedure(fd, module)) )
      fail;
    base = proc->definition->codes;
    if ( !base )
      fail;
    len = supervisorLength(base);
  }

  if ( !PL_get_intptr_ex(offset, &pcoffset) )
    fail;
  if ( pcoffset < 0 || pcoffset > (intptr_t)len )
    return PL_error(NULL, 0, NULL, ERR_DOMAIN, ATOM_program_counter, offset);
  if ( pcoffset == (intptr_t)len )
    fail;

  PC = base + pcoffset;

  if ( (next=unify_vmi(instruction, PC)) )
    return PL_unify_int64(noffset, next-base);

  fail;
}



/* - - - - - - - - - - - - - - - - - - - - - - - - - - - - - - - - - - - - -
'$vm_assert'(+PIorClause, :VM, -Ref) is det.

Create a clause from VM and assert it  to the predicate PI. If the first
argument is a clause  reference,  _replace_   the  given  clause. Ref is
unified with a reference to the new clause.

TBD The current implementation is very incomplete. Using direct jumps is
very unattractive and we should abstract away from some details, such as
the different integer sizes (inline,  int,   int64,  mpz). Also variable
balancing (C_VAR) is missing.  Possibly  we   should  add  these using a
wrapper library in Prolog.

@bug Replacement is not (yet) atomic.
 - - - - - - - - - - - - - - - - - - - - - - - - - - - - - - - - - - - - - */

static const code_info *
lookup_vmi(atom_t name)
{ GET_LD
  static Table ctable = NULL;

  if ( !ctable )
  { PL_LOCK(L_MISC);
    if ( !ctable )
    { int i;

      ctable = newHTable(32);
      for(i=0; i<I_HIGHEST; i++)
	addNewHTable(ctable,
		     (void*)PL_new_atom(codeTable[i].name),
		     (void*)&codeTable[i]);
    }
    PL_UNLOCK(L_MISC);
  }

  return lookupHTable(ctable, (void*)name);
}



static int
vm_compile_instruction(term_t t, CompileInfo ci)
{ GET_LD
  atom_t name;
  size_t arity;

  if ( PL_get_name_arity(t, &name, &arity) )
  { const code_info *cinfo;

    if ( (cinfo = lookup_vmi(name)) )
    { Output_0(ci, cinfo->code);
      if ( cinfo->code == I_EXITFACT )
	set(ci->clause, UNIT_CLAUSE);

      if ( arity == 0 )
      { assert(cinfo->arguments == 0);
      } else
      { const char *ats = cinfo->argtype;
	int an;
	term_t a = PL_new_term_ref();

	assert(cinfo->arguments == VM_DYNARGC ||
	       strlen(ats) == (size_t)cinfo->arguments);

	for(an=0; ats[an]; an++)
	{ _PL_get_arg(an+1, t, a);

	  switch(ats[an])
	  { case CA1_VAR:
	    case CA1_FVAR:
	    case CA1_CHP:
	    { size_t vn, i;

	      if ( !PL_get_size_ex(a, &vn) )
		fail;
	      i = VAROFFSET(vn);
	      Output_a(ci, i);
	      vn++;			/* var 1 requires 2 vars */
	      if ( (ats[an] == CA1_VAR || ats[an] == CA1_FVAR) &&
		   ci->clause->prolog_vars < vn )
		ci->clause->prolog_vars = (unsigned int)vn;
	      if ( ci->clause->variables < vn )
		ci->clause->variables = (unsigned int)vn;
	      break;
	    }
	    case CA1_INTEGER:
	    case CA1_JUMP:
	    { intptr_t val;

	      if ( !PL_get_intptr_ex(a, &val) )
		fail;
	      Output_a(ci, val);
	      break;
	    }
	    case CA1_FLOAT:
	    { double d;
	      Word p = (Word)&d;

	      if ( !PL_get_float_ex(a, &d) )
		fail;
	      Output_an(ci, p, WORDS_PER_DOUBLE);
	      break;
	    }
	    case CA1_INT64:
	    { int64_t val;
	      Word p = (Word)&val;

	      if ( !PL_get_int64_ex(a, &val) )
		fail;
	      Output_an(ci, p, WORDS_PER_INT64);
	      break;
	    }
	    case CA1_MPZ:
	    case CA1_MPQ:
	    case CA1_STRING:
	    { Word ap = valTermRef(a);
	      Word p;
	      size_t n;

	      deRef(ap);
	      switch(ats[an])
	      {
#ifdef O_GMP
	        case CA1_MPZ:
		  if ( !isMPQNum(*ap) )
		    return PL_error(NULL, 0, "must be an mpz", ERR_TYPE, ATOM_integer, a);
		  break;
		case CA1_MPQ:
		  if ( !isMPQNum(*ap) )
		    return PL_error(NULL, 0, NULL, ERR_TYPE, ATOM_rational, a);
		  break;
#endif
		case CA1_STRING:
		  if ( !isString(*ap) )
		    return PL_error(NULL, 0, NULL, ERR_TYPE, ATOM_string, a);
		  break;
	      }
	      p = addressIndirect(*ap);
	      n = wsizeofInd(*p);
	      Output_an(ci, p, n+1);
	      break;
	    }
	    case CA1_DATA:
	    { word val = _PL_get_atomic(a);

	      if ( !isConst(val) )
		return PL_error(NULL, 0, NULL, ERR_TYPE, ATOM_atomic, a);
	      if ( isAtom(val) )
		PL_register_atom(val);

	      Output_a(ci, val);
	      break;
	    }
	    case CA1_FUNC:
	    { functor_t f;

	      if ( !get_functor(a, &f, NULL, 0, GP_NOT_QUALIFIED|GF_NAMEARITY) )
		fail;

	      Output_a(ci, f);
	      break;
	    }
	    case CA1_MODULE:
	    { atom_t name;

	      if ( !PL_get_atom_ex(a, &name) )
		fail;

	      Output_a(ci, (intptr_t)lookupModule(name));
	      break;
	    }
	    case CA1_AFUNC:
	    { functor_t f;
	      int findex;

	      if ( !get_functor(a, &f, NULL, 0, GP_NOT_QUALIFIED|GF_NAMEARITY) )
		fail;
	      findex = indexArithFunction(f);
	      Output_a(ci, (code)findex);
	      break;
	    }
	    case CA1_PROC:
	    { Procedure proc;

	      if ( get_procedure(a, &proc, 0, GP_CREATE|GP_NAMEARITY) )
	      { Output_a(ci, (code)proc);
		break;
	      }
	      fail;
	    }
	    default:
	      assert(0);
	  }
	} /* for(an=0; ats[an]; an++) */
      } /* if ( arity == 0 ) */
    } else
    { return PL_error(NULL, 0, NULL, ERR_EXISTENCE, ATOM_vmi, t);
    }
  } else
  { return PL_error(NULL, 0, NULL, ERR_TYPE, ATOM_vmi, t);
  }

  return TRUE;
}


static int
vm_compile(term_t t, CompileInfo ci)
{ GET_LD
  term_t head = PL_new_term_ref();

  while(PL_get_list(t, head, t))
  { if ( !vm_compile_instruction(head, ci) )
      fail;
  }

  if ( !PL_get_nil(t) )
    return PL_error(NULL, 0, NULL, ERR_TYPE, ATOM_list, t);

  succeed;
}


static
PRED_IMPL("$vm_assert", 3, vm_assert, PL_FA_TRANSPARENT)
{ GET_LD
  Clause orig = NULL;
  ClauseRef where = CL_END;
  Definition def;
  compileInfo ci;
  struct clause clause = {0};
  Clause cl;
  ClauseRef cref;
  Module m = NULL;
  size_t size, clsize;

  if ( PL_get_clref(A1, &orig) == TRUE )
  { ClauseRef cr;

    def = orig->predicate;
    acquire_def(def);
    for(cr = def->impl.clauses.first_clause; cr; cr = cr->next)
    { if ( cr->value.clause == orig )
      { where = cr;
	break;
      }
    }
    release_def(def);
  } else
  { Procedure proc;

    if ( !get_procedure(A1, &proc, 0, GP_DEFINE|GP_NAMEARITY) )
      return FALSE;
    def = getProcDefinition(proc);
  }
  if ( !PL_strip_module(A2, &m, A2) )	/* body module */
    return FALSE;

  ci.islocal      = FALSE;
  ci.subclausearg = 0;
  ci.arity        = (int)def->functor->arity;
  ci.argvars      = 0;

  clause.predicate   = def;
  clause.variables   = ci.arity;
  clause.prolog_vars = ci.arity;
  ci.clause	     = &clause;
  ci.module	     = m;
  initBuffer(&ci.codes);
  initMerge(&ci);

  if ( !vm_compile(A2, &ci) )
  { discardBuffer(&ci.codes);
    fail;
  }

  m = def->module;
  clause.code_size = entriesBuffer(&ci.codes, code);
  size   = sizeofClause(clause.code_size);
  clsize = size + SIZEOF_CREF_CLAUSE;
  if ( m->code_limit && clsize + m->code_size > m->code_limit )
  { int rc = PL_error(NULL, 0, NULL, ERR_RESOURCE, ATOM_program_space);
    discardBuffer(&ci.codes);
    return rc;
  }
  cl = PL_malloc_atomic(size);
  ATOMIC_ADD(&m->code_size, clsize);
  memcpy(cl, &clause, sizeofClause(0));
  GD->statistics.codes += clause.code_size;
  memcpy(cl->codes, baseBuffer(&ci.codes, code), sizeOfBuffer(&ci.codes));
  discardBuffer(&ci.codes);
  ATOMIC_ADD(&GD->statistics.codes, cl->code_size);
  ATOMIC_INC(&GD->statistics.clauses);
  if ( orig )
  { cl->line_no   = orig->line_no;
    cl->source_no = orig->source_no;
    cl->owner_no  = orig->owner_no;
    acquireSourceFileNo(cl->source_no);
    if ( cl->source_no != cl->owner_no )
      acquireSourceFileNo(cl->owner_no);
  }

					/* TBD: make atomic */
  if ( !(cref=assertDefinition(def, cl, where)) )
    return FALSE;
  if ( where != CL_END )
    retractClauseDefinition(def, where->value.clause, TRUE);

  return PL_unify_clref(A3, cref->value.clause);
}


		 /*******************************
		 *     SOURCE LEVEL DEBUGGER	*
		 *******************************/

static Code
find_code1(Code PC, code fop, code ctx)
{ for(;; PC = stepPC(PC))
  { code op = fetchop(PC);

    if ( fop == op && ctx == PC[1] )
      return PC;
    assert(op != I_EXIT);
  }
}


/* - - - - - - - - - - - - - - - - - - - - - - - - - - - - - - - - - - - - -
Find C_END, where we need to jump over control structures.
- - - - - - - - - - - - - - - - - - - - - - - - - - - - - - - - - - - - - */

static Code
find_if_then_end(Code PC, Code base)
{ for(;;)
  { code op = fetchop(PC);
    Code nextpc = stepPC(PC);

    if ( op == C_END )
      return PC;

    assert(op != I_EXIT);

    switch(op)				/* jump over control structures */
    { case C_OR:
      { Code jmploc;

	jmploc = nextpc + PC[1];
	PC = jmploc + jmploc[-1];
	DEBUG(MSG_SRCLOC, Sdprintf("find_if_then_end: C_OR --> %d\n", PC-base));
	break;
      }
      case C_NOT:
	PC = nextpc + PC[2];
        break;
      case C_SOFTIF:
      case C_IFTHENELSE:
      case C_FASTCOND:
      { Code elseloc = nextpc + PC[2];

	PC = elseloc + elseloc[-1];
	break;
      }
      case C_IFTHEN:
      { Code cutloc = find_code1(nextpc, C_CUT, PC[1]);
	PC = find_if_then_end(cutloc+2, base) + 1; /* returns location of C_END */
	break;
      }
      default:
	PC = nextpc;
        break;
    }
  }
}


/* - - - - - - - - - - - - - - - - - - - - - - - - - - - - - - - - - - - - -
'$clause_term_position'(+ClauseRef, +PCoffset, -TermPos)

Find the location of the subterm of the   call for which PCoffset is the
continuation PC, i.e. the PC that follows the call. The term-position is
a list of argument-numbers one has to   use from the clause-term to find
the subterm that sets up the goal.
- - - - - - - - - - - - - - - - - - - - - - - - - - - - - - - - - - - - - */

#define add_node(tail, n) LDFUNC(add_node, tail, n)
static int
add_node(DECL_LD term_t tail, int n)
{ term_t h = PL_new_term_ref();
  int rval;

  rval = PL_unify_list(tail, h, tail) && PL_unify_integer(h, n);
  PL_reset_term_refs(h);

  DEBUG(MSG_SRCLOC, Sdprintf("Added %d\n", n));

  return rval;
}


#define add_1_if_not_at_end(PC, end, tail) LDFUNC(add_1_if_not_at_end, PC, end, tail)
static void
add_1_if_not_at_end(DECL_LD Code PC, Code end, term_t tail)
{ while(PC < end && (fetchop(PC) == C_VAR || fetchop(PC) == C_VAR_N) )
    PC = stepPC(PC);

  if ( PC != end )
  { DEBUG(MSG_SRCLOC, Sdprintf("not-at-end: adding 1\n"));
    add_node(tail, 1);
  }
}


static int
not_breakable(atom_t op, Clause clause, int offset)
{ GET_LD
  term_t av;

  if ( (av=PL_new_term_refs(2)) &&
       PL_put_clref(av+1, clause) &&
       PL_unify_term(av,
		     PL_FUNCTOR, FUNCTOR_break2,
		       PL_TERM, av+1,
		       PL_INT, offset) )
    return PL_error(NULL, 0, NULL, ERR_PERMISSION,
		    op, ATOM_break, av+0);

  return FALSE;
}


static
PRED_IMPL("$clause_term_position", 3, clause_term_position, 0)
{ PRED_LD
  Clause clause = NULL;
  int pcoffset;
  Code PC, loc, end;
  term_t tail = PL_copy_term_ref(A3);

  if ( !PL_get_clref(A1, &clause) ||
       !PL_get_integer_ex(A2, &pcoffset) )
    fail;
  if ( pcoffset < 0 || pcoffset > (int)clause->code_size )
    return PL_error(NULL, 0, "not in clause executable code",
		    ERR_DOMAIN, ATOM_program_counter, A2);

  PC = clause->codes;
  loc = &PC[pcoffset];
  end = &PC[clause->code_size - 1];		/* forget the final I_EXIT */
  assert(fetchop(end) == I_EXIT ||
	 fetchop(end) == I_EXITFACT ||
	 fetchop(end) == I_EXITCATCH ||
	 fetchop(end) == I_EXITRESET);

  if ( pcoffset == (int)clause->code_size )
    return PL_unify_atom(A3, ATOM_exit);

  if ( true(clause, GOAL_CLAUSE) )
    add_node(tail, 2);			/* $call :- <Body> */

  while( PC < loc )
  { code op = fetchop(PC);
    Code nextpc = stepPC(PC);

    DEBUG(MSG_SRCLOC,
	  Sdprintf("\t%s at %d\n", codeTable[op].name, PC-clause->codes));

    switch(op)
    { case I_ENTER:
      case I_SSU_CHOICE:
      case I_SSU_COMMIT:
	if ( loc == nextpc )
	{ add_node(tail, 1);

	  return PL_unify_nil(tail);
	}
	add_node(tail, 2);
	PC = nextpc;
	continue;
      case I_EXIT:
      case I_EXITFACT:
      case I_EXITCATCH:
      case I_EXITRESET:
      case I_EXITCLEANUP:
	if ( loc == nextpc )
	{ return PL_unify_nil(tail);
	}
        continue;
    { Code endloc;
      case C_OR:			/* C_OR <jmp1> <A> C_JMP <jmp2> <B> */
      { Code jmploc;

	jmploc = nextpc + PC[1];
	endloc = jmploc + jmploc[-1];
	PC = nextpc;

	DEBUG(MSG_SRCLOC,
	      Sdprintf("jmp = %d, end = %d\n",
		       jmploc - clause->codes, endloc - clause->codes));

	if ( loc <= endloc )		/* loc is in the disjunction */
	{ add_1_if_not_at_end(endloc, end, tail);

	  if ( loc <= jmploc )		/* loc is in first branch */
	  { add_node(tail, 1);
	    end = jmploc-2;
	    continue;
	  }
					/* loc is in second branch */
	  add_node(tail, 2);
	  PC = jmploc;
	  end = endloc;
	  continue;
	}

      after_construct:
	add_node(tail, 2);	/* loc is after disjunction */
	PC = endloc;
	continue;
      }
      case C_NOT:	/* C_NOT <var> <jmp> <A> C_CUT <var>, C_FAIL, */
      { Code endnot;	/* [C_JUMP <N>, C_VAR*] */
	endloc = nextpc+PC[2];
	PC = nextpc;

	endnot = endloc-3;
	if ( endnot[0] != encode(C_CUT) )
	{ endnot -= 2;
	  assert(endnot[0] == encode(C_CUT));
	}

	DEBUG(MSG_SRCLOC,
	      Sdprintf("not: PC=%d, endnot=%d, endloc=%d\n",
		       PC - clause->codes,
		       endnot - clause->codes,
		       endloc - clause->codes));

	if ( loc <= endnot )		/* in the \+ argument */
	{ add_1_if_not_at_end(endloc, end, tail);

	  add_node(tail, 1);
	  end = endnot;			/* C_CUT <var>, C_FAIL */
	  DEBUG(MSG_SRCLOC,
		Sdprintf("Inside not: PC=%d, end = %d\n",
			 PC - clause->codes, end - clause->codes));
	  continue;
	} else if ( loc <= endloc )
	{ return PL_error(NULL, 0, "not a possible continuation",
			  ERR_DOMAIN, ATOM_program_counter, A2);
	}

	goto after_construct;
      }
      case C_SOFTIF:
      case C_IFTHENELSE:	/* C_IFTHENELSE <var> <jmp1> */
      case C_FASTCOND:		/* <IF> C_CUT <THEN> C_JMP <jmp2> <ELSE> */
      { Code elseloc = nextpc + PC[2];
	code cut = (op == C_IFTHENELSE ? C_CUT :
		    op == C_FASTCOND   ? C_FASTCUT :
		                         C_SOFTCUT);

	endloc = elseloc + elseloc[-1];

	DEBUG(MSG_SRCLOC,
	      Sdprintf("else = %d, end = %d\n",
		       elseloc - clause->codes, endloc - clause->codes));

	if ( loc <= endloc )
	{ add_1_if_not_at_end(endloc, end, tail);

	  if ( loc <= elseloc )		/* a->b */
	  { Code cutloc = find_code1(nextpc, cut, PC[1]);

	    DEBUG(MSG_SRCLOC, Sdprintf("cut at %d\n", cutloc - clause->codes));
	    add_node(tail, 1);

	    if ( loc <= cutloc )	/* a */
	    { add_node(tail, 1);
	      end = cutloc;
	      PC = nextpc;
	    } else			/* b */
	    { add_node(tail, 2);
	      PC = cutloc + 2;
	      end = elseloc-2;
	    }
	    DEBUG(MSG_SRCLOC, Sdprintf("end = %d\n", end - clause->codes));
	    continue;
	  }
					/* c */
	  add_node(tail, 2);
	  PC = elseloc;
	  end = endloc;
	  continue;
	}

	goto after_construct;
      }
      case C_IFTHEN:		/* A -> B */
				/* C_IFTHEN <var> <A> C_CUT <var> <B> C_END */
      { Code cutloc = find_code1(nextpc, C_CUT, PC[1]);

	DEBUG(MSG_SRCLOC,
	      Sdprintf("C_IFTHEN: cut at %d\n", cutloc - clause->codes));
	endloc = find_if_then_end(cutloc+2, clause->codes)+1;
	PC = nextpc;

	DEBUG(MSG_SRCLOC,
	      Sdprintf("C_MARK: cut = %d, end = %d\n",
		       cutloc - clause->codes, endloc - clause->codes));

	if ( loc <= endloc )
	{ add_1_if_not_at_end(endloc, end, tail);

	  if ( loc <= cutloc )		/* a */
	  { add_node(tail, 1);

	    PC = nextpc;
	    end = cutloc;
	  } else			/* b */
	  { add_node(tail, 2);
	    PC = cutloc+2;
	    end = endloc-1;		/* point at the C_END */
	  }

	  continue;
	}

	goto after_construct;
      }
      }					/* closes the special constructs */
      case I_CONTEXT:			/* used to compile m:head :- body */
	PC = nextpc;
	add_node(tail, 2);
        continue;
      case B_UNIFY_FIRSTVAR:		/* child frame ptr after B_UNIFY_EXIT */
      case B_UNIFY_VAR:			/* see also '$break_pc'/3 */
	do
	{ PC     = nextpc;
	  op     = fetchop(PC);
	  nextpc = stepPC(PC);
	} while(op != B_UNIFY_EXIT);
	if ( loc == nextpc )
	{ add_1_if_not_at_end(nextpc, end, tail);

	  return PL_unify_nil(tail);
	}
	add_node(tail, 2);
	PC = nextpc;
        continue;
      default:
        if ( loc == nextpc )
	{ add_1_if_not_at_end(nextpc, end, tail);

	  return PL_unify_nil(tail);
	}
        if ( codeTable[op].flags & VIF_BREAK )
	  add_node(tail, 2);
	PC = nextpc;
        continue;
    }
  }

  fail;					/* assert(0) */
}


/* - - - - - - - - - - - - - - - - - - - - - - - - - - - - - - - - - - - - -
'$break_pc'(+ClauseRef, -StartPC, -EndPC) is nondet.

Generate (on backtracing), all  possible   break-points  of  the clause.
Works in combination with pl_clause_term_position()   to  find the place
for placing a break-point.
- - - - - - - - - - - - - - - - - - - - - - - - - - - - - - - - - - - - - */

static
PRED_IMPL("$break_pc", 3, break_pc, PL_FA_NONDETERMINISTIC)
{ PRED_LD
  Clause clause = NULL;
  size_t offset;
  Code PC, end;

  switch( CTX_CNTRL )
  { case FRG_CUTTED:
      succeed;
    case FRG_FIRST_CALL:
      offset = 0;
      break;
    case FRG_REDO:
    default:
      offset = CTX_INT;
  }

  if ( PL_get_clref(A1, &clause) != TRUE )
    fail;
  PC = clause->codes + offset;
  end = clause->codes + clause->code_size;

  while( PC < end )
  { code op = fetchop(PC);
    Code nextpc = stepPC(PC);

    if ( (codeTable[op].flags & VIF_BREAK) )
    { switch(op)
      { case B_UNIFY_FIRSTVAR:
	case B_UNIFY_VAR:
	  do
	  { op     = fetchop(nextpc);
	    nextpc = stepPC(nextpc);
	  } while(op != B_UNIFY_EXIT);
      }
      if ( PL_unify_integer(A2, PC     - clause->codes) &&
	   PL_unify_integer(A3, nextpc - clause->codes) )
	ForeignRedoInt(nextpc - clause->codes);
    }

    PC = nextpc;
  }

  fail;
}

		 /*******************************
		 *         BREAK-POINTS		*
		 *******************************/

#define breakTable (GD->comp.breakpoints)

typedef struct
{ Clause	clause;			/* Associated clause */
  int		offset;			/* Offset of the instruction */
  code		saved_instruction;	/* The instruction saved */
} break_point, *BreakPoint;


/* - - - - - - - - - - - - - - - - - - - - - - - - - - - - - - - - - - - - -
Breaking on the compiled unification instruction is realised by breaking
both  the  start  (B_UNIFY_VAR   or    B_UNIFY_FIRSTVAR)   and  the  end
(B_UNIFY_EXIT). Note that the end instruction is always present and that
inlined unification cannot be nested.

Concurrency issues are avoided because both  setBreak and clearBreak are
called with L_BREAK locked.
- - - - - - - - - - - - - - - - - - - - - - - - - - - - - - - - - - - - - */

static int				/* must hold L_BREAK */
matching_unify_break(Clause clause, int offset, code op)
{ switch(op)
  { case B_UNIFY_VAR:
    case B_UNIFY_FIRSTVAR:
    { Code PC;

      for(PC=clause->codes + offset;
	  PC<clause->codes + clause->code_size;
	  PC = stepPC_unlocked(PC) )
      { if ( fetchop_unlocked(PC) == B_UNIFY_EXIT )
	  return PC-clause->codes;
      }
      assert(0);
    }
    default:
      return 0;				/* a matching unify can never be at 0 */
  }
}


#define BRK_NOTSET 0
#define BRK_SET    1
#define BRK_EXISTS 2

static int				/* must hold L_BREAK */
setBreak(Clause clause, int offset)	/* offset is already verified */
{ int second_bp = FALSE;
  Code PC;
  code op, dop;

set_second:
  PC = clause->codes + offset;
  op = *PC;
  dop = decode(op);

  if ( !breakTable )
    breakTable = newHTable(16);

  if ( dop == D_BREAK )
    return BRK_EXISTS;

  if ( (codeTable[dop].flags & VIF_BREAK) || second_bp )
  { BreakPoint bp = allocHeapOrHalt(sizeof(break_point));

    bp->clause = clause;
    bp->offset = offset;
    bp->saved_instruction = op;

    addNewHTable(breakTable, PC, bp);
    *PC = encode(D_BREAK);
    set(clause, HAS_BREAKPOINTS);

    if ( (offset=matching_unify_break(clause, offset, dop)) )
    { second_bp=TRUE;
      goto set_second;
    }

    return BRK_SET;
  } else
  { return not_breakable(ATOM_set, clause, offset);
  }
}


static int				/* must hold L_BREAK */
clearBreak(Clause clause, int offset)
{ GET_LD
  Code PC, PC0;
  BreakPoint bp;
  int second_bp = FALSE;

clear_second:
  PC = PC0 = clause->codes + offset;
  if ( !breakTable || !(bp = lookupHTable(breakTable, PC)) )
  { term_t brk, cl;

    if ( second_bp )
      return TRUE;
    if ( (brk=PL_new_term_ref()) &&
	 (cl=PL_new_term_ref()) &&
	 PL_unify_clref(cl, clause) &&
	 PL_unify_term(brk,
		       PL_FUNCTOR, FUNCTOR_break2,
		         PL_TERM, cl,
		         PL_INT, offset) )
      return PL_error(NULL, 0, NULL, ERR_EXISTENCE, ATOM_break, brk);
    else
      return FALSE;			/* resource error */
  }

  *PC = bp->saved_instruction;
  deleteHTable(breakTable, PC0);
  freeHeap(bp, sizeof(*bp));

  if ( (offset=matching_unify_break(clause, offset, decode(*PC))) )
  { second_bp = TRUE;
    goto clear_second;
  }

  return TRUE;
}


/* returns -1 if there is an exception or # events sent */

int
clearBreakPointsClause(Clause clause)
{ if ( breakTable )
  { int rc = TRUE;

    delayEvents();
    PL_LOCK(L_BREAK);
    for_table(breakTable, name, value,
              { BreakPoint bp = (BreakPoint)value;
		if ( bp->clause == clause )
		{ int offset = bp->offset;
		  clearBreak(clause, bp->offset);
		  rc = callEventHook(PLEV_GCNOBREAK, clause, offset) && rc;
		}
	      })
    PL_UNLOCK(L_BREAK);
    clear(clause, HAS_BREAKPOINTS);
    return sendDelayedEvents(rc);
  }

  return 0;
}


code
replacedBreakUnlocked(Code PC)
{ GET_LD
  BreakPoint bp;
  code c;

  c = decode(*PC);
  if ( c == D_BREAK )
  { if ( (bp = lookupHTable(breakTable, PC)) )
    { c = bp->saved_instruction;
    } else
    { sysError("No saved instruction for break at %p", PC);
      c = (code)-1;
    }
  }

  return c;
}


code
replacedBreak(Code PC)
{ code c;

  PL_LOCK(L_BREAK);
  c = replacedBreakUnlocked(PC);
  PL_UNLOCK(L_BREAK);

  return c;
}


/* - - - - - - - - - - - - - - - - - - - - - - - - - - - - - - - - - - - - -
'$break_at'(+ClauseRef, +PC, +Bool) is det.

Set/clear a breakpoint at PC on ClauseRef.   Setting a break replaces an
instruction with D_BREAK.
- - - - - - - - - - - - - - - - - - - - - - - - - - - - - - - - - - - - - */

static
PRED_IMPL("$break_at", 3, break_at, 0)
{ PRED_LD
  Clause clause = NULL;
  int offset, doit, rc;

  if ( (PL_get_clref(A1, &clause) != TRUE) ||
       !PL_get_bool_ex(A3, &doit) ||
       !PL_get_integer_ex(A2, &offset) )
    fail;
  if ( offset < 0 || offset >= (int)clause->code_size )
    return PL_error(NULL, 0, NULL, ERR_DOMAIN, ATOM_program_counter, A2);

  PL_LOCK(L_BREAK);
  if ( doit )
    rc = setBreak(clause, offset);
  else
    rc = clearBreak(clause, offset);
  PL_UNLOCK(L_BREAK);

  if ( rc )
  { pl_event_type et;

    if ( doit )
      et = (rc == BRK_SET ? PLEV_BREAK : PLEV_BREAK_EXISTS);
    else
      et = PLEV_NOBREAK;

    startCritical;			/* Call event handler sig_atomic */
    rc = callEventHook(et, clause, offset);
    rc = endCritical && rc;
  }

  return rc;
}


static
PRED_IMPL("$current_break", 2, current_break, PL_FA_NONDETERMINISTIC)
{ GET_LD
  TableEnum e = NULL;			/* make gcc happy */
  BreakPoint bp;

  if ( !breakTable )
    fail;

  switch( CTX_CNTRL )
  { case FRG_FIRST_CALL:
      e = newTableEnum(breakTable);
      break;
    case FRG_REDO:
      e = CTX_PTR;
      break;
    case FRG_CUTTED:
      e = CTX_PTR;
      freeTableEnum(e);
      succeed;
  }

  while( advanceTableEnum(e, NULL, (void**)&bp) )
  { fid_t cid;

    if ( !(cid=PL_open_foreign_frame()) )
    { freeTableEnum(e);
      return FALSE;
    }

    if ( PL_unify_clref(A1, bp->clause) &&
	 PL_unify_integer(A2, bp->offset) )
    { ForeignRedoPtr(e);
    }

    PL_discard_foreign_frame(cid);
  }

  freeTableEnum(e);
  fail;
}

#endif /*O_DEBUGGER*/


		 /*******************************
		 *	      FLI		*
		 *******************************/

int
PL_assert(term_t term, module_t module, int flags)
{ GET_LD
  ClauseRef where = CL_END;

  if ( (flags&PL_ASSERTA) )
    where = CL_START;
  flags &= (PL_CREATE_THREAD_LOCAL|PL_CREATE_INCREMENTAL);

  return assert_term(term, module, where, 0, NULL, flags) != NULL;
}


		 /*******************************
		 *      PUBLISH PREDICATES	*
		 *******************************/

#define META PL_FA_TRANSPARENT
#define NDET PL_FA_NONDETERMINISTIC

BeginPredDefs(comp)
  PRED_DEF("$record_clause", 3, record_clause, 0)
  PRED_DEF("$record_clause", 4, record_clause, 0)
  PRED_DEF("$start_aux", 2, start_aux, 0)
  PRED_DEF("$end_aux", 2, end_aux, 0)
  PRED_DEF("assert",  1, assertz1, META)
  PRED_DEF("assertz", 1, assertz1, META|PL_FA_ISO)
  PRED_DEF("asserta", 1, asserta1, META|PL_FA_ISO)
  PRED_DEF("assert",  2, assertz2, META)
  PRED_DEF("assertz", 2, assertz2, META)
  PRED_DEF("asserta", 2, asserta2, META)
  PRED_DEF("redefine_system_predicate", 1, redefine_system_predicate, META)
  PRED_DEF("compile_predicates",  1, compile_predicates, META)
  PRED_DEF("$predefine_foreign",  1, predefine_foreign, PL_FA_TRANSPARENT)
  PRED_SHARE("clause",  2, clause, META|NDET|PL_FA_CREF|PL_FA_ISO)
  PRED_SHARE("clause",  3, clause, META|NDET|PL_FA_CREF)
  PRED_SHARE("$clause", 4, clause, META|NDET|PL_FA_CREF)
  PRED_SHARE("$rule",   2, rule,   META|NDET|PL_FA_CREF)
  PRED_SHARE("$rule",   3, rule,   META|NDET|PL_FA_CREF)
  PRED_DEF("nth_clause",  3, nth_clause, META|NDET)
#ifdef O_DEBUGGER
  PRED_DEF("$vmi_property",	    2, vmi_property,	     0)
  PRED_DEF("$fetch_vm",		    4, fetch_vm,	     META)
  PRED_DEF("$vm_assert",	    3, vm_assert,	     META)
  PRED_DEF("$break_pc",		    3, break_pc,	     NDET)
  PRED_DEF("$clause_term_position", 3, clause_term_position, 0)
  PRED_DEF("$break_at",		    3, break_at,	     0)
  PRED_DEF("$current_break",	    2, current_break,	     NDET)
  PRED_DEF("$xr_member",	    2, xr_member,	     NDET)
#endif /*O_DEBUGGER*/
EndPredDefs<|MERGE_RESOLUTION|>--- conflicted
+++ resolved
@@ -2838,12 +2838,9 @@
   { functor = functorTerm(*arg);
     fdef = valueFunctor(functor);
 
-<<<<<<< HEAD
-=======
     if ( fdef->arity > MAXARITY )
       return MAX_ARITY_OVERFLOW;
 
->>>>>>> f6e856bd
     if ( !isTextAtom(fdef->name) && fdef->name != ATOM_nil )
       return NOT_CALLABLE;
 
@@ -3394,11 +3391,7 @@
       deRef2(a+1, m);
       if ( isAtom(*m) && atom_to_rounding(*m, &mode) )
       { Output_1(ci, A_ROUNDTOWARDS_A, mode);
-<<<<<<< HEAD
-      } else if ( (rc=arithVarOffset(m, ci, &vindex PASS_LD)) == TRUE )
-=======
       } else if ( (rc=arithVarOffset(m, ci, &vindex)) == TRUE )
->>>>>>> f6e856bd
       { Output_1(ci, A_ROUNDTOWARDS_V, VAROFFSET(vindex));
       } else if ( rc < 0 )
       { return FALSE;
@@ -4196,14 +4189,10 @@
     clause->owner_no  = of->index;
 
     if ( !overruleImportedProcedure(proc, mhead) )
-<<<<<<< HEAD
-      goto error;
-=======
     { error:
       freeClause(clause);
       return NULL;
     }
->>>>>>> f6e856bd
     def = getProcDefinition(proc);	/* may be changed */
 
     if ( proc != of->current_procedure )
