--- conflicted
+++ resolved
@@ -971,43 +971,13 @@
 
   if ( HAS_LD )
   { if ( !LD->encoding )
-<<<<<<< HEAD
-    { char *enc;
-
-=======
     {
->>>>>>> fc610f2e
 #if __APPLE__
       if ( !getenv("LANG") && !getenv("LC_CTYPE") )
 	putenv("LC_CTYPE=UTF-8");
 #endif
 
-<<<<<<< HEAD
-      if ( !init_locale() )
-      { LD->encoding = ENC_ISO_LATIN_1;
-      } else if ( (enc = setlocale(LC_CTYPE, NULL)) )
-      { char *ext = strchr(enc, '.');
-	const enc_map *m;
-
-	LD->encoding = ENC_ANSI;		/* text encoding */
-
-	if ( ext )
-	  ext++;
-	else
-	  ext = enc;
-
-	for ( m=map; m->name; m++ )
-	{ if ( strcmp(enc, m->name) == 0 )
-	  { LD->encoding = m->encoding;
-	    break;
-	  }
-	}
-      } else
-      { LD->encoding = ENC_ISO_LATIN_1;
-      }
-=======
       LD->encoding = init_locale();
->>>>>>> fc610f2e
     }
 
     return LD->encoding;
