/*  Part of SWI-Prolog

    Author:        Jan Wielemaker
    E-mail:        J.Wielemaker@vu.nl
    WWW:           http://www.swi-prolog.org
    Copyright (c)  2011-2017, University of Amsterdam
                              VU University Amsterdam
    All rights reserved.

    Redistribution and use in source and binary forms, with or without
    modification, are permitted provided that the following conditions
    are met:

    1. Redistributions of source code must retain the above copyright
       notice, this list of conditions and the following disclaimer.

    2. Redistributions in binary form must reproduce the above copyright
       notice, this list of conditions and the following disclaimer in
       the documentation and/or other materials provided with the
       distribution.

    THIS SOFTWARE IS PROVIDED BY THE COPYRIGHT HOLDERS AND CONTRIBUTORS
    "AS IS" AND ANY EXPRESS OR IMPLIED WARRANTIES, INCLUDING, BUT NOT
    LIMITED TO, THE IMPLIED WARRANTIES OF MERCHANTABILITY AND FITNESS
    FOR A PARTICULAR PURPOSE ARE DISCLAIMED. IN NO EVENT SHALL THE
    COPYRIGHT OWNER OR CONTRIBUTORS BE LIABLE FOR ANY DIRECT, INDIRECT,
    INCIDENTAL, SPECIAL, EXEMPLARY, OR CONSEQUENTIAL DAMAGES (INCLUDING,
    BUT NOT LIMITED TO, PROCUREMENT OF SUBSTITUTE GOODS OR SERVICES;
    LOSS OF USE, DATA, OR PROFITS; OR BUSINESS INTERRUPTION) HOWEVER
    CAUSED AND ON ANY THEORY OF LIABILITY, WHETHER IN CONTRACT, STRICT
    LIABILITY, OR TORT (INCLUDING NEGLIGENCE OR OTHERWISE) ARISING IN
    ANY WAY OUT OF THE USE OF THIS SOFTWARE, EVEN IF ADVISED OF THE
    POSSIBILITY OF SUCH DAMAGE.
*/

#ifdef _WIN64
#define _WIN32_WINNT 0x0501            /* get RtlCaptureContext() */
#endif

#define _GNU_SOURCE
#include "pl-incl.h"
#include "os/pl-cstack.h"
#include <time.h>

/* - - - - - - - - - - - - - - - - - - - - - - - - - - - - - - - - - - - - -
The task of the library is to save   the  <N> most recent C stack traces
for later retrieval. I.e., although this library   can  be used to print
the stack in case of a crash, it is   intended  to _save_ the stack on a
critical event such as GC and retrieve it  later if it turns out that an
error occurs.
- - - - - - - - - - - - - - - - - - - - - - - - - - - - - - - - - - - - - */

#define SAVE_TRACES 10

		 /*******************************
		 *	      LIBUNWIND		*
		 *******************************/

#if !defined(BTRACE_DONE) && defined(HAVE_LIBUNWIND) && !defined(HAVE_DLADDR)
#define BTRACE_DONE 1
#define UNW_LOCAL_ONLY
#include <libunwind.h>

#define MAX_DEPTH 10

typedef struct
{ char name[32];				/* function called */
  unw_word_t offset;				/* offset in function */
} frame_info;

typedef struct
{ const char *name;				/* label of the backtrace */
  int depth;					/* # frames collectec */
  frame_info frame[MAX_DEPTH];			/* per-frame info */
} btrace_stack;

typedef struct btrace
{ btrace_stack dumps[SAVE_TRACES];		/* ring of buffers */
  int current;					/* next to fill */
  int shared;					/* shared on LD */
} btrace;


void
btrace_destroy(struct btrace *bt)
{ free(bt);
}


static btrace *
get_trace_store(int create)
{ GET_LD

  if ( LD )
  { if ( !LD->btrace_store )
    { btrace *s = malloc(sizeof(*s));
      if ( s )
      { memset(s, 0, sizeof(*s));
	s->shared = TRUE;
	LD->btrace_store = s;
      }
    }

    return LD->btrace_store;
  } else if ( create )
  { btrace *s = malloc(sizeof(*s));

    if ( s )
      memset(s, 0, sizeof(*s));

    return s;
  } else
    return NULL;
}


/* - - - - - - - - - - - - - - - - - - - - - - - - - - - - - - - - - - - - -
next_btrace_id() produces the  id  for  the   next  backtrace  and  sets
bt->current to the subsequent id. Although bt is thread-local, it may be
called from a signal  handler  or   (Windows)  exception.  We cannot use
locking because the mutex functions are not   async  signal safe. So, we
use atomic instructions if possible. Otherwise, we ensure consistency of
the datastructures, but we may overwrite an older stack trace.
- - - - - - - - - - - - - - - - - - - - - - - - - - - - - - - - - - - - - */

static int
next_btrace_id(btrace *bt)
{ int current;
#ifdef COMPARE_AND_SWAP
  int next;

  do
  { current = bt->current;
    next = current+1;
    if ( next == SAVE_TRACES )
      next = 0;
  } while ( !COMPARE_AND_SWAP(&bt->current, current, next) );
#else
  current = bt->current++ % SAVE_TRACES;

  if ( bt->current >= SAVE_TRACES )
    bt->current %= SAVE_TRACES;
#endif

  return current;
}


btrace *
save_backtrace(const char *why)
{ btrace *bt = get_trace_store(TRUE);

  if ( bt )
  { btrace_stack *s;
    unw_cursor_t cursor; unw_context_t uc;
    int depth;
    int current = next_btrace_id(bt);

    s = &bt->dumps[current];
    unw_getcontext(&uc);
    unw_init_local(&cursor, &uc);
    for(depth=0; unw_step(&cursor) > 0 && depth < MAX_DEPTH; depth++)
    { unw_get_proc_name(&cursor,
			s->frame[depth].name, sizeof(s->frame[depth].name),
			&s->frame[depth].offset);
    }
    s->name = why;
    s->depth = depth;
  }

  return bt;
}


static void
print_trace(btrace *bt, int me)
{ btrace_stack *s = &bt->dumps[me];

  if ( s && s->name )
  { int depth;

    Sdprintf("C-stack trace labeled \"%s\":\n", s->name);
    for(depth=0; depth<s->depth; depth++)
    { Sdprintf("  [%d] %s+%p\n", depth,
	       s->frame[depth].name,
	       (void*)s->frame[depth].offset);
    }
  } else
  { Sdprintf("No stack trace\n");
  }
}


void
print_backtrace(int last)		/* 1..SAVE_TRACES */
{ btrace *bt = get_trace_store(FALSE);

  if ( bt )
  { int me = bt->current-last;
    if ( me < 0 )
      me += SAVE_TRACES;

    print_trace(bt, me);
  } else
  { Sdprintf("No backtrace store?\n");
  }
}


void
bstore_print_backtrace_named(btrace *bt, const char *why)
{ int done = 0;

  if ( bt )
  { int me = bt->current-1;

    for(;;)
    { if ( me < 0 )
	me += SAVE_TRACES;
      if ( bt->dumps[me].name && strcmp(bt->dumps[me].name, why) == 0 )
      { print_trace(bt, me);
	done++;
      }
      if ( --me == bt->current-1 )
	break;
    }
  }

  if ( !done )
    Sdprintf("No backtrace named %s\n", why);
}

#endif /*HAVE_LIBUNWIND*/


		 /*******************************
		 *	       GLIBC		*
		 *******************************/

#if !defined(BTRACE_DONE) && defined(HAVE_EXECINFO_H) && defined(HAVE_BACKTRACE)
#define BTRACE_DONE 1
#include <execinfo.h>
#include <string.h>
#include <dlfcn.h>

#define MAXCMD 1024

/* - - - - - - - - - - - - - - - - - - - - - - - - - - - - - - - - - - - - -
This implementation uses the libgcc unwinding capabilities. If possible,
addr2line(1) is used to obtain information at the line level.
- - - - - - - - - - - - - - - - - - - - - - - - - - - - - - - - - - - - - */

typedef struct btrace
{ char	      **retaddr[SAVE_TRACES];
  const char   *why[SAVE_TRACES];
  size_t	sizes[SAVE_TRACES];
  int		current;
  int		shared;
} btrace;


void
btrace_destroy(struct btrace *bt)
{ int i;

  for(i=0; i<SAVE_TRACES; i++)
  { if ( bt->retaddr[i] )
      free(bt->retaddr[i]);
  }

  free(bt);
}


static btrace *
get_trace_store(int create)
{ GET_LD

  if ( HAS_LD )
  { if ( !LD->btrace_store )
    { btrace *s = malloc(sizeof(*s));
      if ( s )
      { memset(s, 0, sizeof(*s));
	s->shared = TRUE;
	LD->btrace_store = s;
      }
    }

    return LD->btrace_store;
  } else if ( create )
  { btrace *s = malloc(sizeof(*s));

    if ( s )
      memset(s, 0, sizeof(*s));

    return s;
  }

  return NULL;
}


/* Copy of same function above.  Relies on a different btrace structure.
   Ideally, this should be shared :-(
*/

static int
next_btrace_id(btrace *bt)
{ int current;
#ifdef COMPARE_AND_SWAP
  int next;

  do
  { current = bt->current;
    next = current+1;
    if ( next == SAVE_TRACES )
      next = 0;
  } while ( !COMPARE_AND_SWAP(&bt->current, current, next) );
#else
  current = bt->current++ % SAVE_TRACES;

  if ( bt->current >= SAVE_TRACES )
    bt->current %= SAVE_TRACES;
#endif

  return current;
}


btrace *
save_backtrace(const char *why)
{ btrace *bt = get_trace_store(TRUE);

  if ( bt )
  { void *array[100];
    size_t frames;
    int current = next_btrace_id(bt);

    frames = backtrace(array, sizeof(array)/sizeof(void *));
    bt->sizes[current] = frames;
    if ( bt->retaddr[current] )
      free(bt->retaddr[current]);
    if ( (bt->retaddr[current] = malloc(sizeof(void*)*frames)) )
      memcpy(bt->retaddr[current], array, sizeof(void*)*frames);
    bt->why[current] = why;
  }

  return bt;
}


static int
addr2line(const char *fname, uintptr_t offset, char *buf, size_t size)
{ char cmd[MAXCMD];

  if ( snprintf(cmd, size, "addr2line -fe \"%s\" %p",
		fname, (void*)offset) < size )
  { FILE *fd;

    if ( (fd=popen(cmd, "r")) )
    { int c;
      char *ebuf = &buf[size-1];
      char *o = buf;
      int nl = 0;

      while((c=fgetc(fd)) != EOF && o<ebuf)
      { if ( c == '\n' )
	{ const char *sep = "() at ";
	  nl++;

	  if ( nl == 1 && o+strlen(sep) < ebuf)
	  { strcpy(o, sep);
	    o += strlen(sep);
	  }
	} else
	{ *o++ = c;
	}
      }

      *o = '\0';

      fclose(fd);
      return o > buf;
    }
  }

  return FALSE;
}


static void
print_trace(btrace *bt, int me)
{ size_t i;

  if ( bt->why[me] )
  { Sdprintf("C-stack trace labeled \"%s\":\n", bt->why[me]);

    for(i=0; i<bt->sizes[me]; i++)
    { Dl_info info;
      void *addr = bt->retaddr[me][i];

      if ( dladdr(addr, &info) )
      { uintptr_t offset = (uintptr_t)addr - (uintptr_t)info.dli_fbase;

	if ( info.dli_fname )
	{ char buf[512];

	  if ( strstr(info.dli_fname, ".so") &&
	       addr2line(info.dli_fname, offset, buf, sizeof(buf)) )
	    Sdprintf("  [%d] %s [%p]\n", i, buf, addr);
	  else if ( info.dli_sname )
	    Sdprintf("  [%d] %s(%s+%p) [%p]\n",
		     i, info.dli_fname, info.dli_sname, addr-info.dli_saddr,
		     addr);
	  else
	    Sdprintf("  [%d] %s(+%p) [%p]\n",
		     i, info.dli_fname, (void*)offset, addr);
	} else
	{ Sdprintf("  [%d] ??? [%p]\n", i, addr);
	}
      }
    }
  } else
  { Sdprintf("No stack trace\n");
  }
}

void
print_backtrace(int last)		/* 1..SAVE_TRACES */
{ btrace *bt = get_trace_store(FALSE);

  if ( bt )
  { int me = bt->current-last;
    if ( me < 0 )
      me += SAVE_TRACES;

    print_trace(bt, me);
  } else
  { Sdprintf("No backtrace store?\n");
  }
}


void
bstore_print_backtrace_named(btrace *bt, const char *why)
{ int done = 0;

  if ( bt )
  { int me = bt->current-1;

    for(;;)
    { if ( me < 0 )
	me += SAVE_TRACES;
      if ( bt->why[me] && strcmp(bt->why[me], why) == 0 )
      { print_trace(bt, me);
	done++;
      }
      if ( --me == bt->current-1 )
	break;
    }
  }

  if ( !done )
    Sdprintf("No backtrace named %s\n", why);
}


#endif /*HAVE_EXECINFO_H*/


		 /*******************************
		 *	  ADD AS HANDLER	*
		 *******************************/

#ifdef BTRACE_DONE

void
initBackTrace(void)
{
#ifdef SIGSEGV
  PL_signal(SIGSEGV, sigCrashHandler);
#endif
#ifdef SIGILL
  PL_signal(SIGILL, sigCrashHandler);
#endif
#if defined(SIGBUS) && SIGBUS != SIGSEGV
  PL_signal(SIGBUS, sigCrashHandler);
#endif
#ifdef SIGFPE
  PL_signal(SIGFPE, sigCrashHandler);
#endif
#ifdef SIGSYS
  PL_signal(SIGSYS, sigCrashHandler);
#endif
}

#endif


		 /*******************************
		 *   WINDOWS IMPLEMENTATION	    *
		 *******************************/


#if !defined(BTRACE_DONE) && defined(__WINDOWS__) && defined(HAVE_DBGHELP_H)
#include <windows.h>
#include <dbghelp.h>
#include <libgen.h>
#define MAX_SYMBOL_LEN 1024
#define MAX_DEPTH 10
#define BTRACE_DONE 1

#define MAX_FUNCTION_NAME_LENGTH 32
/* Note that the module name may include the full path in some versions
   of dbghelp. For me, 32 was not enough to see the module name in some
   cases.
*/
#define MAX_MODULE_NAME_LENGTH 64

typedef struct
{ char name[MAX_FUNCTION_NAME_LENGTH];	/* function called */
  DWORD64 offset;			/* offset in function */
  char module[MAX_MODULE_NAME_LENGTH];	/* module of function */
  DWORD module_reason;                  /* reason for module being absent */
} frame_info;

typedef struct
{ const char *name;			/* label of the backtrace */
  int depth;				/* # frames collectec */
  frame_info frame[MAX_DEPTH];		/* per-frame info */
} btrace_stack;

typedef struct btrace
{ btrace_stack dumps[SAVE_TRACES];	/* ring of buffers */
  int current;				/* next to fill */
  int shared;
} btrace;

void
btrace_destroy(struct btrace *bt)
{ free(bt);
}


static btrace *
get_trace_store(int create)
{ GET_LD

  if ( !LD->btrace_store )
  { btrace *s = malloc(sizeof(*s));
    if ( s )
    { memset(s, 0, sizeof(*s));
      s->shared = TRUE;
      LD->btrace_store = s;
    }
  } else if ( create )
  { btrace *s = malloc(sizeof(*s));

    if ( s )
      memset(s, 0, sizeof(*s));

    return s;
  }

  return LD->btrace_store;
}

/* Copy of same function above.  Relies on a different btrace structure.
   Ideally, this should be shared :-(
*/

static int
next_btrace_id(btrace *bt)
{ int current;
#ifdef COMPARE_AND_SWAP
  int next;

  do
  { current = bt->current;
    next = current+1;
    if ( next == SAVE_TRACES )
      next = 0;
  } while ( !COMPARE_AND_SWAP(&bt->current, current, next) );
#else
  current = bt->current++ % SAVE_TRACES;

  if ( bt->current >= SAVE_TRACES )
    bt->current %= SAVE_TRACES;
#endif

  return current;
}

#ifdef HAVE_LIBDWARF
#include "windows/dwarf-debug.c"
#endif

int backtrace(btrace_stack* trace, PEXCEPTION_POINTERS pExceptionInfo)
{ STACKFRAME64 frame;
  CONTEXT context;
  int rc = 0;
  HANDLE hThread = GetCurrentThread();
  HANDLE hProcess = GetCurrentProcess();
  char symbolScratch[sizeof(SYMBOL_INFO) + MAX_SYMBOL_LEN];
  IMAGEHLP_MODULE64 moduleInfo;
  DWORD64 offset;
  DWORD imageType;
  int skip = 0;
  int depth = 0;

  if (pExceptionInfo == NULL)
  { memset(&context, 0, sizeof(CONTEXT));
    // If we dont have the context, then we can get the current one from the CPU
    // However, we should skip the first N frames, since these relate to the
    // exception handler itself
    // Obviously N is a magic number - it might differ if this code is modified!
#if _WIN32_WINNT > 0x0500
    // Good, just use RtlCaptureContext
    skip = 2;
    RtlCaptureContext(&context);
#else
    // For earlier than WinXPsp1 we have to do some weird stuff
    // For win32, we can use inline assembly to get eip, esp and ebp but
    // the MSVC2005 compiler refuses to emit inline assembly for AMD64
    // Luckily, the oldest AMD64 build of Windows is XP, so we should be able to
    // use RtlCaptureContext!
#ifdef WIN64
#error You appear to have a 64 bit build of a pre-XP version of Windows?!
#else
    skip = 2;
    __asm
    { call steal_eip
      steal_eip:
      pop eax
      mov context.Eip, eax
      mov eax, ebp
      mov context.Ebp, eax
      mov eax, esp
      mov context.Esp, eax
    }
#endif

#endif
  } else
  { context = *(pExceptionInfo->ContextRecord);
  }

  ZeroMemory(&frame, sizeof( STACKFRAME64));
  memset(&moduleInfo,0,sizeof(IMAGEHLP_MODULE64));
  moduleInfo.SizeOfStruct = sizeof(IMAGEHLP_MODULE64);
  rc = SymInitialize(hProcess, NULL, TRUE);
  if (rc == 0)
    return 0;

#ifdef _WIN64
   imageType = IMAGE_FILE_MACHINE_AMD64;
   frame.AddrPC.Offset = context.Rip;
   frame.AddrFrame.Offset = context.Rsp;
   frame.AddrStack.Offset = context.Rsp;
#else
   imageType = IMAGE_FILE_MACHINE_I386;
   frame.AddrPC.Offset = context.Eip;
   frame.AddrFrame.Offset = context.Ebp;
   frame.AddrStack.Offset = context.Esp;
#endif
   frame.AddrPC.Mode = AddrModeFlat;
   frame.AddrFrame.Mode = AddrModeFlat;
   frame.AddrStack.Mode = AddrModeFlat;

   while(depth < MAX_DEPTH &&
	 (rc =  StackWalk64(imageType,
			    hProcess,
			    hThread,
			    &frame,
			    &context,
			    NULL,
			    SymFunctionTableAccess64,
			    SymGetModuleBase64,
			    NULL)) != 0)
   { int hasModule = 0;
     BOOL hasSymbol = FALSE;

     if (skip > 0)
     { skip--;
       continue;
     }

     trace->frame[depth].offset = frame.AddrPC.Offset;
     hasModule = SymGetModuleInfo64(hProcess, frame.AddrPC.Offset, &moduleInfo);

     if (hasModule == 0)
     {
       // Note that this CAN be caused by a very out of date dbghelp.dll,
       // like the one that ships with Windows XP
       // Dropping version 6.x into the bin directory can magically
       // make this work. At least we will have the offset
       trace->frame[depth].name[0] = '\0';
       trace->frame[depth].module[0] = '\0';
       trace->frame[depth].module_reason = GetLastError();
     } else
     { strncpy(trace->frame[depth].module,
	       basename(moduleInfo.ImageName),
	       MAX_MODULE_NAME_LENGTH);
       trace->frame[depth].module[MAX_MODULE_NAME_LENGTH-1] = '\0';
       trace->frame[depth].module_reason = 0;
#ifdef HAVE_LIBDWARF
       char *dwarf_symbol = symbolScratch;
       memset(dwarf_symbol, 0, MAX_SYMBOL_LEN);
       hasSymbol = dwarf_sym_from_addr(&moduleInfo, frame.AddrPC.Offset, &dwarf_symbol);
       if (hasSymbol)
       { strncpy(trace->frame[depth].name,
		 dwarf_symbol,
		 MAX_FUNCTION_NAME_LENGTH);
         trace->frame[depth].name[MAX_FUNCTION_NAME_LENGTH-1] = '\0';
       } else
#endif
       { SYMBOL_INFO* symbol = (SYMBOL_INFO*)&symbolScratch;

         memset(symbol, 0, sizeof(SYMBOL_INFO) + MAX_SYMBOL_LEN);
         symbol->SizeOfStruct = sizeof(SYMBOL_INFO);
         symbol->MaxNameLen = MAX_SYMBOL_LEN;
         hasSymbol = SymFromAddr(hProcess, frame.AddrPC.Offset, &offset, symbol);
         if (hasSymbol)
         { strncpy(trace->frame[depth].name,
		   symbol->Name,
		   MAX_FUNCTION_NAME_LENGTH);
           trace->frame[depth].name[MAX_FUNCTION_NAME_LENGTH-1] = '\0';
         } else
         { trace->frame[depth].name[0] = '\0';
         }
       }
     }
     depth++;
   }
   SymCleanup(hProcess);
   return depth;
}

btrace *
win_save_backtrace(const char *why, PEXCEPTION_POINTERS pExceptionInfo)
{ btrace *bt = get_trace_store(TRUE);
  if ( bt )
  { int current = next_btrace_id(bt);
    btrace_stack *s = &bt->dumps[current];
    PL_LOCK(L_CSTACK);
    s->depth = backtrace(s, pExceptionInfo);
    PL_UNLOCK(L_CSTACK);
    s->name = why;
  }

  return bt;
}


btrace *
save_backtrace(const char *why)
{ return win_save_backtrace(why, NULL);
}


static void
print_trace(btrace *bt, int me)
{ btrace_stack *s = &bt->dumps[me];

  if ( s->name )
  { int depth;
    HANDLE hProcess = GetCurrentProcess();

    SymInitialize(hProcess, NULL, TRUE);

    Sdprintf("Stack trace labeled \"%s\":\n", s->name);
    for(depth=0; depth<s->depth; depth++)
    { if (s->frame[depth].module[0])
      {
#ifdef HAVE_LIBDWARF
        IMAGEHLP_MODULE64 moduleInfo;
        char dwarf_srclinebuf[MAX_PATH];
        char *dwarf_srcline = dwarf_srclinebuf;

        memset(&moduleInfo,0,sizeof(IMAGEHLP_MODULE64));
        memset(dwarf_srcline, 0, MAX_PATH);
        moduleInfo.SizeOfStruct = sizeof(IMAGEHLP_MODULE64);
        if ( SymGetModuleInfo64(hProcess, s->frame[depth].offset, &moduleInfo) &&
             dwarf_addr2line(&moduleInfo, s->frame[depth].offset, &dwarf_srcline) )
        { Sdprintf("  [%d] <%s>:%s() at %s [%p]\n", depth,
                   s->frame[depth].module,
                   s->frame[depth].name,
                   dwarf_srcline,
                   (void*)s->frame[depth].offset);
        } else
#endif
        { Sdprintf("  [%d] <%s>:%s() [%p]\n", depth,
                   s->frame[depth].module,
                   s->frame[depth].name,
                   (void*)s->frame[depth].offset);
        }
      } else
      { Sdprintf("  [%d] <unknown module>:%s [%p]\n", depth,
                 s->frame[depth].name,
                 (void*)s->frame[depth].offset);
      }
    }
    SymCleanup(hProcess);
  } else
  { Sdprintf("No stack trace\n");
  }
}



void
print_backtrace(int last)		/* 1..SAVE_TRACES */
{ btrace *bt = get_trace_store(FALSE);

  if ( bt )
  { int me = bt->current-last;
    if ( me < 0 )
      me += SAVE_TRACES;

    print_trace(bt, me);
  } else
  { Sdprintf("No backtrace store?\n");
  }
}


void
bstore_print_backtrace_named(btrace *bt, const char *why)
{ int done = 0;

  if ( bt )
  { int me = bt->current-1;

    for(;;)
    { if ( me < 0 )
	me += SAVE_TRACES;
      if ( bt->dumps[me].name && strcmp(bt->dumps[me].name, why) == 0 )
      { print_trace(bt, me);
	done++;
      }
      if ( --me == bt->current-1 )
	break;
    }
  }

  if ( !done )
    Sdprintf("No backtrace named %s\n", why);
}

static LONG WINAPI crashHandler(PEXCEPTION_POINTERS pExceptionInfo)
{ win_save_backtrace("crash", pExceptionInfo);
  print_backtrace_named("crash");
  abort();

  return EXCEPTION_CONTINUE_SEARCH; /* ? */
}

void
initBackTrace(void)
{ SetUnhandledExceptionFilter(crashHandler);
}

#endif /*__WINDOWS__*/


		 /*******************************
		 *	     SHARED		*
		 *******************************/

#ifndef HAVE_CTIME_R
#define ctime_r(timep, buf) strcpy(buf, ctime(timep))
#endif

#ifdef BTRACE_DONE

void
print_backtrace_named(const char *why)
{ bstore_print_backtrace_named(get_trace_store(FALSE), why);
}


void
print_c_backtrace(const char *why)
{ btrace *bt = save_backtrace(why);

  bstore_print_backtrace_named(bt, why);
  if ( bt && !bt->shared )
    btrace_destroy(bt);
}

void
sigCrashHandler(int sig)
{ int tid;
  atom_t alias;
  const pl_wchar_t *name = L"";
  time_t now = time(NULL);
  char tbuf[48];

  signal(sig, SIG_DFL);
  tid = PL_thread_self();
  ctime_r(&now, tbuf);
  tbuf[24] = '\0';

  if ( PL_get_thread_alias(tid, &alias) )
    name = PL_atom_wchars(alias, NULL);

  Sdprintf("\nSWI-Prolog [thread %d (%Ws) at %s]: "
	   "received fatal signal %d (%s)\n",
	   PL_thread_self(), name, tbuf, sig, signal_name(sig));
  print_c_backtrace("crash");
  Sdprintf("Running on_halt hooks with status %d\n", 128+sig);
  run_on_halt(&GD->os.exit_hooks, 128+sig);

#ifdef HAVE_KILL
{ int pid;
# ifdef O_PLMT
#  ifdef HAVE_GETTID_SYSCALL
#   ifdef HAVE_SYS_SYSCALL_H
#    include <sys/syscall.h>
#   endif
  pid = syscall(__NR_gettid);
#  elif defined(HAVE_GETTID_MACRO)
  pid = gettid();
#  else
  pid = getpid();
#  endif
# else /*O_PLMT*/
  pid = getpid();
# endif
  Sdprintf("Killing %d with default signal handlers\n", pid);
  kill(pid, sig);
}
#else /*HAVE_KILL*/
  Sdprintf("Aborting\n");
  abort();
#endif
}

#endif /*BTRACE_DONE*/

		 /*******************************
		 *	PROLOG CONNECTION	*
		 *******************************/

#if defined(O_DEBUG) && defined(BTRACE_DONE)
#define BTRACE_PREDS 1

static
PRED_IMPL("c_backtrace_clear", 0, c_backtrace_clear, 0)
{ PRED_LD

  if ( LD->btrace_store )
  { btrace_destroy(LD->btrace_store);
    LD->btrace_store = NULL;
  }

  return TRUE;
}

static
PRED_IMPL("c_backtrace_print", 1, c_backtrace_print, 0)
{ char *s;

  if ( PL_get_chars(A1, &s, CVT_ATOM|CVT_STRING|CVT_EXCEPTION) )
  { print_backtrace_named(s);
    return TRUE;
  }

  return FALSE;
}

#endif

BeginPredDefs(cbtrace)
#ifdef BTRACE_PREDS
  PRED_DEF("c_backtrace_clear", 0, c_backtrace_clear, 0)
  PRED_DEF("c_backtrace_print", 1, c_backtrace_print, 0)
#endif
EndPredDefs

	         /*******************************
		 *   FALLBACK IMPLEMENTATION	*
		 *******************************/


#ifndef BTRACE_DONE

struct btrace *
save_backtrace(const char *why)
{ return NULL;
}

void
btrace_destroy(struct btrace *bt)
{
}

void
print_backtrace(int last)
{ Sdprintf("%s:%d C-stack dumps are not supported on this platform\n",
	   __FILE__, __LINE__);
}

void
print_backtrace_named(const char *why)
{ Sdprintf("%s:%d C-stack dumps are not supported on this platform\n",
	   __FILE__, __LINE__);
}

void
print_c_backtrace(const char *why)
{
}

void
initBackTrace(void)
{
}

<<<<<<< HEAD
=======
#ifdef HAVE_SIGNAL
>>>>>>> 88812e34
void
sigCrashHandler(int sig)
{ int tid;
  atom_t alias;
  const pl_wchar_t *name = L"";
  time_t now = time(NULL);
  char tbuf[48];

  signal(sig, SIG_DFL);
  tid = PL_thread_self();
  ctime_r(&now, tbuf);
  tbuf[24] = '\0';

  if ( PL_get_thread_alias(tid, &alias) )
    name = PL_atom_wchars(alias, NULL);

  Sdprintf("\nSWI-Prolog [thread %d (%Ws) at %s]: "
	   "received fatal signal %d (%s)\n",
	   PL_thread_self(), name, tbuf, sig, signal_name(sig));
  run_on_halt(&GD->os.exit_hooks, 4);

#if defined(HAVE_KILL) && defined(HAVE_GETPID)
  kill(getpid(), sig);
#else
  abort();
#endif
}

<<<<<<< HEAD
=======
#else

void
sigCrashHandler(int sig)
{ fatalError("Something went wrong");
}

#endif /*HAVE_SIGNAL*/

>>>>>>> 88812e34
#endif /*BTRACE_DONE*/<|MERGE_RESOLUTION|>--- conflicted
+++ resolved
@@ -1017,10 +1017,7 @@
 {
 }
 
-<<<<<<< HEAD
-=======
 #ifdef HAVE_SIGNAL
->>>>>>> 88812e34
 void
 sigCrashHandler(int sig)
 { int tid;
@@ -1049,8 +1046,6 @@
 #endif
 }
 
-<<<<<<< HEAD
-=======
 #else
 
 void
@@ -1060,5 +1055,4 @@
 
 #endif /*HAVE_SIGNAL*/
 
->>>>>>> 88812e34
 #endif /*BTRACE_DONE*/