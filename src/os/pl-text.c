--- conflicted
+++ resolved
@@ -450,18 +450,10 @@
 }
 
 
-<<<<<<< HEAD
-int
-PL_unify_text(term_t term, term_t tail, PL_chars_t *text, int type)
-{ GET_LD
-
-  switch(type)
-=======
 
 static int
 unify_text(term_t term, term_t tail, PL_chars_t *text, int type ARG_LD)
 { switch(type)
->>>>>>> 8dbdb770
   { case PL_ATOM:
     { atom_t a = textToAtom(text);
 
