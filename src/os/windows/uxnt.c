--- conflicted
+++ resolved
@@ -117,18 +117,12 @@
 wcstoutf8(char *dest, const wchar_t *src, size_t len)
 { char *o = dest;
   char *e = &o[len-1];
-<<<<<<< HEAD
-
-  for(; *src; src++)
-  { if ( !FITS_UTF8(*src, o, e) )
-=======
 
   while( *src )
   { int c;
 
     src = get_wchar(src, &c);
     if ( !FITS_UTF8(c, o, e) )
->>>>>>> fc610f2e
     { errno = ENAMETOOLONG;
       return NULL;
     }
@@ -337,27 +331,8 @@
 
 wchar_t *
 _xos_os_filenameW(const char *cname, wchar_t *osname, size_t len)
-<<<<<<< HEAD
-{ wchar_t *s = osname;
-  wchar_t *e = &osname[len-1];
-  const char *q = cname;
-
-  s = osname;
-					/* /c:/ --> c:/ */
-  if ( q[0] == '/' && !(q[1]&0x80) && isalpha(q[1]) && q[2] == ':' &&
-       (q[3] == '/' || q[3] == '\0') )
-  { if ( s+2 >= e )
-    { errno = ENAMETOOLONG;
-      return NULL;
-    }
-    *s++ = q[1];
-    *s++ = ':';
-    q += 3;
-  }
-=======
 { TCHAR buf[PATH_MAX];
   wchar_t *s = osname;
->>>>>>> fc610f2e
 
   if ( !_xos_utf8towcs(buf, cname, PATH_MAX) )
     return NULL;
@@ -516,15 +491,7 @@
 
 int
 _xos_is_absolute_filename(const char *spec)
-<<<<<<< HEAD
-{ TCHAR buf[PATH_MAX];
-
-  if ( !_xos_os_filenameW(spec, buf, PATH_MAX) )
-    return FALSE;
-  if ( buf[1] == ':' && buf[0] < 0x80 && iswalpha(buf[0]) )
-=======
 { if ( spec[1] == ':' && !(spec[0]&0x80) && iswalpha(spec[0]) )
->>>>>>> fc610f2e
     return TRUE;			/* drive */
   if ( ISSEP(spec[0]) && ISSEP(spec[1]) )
     return TRUE;			/* UNC */
@@ -1148,38 +1115,24 @@
 DIR *
 opendir(const char *path)
 { TCHAR buf[PATH_MAX];
-<<<<<<< HEAD
-  TCHAR *edir;
-  DIR *dp = malloc(sizeof(*dp));
-=======
   DIR *dp = malloc(sizeof(*dp));
   size_t len;
->>>>>>> fc610f2e
 
   if ( !dp )
   { errno = ENOMEM;
     return NULL;
   }
 
-<<<<<<< HEAD
-  if ( !_xos_os_filenameW(path, buf, PATH_MAX-5) )
-=======
   /* -2: make sure there is space for the "\*" */
   if ( !_xos_os_filenameW(path, buf, PATH_MAX-2) )
->>>>>>> fc610f2e
   { free(dp);
     errno = ENAMETOOLONG;
     return NULL;
   }
-<<<<<<< HEAD
-  edir = buf+_tcslen(buf);
-  _tcscat(edir, _T("\\*.*"));		/* TBD: Just \\*? */
-=======
   len = _tcslen(buf);
   if ( len > 0 && buf[len-1] == '\\' )
     len--;
   _tcscpy(buf+len, _T("\\*"));
->>>>>>> fc610f2e
 
   if ( !(dp->data = malloc(sizeof(WIN32_FIND_DATA))) )
   { free(dp);
@@ -1193,11 +1146,7 @@
 				FIND_FIRST_EX_LARGE_FETCH);
 
   if ( dp->handle == INVALID_HANDLE_VALUE )
-<<<<<<< HEAD
-  { *edir = 0;
-=======
   { buf[len] = 0;
->>>>>>> fc610f2e
 
     if ( _waccess(buf, R_OK) )		/* Dir does not exist or is unreadable */
     { closedir(dp);
@@ -1224,22 +1173,6 @@
 }
 
 
-<<<<<<< HEAD
-static struct dirent *
-translate_data(DIR *dp)
-{ if ( !dp->handle )
-    return NULL;
-
-  WIN32_FIND_DATA *data = dp->data;
-  if ( wcstoutf8(dp->d_name, data->cFileName, sizeof(dp->d_name)) )
-    return dp;
-
-  return NULL;
-}
-
-
-=======
->>>>>>> fc610f2e
 struct dirent *
 readdir(DIR *dp)
 { if ( dp->first )
@@ -1251,19 +1184,8 @@
       return NULL;
   }
 
-<<<<<<< HEAD
-    if ( dp->first )
-    { dp->first = 0;
-    } else
-    { if ( dp->handle != INVALID_HANDLE_VALUE )
-      { if ( !FindNextFile(dp->handle, dp->data) )
-	  return NULL;
-      }
-    }
-=======
   WIN32_FIND_DATA *data = dp->data;
   wcstoutf8(dp->d_name, data->cFileName, sizeof(dp->d_name));
->>>>>>> fc610f2e
 
   return dp;
 }
