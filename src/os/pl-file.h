/*  Part of SWI-Prolog

    Author:        Jan Wielemaker
    E-mail:        J.Wielemaker@vu.nl
    WWW:           http://www.swi-prolog.org
    Copyright (c)  2011-2020, University of Amsterdam
			      CWI, Amsterdam
    All rights reserved.

    Redistribution and use in source and binary forms, with or without
    modification, are permitted provided that the following conditions
    are met:

    1. Redistributions of source code must retain the above copyright
       notice, this list of conditions and the following disclaimer.

    2. Redistributions in binary form must reproduce the above copyright
       notice, this list of conditions and the following disclaimer in
       the documentation and/or other materials provided with the
       distribution.

    THIS SOFTWARE IS PROVIDED BY THE COPYRIGHT HOLDERS AND CONTRIBUTORS
    "AS IS" AND ANY EXPRESS OR IMPLIED WARRANTIES, INCLUDING, BUT NOT
    LIMITED TO, THE IMPLIED WARRANTIES OF MERCHANTABILITY AND FITNESS
    FOR A PARTICULAR PURPOSE ARE DISCLAIMED. IN NO EVENT SHALL THE
    COPYRIGHT OWNER OR CONTRIBUTORS BE LIABLE FOR ANY DIRECT, INDIRECT,
    INCIDENTAL, SPECIAL, EXEMPLARY, OR CONSEQUENTIAL DAMAGES (INCLUDING,
    BUT NOT LIMITED TO, PROCUREMENT OF SUBSTITUTE GOODS OR SERVICES;
    LOSS OF USE, DATA, OR PROFITS; OR BUSINESS INTERRUPTION) HOWEVER
    CAUSED AND ON ANY THEORY OF LIABILITY, WHETHER IN CONTRACT, STRICT
    LIABILITY, OR TORT (INCLUDING NEGLIGENCE OR OTHERWISE) ARISING IN
    ANY WAY OUT OF THE USE OF THIS SOFTWARE, EVEN IF ADVISED OF THE
    POSSIBILITY OF SUCH DAMAGE.
*/

#ifndef PL_FILE_H_INCLUDED
#define PL_FILE_H_INCLUDED

typedef enum
{ ST_FALSE = -1,			/* Do not check stream types */
  ST_LOOSE = 0,				/* Default: accept latin-1 for binary */
  ST_TRUE  = 1				/* Strict checking */
} st_check;

typedef enum iri_op
{ IRI_OPEN,		/* const char *how, term_t options -> IOSTREAM **s */
  IRI_ACCESS,		/* const char *mode -> bool */
  IRI_SIZE,		/* -> int64_t *sz */
  IRI_TIME		/* -> double *time */
} iri_op;

#if USE_LD_MACROS
#define	getTextInputStream(t, s)	LDFUNC(getTextInputStream, t, s)
#define	getBinaryInputStream(t, s)	LDFUNC(getBinaryInputStream, t, s)
#define	getTextOutputStream(t, s)	LDFUNC(getTextOutputStream, t, s)
#define	getBinaryOutputStream(t, s)	LDFUNC(getBinaryOutputStream, t, s)
#endif /*USE_LD_MACROS*/

#define LDFUNC_DECLARATIONS

/* pl-file.c */
void		initIO(void);
void		dieIO(void);
void		closeFiles(int all);
int		openFileDescriptors(unsigned char *buf, int size);
void		protocol(const char *s, size_t n);
int		getTextInputStream(term_t t, IOSTREAM **s);
int		getBinaryInputStream(term_t t, IOSTREAM **s);
int		getTextOutputStream(term_t t, IOSTREAM **s);
int		getBinaryOutputStream(term_t t, IOSTREAM **s);
int	        reportStreamError(IOSTREAM *s);
int		streamStatus(IOSTREAM *s);
int		setFileNameStream(IOSTREAM *s, atom_t name);
atom_t		fileNameStream(IOSTREAM *s);
int		getSingleChar(IOSTREAM *s, int signals);
int		readLine(IOSTREAM *in, IOSTREAM *out, char *buffer);
int		LockStream(void);
int		UnlockStream(void);
IOSTREAM *	PL_current_input(void);
IOSTREAM *	PL_current_output(void);
int		pl_see(term_t f);
int		pl_seen(void);
int		seeString(const char *s);
int		seeingString(void);
int		seenString(void);
int		tellString(char **s, size_t *size, IOENC enc);
int		toldString(void);
void		prompt1(atom_t prompt);
atom_t		PrologPrompt(void);
int		streamNo(term_t spec, int mode);
void		release_stream_handle(term_t spec);
int		unifyTime(term_t t, time_t time);
#ifdef __WINDOWS__
word		pl_make_fat_filemap(term_t dir);
#endif
<<<<<<< HEAD
COMMON(int)		PL_unify_stream_or_alias(term_t t, IOSTREAM *s);
COMMON(void)		pushOutputContext(void);
COMMON(void)		popOutputContext(void);
COMMON(IOENC)		atom_to_encoding(atom_t a);
COMMON(atom_t)		encoding_to_atom(IOENC enc);
COMMON(int)		setupOutputRedirect(term_t to,
					    redir_context *ctx,
					    int redir);
COMMON(int)		closeOutputRedirect(redir_context *ctx);
COMMON(void)		discardOutputRedirect(redir_context *ctx);
COMMON(int)		push_input_context(atom_t type);
COMMON(int)		pop_input_context(void);
COMMON(int)		stream_encoding_options(atom_t type, atom_t encoding,
						int *bom, IOENC *enc);
COMMON(int)		file_name_is_iri(const char *path);
COMMON(int)		iri_hook(const char *url, iri_op op, ...);
COMMON(atom_t)		file_name_to_atom(const char *fn);
=======
int		PL_unify_stream_or_alias(term_t t, IOSTREAM *s);
void		pushOutputContext(void);
void		popOutputContext(void);
IOENC		atom_to_encoding(atom_t a);
atom_t		encoding_to_atom(IOENC enc);
int		setupOutputRedirect(term_t to,
				    redir_context *ctx,
				    int redir);
int		closeOutputRedirect(redir_context *ctx);
void		discardOutputRedirect(redir_context *ctx);
int		push_input_context(atom_t type);
int		pop_input_context(void);
int		stream_encoding_options(atom_t type, atom_t encoding,
					int *bom, IOENC *enc);
int		file_name_is_iri(const char *path);
int		iri_hook(const char *url, iri_op op, ...);
atom_t		file_name_to_atom(const char *fn);

#undef LDFUNC_DECLARATIONS
>>>>>>> f6e856bd

#endif /*PL_FILE_H_INCLUDED*/<|MERGE_RESOLUTION|>--- conflicted
+++ resolved
@@ -93,25 +93,6 @@
 #ifdef __WINDOWS__
 word		pl_make_fat_filemap(term_t dir);
 #endif
-<<<<<<< HEAD
-COMMON(int)		PL_unify_stream_or_alias(term_t t, IOSTREAM *s);
-COMMON(void)		pushOutputContext(void);
-COMMON(void)		popOutputContext(void);
-COMMON(IOENC)		atom_to_encoding(atom_t a);
-COMMON(atom_t)		encoding_to_atom(IOENC enc);
-COMMON(int)		setupOutputRedirect(term_t to,
-					    redir_context *ctx,
-					    int redir);
-COMMON(int)		closeOutputRedirect(redir_context *ctx);
-COMMON(void)		discardOutputRedirect(redir_context *ctx);
-COMMON(int)		push_input_context(atom_t type);
-COMMON(int)		pop_input_context(void);
-COMMON(int)		stream_encoding_options(atom_t type, atom_t encoding,
-						int *bom, IOENC *enc);
-COMMON(int)		file_name_is_iri(const char *path);
-COMMON(int)		iri_hook(const char *url, iri_op op, ...);
-COMMON(atom_t)		file_name_to_atom(const char *fn);
-=======
 int		PL_unify_stream_or_alias(term_t t, IOSTREAM *s);
 void		pushOutputContext(void);
 void		popOutputContext(void);
@@ -131,6 +112,5 @@
 atom_t		file_name_to_atom(const char *fn);
 
 #undef LDFUNC_DECLARATIONS
->>>>>>> f6e856bd
 
 #endif /*PL_FILE_H_INCLUDED*/