--- conflicted
+++ resolved
@@ -3673,12 +3673,7 @@
 
 atom_t
 PL_encoding_to_atom(IOENC enc)
-<<<<<<< HEAD
-{ if ( (int)enc > 0 &&
-       (int)enc < sizeof(encoding_names)/sizeof(encoding_names[0]) )
-=======
 { if ( (int)enc > 0 && (int)enc <= ENC_WCHAR )
->>>>>>> fc610f2e
     return encoding_names[enc].name;
   return NULL_ATOM;
 }
