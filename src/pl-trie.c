/*  Part of SWI-Prolog

    Author:        Jan Wielemaker
    E-mail:        J.Wielemaker@vu.nl
    WWW:           http://www.swi-prolog.org
    Copyright (c)  2016-2020, VU University Amsterdam
			      CWI, Amsterdam
    All rights reserved.

    Redistribution and use in source and binary forms, with or without
    modification, are permitted provided that the following conditions
    are met:

    1. Redistributions of source code must retain the above copyright
       notice, this list of conditions and the following disclaimer.

    2. Redistributions in binary form must reproduce the above copyright
       notice, this list of conditions and the following disclaimer in
       the documentation and/or other materials provided with the
       distribution.

    THIS SOFTWARE IS PROVIDED BY THE COPYRIGHT HOLDERS AND CONTRIBUTORS
    "AS IS" AND ANY EXPRESS OR IMPLIED WARRANTIES, INCLUDING, BUT NOT
    LIMITED TO, THE IMPLIED WARRANTIES OF MERCHANTABILITY AND FITNESS
    FOR A PARTICULAR PURPOSE ARE DISCLAIMED. IN NO EVENT SHALL THE
    COPYRIGHT OWNER OR CONTRIBUTORS BE LIABLE FOR ANY DIRECT, INDIRECT,
    INCIDENTAL, SPECIAL, EXEMPLARY, OR CONSEQUENTIAL DAMAGES (INCLUDING,
    BUT NOT LIMITED TO, PROCUREMENT OF SUBSTITUTE GOODS OR SERVICES;
    LOSS OF USE, DATA, OR PROFITS; OR BUSINESS INTERRUPTION) HOWEVER
    CAUSED AND ON ANY THEORY OF LIABILITY, WHETHER IN CONTRACT, STRICT
    LIABILITY, OR TORT (INCLUDING NEGLIGENCE OR OTHERWISE) ARISING IN
    ANY WAY OUT OF THE USE OF THIS SOFTWARE, EVEN IF ADVISED OF THE
    POSSIBILITY OF SUCH DAMAGE.
*/

#include "pl-incl.h"
#include "pl-comp.h"
#include "pl-trie.h"
#include "pl-tabling.h"
#include "pl-indirect.h"
#define NO_AC_TERM_WALK 1
#define AC_TERM_WALK_POP 1
#include "pl-termwalk.c"
#include "pl-dbref.h"

/* - - - - - - - - - - - - - - - - - - - - - - - - - - - - - - - - - - - - -
This file implements tries of  terms.  The   trie  itself  lives  in the
program space and is represented by a (symbol) handle. This implies that
tries are subject to garbage collection.

A path through a trie represents a  sequence of tokens. For representing
terms, these tokens are functor symbols,   variables  and atomic values.
The _value_ associated with a  term  always   appears  in  a _leaf_ node
because a sequence that represents a term   is  _never_ the prefix of of
the sequence of another term.

TODO
  - Limit size of the tries
  - Avoid using a hash-table for small number of branches
  - Thread safe reclaiming
    - Reclaim single-child node after moving to a hash
    - Make pruning the trie thread-safe
  - Provide deletion from a trie
  - Make trie_gen/3 take the known prefix into account
- - - - - - - - - - - - - - - - - - - - - - - - - - - - - - - - - - - - - */

#define RESERVED_TRIE_VAL(n) (((word)((uintptr_t)n)<<LMASK_BITS) | \
			      TAG_VAR|STG_LOCAL)
#define TRIE_ERROR_VAL       RESERVED_TRIE_VAL(1)
#define TRIE_KEY_POP(n)      RESERVED_TRIE_VAL(10+(n))

#define IS_TRIE_KEY_POP(w)   ((tagex(w) == (TAG_VAR|STG_LOCAL) && \
			       ((w)>>LMASK_BITS) > 10) ? ((w)>>LMASK_BITS) - 10 \
						       : 0)

#define NVARS_FAST 100

/* Will eventually be shared in pl-wam.c */
typedef enum
{ uread = 0,				/* Unification in read-mode */
  uwrite				/* Unification in write mode */
} unify_mode;

typedef struct ukey_state
{ trie	       *trie;			/* Trie for indirects */
  Word		ptr;			/* current location */
  unify_mode	umode;			/* unification mode */
  size_t	max_var_seen;
  size_t	vars_allocated;		/* # variables allocated */
  Word*		vars;
  size_t        a_offset;		/* For resetting the argument stack */
  Word		var_buf[NVARS_FAST];	/* quick var buffer */
} ukey_state;

static int	unify_key(ukey_state *state, word key ARG_LD);
static void	init_ukey_state(ukey_state *state, trie *trie, Word p ARG_LD);
static void	destroy_ukey_state(ukey_state *state ARG_LD);
static void	set_trie_clause_general_undefined(Clause cl);


		 /*******************************
		 *	       SYMBOL		*
		 *******************************/

typedef struct tref
{ trie *trie;				/* represented trie */
} tref;

static int
write_trie_ref(IOSTREAM *s, atom_t aref, int flags)
{ tref *ref = PL_blob_data(aref, NULL, NULL);
  (void)flags;

  Sfprintf(s, "<trie>(%p)", ref->trie);
  return TRUE;
}


/* - - - - - - - - - - - - - - - - - - - - - - - - - - - - - - - - - - - - -
GC a trie. Note that the  Prolog predicate trie_destroy/1 merely empties
the trie, leaving its destruction to the atom garbage collector.
- - - - - - - - - - - - - - - - - - - - - - - - - - - - - - - - - - - - - */

static int
release_trie_ref(atom_t aref)
{ tref *ref = PL_blob_data(aref, NULL, NULL);
  trie *t;

  if ( (t=ref->trie) )
    trie_destroy(t);			/* can be called twice */

  return TRUE;
}


static int
save_trie(atom_t aref, IOSTREAM *fd)
{ tref *ref = PL_blob_data(aref, NULL, NULL);
  (void)fd;

  return PL_warning("Cannot save reference to <trie>(%p)", ref->trie);
}


static atom_t
load_trie(IOSTREAM *fd)
{ (void)fd;

  return PL_new_atom("<saved-trie-ref>");
}


static PL_blob_t trie_blob =
{ PL_BLOB_MAGIC,
  PL_BLOB_UNIQUE,
  "trie",
  release_trie_ref,
  NULL,
  write_trie_ref,
  NULL,
  save_trie,
  load_trie
};

		 /*******************************
		 *	     THE TRIE		*
		 *******************************/

static trie_node       *new_trie_node(trie *trie, word key);
static void		destroy_node(trie *trie, trie_node *n);
static void		clear_node(trie *trie, trie_node *n, int dealloc);
static inline void	release_value(word value);


static inline void
acquire_key(word key)
{ if ( isAtom(key) )
    PL_register_atom(key);
}

static inline void
release_key(word key)
{ if ( isAtom(key) )
    PL_unregister_atom(key);
}


trie *
trie_create(alloc_pool *pool)
{ trie *trie;

  if ( (trie = alloc_from_pool(pool, sizeof(*trie))) )
  { memset(trie, 0, sizeof(*trie));
    trie->magic = TRIE_MAGIC;
    trie->node_count = 1;		/* the root */
    trie->alloc_pool = pool;
  }

  return trie;
}


void
trie_destroy(trie *trie)
{ DEBUG(MSG_TRIE_GC, Sdprintf("Destroying trie %p\n", trie));
  trie->magic = TRIE_CMAGIC;
  trie_empty(trie);
  free_to_pool(trie->alloc_pool, trie, sizeof(*trie));
}


static void
trie_discard_clause(trie *trie)
{ atom_t dbref;

  if ( (dbref=trie->clause) )
  { if ( COMPARE_AND_SWAP_WORD(&trie->clause, dbref, 0) &&
	 GD->cleaning == CLN_NORMAL )		/* otherwise reclaims clause */
    { ClauseRef cref = clause_clref(dbref);	/* from two ends */

      if ( cref )
      { Clause cl = cref->value.clause;
	set_trie_clause_general_undefined(cl);	/* TBD: only if undefined */
	retractClauseDefinition(cl->predicate, cl);
      }
      PL_unregister_atom(dbref);
    }
  }
}


void
trie_empty(trie *trie)
{ trie_discard_clause(trie);

  if ( !trie->references )
  { indirect_table *it = trie->indirects;

    clear_node(trie, &trie->root, FALSE);	/* TBD: verify not accessed */
    if ( it && COMPARE_AND_SWAP_PTR(&trie->indirects, it, NULL) )
      destroy_indirect_table(it);
    trie->node_count = 1;
    trie->value_count = 0;
  }
}


void
trie_clean(trie *trie)
{ if ( trie->magic == TRIE_CMAGIC )
    trie_empty(trie);
}


static trie_node *
get_child(trie_node *n, word key ARG_LD)
{ trie_children children = n->children;

  if ( children.any )
  { switch( children.any->type )
    { case TN_KEY:
	if ( children.key->key == key )
	  return children.key->child;
        return NULL;
      case TN_HASHED:
	return lookupHTable(children.hash->table, (void*)key);
      default:
	assert(0);
    }
  }

  return NULL;
}


static trie_node *
new_trie_node(trie *trie, word key)
{ trie_node *n;

  if ( (n = alloc_from_pool(trie->alloc_pool, sizeof(*n))) )
  { ATOMIC_INC(&trie->node_count);
    memset(n, 0, sizeof(*n));
    acquire_key(key);
    n->key = key;
  }

  return n;
}


static void
clear_node(trie *trie, trie_node *n, int dealloc)
{ trie_children children;

next:
  children = n->children;

  if ( trie->release_node )
    (*trie->release_node)(trie, n);

  release_key(n->key);
  if ( n->value )
    release_value(n->value);

  if ( dealloc )
  { ATOMIC_DEC(&trie->node_count);
    free_to_pool(trie->alloc_pool, n, sizeof(trie_node));
  } else
  { n->children.any = NULL;
    clear(n, TN_PRIMARY|TN_SECONDARY);
  }

  if ( children.any )
  { switch( children.any->type )
    { case TN_KEY:
      { n = children.key->child;
	free_to_pool(trie->alloc_pool, children.key, sizeof(*children.key));
	dealloc = TRUE;
	goto next;
      }
      case TN_HASHED:
      { Table table = children.hash->table;
	TableEnum e = newTableEnum(table);
	void *k, *v;
	trie_children_key *os;

	if ( (os=children.hash->old_single) )	/* see insert_child() (*) note */
	  free_to_pool(trie->alloc_pool, os, sizeof(*os));
	free_to_pool(trie->alloc_pool, children.hash, sizeof(*children.hash));

	while(advanceTableEnum(e, &k, &v))
	{ clear_node(trie, v, TRUE);
	}

	freeTableEnum(e);
	destroyHTable(table);
	break;
      }
    }
  }
}

static void
destroy_node(trie *trie, trie_node *n)
{ clear_node(trie, n, TRUE);
}


/*
 * Prune a branch of the trie that does not end in a node.  This should
 * be used after deletion or unsuccessful insertion, e.g., by trying to
 * insert a cyclic term
 *
 * TBD: Need to think about concurrency here.
 */

void
prune_node(trie *trie, trie_node *n)
{ trie_node *p;
  int empty = TRUE;

  for(; empty && n->parent && false(n, TN_PRIMARY|TN_SECONDARY); n = p)
  { trie_children children;

    p = n->parent;
    children = p->children;

    if ( children.any )
    { switch( children.any->type )
      { case TN_KEY:
	  if ( COMPARE_AND_SWAP_PTR(&p->children.any, children.any, NULL) )
	    PL_free(children.any);
	  break;
	case TN_HASHED:
	  deleteHTable(children.hash->table, (void*)n->key);
	  empty = children.hash->table->size == 0;
	  break;
      }
    }

    destroy_node(trie, n);
  }
}

/** Prune all branches below `root` that do not end in a value.
 *
 * @param `free` is called for each removed _leaf_ node.
*/

typedef struct prune_state
{ TableEnum  e;
  trie_node *n;
} prune_state;

void
prune_trie(trie *trie, trie_node *root,
	   void (*free)(trie_node *node, void *ctx), void *ctx)
{ segstack stack;
  prune_state buffer[64];
  trie_children children;
  trie_node *n = root;
  trie_node *p;
  prune_state ps = { .e = NULL };

  initSegStack(&stack, sizeof(prune_state), sizeof(buffer), buffer);

  for(;;)
  { children = n->children;

    if ( children.any )
    { switch( children.any->type )
      { case TN_KEY:
	{ n = children.key->child;
	  continue;
	}
	case TN_HASHED:
	{ Table table = children.hash->table;
	  TableEnum e = newTableEnum(table);
	  void *k, *v;

	  if ( advanceTableEnum(e, &k, &v) )
	  { pushSegStack(&stack, ps, prune_state);
	    ps.e = e;
	    ps.n = n;

	    n = v;
	    continue;
	  } else
	  { freeTableEnum(e);
	    break;
	  }
	}
      }
    } else
    { if ( free )
	(*free)(n, ctx);
    }

  prune:
    for(; n != root && false(n, TN_PRIMARY|TN_SECONDARY); n = p)
    { trie_children children;
      int choice = FALSE;

      p = n->parent;
      children = p->children;

      if ( children.any )
      { switch( children.any->type )
	{ case TN_KEY:
	    if ( COMPARE_AND_SWAP_PTR(&p->children.any, children.any, NULL) )
	      PL_free(children.any);
	    break;
	  case TN_HASHED:
	    deleteHTable(children.hash->table, (void*)n->key);
	    choice = TRUE;
	    break;
	}
      }

      destroy_node(trie, n);
      if ( choice )
	break;
    }

  next_choice:
    if ( ps.e )
    { void *k, *v;

      if ( advanceTableEnum(ps.e, &k, &v) )
      { n = v;
	continue;
      } else
      { n = ps.n;
	freeTableEnum(ps.e);
	popSegStack(&stack, &ps, prune_state);
	assert(n->children.any->type == TN_HASHED);
	if ( n->children.hash->table->size == 0 )
	  goto prune;
	goto next_choice;
      }
    } else
    { break;
    }
  }

  clearSegStack(&stack);
}


#define VMASKBITS  (sizeof(unsigned)*8)
#define VMASK_SCAN (0x1<<(VMASKBITS-1))

static inline void
update_var_mask(trie_children_hashed *hnode, word key)
{ if ( tagex(key) == TAG_VAR )
  { size_t vn = (size_t)(key>>LMASK_BITS); /* 1.. */
    unsigned mask;

    if ( vn < VMASKBITS )
      mask = 0x1<<(vn-1);
    else
      mask = VMASK_SCAN;

    ATOMIC_OR(&hnode->var_mask, mask);
  }
}


/* - - - - - - - - - - - - - - - - - - - - - - - - - - - - - - - - - - - - -
(*) The single node may be  in  use   with  another  thread. We have two
options:

  - Use one of the LD _active_ pointers to acquire/release access to the
    trie nodes and use safe delayed release.
  - Add the ond _single_ node to the new hash node and delete it along
    with the hash node when we clean the table.  We have opted for this
    option as it is simple and the single key is neglectable in size
    compared to the hash table anyway.
- - - - - - - - - - - - - - - - - - - - - - - - - - - - - - - - - - - - - */

static trie_node *
insert_child(trie *trie, trie_node *n, word key ARG_LD)
{ for(;;)
  { trie_children children = n->children;
    trie_node *new = new_trie_node(trie, key);

    if ( !new )
      return NULL;			/* resource error */

    if ( children.any )
    { switch( children.any->type )
      { case TN_KEY:
	{ if ( children.key->key == key )
	  { return children.key->child;
	  } else
	  { trie_children_hashed *hnode;

	    if ( !(hnode=alloc_from_pool(trie->alloc_pool, sizeof(*hnode))) )
	    { destroy_node(trie, new);
	      return NULL;
	    }

	    hnode->type     = TN_HASHED;
	    hnode->table    = newHTable(4);
	    hnode->var_mask = 0;
	    addHTable(hnode->table, (void*)children.key->key,
				    children.key->child);
	    addHTable(hnode->table, (void*)key, (void*)new);
	    update_var_mask(hnode, children.key->key);
	    update_var_mask(hnode, new->key);
	    new->parent = n;

	    if ( COMPARE_AND_SWAP_PTR(&n->children.hash, children.hash, hnode) )
	    { hnode->old_single = children.key;			/* See (*) */
	      return new;
	    } else
	    { hnode->old_single = NULL;
	      destroy_node(trie, new);
	      destroyHTable(hnode->table);
	      free_to_pool(trie->alloc_pool, hnode, sizeof(*hnode));
	      continue;
	    }
	  }
	}
	case TN_HASHED:
	{ trie_node *old = addHTable(children.hash->table,
				     (void*)key, (void*)new);

	  if ( new == old )
	  { new->parent = n;
	    update_var_mask(children.hash, new->key);
	  } else
	  { destroy_node(trie, new);
	  }
	  return old;
	}
	default:
	  assert(0);
      }
    } else
    { trie_children_key *child;

      if ( !(child=alloc_from_pool(trie->alloc_pool, sizeof(*child))) )
      { destroy_node(trie, new);
	return NULL;
      }

      child->type  = TN_KEY;
      child->key   = key;
      child->child = new;

      if ( COMPARE_AND_SWAP_PTR(&n->children.key, NULL, child) )
      { child->child->parent = n;
	return child->child;
      }
      destroy_node(trie, new);
      free_to_pool(trie->alloc_pool, child, sizeof(*child));
    }
  }
}


static trie_node *
follow_node(trie *trie, trie_node *n, word value, int add ARG_LD)
{ trie_node *child;

  if ( (child=get_child(n, value PASS_LD)) )
    return child;

  if ( add )
    return insert_child(trie, n, value PASS_LD);
  else
    return NULL;
}


static word
trie_intern_indirect(trie *trie, word w, int add ARG_LD)
{ for(;;)
  { if ( trie->indirects )
    { return intern_indirect(trie->indirects, w, add PASS_LD);
    } else if ( add )
    { indirect_table *newtab = new_indirect_table();

      if ( !COMPARE_AND_SWAP_PTR(&trie->indirects, NULL, newtab) )
	destroy_indirect_table(newtab);
    } else
    { return 0;
    }
  }
}


/* If there is an error, we prune the part that we have created.
 * We should only start the prune from a new node though.  To be sure
 * we do so we first add a new node.  As this is for exception handling
 * only, the performance loss is not vital.
 */

static void
prune_error(trie *trie, trie_node *node ARG_LD)
{ prune_node(trie, follow_node(trie, node, TRIE_ERROR_VAL, TRUE PASS_LD));
}


/* - - - - - - - - - - - - - - - - - - - - - - - - - - - - - - - - - - - - -
Lookup `k` in `trie` and on  success   fill  `nodep`  with the leaf node
under which `k` is represented in the trie.  If `add` is `TRUE`, add `k`
to the trie if it is not already in the true.

`vars` is either NULL or a _buffer_ In the latter case it is filled with
pointers to the variables found  in  `k`.   This  is  used by tabling to
create the `ret` term.

Return:

  - FALSE
    Could not find term while `add` is FALSE or exception
  - TRUE
    Ok (found or inserted)
  - TRIE_ABSTRACTED
    Ok, but abstracted
  - TRIE_LOOKUP_CONTAINS_ATTVAR
  - TRIE_LOOKUP_CYCLIC

- - - - - - - - - - - - - - - - - - - - - - - - - - - - - - - - - - - - - */

int
trie_lookup_abstract(trie *trie, trie_node *node, trie_node **nodep,
		     Word k, int add, size_abstract *abstract,
		     TmpBuffer vars ARG_LD)
{ term_agenda_P agenda;
  size_t var_number = 0;
  int rc = TRUE;
  size_t compounds = 0;
  tmp_buffer varb;
  size_abstract sa = {.from_depth = 1, .size = (size_t)-1};
  size_t aleft = (size_t)-1;

  TRIE_STAT_INC(trie, lookups);
  if ( !node )
    node = &trie->root;
  if ( abstract )
    sa = *abstract;

  initTermAgenda_P(&agenda, 1, k);
  while( node )
  { Word p;
    word w;
    size_t popn;

    if ( !(p=nextTermAgenda_P(&agenda)) )
      break;
    if ( (popn = IS_AC_TERM_POP(p)) )
    { compounds -= popn;
      if ( compounds > 0 )
      { if ( !(node = follow_node(trie, node, TRIE_KEY_POP(popn), add PASS_LD)) )
	  break;
	continue;
      } else
	break;				/* finished toplevel */
    }

    if ( compounds == sa.from_depth )
      aleft = sa.size;

    w = *p;
    switch( tag(w) )
    { case TAG_VAR:
	if ( isVar(w) )
	{ word w2;

	add_var:
	  if ( var_number++ == 0 && !vars )
	  { vars = &varb;
	    initBuffer(vars);
	  }
	  addBuffer(vars, p, Word);
	  w2 = ((((word)var_number))<<LMASK_BITS)|TAG_VAR;
	  if ( tag(w) == TAG_VAR )
	    *p = w2;
	  w = w2;
	}
        node = follow_node(trie, node, w, add PASS_LD);
	break;
      case TAG_ATTVAR:
	rc = TRIE_LOOKUP_CONTAINS_ATTVAR;

        prune_error(trie, node PASS_LD);
        node = NULL;
        break;
      case TAG_COMPOUND:
      { if ( unlikely(aleft == 0) )
	{ rc = TRIE_ABSTRACTED;
	  goto add_var;
	} else
	{ Functor f = valueTerm(w);
	  size_t arity = arityFunctor(f->definition);

	  if ( aleft != (size_t)-1 )
	    aleft--;
	  if ( ++compounds == 1000 && add && !is_acyclic(p PASS_LD) )
	  { rc = TRIE_LOOKUP_CYCLIC;
	    prune_error(trie, node PASS_LD);
	    node = NULL;
	  } else
	  { node = follow_node(trie, node, f->definition, add PASS_LD);
	    pushWorkAgenda_P(&agenda, arity, f->arguments);
	  }
	}
	break;
      }
      default:
      { if ( !isIndirect(w) )
	{ node = follow_node(trie, node, w, add PASS_LD);
	} else
	{ word i = trie_intern_indirect(trie, w, add PASS_LD);

	  if ( i )
	    node = follow_node(trie, node, i, add PASS_LD);
	  else
	    node = NULL;
	}
      }
    }
  }
  clearTermAgenda_P(&agenda);

  if ( var_number )
  { Word *pp = baseBuffer(vars, Word);
    Word *ep = topBuffer(vars, Word);

    for(; pp < ep; pp++)
    { Word vp = *pp;
      if ( tag(*vp) == TAG_VAR )
	setVar(*vp);
    }
    if ( vars == &varb )
      discardBuffer(vars);
  }

  if ( rc > 0 )
  { if ( node )
      *nodep = node;
    else
      rc = FALSE;
  }

  return rc;
}


trie *
get_trie_from_node(trie_node *node)
{ trie *trie_ptr;

  for( ; node->parent; node = node->parent )
    ;
  trie_ptr = (trie *)((char*)node - offsetof(trie, root));
  assert(trie_ptr->magic == TRIE_MAGIC || trie_ptr->magic == TRIE_CMAGIC);

  return trie_ptr;
}


int
is_ground_trie_node(trie_node *node)
{ for( ; node->parent; node = node->parent )
  { if ( tagex(node->key) == TAG_VAR )
      return FALSE;
  }

  return TRUE;
}


		 /*******************************
		 *    BUILD TERM FROM PATH	*
		 *******************************/

#if 0					/* debugging help */
static int
print_key(word k)
{ size_t pop;

  if ( (pop = IS_TRIE_KEY_POP(k)) )
  { Sdprintf("POP(%zd)\n", pop);
  } else
  { char buf[64];

    Sdprintf("%s\n", print_val(k, buf));
  }

  return TRUE;
}

static int
print_keys(Word k, size_t kc)
{ size_t i;

  for(i=kc; i-->0; )
    print_key(k[i]);

  return TRUE;
}
#endif


#define MAX_FAST 256

int
unify_trie_term(trie_node *node, trie_node **parent, term_t term ARG_LD)
{ word fast[MAX_FAST];
  Word keys = fast;
  size_t keys_allocated = MAX_FAST;
  size_t kc = 0;
  int rc = TRUE;
  trie *trie_ptr;
  mark m;
  int is_secondary = true(node, TN_SECONDARY);
						/* get the keys */
  for( ; node->parent; node = node->parent )
  { if ( is_secondary && true(node, TN_PRIMARY) )
    { if ( parent )
	*parent = node;
      break;
    }
    if ( kc == keys_allocated )
    { keys_allocated *= 2;
      if ( keys == fast )
      { if ( (keys = malloc(sizeof(*keys)*keys_allocated)) )
	  memcpy(keys, fast, sizeof(fast));
	else
	  return PL_resource_error("memory");
      } else
      { Word newkeys;
	if ( !(newkeys=realloc(keys, sizeof(*keys)*keys_allocated)) )
	{ free(keys);
	  return PL_resource_error("memory");
	}
	keys = newkeys;
      }
    }

    keys[kc++] = node->key;
  }
  for( ; node->parent; node = node->parent )
    ;
  trie_ptr = (trie *)((char*)node - offsetof(trie, root));
  assert(trie_ptr->magic == TRIE_MAGIC);

  for(;;)
  { ukey_state ustate;
    size_t i;

  retry:
    Mark(m);
    init_ukey_state(&ustate, trie_ptr, valTermRef(term) PASS_LD);
    for(i=kc; i-- > 0; )
    { if ( (rc=unify_key(&ustate, keys[i] PASS_LD)) != TRUE )
      { destroy_ukey_state(&ustate PASS_LD);
	if ( rc == FALSE )
	  goto out;
	Undo(m);
	if ( (rc=makeMoreStackSpace(rc, ALLOW_GC)) )
	  goto retry;
	else
	  goto out;
      }
    }
    destroy_ukey_state(&ustate PASS_LD);
    break;
  }

out:
  if ( keys != fast )
    free(keys);

  return rc;
}


void *
map_trie_node(trie_node *n,
	      void* (*map)(trie_node *n, void *ctx), void *ctx)
{ trie_children children;
  void *rc;

next:
  children = n->children;

  if ( (rc=(*map)(n, ctx)) != NULL )
    return rc;

  if ( children.any  )
  { switch( children.any->type )
    { case TN_KEY:
      { n = children.key->child;
	goto next;
      }
      case TN_HASHED:
      { Table table = children.hash->table;
	TableEnum e = newTableEnum(table);
	void *k, *v;

	while(advanceTableEnum(e, &k, &v))
	{ if ( (rc=map_trie_node(v, map, ctx)) != NULL )
	  { freeTableEnum(e);
	    return rc;
	  }
	}

	freeTableEnum(e);
	break;
      }
    }
  }

  return NULL;
}


typedef struct trie_stats
{ size_t bytes;
  size_t nodes;
  size_t hashes;
  size_t values;
} trie_stats;


static void *
stat_node(trie_node *n, void *ctx)
{ trie_stats *stats = ctx;
  trie_children children = n->children;

  stats->nodes++;
  stats->bytes += sizeof(*n);
  if ( n->value )
    stats->values++;

  if ( children.any )
  { switch( children.any->type )
    { case TN_KEY:
	stats->bytes += sizeof(*children.key);
        break;
      case TN_HASHED:
	stats->bytes += sizeofTable(children.hash->table);
	stats->hashes++;
	break;
      default:
	assert(0);
    }
  }

  return NULL;
}


static void
stat_trie(trie *t, trie_stats *stats)
{ stats->bytes  = sizeof(*t) - sizeof(t->root);
  stats->nodes  = 0;
  stats->hashes = 0;
  stats->values = 0;

  acquire_trie(t);
  map_trie_node(&t->root, stat_node, stats);
  release_trie(t);
}




		 /*******************************
		 *	  PROLOG BINDING	*
		 *******************************/

atom_t
trie_symbol(trie *trie)
{ if ( !trie->symbol )
  { tref ref;
    int new;

    ref.trie = trie;
    trie->symbol = lookupBlob((void*)&ref, sizeof(ref),
			      &trie_blob, &new);
  }

  return trie->symbol;
}


trie *
symbol_trie(atom_t symbol)
{ void *data;
  PL_blob_t *type;

  if ( (data = PL_blob_data(symbol, NULL, &type)) && type == &trie_blob )
  { tref *ref = data;

    if ( ref->trie->magic == TRIE_MAGIC )
      return ref->trie;
  }

  return NULL;
}


#define unify_trie(t, trie) unify_trie__LD(t, trie PASS_LD)

static int
unify_trie__LD(term_t t, trie *trie ARG_LD)
{ return PL_unify_atom(t, trie->symbol);
}

int
get_trie(term_t t, trie **tp)
{ void *data;
  PL_blob_t *type;

  if ( PL_get_blob(t, &data, NULL, &type) && type == &trie_blob )
  { tref *ref = data;

    if ( ref->trie->magic == TRIE_MAGIC )
    { *tp = ref->trie;
      return TRUE;
    }

    PL_existence_error("trie", t);
  } else
    PL_type_error("trie", t);

  return FALSE;
}


int
get_trie_noex(term_t t, trie **tp)
{ void *data;
  PL_blob_t *type;

  if ( PL_get_blob(t, &data, NULL, &type) && type == &trie_blob )
  { tref *ref = data;

    *tp = ref->trie;
    return TRUE;
  }

  return FALSE;
}


int
trie_error(int rc, term_t culprit)
{ switch(rc)
  { case TRIE_LOOKUP_CONTAINS_ATTVAR:
      return PL_type_error("free_of_attvar", culprit);
    case TRIE_LOOKUP_CYCLIC:
      return PL_type_error("acyclic_term", culprit);
    default:
      return FALSE;
  }
}

int
trie_trie_error(int rc, trie *trie)
{ GET_LD
  term_t t;

  return ( (t= PL_new_term_ref()) &&
	   PL_put_atom(t, trie->symbol) &&
	   trie_error(rc, t) );
}


static
PRED_IMPL("trie_new", 1, trie_new, 0)
{ PRED_LD
  trie *trie;

  if ( (trie = trie_create(NULL)) )
  { atom_t symbol = trie_symbol(trie);
    int rc;

    rc = unify_trie(A1, trie);
    PL_unregister_atom(symbol);

    return rc;
  }

  return FALSE;
}


static
PRED_IMPL("is_trie", 1, is_trie, 0)
{ void *data;
  PL_blob_t *type;

  if ( PL_get_blob(A1, &data, NULL, &type) && type == &trie_blob )
  { tref *ref = data;

    if ( ref->trie->magic == TRIE_MAGIC )
      return TRUE;
  }

  return FALSE;
}


static
PRED_IMPL("trie_destroy", 1, trie_destroy, 0)
{ trie *trie;

  if ( get_trie(A1, &trie) )
  { trie->magic = TRIE_CMAGIC;
    trie_empty(trie);

    return TRUE;
  }

  return FALSE;
}


#define isRecord(w) (((w)&0x3) == 0)

static word
intern_value(term_t value ARG_LD)
{ if ( value )
  { Word vp = valTermRef(value);

    DEBUG(0, assert((TAG_INTEGER&0x3) && (TAG_ATOM&0x3)));

    deRef(vp);
    if ( isAtom(*vp) || isTaggedInt(*vp) )
      return *vp;

    return (word)PL_record(value);
  } else
  { return ATOM_trienode;
  }
}


static inline void
release_value(word value)
{ if ( isAtom(value) )
    PL_unregister_atom(value);
  else if ( isRecord(value) )
    PL_erase((record_t)value);
}


static int
equal_value(word v1, word v2)
{ if ( v1 == v2 )
    return TRUE;

  if ( isRecord(v1) && isRecord(v2) )
    return variantRecords((record_t)v1, (record_t)v2);

  return FALSE;
}


static int
unify_value(term_t t, word value ARG_LD)
{ if ( !isRecord(value) )
  { return _PL_unify_atomic(t, value);
  } else
  { term_t t2;

    return ( (t2=PL_new_term_ref()) &&
	     PL_recorded((record_t)value, t2) &&
	     PL_unify(t, t2)
	   );
  }
}


int
put_trie_value(term_t t, trie_node *node ARG_LD)
{ if ( !isRecord(node->value) )
  { *valTermRef(t) = node->value;
    return TRUE;
  } else
  { return PL_recorded((record_t)node->value, t);
  }
}


int
set_trie_value_word(trie *trie, trie_node *node, word val)
{ if ( node->value )
  { if ( !equal_value(node->value, val) )
    { word old = node->value;

      acquire_key(val);
      node->value = val;
      set(node, TN_PRIMARY);
      release_value(old);
      trie_discard_clause(trie);

      return TRUE;
    } else
    { return FALSE;
    }
  } else
  { acquire_key(val);
    node->value = val;
    set(node, TN_PRIMARY);
    ATOMIC_INC(&trie->value_count);
    trie_discard_clause(trie);

    return TRUE;
  }
}

int
set_trie_value(trie *trie, trie_node *node, term_t value ARG_LD)
{ word val = intern_value(value PASS_LD);

  if ( !set_trie_value_word(trie, node, val) &&
       isRecord(val) )
    PL_erase((record_t)val);

  return TRUE;
}


/* - - - - - - - - - - - - - - - - - - - - - - - - - - - - - - - - - - - - -
Delete a node from the trie. There are   two options: (1) simply set the
value to 0 or (2), prune the branch   leading to this cell upwards until
we find another existing node.

TBD: create some sort of  lingering   mechanism  to allow for concurrent
delete and gen_trie(). More modest: link up the deleted nodes and remove
them after the references drop to 0.
- - - - - - - - - - - - - - - - - - - - - - - - - - - - - - - - - - - - - */

void
trie_delete(trie *trie, trie_node *node, int prune)
{ if ( node->value )
  { clear(node, (TN_PRIMARY|TN_SECONDARY));
    if ( prune && trie->references == 0 )
    { prune_node(trie, node);
    } else
    { word v;

      if ( trie->release_node )
	(*trie->release_node)(trie, node);

      if ( (v=node->value) )
      { node->value = 0;
	release_value(v);
      }
    }
    ATOMIC_DEC(&trie->value_count);
    trie_discard_clause(trie);
  }
}


/**
 * trie_insert(+Trie, +Key, +Value) is semidet.
 *
 * True if Key was added as a new   key  to the trie and associated with
 * Value. False if Key was already in the trie with Value
 *
 * @error permission_error if Key was associated with a different value
 */

static int
trie_insert(term_t Trie, term_t Key, term_t Value, trie_node **nodep,
	    int update, size_abstract *abstract ARG_LD)
{ trie *trie;

  if ( get_trie(Trie, &trie) )
  { Word kp;
    trie_node *node;
    int rc;

    if ( false(trie, TRIE_ISMAP|TRIE_ISSET) )
    { if ( Value )
	set(trie, TRIE_ISMAP);
      else
	set(trie, TRIE_ISSET);
    } else
    { if ( (Value  && false(trie, TRIE_ISMAP)) ||
	   (!Value && false(trie, TRIE_ISSET)) )
      { return PL_permission_error("insert", "trie", Trie);
      }
    }

    kp	= valTermRef(Key);

    if ( (rc=trie_lookup_abstract(trie, NULL, &node, kp,
				  TRUE, abstract, NULL PASS_LD)) == TRUE )
    { word val = intern_value(Value PASS_LD);

      if ( nodep )
	*nodep = node;

      if ( node->value )
      { if ( update )
	{ if ( !equal_value(node->value, val) )
	  { word old = node->value;

	    acquire_key(val);
	    node->value = val;
	    set(node, TN_PRIMARY);
	    release_value(old);
	    trie_discard_clause(trie);
	  } else if ( isRecord(val) )
	  { PL_erase((record_t)val);
	  }

	  return TRUE;
	} else
	{ if ( !equal_value(node->value, val) )
	    PL_permission_error("modify", "trie_key", Key);
	  if ( isRecord(val) )
	    PL_erase((record_t)val);

	  return FALSE;
	}
      }
      acquire_key(val);
      node->value = val;
      set(node, TN_PRIMARY);
      ATOMIC_INC(&trie->value_count);
      trie_discard_clause(trie);

      return TRUE;
    }

    return trie_error(rc, Key);
  }

  return FALSE;
}


/**
 * trie_insert(+Trie, +Key, +Value) is semidet.
 *
 * True if Key was added as a new   key  to the trie and associated with
 * Value. False if Key was already in the trie with Value
 *
 * @error permission_error if Key was associated with a different value
 */

static
PRED_IMPL("trie_insert", 3, trie_insert, 0)
{ PRED_LD

  return trie_insert(A1, A2, A3, NULL, FALSE, NULL PASS_LD);
}

/**
 * trie_insert(+Trie, +Key) is semidet.
 *
 * True if Key was added as a new key to the trie.  False if Key was
 * already in the trie.
 *
 * @error permission_error if Key was associated with a different value
 */

static
PRED_IMPL("trie_insert", 2, trie_insert, 0)
{ PRED_LD

  return trie_insert(A1, A2, 0, NULL, FALSE, NULL PASS_LD);
}


/**
 * trie_insert_abstract(+Trie, +Size, +Key) is semidet.
 *
 * Insert size-abstracted version of Key
 */

static
PRED_IMPL("$trie_insert_abstract", 3, trie_insert_abstract, 0)
{ PRED_LD
  size_abstract sa = {.from_depth = 1};

  return ( PL_get_size_ex(A2, &sa.size ) &&
	   trie_insert(A1, A3, 0, NULL, FALSE, &sa PASS_LD) > 0 );
}


/**
 * trie_update(+Trie, +Key, +Value) is semidet.
 *
 * Similar to trie_insert/3, but updates the associated value rather
 * then failing or raising an error.
 *
 * @error permission_error if Key was associated with a different value
 */

static
PRED_IMPL("trie_update", 3, trie_update, 0)
{ PRED_LD

  return trie_insert(A1, A2, A3, NULL, TRUE, NULL PASS_LD);
}


/**
 * trie_insert(+Trie, +Term, +Value, -Handle) is semidet.
 *
 * Add Term to Trie and unify Handle with a handle to the term.
 * Fails if Term is already in Trie.
 *
 * @bug Handle is currently a pointer.  In future versions we will
 * use a dynamic array for the trie nodes and return an integer to
 * guarantee safe lookup.
 */

static
PRED_IMPL("trie_insert", 4, trie_insert, 0)
{ PRED_LD
  trie_node *node;

  return ( trie_insert(A1, A2, A3, &node, FALSE, NULL PASS_LD) &&
	   PL_unify_pointer(A4, node) );
}


static
PRED_IMPL("trie_delete", 3, trie_delete, 0)
{ PRED_LD
  trie *trie;

  if ( get_trie(A1, &trie) )
  { Word kp;
    trie_node *node;
    int rc;

    kp = valTermRef(A2);

    if ( (rc=trie_lookup(trie, NULL, &node, kp, FALSE, NULL PASS_LD)) == TRUE )
    { if ( node->value )
      { if ( unify_value(A3, node->value PASS_LD) )
	{ trie_delete(trie, node, TRUE);
	  return TRUE;
	}
      }
      return FALSE;
    }

    return trie_error(rc, A2);
  }

  return FALSE;
}


static
PRED_IMPL("trie_lookup", 3, trie_lookup, 0)
{ PRED_LD
  trie *trie;

  if ( get_trie(A1, &trie) )
  { Word kp;
    trie_node *node;
    int rc;

    kp = valTermRef(A2);

    if ( (rc=trie_lookup(trie, NULL, &node, kp, FALSE, NULL PASS_LD)) == TRUE )
    { if ( node->value )
	return unify_value(A3, node->value PASS_LD);
      return FALSE;
    }

    return trie_error(rc, A2);
  }

  return FALSE;
}


/**
 * trie_term(+Handle, -Term) is det.
 *
 * Retrieve a term for a handle returned by trie_insert/4.
 */

static
PRED_IMPL("trie_term", 2, trie_term, 0)
{ PRED_LD
  void *ptr;

  return ( PL_get_pointer_ex(A1, &ptr) &&
	   unify_trie_term(ptr, NULL, A2 PASS_LD)
	 );
}


/**
 * trie_gen(+Trie, ?Key, -Value) is nondet.
 *
 * True when Key-Value appears in Trie.
 *
 * This needs to keep  a  list  of   choice  points  for  each node with
 * multiple children. Eventually, this is probably going to be a virtual
 * machine extension, using real choice points.
 */

static void
init_ukey_state(ukey_state *state, trie *trie, Word p ARG_LD)
{ state->trie = trie;
  state->ptr  = p;
  state->umode = uread;
  state->max_var_seen = 0;
  state->a_offset = aTop-aBase;
}

static void
destroy_ukey_state(ukey_state *state ARG_LD)
{ if ( state->max_var_seen && state->vars != state->var_buf )
    PL_free(state->vars);
  aTop = aBase + state->a_offset;
}

static Word*
find_var(ukey_state *state, size_t index)
{ if ( index > state->max_var_seen )
  { assert(index == state->max_var_seen+1);

    if ( !state->max_var_seen )
    { state->vars_allocated = NVARS_FAST;
      state->vars = state->var_buf;
    } else if ( index >= state->vars_allocated )
    { if ( state->vars == state->var_buf )
      { state->vars = PL_malloc(sizeof(*state->vars)*NVARS_FAST*2);
	memcpy(state->vars, state->var_buf, sizeof(*state->vars)*NVARS_FAST);
      } else
      { state->vars = PL_realloc(state->vars,
				 sizeof(*state->vars)*state->vars_allocated*2);
      }
      state->vars_allocated *= 2;
    }
    state->vars[index] = NULL;
    state->max_var_seen = index;
  }

  return &state->vars[index];
}


static int
unify_key(ukey_state *state, word key ARG_LD)
{ Word p = state->ptr;

  switch(tagex(key))
  { case TAG_VAR|STG_LOCAL:			/* RESERVED_TRIE_VAL */
    { size_t popn = IS_TRIE_KEY_POP(key);
      Word wp;

      assert(popn);
      aTop -= popn;
      wp = *aTop;
      state->umode = ((int)(uintptr_t)wp & uwrite);
      state->ptr   = (Word)((intptr_t)wp&~uwrite);

      DEBUG(MSG_TRIE_PUT_TERM,
	    Sdprintf("U Popped(%zd) %zd, mode=%d\n",
		     popn, state->ptr-gBase, state->umode));
      return TRUE;
    }
    case TAG_ATOM|STG_GLOBAL:			/* functor */
    { size_t arity = arityFunctor(key);

      DEBUG(MSG_TRIE_PUT_TERM,
	    Sdprintf("U Pushed %s %zd, mode=%d\n",
		     functorName(key), state->ptr+1-gBase, state->umode));
      pushArgumentStack((Word)((intptr_t)(p + 1)|state->umode));

      if ( state->umode == uwrite )
      { Word t;

	if ( (t=allocGlobalNoShift(arity+1)) )
	{ t[0] = key;
	  *p = consPtr(t, TAG_COMPOUND|STG_GLOBAL);
	  state->ptr = &t[1];
	  return TRUE;
	} else
	  return GLOBAL_OVERFLOW;
      } else
      { deRef(p);

	if ( canBind(*p) )
	{ state->umode = uwrite;

	  if ( isAttVar(*p) )
	  { Word t;
	    word w;
	    size_t i;

	    if ( (t=allocGlobalNoShift(arity+1)) )
	    { if ( !hasGlobalSpace(0) )
		return overflowCode(0);
	      w = consPtr(&t[0], TAG_COMPOUND|STG_GLOBAL);
	      t[0] = key;
	      for(i=0; i<arity; i++)
		setVar(t[i+1]);
	      assignAttVar(p, &w PASS_LD);
	      state->ptr = &t[1];
	      return TRUE;
	    } else
	      return GLOBAL_OVERFLOW;
	  } else
	  { Word t;
	    size_t i;

	    if ( (t=allocGlobalNoShift(arity+1)) )
	    { if ( unlikely(tTop+1 >= tMax) )
		return  TRAIL_OVERFLOW;
	      t[0] = key;
	      for(i=0; i<arity; i++)
		setVar(t[i+1]);
	      Trail(p, consPtr(t, TAG_COMPOUND|STG_GLOBAL));
	      state->ptr = &t[1];
	      return TRUE;
	    } else
	      return GLOBAL_OVERFLOW;
	  }
	} else if ( isTerm(*p) )
	{ Functor f = valueTerm(*p);

	  if ( f->definition == key )
	  { state->ptr = &f->arguments[0];
	    return TRUE;
	  } else
	    return FALSE;
	} else
	{ return FALSE;
	}
      } /*uread*/
    }
    assert(0);
    case TAG_VAR:
    { size_t index = (size_t)(key>>LMASK_BITS);
      Word *v = find_var(state, index);

      DEBUG(MSG_TRIE_PUT_TERM,
	    { char b1[64]; char b2[64];
	      Sdprintf("var %zd at %s (v=%p, *v=%s)\n",
		       index,
		       print_addr(state->ptr,b1),
		       v, print_addr(*v,b2));
	    });

      if ( state->umode == uwrite )
      { if ( !*v )
	{ setVar(*state->ptr);
	  *v = state->ptr;
	} else
	{ *state->ptr = makeRefG(*v);
	}
      } else
      { deRef(p);

	if ( !*v )
	{ *v = state->ptr;
	} else
	{ int rc;

	  if ( (rc=unify_ptrs(state->ptr, *v, ALLOW_RETCODE PASS_LD)) != TRUE )
	    return rc;
	}
      }

      break;
    }
    assert(0);
    case STG_GLOBAL|TAG_INTEGER:		/* indirect data */
    case STG_GLOBAL|TAG_STRING:
    case STG_GLOBAL|TAG_FLOAT:
    { word w;

      w = extern_indirect_no_shift(state->trie->indirects, key PASS_LD);
      if ( !w )
	return GLOBAL_OVERFLOW;

      if ( state->umode == uwrite )
      { *p = w;
      } else
      { deRef(p);

	if ( canBind(*p) )
	{ if ( hasGlobalSpace(0) )
	    bindConst(p, w);
	  else
	    return overflowCode(0);
	} else
	{ if ( !equalIndirect(w, *p) )
	    return FALSE;
	}
      }

      break;
    }
    case TAG_ATOM:
      pushVolatileAtom(key);
      /*FALLTHROUGH*/
    case TAG_INTEGER:
    { if ( state->umode == uwrite )
      { *p = key;
      } else
      { deRef(p);

	if ( canBind(*p) )
	{ if ( hasGlobalSpace(0) )
	    bindConst(p, key);
	  else
	    return overflowCode(0);
	} else
	{ if ( *p != key )
	    return FALSE;
	}
      }
      break;
    }
    default:
      assert(0);
  }

  state->ptr++;

  return TRUE;
}


typedef struct trie_choice
{ TableEnum  table_enum;
  Table      table;
  unsigned   var_mask;
  unsigned   var_index;
  word       novar;
  word       key;
  trie_node *child;
<<<<<<< HEAD
  size_t gsize;
  unsigned int nvars;
} trie_choice;

typedef struct
{ trie        *trie;		/* trie we operate on */
  int	       allocated;
=======
} trie_choice;

typedef struct
{ trie	      *trie;		/* trie we operate on */
  int	       allocated;	/* If TRUE, the state is persistent */
  unsigned     vflags;		/* TN_PRIMARY or TN_SECONDARY */
>>>>>>> 8dbdb770
  tmp_buffer   choicepoints;	/* Stack of trie state choicepoints */
} trie_gen_state;

typedef struct desc_tstate
{ Word  term;
  size_t size;
} desc_tstate;

typedef struct
{ Word	       term;		/* Term we are descending */
  size_t       size;		/* Size of the current node */
  int	       compound;	/* Initialized for compound */
  int	       prune;		/* Use for pruning */
  segstack     stack;		/* Stack for argument handling */
  desc_tstate  buffer[64];	/* Quick buffer for stack */
} descent_state;

static int	advance_node(trie_choice *ch ARG_LD);

static void
<<<<<<< HEAD
init_trie_state(trie_gen_state *state, trie *trie)
{ state->trie = trie;
  state->allocated = FALSE;
=======
init_trie_state(trie_gen_state *state, trie *trie, const trie_node *root)
{ state->trie = trie;
  state->allocated = FALSE;
  state->vflags = root == &trie->root ? TN_PRIMARY : TN_SECONDARY;
>>>>>>> 8dbdb770
  initBuffer(&state->choicepoints);
}


#define base_choice(state) baseBuffer(&state->choicepoints, trie_choice)
#define top_choice(state) topBuffer(&state->choicepoints, trie_choice)
<<<<<<< HEAD


static void
clear_trie_state(trie_gen_state *state)
{ trie_choice *chp = base_choice(state);
  trie_choice *top = top_choice(state);

  for(; chp < top; chp++)
  { if ( chp->choice.table )
      freeTableEnum(chp->choice.table);
=======


static void
clear_trie_state(trie_gen_state *state)
{ trie_choice *chp = base_choice(state);
  trie_choice *top = top_choice(state);

  for(; chp < top; chp++)
  { if ( chp->table_enum )
      freeTableEnum(chp->table_enum);
>>>>>>> 8dbdb770
  }

  discardBuffer(&state->choicepoints);

  release_trie(state->trie);

  if ( state->allocated )
    freeForeignState(state, sizeof(*state));
}


<<<<<<< HEAD
trie_choice *
add_choice(trie_gen_state *state, trie_node *node)
{ trie_children children = node->children;
  trie_choice *ch = allocFromBuffer(&state->choicepoints, sizeof(*ch));
  size_t gsize;
  unsigned int nvars;

  if ( ch > base_choice(state) )
  { trie_choice *prev = ch-1;
    gsize = prev->gsize;
    nvars = prev->nvars;
  } else
  { gsize = 0;
    nvars = 0;
  }
=======
static void
clear_descent_state(descent_state *dstate)
{ if ( dstate->compound )
    clearSegStack(&dstate->stack);
}
>>>>>>> 8dbdb770

static int
get_key(trie_gen_state *state, descent_state *dstate, word *key ARG_LD)
{ Word p;

  if ( dstate->size == 0 )
  { *key = TRIE_KEY_POP(0);
    return TRUE;
  }

  deRef2(dstate->term, p);
  DEBUG(CHK_SECURE, checkData(p));

  if ( canBind(*p) )
  { return FALSE;
  } else if ( isTerm(*p) )
  { Functor f = valueTerm(*p);
    desc_tstate dts;

    DEBUG(MSG_TRIE_GEN,
	  Sdprintf("get_key() for %s\n", functorName(f->definition)));

    *key = f->definition;
    if ( dstate->size > 1 )
    { if ( !dstate->compound )
      { dstate->compound = TRUE;
	initSegStack(&dstate->stack, sizeof(desc_tstate),
		     sizeof(dstate->buffer), dstate->buffer);
      }
      dts.term = dstate->term+1;
      dts.size = dstate->size-1;
      pushSegStack(&dstate->stack, dts, desc_tstate);
      DEBUG(MSG_TRIE_GEN,
	    Sdprintf("Pushed %p, size %zd\n", dts.term, dts.size));
    }
    dstate->term = &f->arguments[0];
    dstate->size = arityFunctor(f->definition);
    return TRUE;
  } else
  { dstate->term++;
    dstate->size--;

    if ( isIndirect(*p) )
    { *key = trie_intern_indirect(state->trie, *p, FALSE PASS_LD);
      return *key != 0;
    } else
    { *key = *p;
      return TRUE;
    }
  }
}


/* - - - - - - - - - - - - - - - - - - - - - - - - - - - - - - - - - - - - -
Walk a step down the trie, adding  a   node  to the choice stack. If the
term we are walking is instantiated and   the trie node does not contain
variables we walk deterministically. Once we have a variable in the term
we unify against or find a variable in  the trie dstate->prune is set to
FALSE, indicating we must create a real choice.

If a known input value is matched against   a  trie choice node and this
node contains variables we create a choice   from the value and variable
mask such that  we  perform  a  couple   of  hash  lookups  rather  than
enumerating the entire table.
- - - - - - - - - - - - - - - - - - - - - - - - - - - - - - - - - - - - - */

trie_choice *
add_choice(trie_gen_state *state, descent_state *dstate, trie_node *node ARG_LD)
{ trie_children children = node->children;
  trie_choice *ch;
  int has_key;
  word k=0;

  if ( dstate->prune )
  { DEBUG(MSG_TRIE_GEN,
	  if ( dstate->size > 0 )
	  { Word p;
	    deRef2(dstate->term, p);
	    Sdprintf("add_choice() for %s\n", print_val(*p, NULL));
	  });
    if ( !(has_key = get_key(state, dstate, &k PASS_LD)) )
      dstate->prune = FALSE;
  } else
    has_key = FALSE;

  if ( children.any && false(node, state->vflags) )
  { switch( children.any->type )
    { case TN_KEY:
	if ( !has_key ||
	     k == children.key->key ||
	     tagex(children.key->key) == TAG_VAR ||
	     IS_TRIE_KEY_POP(children.key->key) )
	{ word key = children.key->key;

	  if ( tagex(children.key->key) == TAG_VAR )
	    dstate->prune = FALSE;

	  ch = allocFromBuffer(&state->choicepoints, sizeof(*ch));
	  ch->key        = key;
	  ch->child      = children.key->child;
	  ch->table_enum = NULL;
	  ch->table      = NULL;

	  if ( IS_TRIE_KEY_POP(children.key->key) && dstate->compound )
	  { desc_tstate dts;
	    popSegStack(&dstate->stack, &dts, desc_tstate);
	    dstate->term = dts.term;
	    dstate->size = dts.size;
	    DEBUG(MSG_TRIE_GEN,
		  Sdprintf("Popped %p, left %zd\n", dstate->term, dstate->size));
	  }
	  break;
	} else
	{ DEBUG(MSG_TRIE_GEN, Sdprintf("Failed\n"));
	  return NULL;
	}
      case TN_HASHED:
      { void *tk, *tv;

	if ( has_key )
	{ if ( children.hash->var_mask == 0 )
	  { trie_node *child;

	    if ( (child = lookupHTable(children.hash->table, (void*)k)) )
	    { ch = allocFromBuffer(&state->choicepoints, sizeof(*ch));
	      ch->key        = k;
	      ch->child	     = child;
	      ch->table_enum = NULL;
	      ch->table      = NULL;

	      return ch;
	    } else
	      return NULL;
	  } else if ( children.hash->var_mask != VMASK_SCAN )
	  { dstate->prune = FALSE;

	    DEBUG(MSG_TRIE_GEN,
		  Sdprintf("Created var choice 0x%x\n", children.hash->var_mask));

	    ch = allocFromBuffer(&state->choicepoints, sizeof(*ch));
	    ch->table_enum = NULL;
	    ch->table      = children.hash->table;
	    ch->var_mask   = children.hash->var_mask;
	    ch->var_index  = 1;
	    ch->novar      = k;
	    if ( advance_node(ch PASS_LD) )
	    { return ch;
	    } else
	    { state->choicepoints.top = (char*)ch;
	      ch--;
	      return NULL;
	    }
	  }
	}
					/* general enumeration */
	dstate->prune = FALSE;
	ch = allocFromBuffer(&state->choicepoints, sizeof(*ch));
	ch->table = NULL;
	ch->table_enum = newTableEnum(children.hash->table);
	advanceTableEnum(ch->table_enum, &tk, &tv);
	ch->key   = (word)tk;
	ch->child = (trie_node*)tv;
	break;
      }
      default:
	assert(0);
        return NULL;
    }
  } else
  { ch = allocFromBuffer(&state->choicepoints, sizeof(*ch));
    memset(ch, 0, sizeof(*ch));
    ch->child = node;
  }

<<<<<<< HEAD
  ch->gsize = gsize;
  ch->nvars = nvars;

=======
>>>>>>> 8dbdb770
  return ch;
}


<<<<<<< HEAD
static int
descent_node(trie_gen_state *state, trie_choice *ch)
{ while( ch->child->children.any )
  { ch = add_choice(state, ch->child);
  }

  return ch->child->value != 0;
=======
static trie_choice *
descent_node(trie_gen_state *state, descent_state *dstate, trie_choice *ch ARG_LD)
{ while( ch && ch->child->children.any &&
	 false(ch->child, state->vflags) )
  { ch = add_choice(state, dstate, ch->child PASS_LD);
  }

  return ch;
>>>>>>> 8dbdb770
}


static int
advance_node(trie_choice *ch ARG_LD)
{ if ( ch->table_enum )
  { void *k, *v;

    if ( advanceTableEnum(ch->table_enum, &k, &v) )
    { ch->key   = (word)k;
      ch->child = (trie_node*)v;

      return TRUE;
    }
  } else if ( ch->table )
  { if ( ch->novar )
    { if ( (ch->child=lookupHTable(ch->table, (void*)ch->novar)) )
      { ch->key = ch->novar;
	ch->novar = 0;
	return TRUE;
      }
    }
    for( ; ch->var_index && ch->var_index < VMASKBITS; ch->var_index++ )
    { if ( (ch->var_mask & (0x1<<(ch->var_index-1))) )
      { word key = ((((word)ch->var_index))<<LMASK_BITS)|TAG_VAR;

	if ( (ch->child=lookupHTable(ch->table, (void*)key)) )
	{ ch->key = key;
	  ch->var_index++;
	  return TRUE;
	}
      }
    }
  }

  return FALSE;
}


<<<<<<< HEAD
static int
next_choice(trie_gen_state *state)
=======
static trie_choice *
next_choice0(trie_gen_state *state, descent_state *dstate ARG_LD)
>>>>>>> 8dbdb770
{ trie_choice *btm = base_choice(state);
  trie_choice  *ch = top_choice(state)-1;

  while(ch >= btm)
<<<<<<< HEAD
  { if ( advance_node(ch) &&
	 descent_node(state, ch) )
      return TRUE;
=======
  { if ( advance_node(ch PASS_LD) )
      return descent_node(state, dstate, ch PASS_LD);

    if ( ch->table_enum )
      freeTableEnum(ch->table_enum);
>>>>>>> 8dbdb770

    state->choicepoints.top = (char*)ch;
    ch--;
  }

  return NULL;
}


<<<<<<< HEAD
static int
put_trie_path(term_t term, Word value, trie_gen_state *gstate ARG_LD)
{ int rc = TRUE;
  build_state bstate;
  trie_choice *lch = top_choice(gstate)-1;

  if ( init_build_state(&bstate,
			gstate->trie,
			lch->gsize,
			lch->nvars+1 PASS_LD) )
  { trie_choice *ch = base_choice(gstate);
    trie_choice *top = top_choice(gstate);
#ifndef NDEBUG
    Word gok = gTop + lch->gsize;
#endif

    for( ; ch < top; ch++ )
    { if ( !eval_key(&bstate, ch->key PASS_LD) )
      { rc = FALSE;
	break;
      }
    }

    clear_build_state(&bstate);
    if ( rc )
    { assert(bstate.gp <= gok);
      gTop = bstate.gp;
      *valTermRef(term) = bstate.result;
      DEBUG(CHK_SECURE, PL_check_data(term));
      *value = ch[-1].child->value;
=======
static trie_choice *
next_choice(trie_gen_state *state ARG_LD)
{ trie_choice *ch;
  descent_state dstate;

  dstate.prune    = FALSE;
  dstate.compound = FALSE;

  do
  { ch = next_choice0(state, &dstate PASS_LD);
  } while (ch && false(ch->child, state->vflags));

  return ch;
}


static trie_node *
gen_state_leaf(trie_gen_state *state)
{ trie_choice *top = top_choice(state);

  return top[-1].child;
}


/* - - - - - - - - - - - - - - - - - - - - - - - - - - - - - - - - - - - - -
Unify term with the term represented a trie path (list of trie_choice).
Returns one of TRUE, FALSE or *_OVERFLOW.
- - - - - - - - - - - - - - - - - - - - - - - - - - - - - - - - - - - - - */

static int
unify_trie_path(term_t term, trie_node **tn, trie_gen_state *gstate ARG_LD)
{ ukey_state ustate;
  trie_choice *ch = base_choice(gstate);
  trie_choice *top = top_choice(gstate);

  init_ukey_state(&ustate, gstate->trie, valTermRef(term) PASS_LD);
  for( ; ch < top; ch++ )
  { int rc;

    if ( (rc=unify_key(&ustate, ch->key PASS_LD)) != TRUE )
    { destroy_ukey_state(&ustate PASS_LD);
      return rc;
>>>>>>> 8dbdb770
    }
  }

  destroy_ukey_state(&ustate PASS_LD);
  *tn = ch[-1].child;

  return TRUE;
}


foreign_t
trie_gen_raw(trie *trie, trie_node *root, term_t Key, term_t Value,
	     term_t Data, int (*unify_data)(term_t, trie_node*, void *ctx ARG_LD),
	     void *ctx, control_t PL__ctx)
{ PRED_LD
  trie_gen_state state_buf;
  trie_gen_state *state;
  trie_node *n;

  switch( CTX_CNTRL )
  { case FRG_FIRST_CALL:
<<<<<<< HEAD
    { trie *trie;

      if ( get_trie(A1, &trie) )
      { if ( trie->root.children.any )
	{ acquire_trie(trie);
	  state = &state_buf;
	  init_trie_state(state, trie);
	  if ( !descent_node(state, add_choice(state, &trie->root)) &&
	       !next_choice(state) )
	  { clear_trie_state(state);
	    return FALSE;
	  }
	  break;
	}
=======
    { trie_choice *ch;
      descent_state dstate;
      int rc;

      TRIE_STAT_INC(trie, gen_call);

      dstate.term     = valTermRef(Key);
      dstate.size     = 1;
      dstate.compound = FALSE;
      dstate.prune	  = TRUE;
      deRef(dstate.term);

      acquire_trie(trie);
      state = &state_buf;
      init_trie_state(state, trie, root);
      rc = ( (ch = add_choice(state, &dstate, root PASS_LD)) &&
	     (ch = descent_node(state, &dstate, ch PASS_LD)) &&
	     (true(ch->child, state->vflags) || next_choice(state PASS_LD)) );
      clear_descent_state(&dstate);
      if ( !rc )
      { clear_trie_state(state);
	return FALSE;
>>>>>>> 8dbdb770
      }
      break;
    }
    case FRG_REDO:
      state = CTX_PTR;
      if ( true(gen_state_leaf(state), state->vflags) ||
	   next_choice(state PASS_LD) )		/* pending choice was deleted */
      { break;
      } else
      { clear_trie_state(state);
	return FALSE;
      }
    case FRG_CUTTED:
      state = CTX_PTR;
      clear_trie_state(state);
      return TRUE;
    default:
      assert(0);
      return FALSE;
  }

  Mark(fli_context->mark);
  for( ; !isEmptyBuffer(&state->choicepoints); next_choice(state PASS_LD) )
  { for(;;)
    { int rc;
      size_t asize = aTop - aBase; /* using the argument stack may be dubious */

      if ( (rc=unify_trie_path(Key, &n, state PASS_LD)) == TRUE )
	break;

      aTop = aBase+asize;
      Undo(fli_context->mark);
      if ( rc == FALSE )
	goto next;

      if ( makeMoreStackSpace(rc, ALLOW_GC|ALLOW_SHIFT) )
	continue;

<<<<<<< HEAD
  for( ; !isEmptyBuffer(&state->choicepoints); next_choice(state) )
  { if ( !put_trie_path(key, &value, state PASS_LD) )
    { PL_close_foreign_frame(fid);
      return FALSE;				/* resource error */
    }
    if ( PL_unify(A2, key) && unify_value(A3, value PASS_LD) )
    { if ( next_choice(state) )
      { if ( !state->allocated )
	{ trie_gen_state *nstate = allocForeignState(sizeof(*state));
	  TmpBuffer nchp = &nstate->choicepoints;
	  TmpBuffer ochp =  &state->choicepoints;

	  nstate->trie = state->trie;
=======
      clear_trie_state(state);
      return FALSE;				/* resource error */
    }

    DEBUG(CHK_SECURE, PL_check_data(Key));

    if ( (!Value || unify_value(Value, n->value PASS_LD)) &&
	 (!Data  || unify_data(Data, n, ctx PASS_LD)) )
    { if ( next_choice(state PASS_LD) )
      { if ( !state->allocated )
	{ trie_gen_state *nstate = allocForeignState(sizeof(*state));
	  TmpBuffer nchp = &nstate->choicepoints;
	  TmpBuffer ochp = &state->choicepoints;

	  nstate->trie = state->trie;
	  nstate->vflags = state->vflags;
>>>>>>> 8dbdb770
	  nstate->allocated = TRUE;
	  if ( ochp->base == ochp->static_buffer )
	  { size_t bytes = ochp->top - ochp->base;
	    initBuffer(nchp);
	    nchp->top  = nchp->base + bytes;
	    memcpy(nchp->base, ochp->base, bytes);
	  } else
	  { nchp->base = ochp->base;
	    nchp->top  = ochp->top;
	    nchp->max  = ochp->max;
	  }

	  state = nstate;
	}
	ForeignRedoPtr(state);
      } else
      { clear_trie_state(state);
	return TRUE;
      }
    } else
    { Undo(fli_context->mark);
    }

next:;
  }

  clear_trie_state(state);
  return FALSE;
}


foreign_t
trie_gen(term_t Trie, term_t Root, term_t Key, term_t Value,
	 term_t Data, int (*unify_data)(term_t, trie_node*, void *ctx ARG_LD),
	 void *ctx, control_t PL__ctx)
{ if ( CTX_CNTRL == FRG_FIRST_CALL )
  { trie *trie;
    trie_node *root;

    if ( get_trie(Trie, &trie) )
    { if ( Root )
      { void *ptr;

	if ( !PL_get_pointer_ex(Root, &ptr) )
	  return FALSE;
	root = ptr;
      } else
      { root = &trie->root;
      }

      if ( root->children.any )
	return trie_gen_raw(trie, root, Key, Value, Data,
			    unify_data, ctx, PL__ctx);
    }

    return FALSE;
  } else
  { return trie_gen_raw(NULL, NULL, Key, Value, Data,
			unify_data, ctx, PL__ctx);
  }
}

static
PRED_IMPL("trie_gen", 3, trie_gen, PL_FA_NONDETERMINISTIC)
{ return trie_gen(A1, 0, A2, A3, 0, NULL, NULL, PL__ctx);
}

static
PRED_IMPL("trie_gen", 2, trie_gen, PL_FA_NONDETERMINISTIC)
{ return trie_gen(A1, 0, A2, 0, 0, NULL, NULL, PL__ctx);
}

static int
unify_node_id(term_t t, trie_node *answer, void *ctx ARG_LD)
{ (void) ctx;

  return PL_unify_pointer(t, answer);
}

static
PRED_IMPL("$trie_gen_node", 3, trie_gen_node, PL_FA_NONDETERMINISTIC)
{ return trie_gen(A1, 0, A2, 0, A3, unify_node_id, NULL, PL__ctx);
}



static
PRED_IMPL("$trie_property", 2, trie_property, 0)
{ PRED_LD
  trie *trie;

#ifdef O_TRIE_STATS
  static atom_t ATOM_lookup_count = 0;
  static atom_t ATOM_gen_call_count = 0;
  static atom_t ATOM_invalidated = 0;
  static atom_t ATOM_reevaluated = 0;

  if ( !ATOM_lookup_count )
  { ATOM_lookup_count   = PL_new_atom("lookup_count");
    ATOM_gen_call_count = PL_new_atom("gen_call_count");
    ATOM_invalidated    = PL_new_atom("invalidated");
    ATOM_reevaluated    = PL_new_atom("reevaluated");
  }
#endif

  if ( get_trie(A1, &trie) )
  { atom_t name; size_t arity;
    idg_node *idg;

    if ( PL_get_name_arity(A2, &name, &arity) && arity == 1 )
    { term_t arg = PL_new_term_ref();

      _PL_get_arg(1, A2, arg);

      if ( name == ATOM_node_count )
      { return PL_unify_integer(arg, trie->node_count);
      } else if ( name == ATOM_value_count )
      { return PL_unify_integer(arg, trie->value_count);
      } else if ( name == ATOM_size )
      { trie_stats stats;
	stat_trie(trie, &stats);
	if ( stats.nodes != trie->node_count )
	  Sdprintf("OOPS: trie_property/2: counted %zd nodes, admin says %zd\n",
		   stats.nodes, trie->node_count);
	if ( stats.values != trie->value_count )
	  Sdprintf("OOPS: trie_property/2: counted %zd values, admin says %zd\n",
		   stats.values, trie->value_count);
	// assert(stats.nodes  == trie->node_count);
	// assert(stats.values == trie->value_count);
	return PL_unify_int64(arg, stats.bytes);
      } else if ( name == ATOM_compiled_size )
      { atom_t dbref;
	if ( (dbref = trie->clause) )
	{ ClauseRef cref = clause_clref(dbref);
	  if ( cref )
	  { size_t sz = sizeofClause(cref->value.clause->code_size);
	    return PL_unify_int64(arg, sz);
	  }
	}
	return FALSE;
      } else if ( name == ATOM_hashed )
      { trie_stats stats;
	stat_trie(trie, &stats);
	return PL_unify_int64(arg, stats.hashes);
#ifdef O_TRIE_STATS
      } else if ( name == ATOM_lookup_count )
      { return PL_unify_int64(arg, trie->stats.lookups);
      } else if ( name == ATOM_gen_call_count)
      { return PL_unify_int64(arg, trie->stats.gen_call);
#ifdef O_PLMT
      } else if ( name == ATOM_wait )
      { return PL_unify_int64(arg, trie->stats.wait);
      } else if ( name == ATOM_deadlock )
      { return PL_unify_int64(arg, trie->stats.deadlock);
#endif
      } else if ( name == ATOM_invalidated && (idg=trie->data.IDG))
      { return PL_unify_int64(arg, idg->stats.invalidated);
      } else if ( name == ATOM_reevaluated && (idg=trie->data.IDG))
      { return PL_unify_int64(arg, idg->stats.reevaluated);
#endif
      } else if ( (idg=trie->data.IDG) )
      { if ( name == ATOM_idg_affected_count )
	{ return PL_unify_int64(arg, idg->affected ? idg->affected->size : 0);
	} else if ( name == ATOM_idg_dependent_count )
	{ return PL_unify_int64(arg, idg->dependent ? idg->dependent->size : 0);
	} else if ( name == ATOM_idg_size )
	{ size_t size = sizeof(*idg);

	  if ( idg->affected )  size += sizeofTable(idg->affected);
	  if ( idg->dependent ) size += sizeofTable(idg->dependent);

	  return PL_unify_int64(arg, size);
	}
      }
    }
  }

  return FALSE;
}

#ifdef O_NESTED_TRIES

		 /*******************************
		 *	 HIERARCHICAL TRIES	*
		 *******************************/

/** trie_insert_insert(+Trie, +Index, +Value)
*/

static
PRED_IMPL("trie_insert_insert", 3, trie_insert_insert, 0)
{ PRED_LD
  trie *trie;

  if ( get_trie(A1, &trie) )
  { Word kp, vp;
    trie_node *root, *node;
    tmp_buffer vars;
    int rc;

    initBuffer(&vars);
    kp	= valTermRef(A2);
    vp	= valTermRef(A3);

    rc = trie_lookup(trie, NULL, &root, kp, TRUE, &vars PASS_LD);
    if ( rc == TRUE )
    { rc = trie_lookup(trie, root, &node, vp, TRUE, &vars PASS_LD);

      if ( rc == TRUE )
      { set(root, TN_PRIMARY);
	root->value = ATOM_trienode;
	set(node, TN_SECONDARY);
	node->value = ATOM_trienode;
      } else
      { rc = trie_error(rc, A1);
      }
    } else
    { rc = trie_error(rc, A1);
    }

    discardBuffer(&vars);
    return rc;
  }

  return FALSE;
}


static
PRED_IMPL("trie_lookup_gen", 3, trie_lookup_gen, PL_FA_NONDETERMINISTIC)
{ PRED_LD
  trie *trie;

  if ( get_trie(A1, &trie) )
  { Word kp;
    trie_node *root;
    int rc;

    kp = valTermRef(A2);
    rc = trie_lookup(trie, NULL, &root, kp, FALSE, NULL PASS_LD);
    if ( rc == TRUE )
    { return trie_gen_raw(trie, root, A3, 0, 0, NULL, NULL, PL__ctx);
    } else
    { rc = trie_error(rc, A1);
    }

    return rc;
  }

  return FALSE;
}


static
PRED_IMPL("trie_lookup_delete", 3, trie_lookup_delete, 0)
{ PRED_LD

  trie *trie;

  if ( get_trie(A1, &trie) )
  { Word kp;
    trie_node *root;
    int rc;

    kp = valTermRef(A2);
    rc = trie_lookup(trie, NULL, &root, kp, FALSE, NULL PASS_LD);
    if ( rc == TRUE )
    { Word vp = valTermRef(A3);
      trie_node *node;

      rc = trie_lookup(trie, root, &node, vp, FALSE, NULL PASS_LD);
      if ( rc == TRUE )
      { trie_delete(trie, node, TRUE);
      } else
      { rc = trie_error(rc, A1);
      }
    } else
    { rc = trie_error(rc, A1);
    }

    return rc;
  }

  return FALSE;
}

#endif /*O_NESTED_TRIES*/


		 /*******************************
		 *	  COMPILED TRIES	*
		 *******************************/

typedef struct trie_compile_state
{ trie	       *trie;				/* Trie we are working on */
  int		try;				/* There are alternatives */
  tmp_buffer	codes;				/* Output instructions */
  size_t	else_loc;			/* last else */
  size_t	maxvar;				/* Highest var index */
} trie_compile_state;

static void
init_trie_compile_state(trie_compile_state *state, trie *trie)
{ memset(state, 0, sizeof(*state));
  state->trie = trie;
  initBuffer(&state->codes);
  state->maxvar = 0;
}

static void
clean_trie_compile_state(trie_compile_state *state)
{ discardBuffer(&state->codes);
}


static void
add_vmi(trie_compile_state *state, vmi c)
{ addBuffer(&state->codes, encode(c), code);
}

static void
add_vmi_d(trie_compile_state *state, vmi c, code d)
{ addBuffer(&state->codes, encode(c), code);
  addBuffer(&state->codes, d, code);
}

static void
add_vmi_else_d(trie_compile_state *state, vmi c, code d)
{ size_t el;

  addBuffer(&state->codes, encode(c), code);
  el = entriesBuffer(&state->codes, code);
  addBuffer(&state->codes, (code)state->else_loc, code);
  state->else_loc = el;
  addBuffer(&state->codes, d, code);
}

static void
fixup_else(trie_compile_state *state)
{ Code base = baseBuffer(&state->codes, code);
  size_t pc = entriesBuffer(&state->codes, code);
  size_t el = state->else_loc;

  state->else_loc = base[el];
  base[el] = pc-el-1;
}


static int
compile_trie_value(Word v, trie_compile_state *state ARG_LD)
{ term_agenda_P agenda;
  size_t var_number = 0;
  tmp_buffer varb;
  int rc = TRUE;
  int compounds = 0;
  Word p;

  initTermAgenda_P(&agenda, 1, v);
  while( (p=nextTermAgenda_P(&agenda)) )
  { size_t popn;

    if ( (popn = IS_AC_TERM_POP(p)) )
    { if ( popn == 1 )
	add_vmi(state, T_POP);
      else
	add_vmi_d(state, T_POPN, (code)popn);
    } else
    { word w = *p;

      switch( tag(w) )
      { case TAG_VAR:
	{ size_t index;

	  if ( isVar(w) )
	  { if ( var_number++ == 0 )
	    { initBuffer(&varb);
	    }
	    addBuffer(&varb, p, Word);
	    *p = w = ((((word)var_number))<<LMASK_BITS)|TAG_VAR;
	  }
	  index = (size_t)(w>>LMASK_BITS);
	  if ( index > state->maxvar )
	    state->maxvar = index;
	  add_vmi_d(state, T_VAR, (code)index);
	  break;
	}
	case TAG_ATTVAR:
	  rc = TRIE_LOOKUP_CONTAINS_ATTVAR;
	  goto out;
	case TAG_ATOM:			/* TBD: register */
	  add_vmi_d(state, T_ATOM, (code)w);
	  break;
	case TAG_INTEGER:
	  if ( storage(w) == STG_INLINE)
	  { add_vmi_d(state, T_SMALLINT, (code)w);
	  } else
	  { size_t wsize = wsizeofIndirect(w);
	    Word ip = valIndirectP(w);

	    if ( wsize == sizeof(int64_t)/sizeof(word))
	    {
#if SIZEOF_VOIDP == 8
	      add_vmi_d(state, T_INTEGER, (code)ip[0]);
#else
	      add_vmi_d(state, T_INT64, (code)ip[0]);
	      addBuffer(&state->codes, (code)ip[1], code);
#endif
#ifdef O_GMP
	    } else
	    { add_vmi_d(state, T_MPZ, (code)ip[-1]);
	      addMultipleBuffer(&state->codes, ip, wsize, code);
#endif
	    }
	  }
	  break;
	case TAG_FLOAT:
	{ Word ip = valIndirectP(w);
	  add_vmi_d(state, T_FLOAT, (code)ip[0]);
#if SIZEOF_VOIDP == 4
	  addBuffer(&state->codes, (code)ip[1], code);
#endif
          break;
	}
	case TAG_STRING:
	{ size_t wsize = wsizeofIndirect(w);
	  Word ip = valIndirectP(w);

	  add_vmi_d(state, T_STRING, (code)ip[-1]);
	  addMultipleBuffer(&state->codes, ip, wsize, code);
	  break;
	}
	case TAG_COMPOUND:
	{ Functor f = valueTerm(w);
	  size_t arity = arityFunctor(f->definition);

	  if ( ++compounds == 1000 && !is_acyclic(p PASS_LD) )
	  { rc = TRIE_LOOKUP_CYCLIC;
	    goto out;
	  }
	  add_vmi_d(state, T_FUNCTOR, (code)f->definition);
	  pushWorkAgenda_P(&agenda, arity, f->arguments);
	  break;
	}
      }
    }
  }
out:
  clearTermAgenda_P(&agenda);

  if ( var_number )
  { Word *pp = baseBuffer(&varb, Word);
    Word *ep = topBuffer(&varb, Word);

    for(; pp < ep; pp++)
    { Word vp = *pp;
      setVar(*vp);
    }
    discardBuffer(&varb);
  }

  return rc;
}


static int
compile_trie_node(trie_node *n, trie_compile_state *state ARG_LD)
{ trie_children children;
  word key;
  int rc;

next:
  children = n->children;
  if ( n == &state->trie->root )
    goto children;
  key = n->key;

  switch(tagex(key))
  { case TAG_VAR|STG_LOCAL:			/* RESERVED_TRIE_VAL */
    { size_t popn = IS_TRIE_KEY_POP(key);

      assert(popn);
      if ( popn == 1 )
	add_vmi(state, T_POP);
      else
	add_vmi_d(state, T_POPN, (code)popn);
      break;
    }
    case TAG_ATOM|STG_GLOBAL:			/* functor */
    { if ( state->try )
	add_vmi_else_d(state, T_TRY_FUNCTOR, (code)key);
      else
	add_vmi_d(state, T_FUNCTOR, (code)key);
      break;
    }
    case TAG_VAR:
    { size_t index = (size_t)(key>>LMASK_BITS);

      if ( index > state->maxvar )
	state->maxvar = index;

      if ( state->try )
	add_vmi_else_d(state, T_TRY_VAR, (code)index);
      else
	add_vmi_d(state, T_VAR, (code)index);
      break;
    }
    case STG_GLOBAL|TAG_INTEGER:		/* indirect data */
    case STG_GLOBAL|TAG_STRING:
    case STG_GLOBAL|TAG_FLOAT:
    { size_t index = key>>LMASK_BITS;
      int idx = MSB(index);
      indirect *h = &state->trie->indirects->array.blocks[idx][index];
      size_t wsize = wsizeofInd(h->header);

      switch(tag(key))
      { case TAG_INTEGER:
#if SIZEOF_VOIDP == 8
	  if ( wsize == 1 )			/* 64-bit integer */
	  { if ( state->try )
	      add_vmi_else_d(state, T_TRY_INTEGER, (code)h->data[0]);
	    else
	      add_vmi_d(state, T_INTEGER, (code)h->data[0]);
	    goto indirect_done;
	  } else
#else
	  if ( wsize == 2 )			/* 64-bit integer */
	  { if ( state->try )
	      add_vmi_else_d(state, T_TRY_INT64, (code)h->data[0]);
	    else
	      add_vmi_d(state, T_INT64, (code)h->data[0]);
	    addBuffer(&state->codes, (code)h->data[1], code);
	    goto indirect_done;
	  } else
#endif
	  { if ( state->try )
	      add_vmi_else_d(state, T_TRY_MPZ, (code)h->header);
	    else
	      add_vmi_d(state, T_MPZ, (code)h->header);
	  }
	  break;
        case TAG_STRING:
	  if ( state->try )
	    add_vmi_else_d(state, T_TRY_STRING, (code)h->header);
	  else
	    add_vmi_d(state, T_STRING, (code)h->header);
	  break;
        case TAG_FLOAT:
	  if ( state->try )
	    add_vmi_else_d(state, T_TRY_FLOAT, (code)h->data[0]);
	  else
	    add_vmi_d(state, T_FLOAT, (code)h->data[0]);
#if SIZEOF_VOIDP == 4
	  addBuffer(&state->codes, (code)h->data[1], code);
#endif
	  goto indirect_done;
      }

      addMultipleBuffer(&state->codes, h->data, wsize, code);
    indirect_done:
      break;
    }
    case TAG_ATOM:
    { if ( state->try )
	add_vmi_else_d(state, T_TRY_ATOM, (code)key);
      else
	add_vmi_d(state, T_ATOM, (code)key);
      break;
    }
    case TAG_INTEGER:
    { if ( state->try )
	add_vmi_else_d(state, T_TRY_SMALLINT, (code)key);
      else
	add_vmi_d(state, T_SMALLINT, (code)key);
      break;
    }
    default:
      assert(0);
  }

children:
  if ( children.any && false(n, TN_PRIMARY|TN_SECONDARY) )
  { switch( children.any->type )
    { case TN_KEY:
      { state->try = FALSE;
	n = children.key->child;
	goto next;
      }
      case TN_HASHED:
      { Table table = children.hash->table;
	TableEnum e = newTableEnum(table);
	void *k, *v;

	if ( !advanceTableEnum(e, &k, &v) )
	{ freeTableEnum(e);
	  return TRUE;				/* empty path */
	}

	for(;;)
	{ n = v;

	  if ( !(state->try = advanceTableEnum(e, &k, &v)) )
	  { freeTableEnum(e);
	    goto next;
	  }

	  if ( (rc=compile_trie_node(n, state PASS_LD)) != TRUE )
	  { freeTableEnum(e);
	    return rc;
	  }
	  fixup_else(state);
	}
      }
    }
  } else
  { if ( n->value )			/* what if we have none? */
    { if ( answer_is_conditional(n) )
	add_vmi_d(state, T_DELAY, (code)n);

      if ( true(state->trie, TRIE_ISMAP) )
      { add_vmi(state, T_VALUE);
	if ( !isRecord(n->value) )
	{ if ( isAtom(n->value) )
	  { add_vmi_d(state, T_ATOM, (code)n->value);
	  } else
	  { add_vmi_d(state, T_SMALLINT, (code)n->value);
	  }
	} else
	{ term_t t2;

	  if ( (t2=PL_new_term_ref()) &&
	       PL_recorded((record_t)n->value, t2) )
	  { Word p = valTermRef(t2);

	    deRef(p);
	    if ( (rc = compile_trie_value(p, state PASS_LD)) != TRUE )
	      return rc;
	  } else
	  { return FALSE;
	  }
	  PL_reset_term_refs(t2);
	}
      }
      add_vmi(state, I_EXIT);
    } else
    { add_vmi(state, I_FAIL);
      if ( n == &state->trie->root )
	add_vmi(state, I_EXIT);	/* make sure the clause ends with I_EXIT */
    }
  }

  return TRUE;
}


static int
create_trie_clause(Definition def, Clause *cp, trie_compile_state *state)
{ size_t code_size = entriesBuffer(&state->codes, code);
  size_t size      = sizeofClause(code_size);
  //size_t clsize    = size + SIZEOF_CREF_CLAUSE;
  Clause cl;

  cl = PL_malloc_atomic(size);
  memset(cl, 0, sizeof(*cl));
  cl->predicate = def;
  cl->code_size = code_size;
  cl->prolog_vars = TRIE_VAR_OFFSET + state->maxvar;
  cl->variables = cl->prolog_vars;	/* 2: pseudo arity */
  set(cl, UNIT_CLAUSE);			/* no body */
  memcpy(cl->codes, baseBuffer(&state->codes, code), sizeOfBuffer(&state->codes));
  *cp = cl;

  ATOMIC_ADD(&GD->statistics.codes, cl->code_size);
  ATOMIC_INC(&GD->statistics.clauses);

  return TRUE;
}


atom_t
compile_trie(Definition def, trie *trie ARG_LD)
{ atom_t dbref;

retry:
  if ( !(dbref = trie->clause) )
  { if ( trie->value_count == 0 )
    { dbref = ATOM_fail;
      if ( !COMPARE_AND_SWAP_WORD(&trie->clause, 0, dbref) )
	goto retry;
    } else
    { trie_compile_state state;
      Clause cl;
      ClauseRef cref;

      init_trie_compile_state(&state, trie);
      add_vmi(&state, def->functor->arity == 2 ? T_TRIE_GEN2 : T_TRIE_GEN3);
      if ( compile_trie_node(&trie->root, &state PASS_LD) &&
	   create_trie_clause(def, &cl, &state) )
      { cref = assertDefinition(def, cl, CL_END PASS_LD);
	if ( cref )
	{ dbref = lookup_clref(cref->value.clause);
	  if ( !COMPARE_AND_SWAP_WORD(&trie->clause, 0, dbref) )
	  { PL_unregister_atom(dbref);
	    retractClauseDefinition(def, cref->value.clause);
	    goto retry;
	  }
	}
      }
      assert(state.else_loc == 0);
      clean_trie_compile_state(&state);
    }
  }

  return dbref;
}


static
PRED_IMPL("$trie_compile", 2, trie_compile, 0)
{ PRED_LD
  trie *trie;

  if ( get_trie(A1, &trie) )
  { Procedure proc = (true(trie, TRIE_ISMAP)
			     ? GD->procedures.trie_gen_compiled3
			     : GD->procedures.trie_gen_compiled2);
    atom_t clref = compile_trie(proc->definition, trie PASS_LD);

    return _PL_unify_atomic(A2, clref);
  }

  return FALSE;
}


static void
set_trie_clause_general_undefined(Clause clause)
{ Code PC, ep;

  PC = clause->codes;
  ep = PC + clause->code_size;

  for( ; PC < ep; PC = stepPC(PC) )
  { code c = fetchop(PC);

    switch(c)
    { case T_DELAY:
	PC[1] = (code)NULL;
        break;
    }
  }
}

		 /*******************************
		 *      PUBLISH PREDICATES	*
		 *******************************/

#define NDET PL_FA_NONDETERMINISTIC

BeginPredDefs(trie)
  PRED_DEF("is_trie",		    1, is_trie,		     0)
  PRED_DEF("trie_new",		    1, trie_new,	     0)
  PRED_DEF("trie_destroy",	    1, trie_destroy,	     0)
  PRED_DEF("trie_insert",	    2, trie_insert,	     0)
  PRED_DEF("trie_insert",	    3, trie_insert,	     0)
  PRED_DEF("trie_insert",	    4, trie_insert,	     0)
  PRED_DEF("$trie_insert_abstract", 3, trie_insert_abstract, 0)

  PRED_DEF("trie_update",	    3, trie_update,	     0)
  PRED_DEF("trie_lookup",	    3, trie_lookup,	     0)
  PRED_DEF("trie_delete",	    3, trie_delete,	     0)
  PRED_DEF("trie_term",		    2, trie_term,	     0)
  PRED_DEF("trie_gen",		    3, trie_gen,	     NDET)
  PRED_DEF("trie_gen",		    2, trie_gen,	     NDET)
  PRED_DEF("$trie_gen_node",	    3, trie_gen_node,	     NDET)
  PRED_DEF("$trie_property",	    2, trie_property,	     0)
#if O_NESTED_TRIES
  PRED_DEF("trie_insert_insert",    3, trie_insert_insert,   0)
  PRED_DEF("trie_lookup_gen",       3, trie_lookup_gen,      NDET)
  PRED_DEF("trie_lookup_delete",    3, trie_lookup_delete,   0)
#endif
  PRED_DEF("$trie_compile",         2, trie_compile,         0)
EndPredDefs

void
initTries(void)
{ Procedure proc;
  Definition def;

  PL_register_blob_type(&trie_blob);

  proc = PL_predicate("trie_gen_compiled", 2, "system");
  def = proc->definition;
  set(def, P_LOCKED_SUPERVISOR|P_VOLATILE);
  def->codes = SUPERVISOR(trie_gen);
  GD->procedures.trie_gen_compiled2 = proc;

  proc = PL_predicate("trie_gen_compiled", 3, "system");
  def = proc->definition;
  set(def, P_LOCKED_SUPERVISOR|P_VOLATILE);
  def->codes = SUPERVISOR(trie_gen);
  GD->procedures.trie_gen_compiled3 = proc;
}<|MERGE_RESOLUTION|>--- conflicted
+++ resolved
@@ -1784,22 +1784,12 @@
   word       novar;
   word       key;
   trie_node *child;
-<<<<<<< HEAD
-  size_t gsize;
-  unsigned int nvars;
-} trie_choice;
-
-typedef struct
-{ trie        *trie;		/* trie we operate on */
-  int	       allocated;
-=======
 } trie_choice;
 
 typedef struct
 { trie	      *trie;		/* trie we operate on */
   int	       allocated;	/* If TRUE, the state is persistent */
   unsigned     vflags;		/* TN_PRIMARY or TN_SECONDARY */
->>>>>>> 8dbdb770
   tmp_buffer   choicepoints;	/* Stack of trie state choicepoints */
 } trie_gen_state;
 
@@ -1820,23 +1810,16 @@
 static int	advance_node(trie_choice *ch ARG_LD);
 
 static void
-<<<<<<< HEAD
-init_trie_state(trie_gen_state *state, trie *trie)
-{ state->trie = trie;
-  state->allocated = FALSE;
-=======
 init_trie_state(trie_gen_state *state, trie *trie, const trie_node *root)
 { state->trie = trie;
   state->allocated = FALSE;
   state->vflags = root == &trie->root ? TN_PRIMARY : TN_SECONDARY;
->>>>>>> 8dbdb770
   initBuffer(&state->choicepoints);
 }
 
 
 #define base_choice(state) baseBuffer(&state->choicepoints, trie_choice)
 #define top_choice(state) topBuffer(&state->choicepoints, trie_choice)
-<<<<<<< HEAD
 
 
 static void
@@ -1845,20 +1828,8 @@
   trie_choice *top = top_choice(state);
 
   for(; chp < top; chp++)
-  { if ( chp->choice.table )
-      freeTableEnum(chp->choice.table);
-=======
-
-
-static void
-clear_trie_state(trie_gen_state *state)
-{ trie_choice *chp = base_choice(state);
-  trie_choice *top = top_choice(state);
-
-  for(; chp < top; chp++)
   { if ( chp->table_enum )
       freeTableEnum(chp->table_enum);
->>>>>>> 8dbdb770
   }
 
   discardBuffer(&state->choicepoints);
@@ -1870,29 +1841,11 @@
 }
 
 
-<<<<<<< HEAD
-trie_choice *
-add_choice(trie_gen_state *state, trie_node *node)
-{ trie_children children = node->children;
-  trie_choice *ch = allocFromBuffer(&state->choicepoints, sizeof(*ch));
-  size_t gsize;
-  unsigned int nvars;
-
-  if ( ch > base_choice(state) )
-  { trie_choice *prev = ch-1;
-    gsize = prev->gsize;
-    nvars = prev->nvars;
-  } else
-  { gsize = 0;
-    nvars = 0;
-  }
-=======
 static void
 clear_descent_state(descent_state *dstate)
 { if ( dstate->compound )
     clearSegStack(&dstate->stack);
 }
->>>>>>> 8dbdb770
 
 static int
 get_key(trie_gen_state *state, descent_state *dstate, word *key ARG_LD)
@@ -2067,25 +2020,10 @@
     ch->child = node;
   }
 
-<<<<<<< HEAD
-  ch->gsize = gsize;
-  ch->nvars = nvars;
-
-=======
->>>>>>> 8dbdb770
   return ch;
 }
 
 
-<<<<<<< HEAD
-static int
-descent_node(trie_gen_state *state, trie_choice *ch)
-{ while( ch->child->children.any )
-  { ch = add_choice(state, ch->child);
-  }
-
-  return ch->child->value != 0;
-=======
 static trie_choice *
 descent_node(trie_gen_state *state, descent_state *dstate, trie_choice *ch ARG_LD)
 { while( ch && ch->child->children.any &&
@@ -2094,7 +2032,6 @@
   }
 
   return ch;
->>>>>>> 8dbdb770
 }
 
 
@@ -2134,28 +2071,17 @@
 }
 
 
-<<<<<<< HEAD
-static int
-next_choice(trie_gen_state *state)
-=======
 static trie_choice *
 next_choice0(trie_gen_state *state, descent_state *dstate ARG_LD)
->>>>>>> 8dbdb770
 { trie_choice *btm = base_choice(state);
   trie_choice  *ch = top_choice(state)-1;
 
   while(ch >= btm)
-<<<<<<< HEAD
-  { if ( advance_node(ch) &&
-	 descent_node(state, ch) )
-      return TRUE;
-=======
   { if ( advance_node(ch PASS_LD) )
       return descent_node(state, dstate, ch PASS_LD);
 
     if ( ch->table_enum )
       freeTableEnum(ch->table_enum);
->>>>>>> 8dbdb770
 
     state->choicepoints.top = (char*)ch;
     ch--;
@@ -2165,38 +2091,6 @@
 }
 
 
-<<<<<<< HEAD
-static int
-put_trie_path(term_t term, Word value, trie_gen_state *gstate ARG_LD)
-{ int rc = TRUE;
-  build_state bstate;
-  trie_choice *lch = top_choice(gstate)-1;
-
-  if ( init_build_state(&bstate,
-			gstate->trie,
-			lch->gsize,
-			lch->nvars+1 PASS_LD) )
-  { trie_choice *ch = base_choice(gstate);
-    trie_choice *top = top_choice(gstate);
-#ifndef NDEBUG
-    Word gok = gTop + lch->gsize;
-#endif
-
-    for( ; ch < top; ch++ )
-    { if ( !eval_key(&bstate, ch->key PASS_LD) )
-      { rc = FALSE;
-	break;
-      }
-    }
-
-    clear_build_state(&bstate);
-    if ( rc )
-    { assert(bstate.gp <= gok);
-      gTop = bstate.gp;
-      *valTermRef(term) = bstate.result;
-      DEBUG(CHK_SECURE, PL_check_data(term));
-      *value = ch[-1].child->value;
-=======
 static trie_choice *
 next_choice(trie_gen_state *state ARG_LD)
 { trie_choice *ch;
@@ -2239,7 +2133,6 @@
     if ( (rc=unify_key(&ustate, ch->key PASS_LD)) != TRUE )
     { destroy_ukey_state(&ustate PASS_LD);
       return rc;
->>>>>>> 8dbdb770
     }
   }
 
@@ -2261,22 +2154,6 @@
 
   switch( CTX_CNTRL )
   { case FRG_FIRST_CALL:
-<<<<<<< HEAD
-    { trie *trie;
-
-      if ( get_trie(A1, &trie) )
-      { if ( trie->root.children.any )
-	{ acquire_trie(trie);
-	  state = &state_buf;
-	  init_trie_state(state, trie);
-	  if ( !descent_node(state, add_choice(state, &trie->root)) &&
-	       !next_choice(state) )
-	  { clear_trie_state(state);
-	    return FALSE;
-	  }
-	  break;
-	}
-=======
     { trie_choice *ch;
       descent_state dstate;
       int rc;
@@ -2299,7 +2176,6 @@
       if ( !rc )
       { clear_trie_state(state);
 	return FALSE;
->>>>>>> 8dbdb770
       }
       break;
     }
@@ -2338,21 +2214,6 @@
       if ( makeMoreStackSpace(rc, ALLOW_GC|ALLOW_SHIFT) )
 	continue;
 
-<<<<<<< HEAD
-  for( ; !isEmptyBuffer(&state->choicepoints); next_choice(state) )
-  { if ( !put_trie_path(key, &value, state PASS_LD) )
-    { PL_close_foreign_frame(fid);
-      return FALSE;				/* resource error */
-    }
-    if ( PL_unify(A2, key) && unify_value(A3, value PASS_LD) )
-    { if ( next_choice(state) )
-      { if ( !state->allocated )
-	{ trie_gen_state *nstate = allocForeignState(sizeof(*state));
-	  TmpBuffer nchp = &nstate->choicepoints;
-	  TmpBuffer ochp =  &state->choicepoints;
-
-	  nstate->trie = state->trie;
-=======
       clear_trie_state(state);
       return FALSE;				/* resource error */
     }
@@ -2369,7 +2230,6 @@
 
 	  nstate->trie = state->trie;
 	  nstate->vflags = state->vflags;
->>>>>>> 8dbdb770
 	  nstate->allocated = TRUE;
 	  if ( ochp->base == ochp->static_buffer )
 	  { size_t bytes = ochp->top - ochp->base;
