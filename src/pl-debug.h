/*  Part of SWI-Prolog

    Author:        Keri Harris
    E-mail:        keri.harris@securitease.com
    WWW:           http://www.swi-prolog.org
    Copyright (c)  2011-2021, University of Amsterdam
			      CWI, Amsterdam
			      SWI-Prolog Solutions b.v.
    All rights reserved.

    Redistribution and use in source and binary forms, with or without
    modification, are permitted provided that the following conditions
    are met:

    1. Redistributions of source code must retain the above copyright
       notice, this list of conditions and the following disclaimer.

    2. Redistributions in binary form must reproduce the above copyright
       notice, this list of conditions and the following disclaimer in
       the documentation and/or other materials provided with the
       distribution.

    THIS SOFTWARE IS PROVIDED BY THE COPYRIGHT HOLDERS AND CONTRIBUTORS
    "AS IS" AND ANY EXPRESS OR IMPLIED WARRANTIES, INCLUDING, BUT NOT
    LIMITED TO, THE IMPLIED WARRANTIES OF MERCHANTABILITY AND FITNESS
    FOR A PARTICULAR PURPOSE ARE DISCLAIMED. IN NO EVENT SHALL THE
    COPYRIGHT OWNER OR CONTRIBUTORS BE LIABLE FOR ANY DIRECT, INDIRECT,
    INCIDENTAL, SPECIAL, EXEMPLARY, OR CONSEQUENTIAL DAMAGES (INCLUDING,
    BUT NOT LIMITED TO, PROCUREMENT OF SUBSTITUTE GOODS OR SERVICES;
    LOSS OF USE, DATA, OR PROFITS; OR BUSINESS INTERRUPTION) HOWEVER
    CAUSED AND ON ANY THEORY OF LIABILITY, WHETHER IN CONTRACT, STRICT
    LIABILITY, OR TORT (INCLUDING NEGLIGENCE OR OTHERWISE) ARISING IN
    ANY WAY OUT OF THE USE OF THIS SOFTWARE, EVEN IF ADVISED OF THE
    POSSIBILITY OF SUCH DAMAGE.
*/

#ifndef PL_DEBUG_INCLUDED
#define PL_DEBUG_INCLUDED 1

#define MAX_TOPIC_LEN 32

#define DBG_LEVEL0  0
#define DBG_LEVEL1  1
#define DBG_LEVEL2  2
#define DBG_LEVEL3  3
#define DBG_LEVEL4  4
#define DBG_LEVEL5  5
#define DBG_LEVEL6  6
#define DBG_LEVEL7  7
#define DBG_LEVEL8  8
#define DBG_LEVEL9  9

#define	MSG_VMI			 10
#define	MSG_CLEANUP		 11
#define	MSG_PROLOG_FLAG		 12
#define	MSG_HASH_STAT		 13
#define	MSG_SPARE_STACK		 14
#define	MSG_THREAD		 15
#define MSG_THROW		 16
#define MSG_CALL		 17
#define MSG_SRCLOC		 18
#define MSG_PROC		 19

#define MSG_COMP_ARGVAR		 20
#define MSG_UNLOAD		 21
#define MSG_INDEX_FIND		 22
#define MSG_INDEX_UPDATE	 23
#define MSG_INDEX_DEEP		 24
#define MSG_TRACE		 25

#define MSG_QLF_INTEGER		 26
#define MSG_QLF_FLOAT		 27
#define MSG_QLF_XR		 28
#define MSG_QLF_TERM		 29
#define MSG_QLF_DIRECTIVE	 30
#define MSG_QLF_PREDICATE	 31
#define MSG_QLF_EXPORT		 32
#define MSG_QLF_VMI		 33
#define MSG_QLF_PATH		 34
#define MSG_QLF_SECTION		 35
#define MSG_QLF_BOOT		 36
#define MSG_QLF_BOOT_READ	 37
#define MSG_QLF_LABEL		 38
#define MSG_PROC_COUNT		 39
#define MSG_CUT			 40

#define MSG_QUEUE		 41
#define MSG_QUEUE_WAIT		 42
#define MSG_SIGNAL		 43
#define MSG_COMP_VARS		 44
#define MSG_DICT		 45
#define MSG_PROF_CALLTREE	 46
#define MSG_PROF_TICKS		 47
#define MSG_INFERENCE_LIMIT	 48
#define MSG_NSOLS		 49
#define MSG_SRCFILE		 50
#define MSG_SRCFILE_REF		 51
#define MSG_DESTROY_MODULE	 52
#define MSG_CREATE_MODULE	 53
#define MSG_QUEUE_GC		 54
#define MSG_ACYCLIC		 55
#define MSG_OPERATOR		 56
#define MSG_MUTEX_GC		 57
#define MSG_REC_ATTVAR		 58
#define MSG_TTY			 59
#define MSG_OS_DIR		 60
#define MSG_COMP_ARG_UNIFY	 61
#define MSG_DETERMINISM		 62

#define MSG_READ_TOKEN		 65

#define MSG_CONTINUE		 70

#define MSG_CLEANUP_THREAD	 80
#define MSG_INITIALISE		 81
#define MSG_COPYTERM		 82
<<<<<<< HEAD
=======
#define MSG_PRED_COUNT		 83
>>>>>>> fc610f2e

#define MSG_BACKTRACK		 90

						/* GC messages */
#define	MSG_AGC			 100
#define	MSG_CLAUSE_GC		 101
#define	MSG_GC_STATS		 102
#define	MSG_GC_SCHEDULE		 103
#define	MSG_GC_PROGRESS		 104
#define	MSG_GC_MARK_VAR		 105
#define	MSG_GC_MARK_GVAR	 106
#define	MSG_GC_MARK_ATTVAR	 107
#define	MSG_GC_MARK_TERMREF	 108
#define	MSG_GC_MARK_FOREIGN	 109
#define	MSG_GC_MARK_ARGS	 110
#define	MSG_GC_MARK_QUERY	 111
#define	MSG_GC_MARK_VAR_WALK	 112
#define	MSG_GC_CLEAR		 113
#define	MSG_GC_ASSIGNMENTS	 114
#define	MSG_GC_ASSIGNMENTS_MERGE 115
#define	MSG_GC_ASSIGNMENTS_MARK	 116
#define	MSG_GC_RESET		 117
#define	MSG_GC_WALK		 118
#define	MSG_GC_RELOC		 119
#define	MSG_GC_HOLE		 120
#define	MSG_GC_SWEEP		 121
#define	MSG_GC_CHECK		 122
#define	MSG_SHIFT		 123
#define	MSG_SHIFT_PROGRESS	 124
#define	MSG_SHIFT_POINTER	 125
#define	MSG_SHIFT_FRAME		 126
#define	MSG_STACK_OVERFLOW	 127
#define MSG_UNWIND_EXCEPTION	 128
#define MSG_AGC_CONSIDER	 129

#define MSG_ATTVAR_LINK		 150
#define MSG_CALL_RESIDUE_VARS	 151
#define MSG_SOFTCUT		 152
#define MSG_WAKEUP		 153
#define MSG_UNDO		 154

#define MSG_HASH_TABLE_API	 160
#define MSG_HASH_TABLE_KVS	 161
#define MSG_HASH_TABLE_ENUM	 162

#define MSG_CGC			 170
#define MSG_CGC_CREF		 171
#define MSG_CGC_CREF_PL		 172
#define MSG_CGC_CREF_TRACK	 173
#define MSG_CGC_PRED		 174
#define MSG_CGC_CONSIDER	 175
#define MSG_CGC_STACK		 176
#define MSG_CGC_PRED_REF	 177
#define MSG_CGC_RETRACT		 178
#define MSG_CGC_GENERATION	 179

#define MSG_JIT			 180
#define MSG_JIT_DELINDEX	 181
#define MSG_JIT_POOR		 182

#define MSG_RECONSULT		 190
#define MSG_RECONSULT_PRED	 191
#define MSG_RECONSULT_CLAUSE	 192
#define MSG_RECONSULT_MODULE	 193

#define MSG_TRIE_PUT_TERM	 200
#define MSG_TRIE_GC		 201
#define MSG_TRIE_GEN		 202
#define MSG_TRIE_VM		 203

#define MSG_THREAD_LOCAL	 240

#define MSG_ZIP			 250
#define MSG_ZIP_STATE		 251
#define MSG_WIN_API		 252
#define MSG_WIN_DDE		 253

#define MSG_MODULE_REF		 260

#define MSG_STRING_BUFFER	 270

#define MSG_TABLING_WORK	 300
#define MSG_TABLING_MODED	 301
#define MSG_TABLING_NEG		 302
#define MSG_TABLING_SIMPLIFY	 303
#define MSG_TABLING_DELAY	 304
#define MSG_TABLING_DELAY_VAR	 305
#define MSG_TABLING_AC		 306
#define MSG_TABLING_MERGE	 307
#define MSG_TABLING_VTRIE_DEPENDENCIES 308
#define MSG_TABLING_IDG		 309
#define MSG_TABLING_IDG_CHANGED	 310
#define MSG_TABLING_IDG_REEVAL	 311
#define MSG_TABLING_EXCEPTION	 312
#define MSG_TABLING_SHARED	 313
#define MSG_TABLING_ABOLISH	 314
#define MSG_TABLING_CALL_SUBSUMPTION 315
#define MSG_TABLING_RESTRAINT	 316
#define MSG_TABLING_MONOTONIC	 317
#define MSG_TABLING_TRANSACTION	 318
#define MSG_TABLING_IDG_REEVAL_NODE 319

#define TABLING_NO_EARLY_COMPLETION 320
#define TABLING_NO_SIMPLIFY	 321		/* these affect behaviour */
#define TABLING_NO_AC		 322

#define MSG_GVAR_LAZY		 330

#define MSG_THREAD_WAIT		 350
#define MSG_THREAD_SIGNAL	 351

#define MSG_TRANSACTION		 360
#define MSG_COMMIT		 361

#define MSG_READ_OP		 362

#define CHK_SECURE              1000
#define CHK_HIGH_ARITY          1001
#define CHK_HIGHER_ADDRESS      1002
#define CHK_ATOM_GARBAGE_COLLECTED 1003

typedef struct debug_topic
{ unsigned	code;
  const char   *name;
} debug_topic;

COMMON(void)	cleanupDebug(void);
COMMON(int)	prolog_debug_from_string(const char *spec, int flag);
COMMON(const char *) prolog_debug_topic_name(unsigned code);

#endif /*PL_DEBUG_INCLUDED*/<|MERGE_RESOLUTION|>--- conflicted
+++ resolved
@@ -114,10 +114,7 @@
 #define MSG_CLEANUP_THREAD	 80
 #define MSG_INITIALISE		 81
 #define MSG_COPYTERM		 82
-<<<<<<< HEAD
-=======
 #define MSG_PRED_COUNT		 83
->>>>>>> fc610f2e
 
 #define MSG_BACKTRACK		 90
 
