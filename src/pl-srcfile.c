/*  Part of SWI-Prolog

    Author:        Jan Wielemaker
    E-mail:        J.Wielemaker@vu.nl
    WWW:           http://www.swi-prolog.org
    Copyright (c)  2014-2021, VU University Amsterdam
			      CWI, Amsterdam
			      SWI-Prolog Solutions b.v.
    All rights reserved.

    Redistribution and use in source and binary forms, with or without
    modification, are permitted provided that the following conditions
    are met:

    1. Redistributions of source code must retain the above copyright
       notice, this list of conditions and the following disclaimer.

    2. Redistributions in binary form must reproduce the above copyright
       notice, this list of conditions and the following disclaimer in
       the documentation and/or other materials provided with the
       distribution.

    THIS SOFTWARE IS PROVIDED BY THE COPYRIGHT HOLDERS AND CONTRIBUTORS
    "AS IS" AND ANY EXPRESS OR IMPLIED WARRANTIES, INCLUDING, BUT NOT
    LIMITED TO, THE IMPLIED WARRANTIES OF MERCHANTABILITY AND FITNESS
    FOR A PARTICULAR PURPOSE ARE DISCLAIMED. IN NO EVENT SHALL THE
    COPYRIGHT OWNER OR CONTRIBUTORS BE LIABLE FOR ANY DIRECT, INDIRECT,
    INCIDENTAL, SPECIAL, EXEMPLARY, OR CONSEQUENTIAL DAMAGES (INCLUDING,
    BUT NOT LIMITED TO, PROCUREMENT OF SUBSTITUTE GOODS OR SERVICES;
    LOSS OF USE, DATA, OR PROFITS; OR BUSINESS INTERRUPTION) HOWEVER
    CAUSED AND ON ANY THEORY OF LIABILITY, WHETHER IN CONTRACT, STRICT
    LIABILITY, OR TORT (INCLUDING NEGLIGENCE OR OTHERWISE) ARISING IN
    ANY WAY OUT OF THE USE OF THIS SOFTWARE, EVEN IF ADVISED OF THE
    POSSIBILITY OF SUCH DAMAGE.
*/

/*#define O_DEBUG 1*/
#include "pl-srcfile.h"
#include "pl-comp.h"
#include "pl-dbref.h"
#include "pl-event.h"
#include "pl-tabling.h"
#include "pl-setup.h"
#include "pl-util.h"
#include "pl-proc.h"
#include "pl-fli.h"
#include "pl-modul.h"
#include "pl-supervisor.h"
#include "pl-wam.h"

static void	fix_ssu(p_reload *r, Clause clause);

/* - - - - - - - - - - - - - - - - - - - - - - - - - - - - - - - - - - - - -
Source administration. The core object is  SourceFile, which keeps track
of procedures that are defined by it.  Source files are identified by an
unsigned int, which is registered with clauses and procedures.
- - - - - - - - - - - - - - - - - - - - - - - - - - - - - - - - - - - - - */

#undef LD
#define LD LOCAL_LD

static inline void
LOCKSRCFILE(SourceFile sf)
{ acquireSourceFile(sf);
#ifdef O_PLMT
  countingMutexLock((sf)->mutex);
#endif
}

static inline void
UNLOCKSRCFILE(SourceFile sf)
{
#ifdef O_PLMT
  countingMutexUnlock((sf)->mutex);
#endif
  releaseSourceFile(sf);
}

static void
putSourceFileArray(size_t where, SourceFile sf)
{ int idx = MSB(where);

  if ( !GD->files.array.blocks[idx] )
  { PL_LOCK(L_MISC);
    if ( !GD->files.array.blocks[idx] )
    { size_t bs = (size_t)1<<idx;
      SourceFile *newblock;

      if ( !(newblock=PL_malloc_uncollectable(bs*sizeof(SourceFile))) )
	outOfCore();

      memset(newblock, 0, bs*sizeof(SourceFile));
      GD->files.array.blocks[idx] = newblock-bs;
    }
    PL_UNLOCK(L_MISC);
  }

  GD->files.array.blocks[idx][where] = sf;
}


static void
registerSourceFile(SourceFile sf)	/* locked by lookupSourceFile() */
{ size_t index;
  int i;
  int last = FALSE;

  if ( GD->files.no_hole_before == 0 )
    GD->files.no_hole_before = 1;

  for(index=GD->files.no_hole_before, i=MSB(index); !last; i++)
  { size_t upto = (size_t)2<<i;
    SourceFile *b = GD->files.array.blocks[i];

    if ( upto >= GD->files.highest )
    { upto = GD->files.highest;
      last = TRUE;
    }

    for(; index<upto; index++)
    { if ( b[index] == NULL )
      { sf->index = index;
	b[index] = sf;
	GD->files.no_hole_before = index+1;

	return;
      }
    }
  }

  GD->files.no_hole_before = index+1;
  sf->index = index;
  if ( (size_t)sf->index != index )
    fatalError("Too many (%d) source files", index);
  putSourceFileArray(index, sf);
  GD->files.highest = index+1;
}


size_t
highSourceFileIndex(void)
{ return GD->files.highest;
}


SourceFile
indexToSourceFile(int index)
{ if ( index > 0 && index < GD->files.highest )
  { int idx = MSB(index);

    return GD->files.array.blocks[idx][index];
  }

  return NULL;
}


static void
freeList(ListCell *lp)
{ ListCell c;

  if ( (c=*lp) )
  { ListCell n;

    *lp = NULL;
    for( ; c; c=n )
    { n = c->next;

      freeHeap(c, sizeof(*c));
    }
  }
}


static void
unallocSourceFile(SourceFile sf)
{ if ( sf->magic == SF_MAGIC_DESTROYING )
  { sf->magic = 0;
    freeList(&sf->procedures);
    freeList(&sf->modules);
#ifdef O_PLMT
    if ( sf->mutex )
      freeSimpleMutex(sf->mutex);
#endif
    freeHeap(sf, sizeof(*sf));
  }
}


static void
freeSymbolSourceFile(void *name, void *value)
{ SourceFile sf = value;

  if ( sf->magic == SF_MAGIC )
    sf->magic = SF_MAGIC_DESTROYING;
  unallocSourceFile(sf);
}


static void
cleanupSourceFileArray(void)
{ int i;
  SourceFile *ap0;

  GD->files.highest = 0;
  for(i=0; (ap0=GD->files.array.blocks[i]); i++)
  { size_t bs = (size_t)1<<i;

    ap0 += bs;
    GD->files.array.blocks[i] = NULL;
    PL_free(ap0);
  }
}


void
cleanupSourceFiles(void)
{ Table t;

  if ( (t=GD->files.table) )
  { GD->files.table = NULL;

    destroyHTable(t);
  }

  cleanupSourceFileArray();
}


/* - - - - - - - - - - - - - - - - - - - - - - - - - - - - - - - - - - - - -
This updates the dynamic predicates that  maintain the source admin. The
callback is rather dubious as it is   completely unclear what we must do
with exceptions in various conditions.
- - - - - - - - - - - - - - - - - - - - - - - - - - - - - - - - - - - - - */

static bool
clearSourceAdmin(atom_t sf_name)
{ GET_LD
  int rc = FALSE;
  fid_t fid;
  predicate_t pred;

  if ( GD->cleaning == CLN_DATA )
    return TRUE;

  pred = _PL_predicate("$clear_source_admin", 1, "system",
		       &GD->procedures.clear_source_admin1);

  if ( (fid=PL_open_foreign_frame()) )
  { term_t name = PL_new_term_ref();

    PL_put_atom(name, sf_name);
    startCritical();			/* block signals */
    rc = PL_call_predicate(MODULE_system, PL_Q_NODEBUG, pred, name);
    rc = endCritical() && rc;

    PL_discard_foreign_frame(fid);
  }

  return rc;
}


static atom_t
destroySourceFile(SourceFile sf)
{ if ( sf->magic == SF_MAGIC )
  { atom_t name;
    SourceFile f;

    sf->magic = SF_MAGIC_DESTROYING;
    f = deleteHTable(GD->files.table, (void*)sf->name);
    assert(f);
    (void)f;
    name = sf->name;
    putSourceFileArray(sf->index, NULL);
    if ( GD->files.no_hole_before > sf->index )
      GD->files.no_hole_before = sf->index;
    unallocSourceFile(sf);

    return name;
  }

  return 0;
}


static SourceFile
lookupSourceFile_unlocked(atom_t name, int create)
{ GET_LD
  SourceFile file;

  if ( !GD->files.table )
  { GD->files.table = newHTable(32);
    GD->files.table->free_symbol = freeSymbolSourceFile;
    GD->files.no_hole_before = 1;
  }

  if ( !(file=lookupHTable(GD->files.table, (void*)name)) &&
       create )
  { file = allocHeapOrHalt(sizeof(*file));
    memset(file, 0, sizeof(*file));

    file->name       = name;
    file->system     = GD->bootsession;
    file->from_state = GD->bootsession;
    file->resource   = GD->bootsession;
#ifdef O_PLMT
    file->mutex    = allocSimpleMutex(PL_atom_chars(name));
#endif
    file->magic    = SF_MAGIC;
    PL_register_atom(file->name);
    registerSourceFile(file);

    addNewHTable(GD->files.table, (void*)name, file);
  }

  return file;
}


SourceFile
lookupSourceFile(atom_t name, int create)
{ SourceFile sf;

  PL_LOCK(L_SRCFILE);
  sf = lookupSourceFile_unlocked(name, create);
  if ( sf )
    acquireSourceFile(sf);
  PL_UNLOCK(L_SRCFILE);

  return sf;
}


void
#ifdef O_DEBUG
acquireSourceFile_d(SourceFile sf, const char *file, unsigned int line)
#else
acquireSourceFile(SourceFile sf)
#endif
{ ATOMIC_INC(&sf->references);
  DEBUG(MSG_SRCFILE_REF,
	{ Sdprintf("%d: acquireSourceFile(%s) at %s:%d --> %d\n",
		   PL_thread_self(), PL_atom_chars(sf->name), file, line, sf->references);
	});
}


void
acquireSourceFileNo(int index)
{ SourceFile sf;

  if ( (sf = indexToSourceFile(index)) )
    return acquireSourceFile(sf);
}


int
#ifdef O_DEBUG
releaseSourceFile_d(SourceFile sf, const char *file, unsigned int line)
#else
releaseSourceFile(SourceFile sf)
#endif
{ DEBUG(MSG_SRCFILE_REF,
	Sdprintf("%d: releaseSourceFile(%s) at %s:%d --> %d\n",
		 PL_thread_self(),
		 PL_atom_chars(sf->name),
		 file, line,
		 sf->references-1));

  if ( sf->references <= 0 )
  { Sdprintf("Oops: %d references for sourc file %s\n", PL_atom_chars(sf->name));
    sf->references = 0x4000000;
  }
  if ( ATOMIC_DEC(&sf->references) == 0 )
  { atom_t name = 0;

    PL_LOCK(L_SRCFILE);
    if ( sf->references == 0 &&
	 !sf->system &&
	 !sf->current_procedure &&
	 !sf->procedures &&
	 !sf->modules )
    { DEBUG(MSG_DESTROY_MODULE,
	    Sdprintf("Destroying empty source file %s\n",
		     PL_atom_chars(sf->name)));
      name = destroySourceFile(sf);
    }
    PL_UNLOCK(L_SRCFILE);

    if ( name )
    { int rc = clearSourceAdmin(name);
      PL_unregister_atom(name);

      return rc;
    }
  }

  return TRUE;
}

int
releaseSourceFileNo(int index)
{ SourceFile sf;

  if ( (sf = indexToSourceFile(index)) )
    return releaseSourceFile(sf);

  return TRUE;
}

int
hasProcedureSourceFile(SourceFile sf, Procedure proc)
{ ListCell cell;

  if ( true(proc->definition, FILE_ASSIGNED) )
  { for(cell=sf->procedures; cell; cell = cell->next)
    { if ( cell->value == proc )
	return TRUE;
    }
  }

  return FALSE;
}

/* - - - - - - - - - - - - - - - - - - - - - - - - - - - - - - - - - - - - -
addProcedureSourceFile(SourceFile, Procedure) associates a  procedure to
a source file. Note that  a  procedure   may  be  associated to multiple
source files.
- - - - - - - - - - - - - - - - - - - - - - - - - - - - - - - - - - - - - */

void
addProcedureSourceFile(SourceFile sf, Procedure proc)
{ if ( !(sf->index == proc->source_no && !sf->reload) )
  { LOCKSRCFILE(sf);
    if ( !hasProcedureSourceFile(sf, proc) )
    { ListCell cell;

      cell = allocHeapOrHalt(sizeof(struct list_cell));
      cell->value = proc;
      cell->next = sf->procedures;
      sf->procedures = cell;
      set(proc->definition, FILE_ASSIGNED);
      if ( COMPARE_AND_SWAP_UINT(&proc->source_no, 0, sf->index) )
	acquireSourceFile(sf);
      else
	set(proc, PROC_MULTISOURCE);
    }
    UNLOCKSRCFILE(sf);
  }
}


/* Add a module to the source file.  Note that we must add additional
   modules at the end because '$already_loaded'/4 assumes that the first
   module is the primary module of the file.
*/

int
addModuleSourceFile(SourceFile sf, Module m)
{ ListCell *cp, c2;
  int rc = TRUE;

  LOCKSRCFILE(sf);
  for(cp=&sf->modules; *cp; cp = &(*cp)->next)
  { ListCell cell = *cp;

    if ( cell->value == m )
      goto out;
  }

  if ( !(c2 = allocHeap(sizeof(struct list_cell))) )
  { rc = FALSE;			/* no memory */
    goto out;
  }
  c2->value = m;
  c2->next = NULL;
  *cp = c2;

out:
  UNLOCKSRCFILE(sf);
  return rc;
}


static int
delModuleSourceFile(SourceFile sf, Module m)
{ ListCell *cp, c;
  int rc = FALSE;

  LOCKSRCFILE(sf);
  for(cp=&sf->modules; (c=*cp); cp=&c->next)
  { if ( c->value == m )
    { *cp = c->next;
      freeHeap(c, sizeof(*c));

      rc = TRUE;
      break;
    }
  }
  UNLOCKSRCFILE(sf);

  return rc;
}


static void					/* requires LOCKSRCFILE(sf) */
delAllModulesSourceFile__unlocked(SourceFile sf)
{ ListCell c = sf->modules, n;

  sf->modules = NULL;

  for(; c; c = n)
  { Module m = c->value;

    n = c->next;
    if ( m->file == sf )
    { PL_LOCK(L_MODULE);
      m->file = NULL;
      m->line_no = 0;
      clearHTable(m->public);
      PL_UNLOCK(L_MODULE);
    }

    freeHeap(c, sizeof(*c));
  }
}


/* - - - - - - - - - - - - - - - - - - - - - - - - - - - - - - - - - - - - -
Remove all links from sf to  m  module.   If  sf  becomes empty, we also
delete the source file.

(*) Although the system:$init_goal/3 clauses belong   to the file, we'll
consider a file holding only initialization goals empty.
- - - - - - - - - - - - - - - - - - - - - - - - - - - - - - - - - - - - - */

void
unlinkSourceFileModule(SourceFile sf, Module m)
{ GET_LD
  ListCell cell, next, prev = NULL;

  LOCKSRCFILE(sf);

  DEBUG(MSG_DESTROY_MODULE,
	Sdprintf("Cleaning %s\n", PL_atom_chars(sf->name)));

  for(cell=sf->procedures; cell; cell=next)
  { Procedure proc;
    Definition def;

    next = cell->next;
    proc = cell->value;
    def  = proc->definition;

    if ( lookupHTable(m->procedures, (void*)def->functor->functor) ||
	 PROCEDURE_dinit_goal->definition == def )	/* see (*) */
    { if ( sf->current_procedure == proc )
	sf->current_procedure = NULL;

      if ( prev )
	prev->next = cell->next;
      else
	sf->procedures = cell->next;
      freeHeap(cell, sizeof(*cell));
    } else
    { DEBUG(MSG_DESTROY_MODULE,
	    Sdprintf("  Keeping %s\n", procedureName(proc)));
      prev = cell;
    }
  }

  UNLOCKSRCFILE(sf);
}


/** '$source_file'(:Head, -File) is semidet.
*/

static
PRED_IMPL("$source_file", 2, source_file, PL_FA_TRANSPARENT)
{ PRED_LD
  Procedure proc;
  SourceFile sf;

  term_t descr = A1;
  term_t file  = A2;

  if ( get_procedure(descr, &proc, 0, GP_FINDHERE) )
  { if ( isDefinedProcedure(proc) &&
	 (sf = indexToSourceFile(proc->source_no)) &&
	 sf->count > 0 )
      return PL_unify_atom(file, sf->name);
  }

  return FALSE;
}

/** '$source_file_predicates'(+File, -Heads:list(callable)) is semidet.
*/

static
PRED_IMPL("$source_file_predicates", 2, source_file_predicates, 0)
{ PRED_LD
  atom_t name;
  int rc = FALSE;
  SourceFile sf;

  term_t file = A1;

  if ( PL_get_atom_ex(file, &name) &&
       (sf = lookupSourceFile(name, FALSE)) )
  { if ( sf->count > 0 )
    { term_t tail = PL_copy_term_ref(A2);
      term_t head = PL_new_term_ref();
      ListCell cell;
<<<<<<< HEAD
=======
      rc = TRUE;
>>>>>>> fc610f2e

      LOCKSRCFILE(sf);
      for(cell=sf->procedures; rc && cell; cell = cell->next )
      { Procedure proc = cell->value;
	Definition def = proc->definition;

	rc = ( PL_unify_list(tail, head, tail) &&
	       unify_definition(MODULE_user, head, def, 0, GP_QUALIFY)
	     );
      }
      rc = (rc && PL_unify_nil(tail));
      UNLOCKSRCFILE(sf);
    }

    releaseSourceFile(sf);
  }

  return rc;
}


static
PRED_IMPL("$time_source_file", 3, time_source_file, PL_FA_NONDETERMINISTIC)
{ PRED_LD
  int index;
  int mx = highSourceFileIndex();
  term_t file = A1;
  term_t time = A2;
  term_t type = A3;			/* user or system */
  fid_t fid;

  switch( CTX_CNTRL )
  { case FRG_FIRST_CALL:
      index = 0;
      break;
    case FRG_REDO:
      index = (int)CTX_INT;
      break;
    case FRG_CUTTED:
    default:
      succeed;
  }

  fid = PL_open_foreign_frame();
  for(; index < mx; index++)
  { SourceFile f = indexToSourceFile(index);

    if ( f == NULL || f->count == 0 )
      continue;

    if ( PL_unify_atom(file, f->name) &&
	 PL_unify_float(time, f->mtime) &&
	 PL_unify_atom(type, f->system ? ATOM_system : ATOM_user) )
    { PL_close_foreign_frame(fid);
      ForeignRedoInt(index+1);
    }

    PL_rewind_foreign_frame(fid);
  }

  PL_close_foreign_frame(fid);
  fail;
}


/** '$source_file_property'(+SrcFile, +Property, -Value) is semidet.
*/

static
PRED_IMPL("$source_file_property", 3, source_file_property, 0)
{ PRED_LD
  atom_t filename, property;

  if ( PL_get_atom_ex(A1, &filename) &&
       PL_get_atom_ex(A2, &property) )
  { SourceFile sf = lookupSourceFile(filename, FALSE);
    int rc;

    if ( property == ATOM_load_count )
      rc = PL_unify_integer(A3, sf ? sf->count : 0);
    else if ( property == ATOM_reloading )
      rc = PL_unify_bool(A3, sf ? sf->reload != NULL : 0);
    else if ( property == ATOM_number_of_clauses )
      rc = PL_unify_integer(A3, sf ? sf->number_of_clauses : 0);
    else if ( property == ATOM_resource )
      rc = PL_unify_bool(A3, sf ? sf->resource : FALSE);
    else if ( property == ATOM_from_state )
      rc = PL_unify_bool(A3, sf ? sf->from_state : FALSE);
    else
      rc = PL_domain_error("source_file_property", A2);

    if ( sf )
      releaseSourceFile(sf);

    return rc;
  }

  return FALSE;
}

static
PRED_IMPL("$set_source_file", 3, set_source_file, 0)
{ PRED_LD
  atom_t filename, property;
  SourceFile sf;

  if ( !PL_get_atom_ex(A1, &filename) ||
       !PL_get_atom_ex(A2, &property) )
    return FALSE;

  if ( (sf = lookupSourceFile(filename, FALSE)) )
  { int rc;

    if ( property == ATOM_resource )
    { int v;

      if ( PL_get_bool_ex(A3, &v) )
      { sf->resource = v;
	rc = TRUE;
      } else
	rc = FALSE;
    } else
      rc = PL_domain_error("source_file_property", A2);

    releaseSourceFile(sf);
    return rc;
  } else
    return PL_existence_error("source_file", A1);

}

static
PRED_IMPL("$set_source_files", 1, set_source_files, 0)
{ PRED_LD
  atom_t prop;

  if ( !PL_get_atom_ex(A1, &prop) )
    return FALSE;
  if ( prop == ATOM_system || prop == ATOM_from_state )
  { int i, n;

    PL_LOCK(L_SRCFILE);
    n = highSourceFileIndex();
    for(i=1; i<n; i++)
    { SourceFile f = indexToSourceFile(i);

      if ( f )
      { if ( prop == ATOM_system )
	  f->system = TRUE;
	f->from_state = TRUE;
      }
    }
    PL_UNLOCK(L_SRCFILE);

    return TRUE;
  } else
    return PL_domain_error("source_property", A1);
}


/* - - - - - - - - - - - - - - - - - - - - - - - - - - - - - - - - - - - - -
unloadFile(SourceFile sf)
- - - - - - - - - - - - - - - - - - - - - - - - - - - - - - - - - - - - - */

static int
unloadFile(SourceFile sf)
{ ListCell cell;
  size_t deleted = 0;
  int rc;

  delayEvents();
  LOCKSRCFILE(sf);
				      /* remove the clauses */
  for(cell = sf->procedures; cell; cell = cell->next)
  { Procedure proc = cell->value;
    Definition def = proc->definition;

    if ( false(def, P_FOREIGN|P_THREAD_LOCAL) )
    { deleted += removeClausesPredicate(
		     def, true(def, P_MULTIFILE) ? sf->index : 0, TRUE);
    }

    DEBUG(MSG_UNLOAD,
	  if ( false(def, P_MULTIFILE) && def->impl.clauses.number_of_clauses )
	    Sdprintf("%s: %d clauses after unload\n",
		     predicateName(def), def->impl.clauses.number_of_clauses));

    if ( false(def, P_MULTIFILE) )
    { clear(def, FILE_ASSIGNED);
      clear_meta_declaration(def);
    }
  }
  DEBUG(MSG_UNLOAD, Sdprintf("Removed %ld clauses\n", (long)deleted));
  (void)deleted;

  freeList(&sf->procedures);
  delAllModulesSourceFile__unlocked(sf);
  UNLOCKSRCFILE(sf);

  rc = sendDelayedEvents(TRUE) >= 0;
  pl_garbage_collect_clauses();

  return rc;
}


/** '$unload_file'(+Name) is det.

Remove all traces of a loaded file.
*/

static
PRED_IMPL("$unload_file", 1, unload_file, 0)
{ PRED_LD
  SourceFile sf;
  atom_t name;

  if ( !PL_get_atom_ex(A1, &name) )
    return FALSE;

  if ( (sf = lookupSourceFile(name, FALSE)) )
  { ListCell mc, mcn;
    int rc;

    if ( sf->system )
    { rc = PL_error(NULL, 0, NULL, ERR_PERMISSION,
		    ATOM_unload, ATOM_file, A1);
    } else
    { if ( unloadFile(sf) )
      { for(mc=sf->modules; mc; mc=mcn)
	{ Module m = mc->value;

	  mcn = mc->next;
	  LOCKMODULE(m);
	  m->file = NULL;
	  m->line_no = 0;
	  delModuleSourceFile(sf, m);
	  clearHTable(m->public);
	  setSuperModule(m, MODULE_user);
	  UNLOCKMODULE(m);
	}
	rc = TRUE;
      } else
	rc = FALSE;
    }

    releaseSourceFile(sf);
    return rc;
  }

  return TRUE;
}


		 /*******************************
		 *	    RECONSULT		*
		 *******************************/

static void	fix_metapredicate(p_reload *r);
static void	fix_det(p_reload *r);

#ifdef O_PLMT
#define GEN_RELOAD (GEN_MAX-PL_thread_self())
#else
#define GEN_RELOAD (GEN_MAX-1)
#endif

static int
startReconsultFile(SourceFile sf)
{ GET_LD
  sf_reload *r;

  DEBUG(MSG_RECONSULT, Sdprintf("Reconsult %s ...\n", sourceFileName(sf)));

  if ( (r = allocHeap(sizeof(*sf->reload))) )
  { ListCell cell;

    memset(r, 0, sizeof(*r));
    r->procedures        = newHTable(16);
    r->reload_gen        = GEN_RELOAD;
    r->pred_access_count = popNPredicateAccess(0);
    sf->reload = r;

    LD->reload.generation = r->reload_gen;
    LD->reload.nesting++;

    for(cell = sf->procedures; cell; cell = cell->next)
    { Procedure proc = cell->value;
      Definition def = proc->definition;
      ClauseRef c;

      if ( false(def, P_FOREIGN|P_THREAD_LOCAL) )
      { acquire_def(def);
	for(c = def->impl.clauses.first_clause; c; c = c->next)
	{ Clause cl = c->value.clause;

	  if ( !GLOBALLY_VISIBLE_CLAUSE(cl, global_generation()) ||
	       true(cl, CL_ERASED) )
	    continue;
	  if ( true(def, P_MULTIFILE) && cl->owner_no != sf->index )
	    continue;
	  if ( true(def, P_DYNAMIC) && cl->owner_no == 0 )
	    continue;

	  cl->generation.erased = r->reload_gen;
	}
	release_def(def);
	clear(def, P_DISCONTIGUOUS);		/* will be reinstantiated */
      }
      if ( true(def, P_AUTOLOAD) )
      { clear(def, P_AUTOLOAD);			/* should be be more selective? */
      }
    }

    return TRUE;
  }

  return PL_no_memory();
}


static ClauseRef
find_clause(ClauseRef cref, gen_t generation)
{ for(; cref; cref = cref->next)
  { if ( GLOBALLY_VISIBLE_CLAUSE(cref->value.clause, generation) )
      break;
  }

  return cref;
}


#define advance_clause(r) LDFUNC(advance_clause, r)
static void
advance_clause(DECL_LD p_reload *r)
{ ClauseRef cref;

  if ( (cref = r->current_clause) )
  { acquire_def(r->predicate);
    for(cref = cref->next; cref; cref = cref->next)
    { if ( GLOBALLY_VISIBLE_CLAUSE(cref->value.clause, r->generation) )
	break;
    }
    release_def(r->predicate);
    r->current_clause = cref;
  }
}


static void
copy_clause_source(Clause dest, Clause src)
{ dest->line_no   = src->line_no;
  if ( dest->source_no != src->source_no ||
       dest->owner_no  != src->owner_no )
  { acquireSourceFileNo(src->owner_no);
    if ( src->source_no != src->owner_no )
      acquireSourceFileNo(src->source_no);
    releaseSourceFileNo(dest->owner_no);
    if ( dest->source_no != dest->owner_no )
      releaseSourceFileNo(dest->source_no);
    dest->source_no = src->source_no;
    dest->owner_no  = src->owner_no;
  }
}


#define keep_clause(r, clause) LDFUNC(keep_clause, r, clause)
static ClauseRef
keep_clause(DECL_LD p_reload *r, Clause clause)
{ ClauseRef cref = r->current_clause;
  Clause keep = cref->value.clause;

  keep->generation.erased = GEN_MAX;
  copy_clause_source(keep, clause);
  freeClause(clause);
  advance_clause(r);

  return cref;
}


static int
equal_clause(Clause cl1, Clause cl2)
{ if ( cl1->code_size == cl2->code_size )
  { size_t bytes = (size_t)cl1->code_size * sizeof(code);

    return memcmp(cl1->codes, cl2->codes, bytes) == 0;
  }

  return FALSE;
}


int
reloadHasClauses(DECL_LD SourceFile sf, Procedure proc)
{ p_reload *reload;

  if ( sf->reload && (reload=lookupHTable(sf->reload->procedures, proc)) )
  { return reload->number_of_clauses > 0;
  }

  return FALSE;
}


static int
isRedefinedProcedure(Procedure proc, gen_t gen)
{ GET_LD
  Definition def = proc->definition;
  ClauseRef c;
  int ret = FALSE;

  acquire_def(def);
  for(c = def->impl.clauses.first_clause; c; c = c->next)
  { Clause cl = c->value.clause;
    if ( GLOBALLY_VISIBLE_CLAUSE(cl, gen) )
    { ret = TRUE;
      break;
    }
  }
  release_def(def);

  return ret;
}


#define reloadContext(sf, proc) LDFUNC(reloadContext, sf, proc)
static p_reload *
reloadContext(DECL_LD SourceFile sf, Procedure proc)
{ p_reload *reload;

  if ( !(reload = lookupHTable(sf->reload->procedures, proc)) )
  { Definition def = proc->definition;

    if ( !(reload = allocHeap(sizeof(*reload))) )
    { PL_no_memory();
      return NULL;
    }
    memset(reload, 0, sizeof(*reload));
    reload->predicate = def;
    if ( true(def, P_THREAD_LOCAL|P_FOREIGN) )
    { set(reload, P_NO_CLAUSES);
    } else if ( isRedefinedProcedure(proc, global_generation()) )
    { definition_ref *dref = pushPredicateAccessObj(def);

      if ( !dref )
      { freeHeap(reload, sizeof(*reload));
	return NULL;
      }
      reload->generation = dref->generation;
      acquire_def(def);
      reload->current_clause = find_clause(def->impl.clauses.first_clause,
					   reload->generation);
      release_def(def);
    } else
    { set(reload, P_NEW);
    }
    addNewHTable(sf->reload->procedures, proc, reload);
    DEBUG(MSG_RECONSULT_PRED,
	  Sdprintf("%s %s ...\n",
		   true(reload, P_NEW)        ? "New"   :
		   true(reload, P_NO_CLAUSES) ? "Alien" :
					        "Reload",
		   predicateName(def)));
  }

  return reload;
}


ClauseRef
assertProcedureSource(DECL_LD SourceFile sf, Procedure proc, Clause clause)
{ if ( sf && sf->reload )
  { p_reload *reload;
    Definition def = proc->definition;
    ClauseRef cref;

    assert(proc == sf->current_procedure);

    sf->reload->number_of_clauses++;

    if ( !(reload = reloadContext(sf, proc)) )
    { freeClause(clause);
      return NULL;
    }

    if ( reload->number_of_clauses++ == 0 )
    { fix_det(reload);
      fix_ssu(reload, clause);
    }

    if ( true(reload, P_NEW|P_NO_CLAUSES) )
      return assertProcedure(proc, clause, CL_END);

    if ( (cref = reload->current_clause) )
    { ClauseRef cref2;

      if ( equal_clause(cref->value.clause, clause) )
      { DEBUG(MSG_RECONSULT_CLAUSE,
	      Sdprintf("  Keeping clause %d\n",
		       clauseNo(cref->value.clause, reload->generation)));
	return keep_clause(reload, clause);
      }

      set(reload, P_MODIFIED);

      acquire_def(def);
      for(cref2 = cref->next; cref2; cref2 = cref2->next)
      { Clause c2 = cref2->value.clause;

	if ( !GLOBALLY_VISIBLE_CLAUSE(c2, reload->generation) )
	  continue;
	if ( true(def, P_MULTIFILE) && c2->owner_no != sf->index )
	  continue;

	if ( equal_clause(c2, clause) )
	{ ClauseRef del;

	  for(del = cref; del != cref2; del = del->next)
	  { Clause c = del->value.clause;

	    if ( !GLOBALLY_VISIBLE_CLAUSE(c, reload->generation) ||
		 true(c, CL_ERASED) )
	      continue;
	    if ( true(def, P_MULTIFILE) && c->owner_no != sf->index )
	      continue;

	    DEBUG(MSG_RECONSULT_CLAUSE,
		  Sdprintf("  Deleted clause %d\n",
			   clauseNo(c, reload->generation)));
	  }
	  release_def(def);

	  reload->current_clause = cref2;
	  DEBUG(MSG_RECONSULT_CLAUSE,
		Sdprintf("  Keeping clause %d\n",
			 clauseNo(cref2->value.clause, reload->generation)));
	  return keep_clause(reload, clause);
	}
      }
      release_def(def);

      DEBUG(MSG_RECONSULT_CLAUSE,
	    Sdprintf("  Inserted before clause %d\n",
		     clauseNo(cref->value.clause, reload->generation)));
      if ( (cref2 = assertProcedure(proc, clause, cref)) )
	cref2->value.clause->generation.created = sf->reload->reload_gen;

      return cref2;
    } else
    { if ( (cref = assertProcedure(proc, clause, CL_END)) )
	cref->value.clause->generation.created = sf->reload->reload_gen;
      DEBUG(MSG_RECONSULT_CLAUSE, Sdprintf("  Added at the end\n"));

      set(reload, P_MODIFIED);

      return cref;
    }
  } else if ( sf )
  { sf->number_of_clauses++;
  }

  return assertProcedure(proc, clause, CL_END);
}


static void
associateSource(SourceFile sf, Procedure proc)
{ Definition def = proc->definition;

  if ( false(def, FILE_ASSIGNED) )
  { GET_LD

    DEBUG(2, Sdprintf("Associating %s to %s (%p)\n",
		      predicateName(def), PL_atom_chars(source_file_name),
		      def));
    addProcedureSourceFile(sf, proc);

    if ( SYSTEM_MODE )
    { set(def, P_LOCKED|HIDE_CHILDS);
    } else
    { if ( truePrologFlag(PLFLAG_DEBUGINFO) )
	clear(def, HIDE_CHILDS);
      else
	set(def, HIDE_CHILDS);
    }
  }
}


#define P_ATEND	(P_VOLATILE|P_PUBLIC|P_ISO|P_NOPROFILE|P_NON_TERMINAL)

int
setAttrProcedureSource(DECL_LD SourceFile sf, Procedure proc,
		       unsigned attr, int val)
{ if ( val && (attr&PROC_DEFINED) )
    associateSource(sf, proc);

  if ( sf->reload )
  { p_reload *reload;

    if ( !(reload = reloadContext(sf, proc)) )
      return FALSE;

    if ( val )
      set(reload, attr);
    else
      clear(reload, attr);

    if ( (attr&(P_ATEND|P_TRANSPARENT)) )
      return TRUE;
  }

  return setAttrDefinition(proc->definition, attr, val);
}

static void
check_ssu(p_reload *r)
{ GET_LD
  Definition def = r->predicate;
  ClauseRef cref;
  int errors = 0;

  acquire_def(def);
  for(cref=def->impl.clauses.first_clause; cref && !errors; cref=cref->next)
  { Clause cl = cref->value.clause;

    if ( false(cl, CL_ERASED) )
    { if ( true(def, P_SSU_DET) &&
	   false(cl, SSU_COMMIT_CLAUSE|SSU_CHOICE_CLAUSE) )
	errors++;
      if ( false(def, P_SSU_DET) &&
	   true(cl, SSU_COMMIT_CLAUSE|SSU_CHOICE_CLAUSE) )
	errors++;
    }
  }
  release_def(def);

  /* TBD: print_message/2.  Not easy as we cannot print.  So, we have
   * to use the delayed event mechanism.
   */
  if ( errors )
    Sdprintf("ERROR: Mixed SSU (=> and :-) clauses in %s\n",
	     predicateName(def));
}


#define fix_attributes(sf, def, r) LDFUNC(fix_attributes, sf, def, r)
static void
fix_attributes(DECL_LD SourceFile sf, Definition def, p_reload *r)
{ if ( false(def, P_MULTIFILE) )
    def->flags = (def->flags & ~P_ATEND) | (r->flags & P_ATEND);
  else
    def->flags |= (r->flags&P_ATEND);

  fix_metapredicate(r);
}


static void
fix_det(p_reload *r)
{ Definition def = r->predicate;

  if ( true(def, P_DET) && false(r, P_DET) )
  { clear(def, P_DET);
    freeCodesDefinition(def, TRUE);
  }
}


static void
fix_ssu(p_reload *r, Clause clause)
{ Definition def = r->predicate;

  if ( false(def, P_DYNAMIC|P_MULTIFILE) )
  { if ( true(clause, SSU_COMMIT_CLAUSE|SSU_CHOICE_CLAUSE) )
    { if ( false(def, P_SSU_DET) )
      { set(def, P_SSU_DET);
	set(r, P_CHECK_SSU);
      }
    } else
    { if ( true(def, P_SSU_DET) )
      { clear(def, P_SSU_DET);
	set(r, P_CHECK_SSU);
      }
    }
  }
}


int
setMetapredicateSource(DECL_LD SourceFile sf, Procedure proc,
		       arg_info *args)
{ associateSource(sf, proc);

  if ( sf->reload )
  { p_reload *reload;
    size_t i, arity = proc->definition->functor->arity;

    if ( !(reload = reloadContext(sf, proc)) )
      return FALSE;

    if ( !reload->args )
      reload->args = allocHeapOrHalt(sizeof(*reload->args)*arity);
    for(i=0; i<arity; i++)
      reload->args[i].meta = args[i].meta;

    if ( isTransparentMetamask(proc->definition, args) )
      set(reload, P_TRANSPARENT);
    else
      clear(reload, P_TRANSPARENT);
    set(reload, P_META);
  } else
  { setMetapredicateMask(proc->definition, args);
  }

  return TRUE;
}


static int
equal_meta(Definition def, const arg_info *args)
{ if ( def->impl.any.args && args )
  { size_t i, arity = def->functor->arity;

    for(i=0; i<arity; i++)
    { if ( def->impl.any.args[i].meta != args[i].meta )
	return FALSE;
    }

    return TRUE;
  }

  return FALSE;
}

static void
fix_metapredicate(p_reload *r)
{ Definition def = r->predicate;

  if ( false(def, P_MULTIFILE) )
  { int mfmask = (P_META|P_TRANSPARENT);

    if ( (def->flags&mfmask) != (r->flags&mfmask) ||
	 !equal_meta(def, r->args) )
    { if ( true(def, P_META) && false(r, P_META) )
	clear_meta_declaration(def);
      else if ( true(r, P_META) )
	setMetapredicateMask(def, r->args);
      clear(def, P_TRANSPARENT);
      set(def, r->flags&P_TRANSPARENT);

      freeCodesDefinition(def, FALSE);
    }
  } else if ( true(r, P_META) )
  { setMetapredicateMask(def, r->args);
    freeCodesDefinition(def, FALSE);
  } else if ( true(r, P_TRANSPARENT) )
  { set(def, P_TRANSPARENT);
  }
}


void
registerReloadModule(SourceFile sf, Module module)
{ GET_LD
  m_reload *r;

  if ( sf->reload )
  { Table mt;

    if ( !(mt=sf->reload->modules) )
      mt = sf->reload->modules = newHTable(8);

    if ( !(r=lookupHTable(mt, module)) )
    { r = allocHeapOrHalt(sizeof(*r));
      memset(r, 0, sizeof(*r));
      addNewHTable(mt, module, r);
    }
  }
}


int
exportProcedureSource(SourceFile sf, Module module, Procedure proc)
{ GET_LD
  m_reload *r;

  if ( sf->reload && sf->reload->modules &&
       (r = lookupHTable(sf->reload->modules, module)) )
  { if ( !r->public )
      r->public = newHTable(8);
    updateHTable(r->public,
		 (void *)proc->definition->functor->functor,
		 proc);
  }

  return exportProcedure(module, proc);
}


static void
fix_module(Module m, m_reload *r)
{ GET_LD

  LOCKMODULE(m);
  FOR_TABLE(m->public, n, v)
  { if ( !r->public ||
	 !lookupHTable(r->public, n) )
    { DEBUG(MSG_RECONSULT_MODULE,
	    Sdprintf("Delete export %s\n", procedureName(v)));
      deleteHTable(m->public, n);
    }
  };
  UNLOCKMODULE(m);
}


static void
delete_old_predicate(SourceFile sf, Procedure proc)
{ Definition def = proc->definition;
  size_t deleted;

  if ( def->functor->functor == FUNCTOR_dtabled2 )
  { GET_LD
    ClauseRef c;

    acquire_def(def);
    for(c = def->impl.clauses.first_clause; c; c = c->next)
    { Clause cl = c->value.clause;

      if ( false(cl, CL_ERASED) &&
	   GLOBALLY_VISIBLE_CLAUSE(cl, global_generation()) )
	untable_from_clause(cl);
    }
    release_def(def);
  }

  deleted = removeClausesPredicate(
		def,
		true(def, P_MULTIFILE) ? sf->index : 0,
		TRUE);

  if ( false(def, P_MULTIFILE) )
  { clear(def, FILE_ASSIGNED);
    clear_meta_declaration(def);
    freeCodesDefinition(def, TRUE);
  }

  DEBUG(MSG_RECONSULT_PRED,
	Sdprintf("Deleted %ld clauses from predicate %s\n",
		 (long)deleted, predicateName(def)));

  (void)deleted;
}


static void
delete_old_predicates(SourceFile sf)
{ GET_LD
  ListCell cell, prev = NULL, next;

  for(cell = sf->procedures; cell; cell = next)
  { Procedure proc = cell->value;

    next = cell->next;

    if ( false(proc->definition, P_FOREIGN) &&
	 !lookupHTable(sf->reload->procedures, proc) )
    { delete_old_predicate(sf, proc);

      if ( prev )
	prev->next = cell->next;
      else
	sf->procedures = cell->next;

      freeHeap(cell, sizeof(*cell));
    } else
    { prev = cell;
    }
  }
}


#define delete_pending_clauses(sf, def, r) LDFUNC(delete_pending_clauses, sf, def, r)
static void
delete_pending_clauses(DECL_LD SourceFile sf, Definition def, p_reload *r)
{ ClauseRef cref;
  sf_reload *rl = sf->reload;

  acquire_def(def);
  for(cref = r->current_clause; cref; cref = cref->next)
  { Clause c = cref->value.clause;

    if ( !GLOBALLY_VISIBLE_CLAUSE(c, r->generation) ||
	 true(c, CL_ERASED) )
      continue;
    if ( true(r->predicate, P_MULTIFILE|P_DYNAMIC) && c->owner_no != sf->index )
      continue;

    if ( def->functor->functor == FUNCTOR_dtabled2 )
      untable_from_clause(c);

    c->generation.erased = rl->reload_gen;
    set(r, P_MODIFIED);
    DEBUG(MSG_RECONSULT_CLAUSE,
	  Sdprintf("  %s: deleted clause %d\n",
		   predicateName(def),
		   clauseNo(c, r->generation)));
  }
  release_def(def);
}


#define end_reconsult_proc(sf, proc, r) LDFUNC(end_reconsult_proc, sf, proc, r)
static size_t
end_reconsult_proc(DECL_LD SourceFile sf, Procedure proc, p_reload *r)
{ size_t dropped_access = 0;

  DEBUG(MSG_RECONSULT_CLAUSE,
	Sdprintf("Fixup %s\n", predicateName(proc->definition)));

  if ( false(r, P_NEW|P_NO_CLAUSES) )
  { Definition def = proc->definition;

    delete_pending_clauses(sf, def, r);
    fix_attributes(sf, def, r);
    reconsultFinalizePredicate(sf->reload, def, r);
    if ( true(r, P_CHECK_SSU) )
      check_ssu(r);
  } else
  { dropped_access++;
    if ( true(r, P_NO_CLAUSES) )
    { Definition def = proc->definition;
      fix_attributes(sf, def, r);
    }
  }
  if ( r->args )
    freeHeap(r->args, 0);
  freeHeap(r, sizeof(*r));

  return dropped_access;
}


static int
endReconsult(SourceFile sf)
{ GET_LD
  sf_reload *reload;

  if ( (reload=sf->reload) )
  { size_t accessed_preds = reload->procedures->size;

    delayEvents();
    delete_old_predicates(sf);

    FOR_TABLE(reload->procedures, n, v)
    { Procedure proc = n;
      p_reload *r = v;

      accessed_preds -= end_reconsult_proc(sf, proc, r);
    }

    popNPredicateAccess(accessed_preds);
    assert(reload->pred_access_count == popNPredicateAccess(0));
    destroyHTable(reload->procedures);

    if ( reload->modules )
    { FOR_TABLE(reload->modules, n, v)
      { Module m = n;
	m_reload *r = v;

	fix_module(m, r);
	if ( r->public )
	  destroyHTable(r->public);
	freeHeap(r, sizeof(*r));
      }
      destroyHTable(reload->modules);
    }

    sf->number_of_clauses = sf->reload->number_of_clauses;
    sf->reload = NULL;
    freeHeap(reload, sizeof(*reload));

    if ( --LD->reload.nesting == 0 )
      LD->reload.generation = GEN_INVALID;

    pl_garbage_collect_clauses();
    if ( sendDelayedEvents(TRUE) < 0 )
      return FALSE;
  }

  return TRUE;
}


/* - - - - - - - - - - - - - - - - - - - - - - - - - - - - - - - - - - - - -
Flush the definition of proc in the   context  of (reloading) the source
file sf.  This performs the following steps:

  - If we have not seen the predicate, remove all clauses we may have
    for it and add as P_NEW.
  - If we have seen the predicate, perform the generation sync we would
    normally do at the end of the file and mark the predicate reload
    context as P_NEW.

`proc` is a predicate indicator. If it  is not qualified, it is resolved
against M in prolog_load_context(module, M).
- - - - - - - - - - - - - - - - - - - - - - - - - - - - - - - - - - - - - */

static int
flush_procedure(SourceFile sf, Procedure proc)
{ GET_LD
  sf_reload *reload;

  if ( (reload=sf->reload) )
  { p_reload *r;

    if ( (r=lookupHTable(sf->reload->procedures, proc)) )
    { if ( false(r, P_NEW|P_NO_CLAUSES) )
      { Definition def = proc->definition;

	delete_pending_clauses(sf, def, r);
	fix_attributes(sf, def, r);
	reconsultFinalizePredicate(reload, def, r);
      }
    } else
    { delete_old_predicate(sf, proc);
      (void)reloadContext(sf, proc);
    }
  }

  return TRUE;
}


		 /*******************************
		 *	      CONSULT		*
		 *******************************/

/* - - - - - - - - - - - - - - - - - - - - - - - - - - - - - - - - - - - - -
startConsult(SourceFile sf)

This function is called when starting the consult a file. Its task is to
remove all clauses that come from this   file  if this is a *reconsult*.
There are two options.

    * Immediately remove the clauses from any non-referenced predicate.
    This saves space, but if there are multiple threads it may cause
    other threads to trap an undefined predicate.

    * Delay until garbage_collect_clauses/0
    This way other threads can happily keep running.
- - - - - - - - - - - - - - - - - - - - - - - - - - - - - - - - - - - - - */

int
startConsult(SourceFile sf)
{ acquireSourceFile(sf);
  if ( sf->count++ > 0 )		/* This is a re-consult */
  { if ( !startReconsultFile(sf) )
    { releaseSourceFile(sf);
      return FALSE;
    }
  }

  sf->current_procedure = NULL;
  return TRUE;
}


/** '$start_consult'(+Id, +Modified) is det.
*/

static
PRED_IMPL("$start_consult", 2, start_consult, 0)
{ PRED_LD
  atom_t name;
  double time;

  term_t file = A1;
  term_t modified = A2;

  if ( PL_get_atom_ex(file, &name) &&
       PL_get_float_ex(modified, &time) )
  { SourceFile sf = lookupSourceFile(name, TRUE);

    sf->mtime = time;
    startConsult(sf);
    releaseSourceFile(sf);

    return TRUE;
  }

  return FALSE;
}


int
endConsult(SourceFile sf)
{ int rc;

  sf->current_procedure = NULL;
  rc = endReconsult(sf);
  releaseSourceFile(sf);

  return rc;
}


static
PRED_IMPL("$fixup_reconsult", 1, fixup_reconsult, 0)
{ PRED_LD
  atom_t name;
  int rc = FALSE;

  if ( PL_get_atom_ex(A1, &name) )
  { SourceFile sf;

    if ( (sf=lookupSourceFile(name, FALSE)) )
    { rc = endReconsult(sf);
      releaseSourceFile(sf);
      sf->current_procedure = NULL;
    }
  }

  return rc;
}


static
PRED_IMPL("$end_consult", 1, end_consult, 0)
{ PRED_LD
  atom_t name;
  int rc = FALSE;

  if ( PL_get_atom_ex(A1, &name) )
  { SourceFile sf;

    if ( (sf=lookupSourceFile(name, FALSE)) )
    { rc = endConsult(sf);
      releaseSourceFile(sf);
    }
  }

  return rc;
}



/** '$clause_from_source'(+Owner, +File, +Line, -Clauses) is semidet.

True when Clause is the clause that contains  Line in File. Owner is the
source file owning Clause. For normal  files,   Owner  and  File are the
same. This predicate can find a clause in an included file by specifying
the main file as Owner and the included file as File.
*/

static
PRED_IMPL("$clause_from_source", 4, clause_from_source, 0)
{ PRED_LD
  atom_t owner_name;
  atom_t file_name;
  SourceFile of=NULL, sf=NULL;		/* owner file, source file */
  unsigned int source_no;
  int ln;
  ListCell cell;
  Clause c = NULL;
  int rc = FALSE;
  tmp_buffer buf;

  term_t owner   = A1;
  term_t file    = A2;
  term_t line    = A3;
  term_t clauses = A4;

  if ( !PL_get_atom_ex(owner, &owner_name) ||
       !PL_get_atom_ex(file, &file_name) ||
       !PL_get_integer_ex(line, &ln) ||
       !(of = lookupSourceFile(owner_name, FALSE)) )
    return FALSE;

  initBuffer(&buf);

  if ( file_name == owner_name ) {
    source_no = of->index;
  } else {
    if ( !(sf=lookupSourceFile(file_name, FALSE)) )
      goto out;
    source_no = sf->index;
  }

  LOCKSRCFILE(of);
  for(cell = of->procedures; cell; cell = cell->next)
  { Procedure proc = cell->value;
    Definition def = getProcDefinition(proc);

    if ( def && false(def, P_FOREIGN) )
    { ClauseRef cref;

      acquire_def(def);
      for(cref = def->impl.clauses.first_clause; cref; cref = cref->next )
      { Clause cl = cref->value.clause;

	if ( cl->source_no == source_no )
	{ if ( ln >= (int)cl->line_no )
	  { if ( !c || c->line_no < cl->line_no )
	    { c = cl;
	      emptyBuffer(&buf, 512);
	      addBuffer(&buf, cl, Clause);
	    } else if ( c && c->line_no == cl->line_no )
	    { addBuffer(&buf, cl, Clause);
	    }
	  }
	}
      }
      release_def(def);
    }
  }
  UNLOCKSRCFILE(of);

					/* TBD: leaves clauses unreferenced */
  if ( !isEmptyBuffer(&buf) )
  { term_t tail = PL_copy_term_ref(clauses);
    term_t head = PL_new_term_ref();
    Clause *clp = baseBuffer(&buf, Clause);
    Clause *elp = topBuffer(&buf, Clause);

    for(; clp < elp; clp++)
    { if ( !PL_unify_list(tail, head, tail) ||
	   !PL_unify_clref(head, c) )
      { rc = FALSE;
	break;
      }
    }
    rc = PL_unify_nil(tail);
  }

out:
  discardBuffer(&buf);
  if ( of ) releaseSourceFile(of);
  if ( sf ) releaseSourceFile(sf);

  return rc;
}

/** '$flush_predicate'(+Predicate, +File) is det.
 *
 * Finalize the definition of Predicate wrt. File. After this,
 * subsequent changes to the predicate are _immediate_.
 */

#define flush_predicate(pred) LDFUNC(flush_predicate, pred)
static int
flush_predicate(DECL_LD term_t pred)
{ SourceFile sf;
  Procedure proc;
  Module m = LD->modules.source;
  functor_t fdef;
  int rc = FALSE;

  if ( ReadingSource )
    sf = lookupSourceFile(source_file_name, TRUE);
  else
    return TRUE;			/* not reading source; nothing to flush */

  if ( get_functor(pred, &fdef, &m, 0, GF_PROCEDURE) )
  { if ( (proc=isCurrentProcedure(fdef,m)) )
      rc = flush_procedure(sf, proc);
  }
  releaseSourceFile(sf);

  return rc;
}


static
PRED_IMPL("$flush_predicate", 1, flush_predicate, 0)
{ PRED_LD

  return flush_predicate(A1);
}


/** '$flushed_predicate'(:Head) is semidet.
 *
 * True when the finalized definition of Goal is defined.
 */

static
PRED_IMPL("$flushed_predicate", 1, flushed_predicate, 0)
{ PRED_LD
  SourceFile sf;
  term_t head = PL_new_term_ref();
  Module m = LD->modules.source;
  functor_t fdef;
  Procedure proc;
  int rc;

  if ( !PL_strip_module(A1, &m, head) )
    return FALSE;
  if ( !PL_get_functor(head, &fdef) )
    return PL_type_error("callable", A1);
  if ( !(proc=isCurrentProcedure(fdef, m)) )
    return FALSE;

  if ( ReadingSource )
    sf = lookupSourceFile(source_file_name, TRUE);
  else
    return isDefinedProcedure(proc);

  flush_procedure(sf, proc);
  rc = isDefinedProcedure(proc);
  releaseSourceFile(sf);

  return rc;
}


		 /*******************************
		 *      PUBLISH PREDICATES	*
		 *******************************/

#define  PL_FA_NONDET PL_FA_NONDETERMINISTIC

BeginPredDefs(srcfile)
  PRED_DEF("$source_file",		2, source_file,		     0)
  PRED_DEF("$source_file_predicates",	2, source_file_predicates,   0)
  PRED_DEF("$time_source_file",		3, time_source_file,    PL_FA_NONDET)
  PRED_DEF("$source_file_property",	3, source_file_property,     0)
  PRED_DEF("$set_source_file",          3, set_source_file,          0)
  PRED_DEF("$clause_from_source",	4, clause_from_source,	     0)
  PRED_DEF("$unload_file",		1, unload_file,		     0)
  PRED_DEF("$start_consult",		2, start_consult,	     0)
  PRED_DEF("$end_consult",		1, end_consult,		     0)
  PRED_DEF("$fixup_reconsult",		1, fixup_reconsult,          0)
  PRED_DEF("$set_source_files",	        1, set_source_files,	     0)
  PRED_DEF("$flush_predicate",		1, flush_predicate,          0)
  PRED_DEF("$flushed_predicate",	1, flushed_predicate,	     0)
EndPredDefs<|MERGE_RESOLUTION|>--- conflicted
+++ resolved
@@ -614,10 +614,7 @@
     { term_t tail = PL_copy_term_ref(A2);
       term_t head = PL_new_term_ref();
       ListCell cell;
-<<<<<<< HEAD
-=======
       rc = TRUE;
->>>>>>> fc610f2e
 
       LOCKSRCFILE(sf);
       for(cell=sf->procedures; rc && cell; cell = cell->next )
