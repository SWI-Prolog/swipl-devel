/*  Part of SWI-Prolog

    Author:        Jan Wielemaker
    E-mail:        J.Wielemaker@vu.nl
    WWW:           http://www.swi-prolog.org
<<<<<<< HEAD
    Copyright (c)  1985-2021, University of Amsterdam,
=======
    Copyright (c)  1985-2022, University of Amsterdam,
>>>>>>> fc610f2e
                              VU University Amsterdam
			      CWI, Amsterdam
			      SWI-Prolog Solutions b.v.
    All rights reserved.

    Redistribution and use in source and binary forms, with or without
    modification, are permitted provided that the following conditions
    are met:

    1. Redistributions of source code must retain the above copyright
       notice, this list of conditions and the following disclaimer.

    2. Redistributions in binary form must reproduce the above copyright
       notice, this list of conditions and the following disclaimer in
       the documentation and/or other materials provided with the
       distribution.

    THIS SOFTWARE IS PROVIDED BY THE COPYRIGHT HOLDERS AND CONTRIBUTORS
    "AS IS" AND ANY EXPRESS OR IMPLIED WARRANTIES, INCLUDING, BUT NOT
    LIMITED TO, THE IMPLIED WARRANTIES OF MERCHANTABILITY AND FITNESS
    FOR A PARTICULAR PURPOSE ARE DISCLAIMED. IN NO EVENT SHALL THE
    COPYRIGHT OWNER OR CONTRIBUTORS BE LIABLE FOR ANY DIRECT, INDIRECT,
    INCIDENTAL, SPECIAL, EXEMPLARY, OR CONSEQUENTIAL DAMAGES (INCLUDING,
    BUT NOT LIMITED TO, PROCUREMENT OF SUBSTITUTE GOODS OR SERVICES;
    LOSS OF USE, DATA, OR PROFITS; OR BUSINESS INTERRUPTION) HOWEVER
    CAUSED AND ON ANY THEORY OF LIABILITY, WHETHER IN CONTRACT, STRICT
    LIABILITY, OR TORT (INCLUDING NEGLIGENCE OR OTHERWISE) ARISING IN
    ANY WAY OUT OF THE USE OF THIS SOFTWARE, EVEN IF ADVISED OF THE
    POSSIBILITY OF SUCH DAMAGE.
*/

#ifndef _PL_INCLUDE_H
#define _PL_INCLUDE_H

#define PLNAME "swi"

#ifdef __WINDOWS__
#include "config/wincfg.h"
#else /*__WINDOWS__*/
#include <config.h>
#endif

#include <parms.h>			/* pick from the working dir */

/* gmp.h must be included PRIOR to SWI-Prolog.h to enable the API prototypes */
#ifdef HAVE_GMP_H
#define O_GMP			1
#endif

#ifdef O_GMP
# ifdef _MSC_VER			/* ignore warning in gmp 5.0.2 header */
# pragma warning( disable : 4146 )
# endif
#include <gmp.h>
# ifdef _MSC_VER
# pragma warning( default : 4146 )
# endif
#endif

#define PL_KERNEL		1

/* PL_SO_EXPORT is an optional declaration used by SWI-Prolog.h that
 * marks API symbols for being exported from libswipl.so.
 */
#ifdef HAVE_VISIBILITY_ATTRIBUTE
#define PL_SO_EXPORT __attribute__((visibility("default")))
#endif

/* The public API has references to a number of opaque types only
 * defined in internal library code. The PL_OPAQUE macro prefixes
 * the names with PL_ to avoid cluttering the type namespace, but
 * here we want the original names.
 */
#define PL_OPAQUE(type) type

/* Clang way to detect address_sanitizer */
#ifndef __has_feature
  #define __has_feature(x) 0
#endif
#ifndef __SANITIZE_ADDRESS__
#if __has_feature(address_sanitizer)
#define __SANITIZE_ADDRESS__
#endif
#endif

#ifdef __SANITIZE_ADDRESS__
#include <sanitizer/lsan_interface.h>
#endif

#include "SWI-Prolog.h"

/* Our definition of _PL_get_arg appears in pl-fli.h */
#undef _PL_get_arg

/* This is only here to assist static analysis; undefine this and
 * the LDFUNC functions will look like normal definitions, as though
 * this were a single-threaded build */
#define USE_LD_MACROS 1
#ifdef __INTELLISENSE__
# undef USE_LD_MACROS
#endif

/* COMMON() was a macro used to mark symbols to be global to the library
 * internals but not exported from the shared library. This is now the
 * default visibility for library symbols, so it is no longer necessary.
 */
#define COMMON(type) type

#include "pl-macros.h"

/* C11 gives us the _Static_assert operator, let's make it a little nicer.
 * Accept either static_assert(cond, "message") or static_assertion(cond). */
#define static_assert(condition, message) _Static_assert(condition, message)
#define static_assertion(condition) _Static_assert(condition, "Assertion failed: ("#condition") [expansion: " A_STRINGIFY(condition) "]")

#include "pl-builtin.h"


/* - - - - - - - - - - - - - - - - - - - - - - - - - - - - - - - - - - - - -
		      PROLOG SYSTEM OPTIONS

These are not really options normally.  They are there because I use  to
add  new  features  conditional  using  #if ... #endif.  In many cases I
leave them in for ducumentation purposes.   Notably  O_STRING  might  be
handy for it someone wants to add a data type to the system.

  O_STRING
      Include data type string.  This  feature  does  not  rely  on  any
      system  feature.   It  hardly has any consequences for the system.
      Because of its experimental nature it is optional.  The definition
      of the predicates operating on strings might change.
      (NOTE: Currently some of the boot files rely on strings. It is NOT
      suggested to leave them out).
  O_QUASIQUOTATIONS
      Support quasi quoted content in read_term/3 and friends.
  O_COMPILE_OR
      Compile ->/2, ;/2 and |/2 into WAM.  This  no  longer  is  a  real
      option.   the mechanism to handle cuts without compiling ;/2, etc.
      has been taken out.
  O_COMPILE_ARITH
      Include arithmetic compiler (compiles is/2, >/2, etc. into WAM).
  O_COMPILE_IS
      Compile Var = Value in the body.
  O_CALL_AT_MODULE
      Support the Goal@Module control-structure
  O_LABEL_ADDRESSES
      Means we can pick up the address of a label in  a function using
      the var  = `&&label' construct  and jump to  it using goto *var;
      This construct is known by the GNU-C compiler gcc version 2.  It
      is buggy in gcc-2.0, but seems to works properly in gcc-2.1.
  VMCODE_IS_ADDRESS
      Can only  be set when  O_LABEL_ADDRESSES is  set.  It causes the
      prolog  compiler  to put the  code  (=  label-) addresses in the
      compiled Prolog  code  rather than the  virtual-machine numbers.
      This speeds-up  the vm  instruction dispatching in  interpret().
      See also pl-comp.c
  O_LOGICAL_UPDATE
      Use `logical' update-view for dynamic predicates rather then the
      `immediate' update-view of older Prolog systems.
  O_PLMT
      Include support for multi-threading. Too much of the system relies
      on this now, so it cannot be disabled without significant work.
  O_LARGEFILES
      Supports files >2GB on 32-bit systems (if the OS provides it).
  O_ATTVAR
      Include support for attributes variables.
      This option requires O_DESTRUCTIVE_ASSIGNMENT.
  O_GVAR
      Include support for backtrackable global variables.  This option
      requires O_DESTRUCTIVE_ASSIGNMENT.
  O_CYCLIC
      Provide support for cyclic terms.
  O_LOCALE
      Provide locale support on streams.
  O_GMP
      Use GNU gmp library for infinite precision arthmetic
  O_MITIGATE_SPECTRE
      Reduce spectre security risc.  Currently reduces timer resolution.
  O_PREFER_RATIONALS
      Default for the `prefer_rationals` flag.
  O_RATIONAL_SYNTAX
      Default support for rational syntax (RAT_NATURAL or RAT_COMPAT)
  O_SIGNALS
      Include OS-level signal-handling code. This does not affect any
      virtual Prolog "signals" defined above SIG_PROLOG_OFFSET, but
<<<<<<< HEAD
      SIG_ALERT loses its "interrupt a blocking system call" semantics
      when this is disabled. Presently this also disables support for
      Prolog-facing signal handling (on_signal/3, etc) but that may
      change in the future.
=======
      PL_thread_raise loses its "interrupt a blocking system call"
      semantics when this is disabled.
  O_ROUND_UP_DOWN
      Force true values for floating point functions are between the
      downward and upward rounded values.  Works around the fact that
      most C runtime libraries do not correctly implement the float
      rouding modes for many of the trigonomy and expononential
      functions.
  O_COVERAGE
      Include low-level coverage analysis code.
>>>>>>> fc610f2e
- - - - - - - - - - - - - - - - - - - - - - - - - - - - - - - - - - - - - */

#define O_COMPILE_OR		1
#define O_SOFTCUT		1
#define O_COMPILE_ARITH		1
#define O_COMPILE_IS		1
#define O_CALL_AT_MODULE	1
#define O_STRING		1
#define O_RESERVED_SYMBOLS	1
#define O_QUASIQUOTATIONS	1
#define O_CATCHTHROW		1
#define O_DEBUGGER		1
#define O_INTERRUPT		1
#define O_DESTRUCTIVE_ASSIGNMENT 1
#define O_TERMHASH		1
#define O_LIMIT_DEPTH		1
#define O_INFERENCE_LIMIT	1
#define O_SAFE_SIGNALS		1
#define O_LOGICAL_UPDATE	1
#define O_LOCALE		1
#define O_ATOMGC		1
#define O_CLAUSEGC		1
#define O_ATTVAR		1
#define O_CALL_RESIDUE		1
#define O_GVAR			1
#define O_CYCLIC		1
#define O_MITIGATE_SPECTRE	1
#define O_ROUND_UP_DOWN		1
#define O_COVERAGE		1
#ifndef O_PREFER_RATIONALS
#define O_PREFER_RATIONALS	FALSE
#endif
#ifndef O_RATIONAL_SYNTAX
#define O_RATIONAL_SYNTAX	RAT_COMPAT
#endif

#if defined(O_PLMT)
#if defined(O_SIGPROF_PROFILE) || defined(__WINDOWS__)
#define O_PROFILE		1
#endif
#endif

/* Define either or none of O_DYNAMIC_EXTENSIONS and O_STATIC_EXTENSIONS */
#if (defined(HAVE_DLOPEN) || defined(HAVE_SHL_LOAD) || defined(EMULATE_DLOPEN)) \
    && !defined(O_STATIC_EXTENSIONS)
#define O_DYNAMIC_EXTENSIONS 1
#endif

#ifdef __WINDOWS__
#define NOTTYCONTROL           TRUE
#define O_DDE 1
#define O_DLL 1
#define O_HASDRIVES 1
#define O_HASSHARES 1
#define O_XOS 1
#define O_RLC 1
#endif

#ifdef __EMSCRIPTEN__
#define NOTTYCONTROL           TRUE
#define O_TIGHT_CSTACK 1
#endif

#ifdef __SANITIZE_ADDRESS__
#define O_TIGHT_CSTACK 1
#endif

#ifndef DOUBLE_TO_LONG_CAST_RAISES_SIGFPE
#ifdef __i386__
#define DOUBLE_TO_LONG_CAST_RAISES_SIGFPE 1
#endif
#endif

/* - - - - - - - - - - - - - - - - - - - - - - - - - - - - - - - - - - - - -
The ia64 says setjmp()/longjmp() buffer must be aligned at 128 bits
- - - - - - - - - - - - - - - - - - - - - - - - - - - - - - - - - - - - - */

#ifndef JMPBUF_ALIGNMENT
#ifdef __ia64__
#define JMPBUF_ALIGNMENT 128
#else
#if ALIGNOF_DOUBLE != ALIGNOF_VOIDP
#define JMPBUF_ALIGNMENT ALIGNOF_DOUBLE
#endif
#endif
#endif

#ifndef O_LABEL_ADDRESSES
#if __GNUC__ == 2
#define O_LABEL_ADDRESSES	1
#endif
#endif

/* clang as of version 11 performs about 30% worse with this option */
#if O_LABEL_ADDRESSES && !defined(VMCODE_IS_ADDRESS) && !defined(__llvm__)
#define VMCODE_IS_ADDRESS	1
#endif

/* - - - - - - - - - - - - - - - - - - - - - - - - - - - - - - - - - - - - -
Runtime version.  Uses somewhat less memory and has no tracer.
- - - - - - - - - - - - - - - - - - - - - - - - - - - - - - - - - - - - - */

#ifdef O_RUNTIME
#undef O_PROFILE			/* no profiling */
#undef O_DEBUGGER			/* no debugging */
#undef O_INTERRUPT			/* no interrupts too */
#endif


/* - - - - - - - - - - - - - - - - - - - - - - - - - - - - - - - - - - - - -
The macros below try to establish a common basis for various  compilers,
so  we  can  write  most  of the real code without having to worry about
compiler limits and differences.

The current version has prototypes  defined   for  all functions. If you
have a very old compiler, try  the   unprotoize  program that comes with
gcc.
- - - - - - - - - - - - - - - - - - - - - - - - - - - - - - - - - - - - - */

#ifndef __unix__
#if defined(_AIX) || defined(__APPLE__) || defined(__unix) || defined(__BEOS__) || defined(__NetBSD__) || defined(__HAIKU__)
#define __unix__ 1
#endif
#endif

/* AIX requires this to be the first thing in the file.  */
#ifdef __GNUC__
# ifndef alloca
#  define alloca __builtin_alloca
# endif
#else
# if HAVE_ALLOCA_H
#  include <alloca.h>
# else
#  ifdef _AIX
 #pragma alloca
#  else
#   ifndef alloca /* predefined by HP cc +Olibcalls */
void *alloca ();
#   endif
#  endif
# endif
#endif

#if _FILE_OFFSET_BITS == 64 || defined(_LARGE_FILES)
#define O_LARGEFILES 1		/* use for conditional code in Prolog */
#else
#undef O_LARGEFILES
#endif

#include <sys/types.h>
#if __MINGW32__
typedef _sigset_t sigset_t;
#endif
#include <setjmp.h>
#ifdef ASSERT_H_REQUIRES_STDIO_H
#include <stdio.h>
#endif /*ASSERT_H_REQUIRES_STDIO_H*/
#ifdef NO_ASSERT_H		/* see pl-assert.c */
#define assert(c) (void)0
#else
#include <assert.h>
#endif
#include <stdlib.h>
#include <string.h>
#include <stddef.h>
#include <stdarg.h>
#include <limits.h>

<<<<<<< HEAD
#ifdef HAVE_SIGNAL_H 
#include <signal.h>
#endif
#if !O_SIGNALS
/* Pretend like we don't have access to any of these system calls */
# undef HAVE_SIGNAL
# undef HAVE_SIGPROCMASK
# undef HAVE_SIGSETMASK
# undef HAVE_SIGGETMASK
# undef HAVE_SIGACTION
# undef HAVE_SIGSET
# undef HAVE_SIGBLOCK
# undef HAVE_SIGALTSTACK
#endif /* O_SIGNALS */
=======
#ifdef HAVE_SIGNAL_H
#include <signal.h>
#endif

/* We have two important feature test macros relating to signals. The first is
 * O_SIGNALS, which controls whether Prolog itself should perform OS-level
 * signal handling, and is set by the USE_SIGNALS config directive.
 *
 * The other macro is HAVE_OS_SIGNALS. This controls whether OS-level signal
 * handling is available at all, e.g. from the on_signal/3 predicate.
 */
#ifndef HAVE_OS_SIGNALS
# if defined(HAVE_SIGNAL) || defined(HAVE_SIGACTION)
/* if we have at least one of these functions, assume we have access to
 * OS-level signals, unless HAVE_OS_SIGNALS has been explicitly disabled. */
#  define HAVE_OS_SIGNALS 1
# endif
#elif !HAVE_OS_SIGNALS
/* If HAVE_OS_SIGNALS was explicitly defined to 0, turn that into an undef
 * so that we can use either #if or #ifdef with it in libswipl code. */
# undef HAVE_OS_SIGNALS
#endif

#if !HAVE_OS_SIGNALS
/* If we can't access OS signals, don't include code that uses them. */
# undef O_SIGNALS
#endif
>>>>>>> fc610f2e
#ifdef HAVE_MALLOC_H
#include <malloc.h>
#else
#ifdef HAVE_SYS_MALLOC_H
#include <sys/malloc.h>
#endif
#endif

#if defined(STDC_HEADERS) || defined(HAVE_STRING_H)
#include <string.h>
/* An ANSI string.h and pre-ANSI memory.h might conflict.  */
#if !defined(STDC_HEADERS) && defined(HAVE_MEMORY_H)
#include <memory.h>
#endif /* not STDC_HEADERS and HAVE_MEMORY_H */
#else /* not STDC_HEADERS and not HAVE_STRING_H */
#include <strings.h>
/* memory.h and strings.h conflict on some systems.  */
#endif /* not STDC_HEADERS and not HAVE_STRING_H */

#if OS2 && EMX
#include <process.h>
#include <io.h>
#endif /* OS2 */

/* prepare including BeOS types */
#ifdef __BEOS__
#define bool BOOL

#include <BeBuild.h>
#if (B_BEOS_VERSION <= B_BEOS_VERSION_5)
# include <socket.h>      /* include socket.h to get the fd_set structure */
#else
# include <SupportDefs.h> /* not needed for a BONE-based networking stack */
#endif
#include <OS.h>

#undef true
#undef false
#undef bool
#define EMULATE_DLOPEN 1		/* Emulated dlopen() in pl-beos.c */
#endif

/* PATH_MAX is an optional POSIX feature (Bug#63).  As SWI-Prolog has
   no length limits on text except for representing paths, we should
   rewrite all file handling code to avoid PATH_MAX.  For now we just
   define it.
*/

#ifndef PATH_MAX
#define PATH_MAX 1024
#endif

/* If we have a threads-supporting C11 environment, we can use C11 thread
 * primitives (as a fallback, if we don't have a system-specific impl).
 * We do not need this stuff on Windows as it is used for internal signal
 * handling if no true signals are available.
 */
#if __STDC_VERSION__ >= 201112L && !defined(__STDC_NO_THREADS__) && !defined(__WINDOWS__)
# include <threads.h>
# undef thread_local /* we use this as an identifier, it's not in the C11 spec anyway */
# define HAVE_STDC_THREADS	1
#endif

/* - - - - - - - - - - - - - - - - - - - - - - - - - - - - - - - - - - - - -
A common basis for C keywords.
- - - - - - - - - - - - - - - - - - - - - - - - - - - - - - - - - - - - - */

#if __GNUC__ && !__STRICT_ANSI__
#define HAVE_INLINE 1
#define HAVE_VOLATILE 1
#define HAVE___BUILTIN_EXPECT 1
#endif

#if !defined(HAVE_INLINE) && !defined(inline)
#define inline
#endif

#if defined(__GNUC__) && !defined(__OPTIMIZE__)
#define _DEBUG 1
#endif

#ifndef HAVE_VOLATILE
#define volatile
#endif

#if defined(__GNUC__) && !defined(NORETURN)
#define NORETURN __attribute__ ((noreturn))
#else
#define NORETURN
#endif

#if defined(__GNUC__) && !defined(MAY_ALIAS)
#define MAY_ALIAS __attribute__ ((__may_alias__))
#else
#define MAY_ALIAS
#endif

#if defined(__GNUC__) && !defined(MAYBE_UNUSED)
#define MAYBE_UNUSED __attribute__ ((unused))
#else
#define MAYBE_UNUSED
#endif

#ifdef HAVE___BUILTIN_EXPECT
#define likely(x)       __builtin_expect((x), 1)
#define unlikely(x)     __builtin_expect((x), 0)
#else
#define likely(x)	(x)
#define unlikely(x)	(x)
#endif

#ifdef DMALLOC
#include <dmalloc.h>			/* Use www.dmalloc.com debugger */

#define PL_ALLOC_DONE 1
#define DMALLOC_FUNC_CHECK 1
#define allocHeap(n)		malloc(n)
#define allocHeapOrHalt(n)	xmalloc(n)
#define freeHeap(ptr, n)	do { (void)(n); xfree(ptr); } while(0)
#endif /*DMALLOC*/

#define forwards static		/* forwards function declarations */

/* - - - - - - - - - - - - - - - - - - - - - - - - - - - - - - - - - - - - -
Booleans,  addresses,  strings  and other   goodies.
- - - - - - - - - - - - - - - - - - - - - - - - - - - - - - - - - - - - - */

typedef int			bool;

#if __GNUC__ && !__STRICT_ANSI__
#define LocalArray(t, n, s)	t n[s]
#else
#define LocalArray(t, n, s)	t *n = (t *) alloca((s)*sizeof(t))
#endif

#define TermVector(name, s)	LocalArray(Word, name, s)

#ifndef TRUE
#define TRUE			1
#define FALSE			0
#endif
#define succeed			return TRUE
#define fail			return FALSE
#define TRY(goal)		do { if (!(goal)) return FALSE; } while(0)

#define CL_START		((ClauseRef)1)	/* asserta */
#define CL_END			((ClauseRef)2)	/* assertz */

typedef void *			caddress;

#define EOS			('\0')
#define ESC			((char) 27)
#define streq(s, q)		((strcmp((s), (q)) == 0))

				/* n is 2^m !!! */
#define ROUND(p, n)		((((p) + (n) - 1) & ~((n) - 1)))
#define addPointer(p, n)	((void *) ((intptr_t)(p) + (intptr_t)(n)))
#define diffPointers(p1, p2)	((intptr_t)(p1) - (intptr_t)(p2))

/* - - - - - - - - - - - - - - - - - - - - - - - - - - - - - - - - - - - - -
			     LIMITS

Below are some arbitrary limits on object sizes.  Feel free  to  enlarge
them.  Descriptions:

	* LINESIZ
	Buffer used to store textual info.  It is not concerned with
	critical things, just things like building an error message,
	reading a command for the tracer, etc.

	* MAXARITY
	Maximum arity of a predicate.  May be enarged further, but
	wastes stack (4 bytes for each argument) on machines that
	use malloc() for allocating the stack as the local and global
	stack need to be apart by this amount.  Also, an interrupt
	skips this amount of stack.
- - - - - - - - - - - - - - - - - - - - - - - - - - - - - - - - - - - - - */

#define LINESIZ			1024	/* size of a data line */
#define MAXARITY		1024	/* arity of predicate */
#define MINFOREIGNSIZE		32	/* Minimum term_t in foreign frame */
#define MAXSYMBOLLEN		256	/* max size of foreign symbols */
#define OP_MAXPRIORITY		1200	/* maximum operator priority */
#define SMALLSTACK		32 * 1024 /* GC policy */
#define MAX_PORTRAY_NESTING	100	/* Max recursion in portray */

#define LOCAL_MARGIN ((size_t)argFrameP((LocalFrame)NULL, MAXARITY) + \
		      sizeof(struct choice))

#define WORDBITSIZE		(8 * sizeof(word))
#define LONGBITSIZE		(8 * sizeof(long))
#define INTBITSIZE		(8 * sizeof(int))
#define INT64BITSIZE		(8 * sizeof(int64_t))
#define WORDS_PER_DOUBLE        ((sizeof(double)+sizeof(word)-1)/sizeof(word))
#define WORDS_PER_INT64		(sizeof(int64_t)/sizeof(word))

				/* Prolog's integer range */
#define PLMINTAGGEDINT		(-(intptr_t)((word)1<<(WORDBITSIZE-LMASK_BITS-1)))
#define PLMAXTAGGEDINT		(-PLMINTAGGEDINT - 1)
#define PLMINTAGGEDINT32	(-(intptr_t)((word)1<<(32-LMASK_BITS-1)))
#define PLMAXTAGGEDINT32	(-PLMINTAGGEDINT32 - 1)
#define inTaggedNumRange(n)	(valInt(consInt(n)) == (n))
#define PLMININT		(-PLMAXINT - 1)
#define PLMAXINT		((int64_t)(((uint64_t)1<<(INT64BITSIZE-1)) - 1))

#if vax
#define MAXREAL			(1.701411834604692293e+38)
#else					/* IEEE double */
#define MAXREAL			(1.79769313486231470e+308)
#endif

/* - - - - - - - - - - - - - - - - - - - - - - - - - - - - - - - - - - - - -
Macros to handle hash tables.  See pl-table.c for  details.   First  the
sizes  of  the  hash  tables are defined.  Note that these should all be
2^N.
- - - - - - - - - - - - - - - - - - - - - - - - - - - - - - - - - - - - - */

#define ATOMHASHSIZE		4096	/* global atom table */
#define FUNCTORHASHSIZE		512	/* global functor table */
#define PROCEDUREHASHSIZE	1024	/* predicates in module user */
#define MODULEPROCEDUREHASHSIZE 16	/* predicates in other modules */
#define MODULEHASHSIZE		128	/* global module table */
#define PUBLICHASHSIZE		8	/* Module export table */
#define FLAGHASHSIZE		16	/* global flag/3 table */

#include "os/pl-table.h"
#include "pl-vmi.h"

/* - - - - - - - - - - - - - - - - - - - - - - - - - - - - - - - - - - - - -
Arithmetic comparison
- - - - - - - - - - - - - - - - - - - - - - - - - - - - - - - - - - - - - */

#define LT 1
#define GT 2
#define LE 3
#define GE 4
#define NE 5
#define EQ 6

#define LT_C <
#define GT_C >
#define LE_C <=
#define GE_C >=
#define NE_C !=
#define EQ_C ==

/* - - - - - - - - - - - - - - - - - - - - - - - - - - - - - - - - - - - - -
Operator types.  NOTE: if you change OP_*, check operatorTypeToAtom()!
- - - - - - - - - - - - - - - - - - - - - - - - - - - - - - - - - - - - - */

#define OP_PREFIX  0
#define OP_INFIX   1
#define OP_POSTFIX 2
#define OP_MASK    0xf

#define	OP_FX	(0x10|OP_PREFIX)
#define OP_FY	(0x20|OP_PREFIX)
#define OP_XF	(0x30|OP_POSTFIX)
#define OP_YF	(0x40|OP_POSTFIX)
#define OP_XFX	(0x50|OP_INFIX)
#define OP_XFY	(0x60|OP_INFIX)
#define OP_YFX	(0x70|OP_INFIX)

/* - - - - - - - - - - - - - - - - - - - - - - - - - - - - - - - - - - - - -
Magic for assertions.
- - - - - - - - - - - - - - - - - - - - - - - - - - - - - - - - - - - - - */

#define StackMagic(n)	((n) | 0x98765000)
#define QID_MAGIC	StackMagic(1)	/* Query frame */
#define QID_CMAGIC	StackMagic(2)	/* Closed Query frame */

/* - - - - - - - - - - - - - - - - - - - - - - - - - - - - - - - - - - - - -
			  PROLOG DATA REPRESENTATION

Prolog data objects live on various places:

	- In the variable and argument slots of environment frames.
	- As arguments to complex terms on the global stack.
	- In records (recorda/recorded database) in the heap.
	- In variables in foreign language functions.

All Prolog data is packed into a `word'.  A word is  a  32  bit  entity.
The top 3 bits are used to indicate the type; the bottom 2 bits are used
for  the  garbage  collector.   The  bits  for the garbage collector are
always 0 during normal execution.  This implies we do not have  to  care
about  them  for  pointers  and  as  pointers  always  point  to 4 bytes
entities, the range is not harmed by the garbage collection bits.

The remaining 27 bits can hold a  unique  representation  of  the  value
itself  or  can be a pointer to the global stack where the real value is
stored.  We call the latter type of data `indirect'.

Below is a description of the  representation  used  for  each  type  of
Prolog data:

***TBD*** This is totally out of date.  The datatypes are accessed using
macros defined in pl-data.h.

INTEGER
    Integers are stored in the  27  remaining  bits  of  a  word.   This
    implies they are limited to +- 2^26.
FLOAT
    For a real, the 27 bits are a pointer to a 8 byte unit on the global
    stack.  For both words of the 8 byte unit, the top 3  and  bottom  2
    bits  are  reserved  for identification and garbage collection.  The
    remaining bits hold the exponent and mantisse.  See pack_real()  and
    unpack_real() in pl-alloc.c for details.
ATOM
    For atoms, the 27 bits represent a pointer  to  an  atom  structure.
    Atom  structures are cells of a hash table.  Equality of the pointer
    implies equality of the atoms and visa versa.  Atom  structures  are
    not  collected by the garbage collector and thus live for the entire
    Prolog session.
STRING
    For a string, the 27 bits are a pointer to the  global  stack.   The
    first  word  of  the  string  again reserves  the top 3 and bottom 2
    bits.  The remaining bits indicate the length of the  string.   Next
    follows a 0 terminated character string.  Finally a word exactly the
    same  as the header word, to allow the garbage collector to traverse
    the stack downwards and identify the string.
TERM
    For a compound term, the 27 bits are a pointer to the global  stack.
    the  first  word there is a pointer to a functordef structure, which
    determines the name and arity of the  term.   functordef  structures
    are  cells  of  a hash table like atom structures.  They to live for
    the entire Prolog session.  Next, there are just as  many  words  as
    the  arity  of the term, each word representing a normal Prolog data
    object.
VARIABLES
    An unbound variable is represented by NULL.
REFERENCES
    References are the result of sharing variables.   If  two  variables
    must  share,  the one with the shortest livetime is made a reference
    pointer to the other.  This way a tree of reference pointers can  be
    constructed.   The root of the tree is the variable with the longest
    livetime.  To bind the entire tree of variables this root is  bound.
    The  others remain reference pointers.  This implies that ANY prolog
    data object might be a reference  pointer  to  another  Prolog  data
    object,  holding  the  real  value.  To find the real value, a macro
    called deRef() is available.

    The direction of reference pointers is critical.  It MUST  point  in
    the direction of the longest living variable.  If not, the reference
    pointer  will  point  into  the  dark  if  the other end dies.  This
    implies that if both cells are part of an environment frame, the one
    in the child function (closest to the top of the stack)  must  point
    to  the  one in the parent function.  If one is on the local and one
    on the global stack, the  pointer  must  point  towards  the  global
    stack.   Inside  the global stack it is irrelevant.  If backtracking
    destroys a variable, it also will reset the reference towards it  if
    there is one.
- - - - - - - - - - - - - - - - - - - - - - - - - - - - - - - - - - - - - */

/* - - - - - - - - - - - - - - - - - - - - - - - - - - - - - - - - - - - - -
Common Prolog objects typedefs. Note that   code is word-aligned for two
reasons. First of all, we want to get   the maximum speed and second, we
must ensure that sizeof(struct clause) is  a multiple of sizeof(word) to
place them on the stack (see I_USERCALL).
- - - - - - - - - - - - - - - - - - - - - - - - - - - - - - - - - - - - - */

#ifdef __GNUC__
#define WORD_ALIGNED __attribute__ ((aligned (sizeof(word))))
#else
#define WORD_ALIGNED
#endif

#if 0
/* The following have all been defined in SWI-Prolog.h, included above,
 * and are repeated here only for programmer reference and convenience.
 */

typedef uintptr_t		word;		/* Anonymous ptr-sized object*/
typedef	word			atom_t;		/* encoded atom */
typedef word			functor_t;	/* encoded functor */
typedef struct module *		module_t;	/* a module */
typedef struct procedure *	predicate_t;	/* a predicate handle */
typedef struct record *		record_t;	/* handle to a recorded term */
typedef uintptr_t		term_t;		/* external term-reference */
typedef uintptr_t		qid_t;		/* external query-id */
typedef uintptr_t		PL_fid_t;	/* external foreign context-id */
typedef struct foreign_context *control_t;	/* non-deterministic control arg */
typedef struct PL_local_data *	PL_engine_t;	/* handle to an engine */
typedef uintptr_t		PL_atomic_t;	/* same a word */
typedef uintptr_t		foreign_t;	/* return type of foreign functions */
typedef wchar_t			pl_wchar_t;	/* Prolog wide character */
typedef foreign_t		(*pl_function_t)(); /* foreign language functions */
typedef uintptr_t		buf_mark_t;	/* buffer mark handle */

#define				fid_t \
	PL_fid_t				/* avoid AIX name-clash */
#endif

typedef uintptr_t		word;		/* Anonymous ptr-sized object*/
typedef word *			Word;		/* a pointer to anything */
typedef word			atom_t;		/* encoded atom */
typedef word			functor_t;	/* encoded functor */
typedef uintptr_t		code WORD_ALIGNED; /* bytes codes */
typedef code *			Code;		/* pointer to byte codes */
typedef int			Char;		/* char that can pass EOF */
typedef foreign_t		(*Func)();	/* foreign functions */
typedef int			(*ArithF)();	/* arithmetic function */

typedef struct atom *		Atom;		/* atom */
typedef struct functor *	Functor;	/* complex term */
typedef struct functorDef *	FunctorDef;	/* name/arity pair */
typedef struct procedure *	Procedure;	/* predicate */
typedef struct definition *	Definition;	/* predicate definition */
typedef struct definition_chain *DefinitionChain; /* linked list of defs */
typedef struct clause *		Clause;		/* compiled clause */
typedef struct clause_ref *	ClauseRef;      /* reference to a clause */
typedef struct clause_index *	ClauseIndex;    /* Clause indexing table */
typedef struct clause_bucket *	ClauseBucket;   /* Bucked in clause-index table */
typedef struct operator *	Operator;	/* see pl-op.c, pl-read.c */
typedef struct record *		Record;		/* recorda/3, etc. */
typedef struct recordRef *	RecordRef;      /* reference to a record */
typedef struct recordList *	RecordList;	/* list of these */
typedef struct module *		Module;		/* predicate modules */
typedef struct sourceFile *	SourceFile;	/* file adminitration */
typedef struct list_cell *	ListCell;	/* Anonymous list */
typedef struct localFrame *	LocalFrame;	/* environment frame */
typedef struct local_definitions *LocalDefinitions; /* thread-local preds */
typedef struct choice *		Choice;		/* Choice-point */
typedef struct clause_choice *  ClauseChoice;   /* firstClause()/nextClause() */
typedef struct queryFrame *	QueryFrame;     /* toplevel query frame */
typedef struct fliFrame *	FliFrame;	/* FLI interface frame */
typedef struct trail_entry *	TrailEntry;	/* Entry of trail stack */
typedef struct gc_trail_entry *	GCTrailEntry;	/* Entry of trail stack (GC) */
typedef struct mark		mark;		/* backtrack mark */
typedef struct stack *		Stack;		/* machine stack */
typedef struct _varDef *	VarDef;		/* pl-comp.c */
typedef struct extension_cell *	ExtensionCell;  /* pl-ext.c */
typedef struct abort_handle *	AbortHandle;	/* PL_abort_hook() */
typedef struct initialise_handle * InitialiseHandle;
typedef struct canonical_dir *	CanonicalDir;	/* pl-os.c */
typedef struct on_halt *	OnHalt;		/* pl-os.c */
typedef struct find_data_tag *	FindData;	/* pl-trace.c */
typedef struct feature *	Feature;	/* pl-prims.c */
typedef struct dirty_def_info * DirtyDefInfo;
typedef struct counting_mutex	counting_mutex;
typedef struct pl_mutex		pl_mutex;

		 /*******************************
		 *	    ARITHMETIC		*
		 *******************************/

/* the numtype enum requires total ordering.
*/

typedef enum
{ V_INTEGER,				/* integer (64-bit) value */
#ifdef O_GMP
  V_MPZ,				/* mpz_t */
  V_MPQ,				/* mpq_t */
#endif
  V_FLOAT				/* Floating point number (double) */
} numtype;

typedef struct
{ numtype type;				/* type of number */
  union { double f;			/* value as a floating point number */
	  int64_t i;			/* value as integer */
	  word  w[WORDS_PER_DOUBLE];	/* for packing/unpacking the double */
#ifdef O_GMP
	  mpz_t mpz;			/* GMP integer */
	  mpq_t mpq;			/* GMP rational */
#endif
	} value;
} number, *Number;

#define TOINT_CONVERT_FLOAT	0x1	/* toIntegerNumber() */
#define TOINT_TRUNCATE		0x2

#ifdef O_GMP
#define intNumber(n)	((n)->type <=  V_MPZ)
#define ratNumber(n)	((n)->type <=  V_MPQ)
#else
#define intNumber(n)	((n)->type <  V_FLOAT)
#define ratNumber(n)	((n)->type <  V_FLOAT)
#endif
#define floatNumber(n)	((n)->type >= V_FLOAT)

typedef enum
{ NUM_ERROR = FALSE,			/* Syntax error */
  NUM_OK    = TRUE,			/* Ok */
  NUM_FUNDERFLOW = -1,			/* Float underflow */
  NUM_FOVERFLOW = -2,			/* Float overflow */
  NUM_IOVERFLOW = -3,			/* Integer overflow */
  NUM_CONSTRANGE = -4			/* numeric constant out of range */
} strnumstat;



		 /*******************************
		 *	   GET-PROCEDURE	*
		 *******************************/

#define GP_FIND		0		/* find anywhere */
#define GP_FINDHERE	1		/* find in this module */
#define GP_CREATE	2		/* create (in this module) */
#define GP_DEFINE	4		/* define a procedure */
#define GP_RESOLVE	5		/* find defenition */

#define GP_HOW_MASK	0x0ff
#define GP_NAMEARITY	0x100		/* or'ed mask */
#define GP_HIDESYSTEM	0x200		/* hide system module */
#define GP_TYPE_QUIET	0x400		/* don't throw errors on wrong types */
#define GP_EXISTENCE_ERROR 0x800	/* throw error if proc is not found */
#define GP_QUALIFY	0x1000		/* Always module-qualify */
#define GP_NOT_QUALIFIED 0x2000		/* Demand unqualified name/arity */

					/* get_functor() */
#define GF_EXISTING	0x1
#define GF_PROCEDURE	0x2		/* check for max arity */
#define GF_NAMEARITY	0x4		/* only accept name/arity */

#define SM_NOCREATE	0x1		/* stripModule(): do not create modules */

		 /*******************************
		 *	       ALERT		*
		 *******************************/

/* See updateAlerted()
*/

#define	ALERT_SIGNAL	     0x001
#define	ALERT_GCREQ	     0x002
#define	ALERT_PROFILE	     0x004
#define	ALERT_EXITREQ	     0x008
#define	ALERT_DEPTHLIMIT     0x010
#define	ALERT_INFERENCELIMIT 0x020
#define	ALERT_WAKEUP	     0x040
#define	ALERT_DEBUG	     0x080
#define	ALERT_BUFFER	     0x100
#define	ALERT_UNDO	     0x200
#define ALERT_COVERAGE	     0x400


		 /*******************************
		 *	     CLEANUP		*
		 *******************************/

typedef enum
{ CLN_NORMAL = 0,			/* Normal mode */
  CLN_PROLOG,				/* Prolog hooks */
  CLN_FOREIGN,				/* Foreign hooks */
  CLN_IO,				/* Cleaning I/O */
  CLN_SHARED,				/* Unload shared objects */
  CLN_DATA				/* Remaining data */
} cleanup_status;


		 /*******************************
		 *	      FLAGS		*
		 *******************************/

/* - - - - - - - - - - - - - - - - - - - - - - - - - - - - - - - - - - - - -
Many of the structures have a large number of booleans  associated  with
them.   Early  versions defined these using `unsigned <name> : 1' in the
structure definition.  When I ported SWI-Prolog to a  machine  that  did
not  understand  this  construct  I  decided  to pack all the flags in a
short.  As this allows us to set, clear and test combinations  of  flags
with one operation, it turns out to be faster as well.
- - - - - - - - - - - - - - - - - - - - - - - - - - - - - - - - - - - - - */

#define true(s, a)		((s)->flags & (a))
#define alltrue(s, a)		(((s)->flags & (a)) == (a))
#define false(s, a)		(!true((s), (a)))
#define set(s, a)		ATOMIC_OR(&(s)->flags, (a))
#define clear(s, a)		ATOMIC_AND(&(s)->flags, ~(a))
#define clearFlags(s)		((s)->flags = 0)

/* Flags on predicates (packed in uint64_t) */

#define P_SSU_DET		(0x00000001LL) /* Single Sided Unification: det */
#define P_CLAUSABLE		(0x00000002LL) /* Clause/2 always works */
#define P_QUASI_QUOTATION_SYNTAX (0x00000004LL) /* {|Type||Quasi Quote|} */
#define P_NON_TERMINAL		(0x00000008LL) /* Grammar rule (Name//ArityLL) */
#define P_SHRUNKPOW2		(0x00000010LL) /* See reconsider_index(LL) */
#define P_FOREIGN		(0x00000020LL) /* Implemented in C */
#define P_NONDET		(0x00000040LL) /* Foreign: nondet */
#define P_VARARG		(0x00000080LL) /* Foreign: use alt calling API */
#define P_FOREIGN_CREF		(0x00000100LL) /* Foreign: ndet ctx is clause */
#define P_DYNAMIC		(0x00000200LL) /* Dynamic predicate */
#define P_THREAD_LOCAL		(0x00000400LL) /* Thread local predicate */
#define P_VOLATILE		(0x00000800LL) /* Clauses are not saved */
#define P_DISCONTIGUOUS		(0x00001000LL) /* Clauses are not together */
#define P_MULTIFILE		(0x00002000LL) /* Clauses are in multiple files */
#define P_PUBLIC		(0x00004000LL) /* Called from somewhere */
#define P_ISO			(0x00008000LL) /* Part of the ISO standard */
#define P_LOCKED		(0x00010000LL) /* Locked as system predicate */
#define P_NOPROFILE		(0x00020000LL) /* Profile children, not me */
#define P_TRANSPARENT		(0x00040000LL) /* Inherit calling module */
#define P_META			(0x00080000LL) /* Has meta_predicate decl */
#define P_MFCONTEXT		(0x00100000LL) /* Used for Goal@Module */
#define P_DIRTYREG		(0x00200000LL) /* Part of GD->procedures.dirty */
#define P_ERASED		(0x00400000LL) /* Predicate has been destroyed */
#define HIDE_CHILDS		(0x00800000LL) /* Hide children from tracer */
#define SPY_ME			(0x01000000LL) /* Spy point placed */
#define TRACE_ME		(0x02000000LL) /* Can be debugged */
#define P_DET			(0x04000000LL) /* Predicate is deterministic */
#define P_AUTOLOAD		(0x08000000LL) /* autoload/2 explicit import */
#define P_WAITED_FOR		(0x10000000LL) /* Someone is waiting for me */
#define	P_LOCKED_SUPERVISOR	(0x20000000LL) /* Fixed supervisor */
#define FILE_ASSIGNED		(0x40000000LL) /* Is assigned to a file */
#define P_REDEFINED		(0x80000000LL) /* Overrules a definition */
#define P_SIG_ATOMIC	      (0x0100000000LL) /* Do not call handleSignals */
#define PROC_DEFINED		(P_DYNAMIC|P_FOREIGN|P_MULTIFILE|\
				 P_DISCONTIGUOUS|P_LOCKED_SUPERVISOR)
/* flags for p_reload data (reconsult) */
#define P_MODIFIED		P_DIRTYREG
#define P_NEW			SPY_ME
#define P_NO_CLAUSES		TRACE_ME
#define P_CHECK_SSU		HIDE_CHILDS

/* Flags on clauses (unsigned int) */

#define CL_ERASED		(0x0001) /* clause was erased */
#define UNIT_CLAUSE		(0x0002) /* Clause has no body */
#define HAS_BREAKPOINTS		(0x0004) /* Clause has breakpoints */
#define GOAL_CLAUSE		(0x0008) /* Dummy for meta-calling */
#define COMMIT_CLAUSE		(0x0010) /* This clause will commit */
#define DBREF_CLAUSE		(0x0020) /* Clause has db-reference */
#define DBREF_ERASED_CLAUSE	(0x0040) /* Deleted while referenced */
#define CL_BODY_CONTEXT		(0x0080) /* Module context of body is different */
					 /* from predicate */
#define SSU_COMMIT_CLAUSE	(0x0100) /* Head => Body */
#define SSU_CHOICE_CLAUSE	(0x0200) /* Head ?=> Body */
#define CL_HEAD_TERMS		(0x0400) /* Head contains terms used in body */

#define CLAUSE_TYPE_MASK (UNIT_CLAUSE|SSU_COMMIT_CLAUSE|SSU_CHOICE_CLAUSE)
#define CLAUSE_SSU_FLAGS (SSU_COMMIT_CLAUSE|SSU_CHOICE_CLAUSE)

/* Flags on a DDI (Dirty Definition Info struct */

#define DDI_MARKING		0x0001	 /* Actively using the DDI */
#define DDI_INTERVALS		0x0002	 /* DDI collects an interval */

/* Flags on module.  Most of these flags are copied to the read context
   in pl-read.c.
*/

#define M_SYSTEM		(0x00000001) /* system module */
#define M_CHARESCAPE		(0x00000002) /* module */
#define DBLQ_CHARS		(0x00000004) /* "ab" --> ['a', 'b'] */
#define DBLQ_ATOM		(0x00000008) /* "ab" --> 'ab' */
#define DBLQ_STRING		(0x00000010) /* "ab" --> "ab" */
#define DBLQ_MASK		(DBLQ_CHARS|DBLQ_ATOM|DBLQ_STRING)
#define BQ_STRING		(0x00000020) /* `ab` --> "ab" */
#define BQ_CODES		(0x00000040) /* `ab` --> [97,98] */
#define BQ_CHARS		(0x00000080) /* `ab` --> [a,b] */
#define BQ_MASK			(BQ_STRING|BQ_CODES|BQ_CHARS)
#define RAT_COMPAT		(0)
#define RAT_NATURAL		(0x00000100) /* 1/3 */
#define RAT_MASK		(RAT_NATURAL)
#define UNKNOWN_FAIL		(0x00001000) /* module */
#define UNKNOWN_WARNING		(0x00002000) /* module */
#define UNKNOWN_ERROR		(0x00004000) /* module */
#define UNKNOWN_MASK		(UNKNOWN_ERROR|UNKNOWN_WARNING|UNKNOWN_FAIL)
#define M_VARPREFIX		(0x00008000) /* _var, Atom */
#define M_DESTROYED		(0x00010000)
#define M_WAITED_FOR		(0x00020000) /* thread_wait/2 on this module */

/* Flags on functors */

#define CONTROL_F		(0x0002) /* functor (compiled controlstruct) */
#define ARITH_F			(0x0004) /* functor (arithmetic operator) */
#define VALID_F			(0x0008) /* functor (fully defined) */

/* Flags on record lists (recorded database keys) */

#define RL_DIRTY		(0x0001) /* recordlist */

/* Flags on recorded database records (also PL_record()) */

#define R_ERASED		(0x0001) /* record: record is erased */
#define R_EXTERNAL		(0x0002) /* record: inline atoms */
#define R_DUPLICATE		(0x0004) /* record: include references */
#define R_NOLOCK		(0x0008) /* record: do not lock atoms */
#define R_DBREF			(0x0010) /* record: has DB-reference */

/* - - - - - - - - - - - - - - - - - - - - - - - - - - - - - - - - - - - - -
Macros for environment frames (local stack frames)
- - - - - - - - - - - - - - - - - - - - - - - - - - - - - - - - - - - - - */

#define FR_HIDE_CHILDS		(0x0001) /* flag of pred after I_DEPART */
#define FR_SKIPPED		(0x0002) /* We have skipped on this frame */
#define FR_MARKED		(0x0004) /* GC */
#define FR_MARKED_PRED		(0x0008) /* GC predicates/clauses */
#define FR_DEBUG		(0x0010) /* GUI debugger */
#define FR_CATCHED		(0x0020) /* Frame caught an exception */
#define FR_INBOX		(0x0040) /* Inside box (for REDO in built-in) */
#define FR_CONTEXT		(0x0080) /* fr->context is set */
#define FR_CLEANUP		(0x0100) /* setup_call_cleanup/4 */
#define FR_INRESET		(0x0200) /* Continuations: inside reset/3 */
#define FR_SSU_DET		(0x0400) /* Demands det on => rules */
#define FR_DET			(0x0800) /* Declared det */
#define FR_DETGUARD		(0x1000) /* Frame is guarded for determinism */
#define FR_DETGUARD_SET		(0x2000) /* Flag was set on this frame */
#define FR_WATCHED (FR_CLEANUP|FR_DEBUG)

#define FR_MAGIC_MASK		(0xffff0000)
#define FR_MAGIC_MASK2		(0xfff00000)
#define FR_MAGIC		(0xc9d50000)

#define isFrame(fr)		(((fr)->flags&FR_MAGIC_MASK) == FR_MAGIC)
#define wasFrame(fr)		(((fr)->flags&FR_MAGIC_MASK2) == \
				 (FR_MAGIC&FR_MAGIC_MASK2))
#define killFrame(fr)		clear(fr, (FR_MAGIC_MASK&~FR_MAGIC_MASK2))

#define ARGOFFSET		((int)sizeof(struct localFrame))
#define VAROFFSET(var)		((var)+(ARGOFFSET/(int)sizeof(word)))
#define VARNUM(i)		((int)((i) - (ARGOFFSET / (int) sizeof(word))))

#define setLevelFrame(fr, l)	do { (fr)->level = (l); } while(0)
#define levelFrame(fr)		((fr)->level)
#define argFrameP(f, n)		((Word)((f)+1) + (n))
#define argFrame(f, n)		(*argFrameP((f), (n)) )
#define varFrameP(f, n)		((Word)(f) + (n))
#define varFrame(f, n)		(*varFrameP((f), (n)) )
#define refFliP(f, n)		((Word)((f)+1) + (n))
#define parentFrame(f)		((f)->parent ? (f)->parent\
					     : (LocalFrame)varFrame((f), -1))
#define slotsFrame(f)		(true((f)->predicate, P_FOREIGN) ? \
				      (f)->predicate->functor->arity : \
				      (f)->clause->clause->prolog_vars)


		 /*******************************
		 *	 LOGICAL UPDATE		*
		 *******************************/
/* - - - - - - - - - - - - - - - - - - - - - - - - - - - - - - - - - - - - -
Generations must be 64-bit to  avoid   overflow  in realistic scenarios.
This makes them the only 64-bit value in struct localFrame. Stack frames
mix with variables on the stacks and  are thus word-aligned. We have two
options here. One is to represent a  generation as a struct (used below)
or we must align frame at 8-byte  boundaries. The latter is probably the
best solution, but merely aligning lTop in   I_ENTER  doesn't seem to be
doing the trick: it causes failure of the  test suite for which I failed
to find the reason. Enabling the structure   on x86 causes a slowdown of
about 5%. I'd assume the difference is smaller on real 32-bit hardware.

We enable this  if the alignment  of an int64_t type  is not the same as
the alignment of pointers.
- - - - - - - - - - - - - - - - - - - - - - - - - - - - - - - - - - - - - */

typedef uint64_t gen_t;

#define GEN_INVALID   ((gen_t)0)
#define GEN_INFINITE  (~(gen_t)0)
#define GEN_NEW_DIRTY ((gen_t)0)
#define GEN_TRANSACTION_BASE 0x8000000000000000
#define GEN_TRANSACTION_SIZE 0x0000000100000000
#define GEN_MAX (GEN_TRANSACTION_BASE-1)
#define GEN_TRMAX(g0) ((g0)|(GEN_TRANSACTION_SIZE-1))

#if ALIGNOF_INT64_T != ALIGNOF_VOIDP
typedef struct lgen_t
{ uint32_t	gen_l;
  uint32_t	gen_u;
} lgen_t;

#define generationFrame(f) \
	((gen_t)(f)->generation.gen_u<<32 | (gen_t)(f)->generation.gen_l)
#define setGenerationFrameVal(f, g) \
	do { gen_t __gen = (g); \
	     (f)->generation.gen_u = (uint32_t)(__gen>>32); \
	     (f)->generation.gen_l = (uint32_t)(__gen); \
	   } while(0)
#else
typedef uint64_t lgen_t;
#define generationFrame(f)	((f)->generation)
#define setGenerationFrameVal(f, gen) \
	do { (f)->generation = (gen); } while(0)
#endif

#define FR_LCO_CLEAR	(FR_SKIPPED|FR_WATCHED|FR_CATCHED|\
			 FR_HIDE_CHILDS|FR_CLEANUP|FR_SSU_DET)
#define FR_CLEAR_NEXT	(FR_LCO_CLEAR|FR_DET|FR_DETGUARD)
#define FR_CLEAR_ALWAYS (FR_CONTEXT|FR_DETGUARD_SET)
#define FR_CLEAR_FLAGS	(FR_CLEAR_NEXT|FR_CLEAR_ALWAYS)

#define setNextFrameFlags(next, fr) \
	do \
	{ (next)->level = (fr)->level+1; \
	  (next)->flags = ((fr)->flags) & ~FR_CLEAR_FLAGS; \
	} while(0)

#define lcoSetNextFrameFlags2(next, fr) \
	do \
	{ (next)->level = (fr)->level+1; \
	  (next)->flags = ((fr)->flags) & ~(FR_LCO_CLEAR|FR_CLEAR_ALWAYS); \
	} while(0)

#define lcoSetNextFrameFlags(fr) \
	lcoSetNextFrameFlags2(fr,fr)

/* For a tail call we must not clear FR_CONTEXT.  The combination
 * of FR->context and FR_CONTEXT is always correct.
 */

#define tcallSetNextFrameFlags(fr) \
	do \
	{ (fr)->level = (fr)->level+1; \
	  (fr)->flags = ((fr)->flags) & ~(FR_LCO_CLEAR|FR_DETGUARD_SET); \
	} while(0)

#define setFramePredicate(fr, def) \
	do \
	{ (fr)->predicate = (def); \
	} while(0)

/* - - - - - - - - - - - - - - - - - - - - - - - - - - - - - - - - - - - - -
Predicate reference counting. The aim  of   this  mechanism  is to avoid
modifying the predicate structure while  it   has  choicepoints  or (MT)
other threads running the predicate. For dynamic  code we allow to clean
the predicate as the reference-count drops to   zero. For static code we
introduce a garbage collector (TBD).
- - - - - - - - - - - - - - - - - - - - - - - - - - - - - - - - - - - - - */

#define enterDefinition(def) (void)0
#define leaveDefinition(def) (void)0


		 /*******************************
		 *	 INHIBIT SIGNALS	*
		 *******************************/

/* - - - - - - - - - - - - - - - - - - - - - - - - - - - - - - - - - - - - -
LIST processing macros.

    isNil(w)		word is the nil list ([]).
    isList(w)		word is a './2' term.
    HeadList(p)		Pointer to the head of list *p (NOT dereferenced).
    TailList(p)		Pointer to the tail of list *p (NOT dereferenced).
- - - - - - - - - - - - - - - - - - - - - - - - - - - - - - - - - - - - - */

#define HeadList(p)	(argTermP(*(p), 0) )
#define TailList(p)	(argTermP(*(p), 1) )

/* - - - - - - - - - - - - - - - - - - - - - - - - - - - - - - - - - - - - -
Doubles. To and from are Word pointers pointing to the data of a double,
but generally not  satisfying  the   double  alignment  requirements. We
assume

  sizeof(*to) == sizeof(*from) &&
  sizeof(*to) * n == sizeof(*double)
	with n == 1 or n == 2.

We assume the compiler will optimise this properly.
- - - - - - - - - - - - - - - - - - - - - - - - - - - - - - - - - - - - - */

#define cpDoubleData(to, from) \
	{ Word _f = (Word)(from); \
	  switch(WORDS_PER_DOUBLE) \
	  { case 2: \
	      *(to)++ = *_f++; \
	    case 1: \
	      *(to)++ = *_f++; \
	      from = (void *)_f; \
	      break; \
	    default: \
	      assert(0); \
	  } \
	}

#define cpInt64Data(to, from) \
	{ Word _f = (Word)(from); \
	  switch(WORDS_PER_INT64) \
	  { case 2: \
	      *(to)++ = *_f++; \
	    case 1: \
	      *(to)++ = *_f++; \
	      from = (void *)_f; \
	      break; \
	    default: \
	      assert(0); \
	  } \
	}

/* - - - - - - - - - - - - - - - - - - - - - - - - - - - - - - - - - - - - -
Structure declarations that must be shared across multiple files.
- - - - - - - - - - - - - - - - - - - - - - - - - - - - - - - - - - - - - */

struct atom
{ Atom		next;		/* next in chain */
  word		atom;		/* as appearing on the global stack */
#ifdef O_TERMHASH
  unsigned int  hash_value;	/* hash-key value */
#endif
#ifdef O_ATOMGC
  unsigned int	references;	/* reference-count */
#endif
  union
  { struct PL_blob_t * type;	/* blob-extension */
    uintptr_t	next_invalid;	/* next invalidated atom */
  };
  size_t	length;		/* length of the atom */
  char *	name;		/* name associated with atom */
};


typedef struct atom_array
{ Atom blocks[8*sizeof(void*)];
} atom_array;

typedef struct atom_table * AtomTable;

typedef struct atom_table
{ AtomTable	prev;
  int		buckets;
  Atom *	table;
} atom_table;


#ifdef O_ATOMGC

#define ATOM_STATE_MASK		((unsigned int)0xF << (INTBITSIZE-4))
#define ATOM_RESERVED_REFERENCE	((unsigned int)0x1 << (INTBITSIZE-1))
#define ATOM_VALID_REFERENCE	((unsigned int)0x1 << (INTBITSIZE-2))
#define ATOM_MARKED_REFERENCE	((unsigned int)0x1 << (INTBITSIZE-3))
#define ATOM_DESTROY_REFERENCE	((unsigned int)0x1 << (INTBITSIZE-4))

#define ATOM_IS_FREE(ref)	(((ref) & ATOM_STATE_MASK) == 0)
#define ATOM_IS_RESERVED(ref)	((ref) & ATOM_RESERVED_REFERENCE)
#define ATOM_IS_VALID(ref)	((ref) & ATOM_VALID_REFERENCE)
#define ATOM_IS_MARKED(ref)	((ref) & ATOM_MARKED_REFERENCE)
#define ATOM_IS_DESTROYED(ref)	((ref) & ATOM_DESTROY_REFERENCE)

#define ATOM_REF_COUNT_MASK	(~ATOM_STATE_MASK)
#define ATOM_REF_COUNT(ref)	((ref) & ATOM_REF_COUNT_MASK)

#define ATOM_TYPE_INVALID	((PL_blob_t*)0x007)

#ifdef O_DEBUG_ATOMGC
extern IOSTREAM *atomLogFd;
#define PL_register_atom(a) \
	_PL_debug_register_atom(a, __FILE__, __LINE__, __PRETTY_FUNCTION__)
#define PL_unregister_atom(a) \
	_PL_debug_unregister_atom(a, __FILE__, __LINE__, __PRETTY_FUNCTION__)
#endif
#else /*!O_ATOMGC*/
#define PL_register_atom(a)
#define PL_unregister_atom(a)
#endif

struct functorDef
{ FunctorDef	next;		/* next in chain */
  word		functor;	/* as appearing on the global stack */
  word		name;		/* Name of functor */
  size_t	arity;		/* arity of functor */
  unsigned      flags;		/* Flag field holding: */
		  /* CONTROL_F	   Compiled control-structure */
		  /* ARITH_F	   Arithmetic function */
		  /* VALID_F	   Fully defined functor */
};


typedef struct functor_array
{ FunctorDef *blocks[8*sizeof(void*)];
} functor_array;

typedef struct functor_table * FunctorTable;

typedef struct functor_table
{ FunctorTable	prev;
  int		buckets;
  FunctorDef *	table;
} functor_table;

#define FUNCTOR_IS_VALID(flags)		((flags) & VALID_F)

#define GLOBALLY_VISIBLE_CLAUSE(cl, gen) \
	( (cl)->generation.created <= (gen) && \
	  (cl)->generation.erased   > (gen) \
	)


/* - - - - - - - - - - - - - - - - - - - - - - - - - - - - - - - - - - - - -
Struct clause must be a  multiple   of  sizeof(word)  for compilation on
behalf  of  I_USERCALL.  This   is   verified    in   an   assertion  in
checkCodeTable().
- - - - - - - - - - - - - - - - - - - - - - - - - - - - - - - - - - - - - */

#define sizeofClause(n) ((char *)&((Clause)NULL)->codes[n] - (char *)NULL)

struct clause
{ Definition		predicate;	/* Predicate I belong to */
#ifdef O_LOGICAL_UPDATE
  struct
  { volatile gen_t created;		/* Generation that created me */
    volatile gen_t erased;		/* Generation I was erased */
  } generation;
#endif /*O_LOGICAL_UPDATE*/
  unsigned int		variables;	/* # of variables for frame */
  unsigned int		prolog_vars;	/* # real Prolog variables */
  unsigned int		flags;		/* Flag field holding: */
  unsigned int		line_no;	/* Source line-number */
  unsigned int		source_no;	/* Index of source-file */
  unsigned int		owner_no;	/* Index of owning source-file */
  unsigned int		references;	/* # ClauseRef pointing at me */
  unsigned int		tr_erased_no;	/* # transactions that erased me */
  code			code_size;	/* size of ->codes */
  code			codes[1];	/* VM codes of clause */
};

typedef struct arg_info
{ float		speedup;		/* Computed speedup */
  unsigned	list	   : 1;		/* Index using lists */
  unsigned	ln_buckets : 5;		/* lg2(bucket count) */
  unsigned	assessed   : 1;		/* Value was assessed */
  unsigned	meta	   : 4;		/* Meta-argument info */
} arg_info;

typedef struct impl_any
{ arg_info     *args;			/* Meta and indexing info */
  void         *defined;		/* One of function or first_clause */
} impl_any, *ImplAny;

typedef struct impl_foreign
{ arg_info     *args;			/* Meta and indexing info */
  Func		function;		/* Function pointer */
} impl_foreign, *ImplForeign;

typedef struct impl_wrapped
{ arg_info     *args;			/* Meta and indexing info */
  Definition	predicate;		/* Wrapped predicate */
  Code		supervisor;		/* Supervisor to use */
} impl_wrapped, *ImplWrapped;

typedef struct impl_local
{ arg_info     *args;			/* Meta and indexing info */
  LocalDefinitions local;		/* P_THREAD_LOCAL predicates */
} impl_local, *ImplLocal;


typedef struct clause_list
{ arg_info     *args;			/* Meta and indexing info */
  ClauseRef	first_clause;		/* clause list of procedure */
  ClauseRef	last_clause;		/* last clause of list */
  ClauseIndex  *clause_indexes;		/* Hash index(es) */
  unsigned int	number_of_clauses;	/* number of associated clauses */
  unsigned int	erased_clauses;		/* number of erased clauses in set */
  unsigned int	number_of_rules;	/* number of real rules */
  unsigned int	jiti_tried;		/* number of times we tried to find */
} clause_list, *ClauseList;

typedef struct clause_ref
{ ClauseRef	next;			/* Next in list */
  union
  { word	key;			/* Index key */
    ClauseRef	gnext;			/* Next garbage clause reference */
  } d;
  union
  { Clause	clause;			/* Single clause value */
    clause_list	clauses;		/* Clause list (in hash-tables) */
  } value;
} clause_ref;

#define SIZEOF_CREF_CLAUSE	(offsetof(clause_ref, value.clause) + \
				 sizeof(Clause))
#define SIZEOF_CREF_LIST	sizeof(clause_ref)

typedef struct cgc_stats
{ int		threads;		/* # threads to scan */
  size_t	local_size;		/* Summed size of local stacks */
  size_t	dirty_pred_clauses;	/* # clauses in dirty predicates */
  int64_t	erased_skipped;		/* # skipped clauses that are erased  */
} cgc_stats;

#define GC_STAT_WINDOW_SIZE 3
#define GC_GLOBAL_OVERFLOW	0x000000000001
#define GC_GLOBAL_REQUEST	0x000000000100
#define GC_TRAIL_OVERFLOW	0x000000010000
#define GC_TRAIL_REQUEST	0x000001000000
#define GC_EXCEPTION		0x000100000000
#define GC_USER			0x010000000000

typedef uint64_t gc_reason_t;

typedef struct gc_stat
{ size_t	global_before;
  size_t	global_after;
  size_t	trail_before;
  size_t	trail_after;
  size_t	local;
  double	gc_time;		/* time spent on last GC */
  double	prolog_time;		/* Real work CPU before this GC */
  gc_reason_t	reason;			/* why GC was run */
} gc_stat;

typedef struct gc_stats
{ gc_stat	last[GC_STAT_WINDOW_SIZE];
  gc_stat	aggr[GC_STAT_WINDOW_SIZE];
  int		last_index;
  int		aggr_index;
  double	thread_cpu;		/* Last thread CPU time */
  gc_reason_t	request;		/* Requesting stack */
  struct
  { int64_t	collections;
    int64_t	global_gained;		/* global stack bytes collected */
    int64_t	trail_gained;		/* trail stack bytes collected */
    double	time;			/* time spent in collections */
  } totals;
} gc_stats;


#define VM_DYNARGC    255	/* compute argcount dynamically */

#define CA1_PROC	1	/* code arg 1 is procedure */
#define CA1_FUNC	2	/* code arg 1 is functor */
#define CA1_DATA	3	/* code arg 2 is prolog data (H_ATOM, H_SMALLINT) */
#define CA1_INTEGER	4	/* intptr_t value */
#define CA1_INT64	5	/* int64 value */
#define CA1_FLOAT	6	/* next WORDS_PER_DOUBLE are double */
#define CA1_STRING	7	/* inlined string */
#define CA1_MPZ	        8	/* GNU mpz number */
#define CA1_MPQ	        9	/* GNU mpq number */
#define CA1_MODULE     10	/* a module */
#define CA1_VAR	       11	/* a variable(-offset) */
#define CA1_FVAR       12	/* a variable(-offset), used as `firstvar' */
#define CA1_CHP	       13	/* ChoicePoint (also variable(-offset)) */
#define CA1_FOREIGN    14	/* Foreign function pointer */
#define CA1_CLAUSEREF  15	/* Clause reference */
#define CA1_JUMP       16	/* Instructions to skip */
#define CA1_AFUNC      17	/* Number of arithmetic function */
#define CA1_TRIE_NODE  18	/* Tabling: answer trie node with delays */
#define CA1_END	       19	/* Highest+1 */

#define VIF_BREAK      0x01	/* Can be a breakpoint */
#define VIF_LCO        0x02	/* We have LCO support for this */

typedef enum
{ VMI_REPLACE,
  VMI_STEP_ARGUMENT
} vmi_merge_type;

typedef struct
{ vmi		code;		/* Code to merge with */
  vmi_merge_type how;		/* How to merge? */
  vmi		merge_op;	/* Opcode of merge */
  int		merge_ac;	/* #arguments of merged code */
  code		merge_av[1];	/* Argument vector */
} vmi_merge;

typedef struct
{ char	       *name;		/* name of the code */
  vmi		code;		/* number of the code */
  unsigned char flags;		/* Addional flags (VIF_*) */
  unsigned char	arguments;	/* #args code takes (or VM_DYNARGC) */
  char		argtype[4];	/* Argument type(s) code takes */
} code_info;

struct mark
{ TrailEntry	trailtop;	/* top of the trail stack */
  Word		globaltop;	/* top of the global stack */
  Word		saved_bar;	/* saved LD->mark_bar */
};

struct functor
{ word		definition;	/* Tagged definition pointer */
  word		arguments[1];	/* arguments vector */
};

struct clause_bucket
{ ClauseRef	head;
  ClauseRef	tail;
  unsigned int	dirty;			/* # of garbage clauses */
};

#define MAX_MULTI_INDEX  4
#define MAXINDEXARG    254
#define MAXINDEXDEPTH    7
#define END_INDEX_POS  255

typedef unsigned char iarg_t;		/* index argument */

struct clause_index
{ unsigned int	 buckets;		/* # entries */
  unsigned int	 size;			/* # clauses */
  unsigned int	 resize_above;		/* consider resize > #clauses */
  unsigned int	 resize_below;		/* consider resize < #clauses */
  unsigned int	 dirty;			/* # chains that are dirty */
  unsigned	 is_list : 1;		/* Index with lists */
  unsigned	 incomplete : 1;	/* Index is incomplete */
  unsigned	 invalid : 1;		/* Index is invalid */
  iarg_t	 args[MAX_MULTI_INDEX];	/* Indexed arguments */
  iarg_t	 position[MAXINDEXDEPTH+1]; /* Deep index position */
  float		 speedup;		/* Estimated speedup */
  ClauseBucket	 entries;		/* chains holding the clauses */
};

#define MAX_BLOCKS 20			/* allows for 2M threads */

typedef struct local_definitions
{ Definition *blocks[MAX_BLOCKS];
  Definition preallocated[7];
} local_definitions;

struct definition
{ FunctorDef	functor;		/* Name/Arity of procedure */
  Module	module;			/* module of the predicate */
  Code		codes;			/* Executable code */
  union
  { impl_any	any;			/* has some value */
    clause_list	clauses;		/* (Indexed) list of clauses */
    impl_foreign foreign;		/* Foreign implementation */
    impl_wrapped wrapped;		/* Wrapped predicate */
    impl_local   local;			/* P_THREAD_LOCAL predicates */
  } impl;
  uint64_t	flags;			/* booleans (P_*) */
  unsigned int  shared;			/* #procedures sharing this def */
  struct linger_list  *lingering;	/* Assocated lingering objects */
  gen_t		last_modified;		/* Generation I was last modified */
  struct event_list  *events;		/* Forward update events */
  struct table_props *tabling;		/* Extended properties for tabling */
#if defined(__SANITIZE_ADDRESS__)
  char	       *name;			/* Name for debugging */
#endif
#ifdef O_PROF_PENTIUM
  int		prof_index;		/* index in profiling */
  char	       *prof_name;		/* name in profiling */
#endif
};

struct definition_chain
{ Definition		definition;	/* chain on definition */
  DefinitionChain	next;		/* next in chain */
};

#define PROC_DIRTY_GENS	10

struct dirty_def_info
{ unsigned short count;			/* # captured generations */
  unsigned short flags;			/* DDI_* */
  Definition	predicate;		/* The dirty predicate */
  gen_t		access[PROC_DIRTY_GENS];/* Accessed generations */
};

typedef struct definition_ref
{ Definition predicate;			/* Referenced definition */
  gen_t	     generation;		/* at generation */
} definition_ref;

typedef struct definition_refs
{ definition_ref *blocks[MAX_BLOCKS];
  definition_ref preallocated[7];
  size_t     top;
} definition_refs;

#define	PROC_WEAK	 (0x0001)	/* implicit import */
#define	PROC_MULTISOURCE (0x0002)	/* Assigned to multiple sources */
#define PROC_IMPORTED	 (0x0004)	/* Procedure is imported */

struct procedure
{ Definition	definition;		/* definition of procedure */
  unsigned int  flags;			/* PROC_WEAK */
  unsigned int	source_no;		/* Source I'm assigned to */
};

struct localFrame
{ Code		programPointer;		/* pointer into program */
  LocalFrame	parent;			/* parent local frame */
  ClauseRef	clause;			/* Current clause of frame */
  Definition	predicate;		/* Predicate we are running */
  Module	context;		/* context module of frame */
#ifdef O_PROFILE
  struct call_node *prof_node;		/* Profiling node */
#endif
#ifdef O_LOGICAL_UPDATE
  lgen_t	generation;		/* generation of the database */
#endif
  unsigned int	level;			/* recursion level */
  unsigned int	flags;			/* packed long holding: */
};


typedef enum
{ CHP_JUMP = 0,				/* A jump due to ; */
  CHP_CLAUSE,				/* Next clause of predicate */
  CHP_TOP,				/* First (toplevel) choice */
  CHP_CATCH,				/* $catch initiated choice */
  CHP_DEBUG				/* Enable redo */
} choice_type;

typedef enum
{ DBG_OFF = 0,				/* no debugging */
  DBG_ON,				/* switch on in current environment */
  DBG_ALL				/* switch on globally */
} debug_type;

#define SKIP_VERY_DEEP	  ((size_t)-1)	/* deep skiplevel */
#define SKIP_REDO_IN_SKIP (SKIP_VERY_DEEP-1)

struct clause_choice
{ ClauseRef	cref;			/* Next clause reference */
  word		key;			/* Search key */
};

#ifdef O_PLMT
#define acquire_def(def) \
	do { DEBUG(CHK_SECURE, assert(!LD->thread.info->access.predicate)); \
	     LD->thread.info->access.predicate = def; } while(0)
#define release_def(def) \
	do { LD->thread.info->access.predicate = NULL; } while(0)
#define acquire_def2(def, store) \
	do { store = LD->thread.info->access.predicate; \
	     DEBUG(CHK_SECURE, assert(!store || store == def)); \
	     LD->thread.info->access.predicate = def; } while(0)
#define release_def2(def, store) \
	do { LD->thread.info->access.predicate = store; } while(0)

#else
#define acquire_def(def) (void)0
#define release_def(def) (void)0
#define acquire_def2(def,store) (void)store
#define release_def2(def,store) (void)store
#endif

struct choice
{ choice_type	type;			/* CHP_* */
  Choice	parent;			/* Alternative if I fail */
  mark		mark;			/* data mark for undo */
  LocalFrame	frame;			/* Frame I am related to */
#ifdef O_PROFILE
  struct call_node *prof_node;		/* Profiling node */
#endif
  union
  { struct clause_choice clause;	/* Next candidate clause */
    Code	pc;			/* Next candidate program counter */
    word        foreign;		/* foreign redo handle */
  } value;
};


/* - - - - - - - - - - - - - - - - - - - - - - - - - - - - - - - - - - - - -
EXCEPTION_GUARDED(code, cleanup) must be used  in environments that need
cleanup  should  a  PL_throw()  happen.  The   most  commpn  reason  for
PL_throw() instead of the nicely   synchronous PL_raise_exception() is a
stack overflow.
- - - - - - - - - - - - - - - - - - - - - - - - - - - - - - - - - - - - - */

#define EXCEPTION_GUARDED(code, cleanup) \
	{ exception_frame __throw_env; \
	  __throw_env.parent = LD->exception.throw_environment; \
	  if ( setjmp(__throw_env.exception_jmp_env) != 0 ) \
	  { LD->exception.throw_environment = __throw_env.parent; \
	    cleanup; \
	  } else \
	  { __throw_env.magic = THROW_MAGIC; \
	    LD->exception.throw_environment = &__throw_env; \
	    code; \
	    assert(LD->exception.throw_environment == &__throw_env); \
	    __throw_env.magic = 41414141; \
	    LD->exception.throw_environment = __throw_env.parent; \
	  } \
	}

#define THROW_MAGIC 42424242

typedef struct exception_frame		/* PL_throw exception environments */
{ struct exception_frame *parent;	/* parent frame */
  int		magic;			/* THROW_MAGIC */
  jmp_buf	exception_jmp_env;	/* longjmp environment */
} exception_frame;


typedef struct queryRef
{ PL_engine_t	engine;			/* Engine for the query */
  uintptr_t	offset;			/* queryFrane offset in local stack */
} *QueryRef;

#define QF_NODEBUG		0x0001	/* debug-able query */
#define QF_DETERMINISTIC	0x0002	/* deterministic success */
#define	QF_INTERACTIVE		0x0004	/* interactive goal (prolog()) */

struct queryFrame
{ uintptr_t magic;			/* Magic code for security */
  struct				/* Interpreter registers */
  { LocalFrame  fr;
    Word	argp;
    Code	pc;
  } registers;
  LocalFrame	next_environment;	/* See D_BREAK and get_vmi_state() */
#ifdef O_LIMIT_DEPTH
  size_t	saved_depth_limit;	/* saved values of these */
  size_t	saved_depth_reached;
#endif
#if O_CATCHTHROW
  term_t	exception;		/* Exception term */
#endif
  struct
  { term_t	term;			/* Handle to exchange data */
  } yield;
  fid_t		foreign_frame;		/* Frame after PL_next_solution() */
  unsigned int	flags;
  debug_type	debugSave;		/* saved debugstatus.debugging */
  unsigned int	flags_saved;		/* Saved boolean Prolog flags */
  int		solutions;		/* # of solutions produced */
  Word	       *aSave;			/* saved argument-stack */
  Choice	saved_bfr;		/* Saved choice-point */
  LocalFrame	saved_ltop;		/* Saved lTop */
  QueryFrame	parent;			/* Parent queryFrame */
  QueryRef	qid;			/* Opaque query id */
  struct choice	choice;			/* First (dummy) choice-point */
  LocalFrame	saved_environment;	/* Parent local-frame */
					/* Do not put anything between */
					/* or check parentFrame() */
  struct localFrame top_frame;		/* The (dummy) top local frame */
  struct localFrame frame;		/* The initial frame */
};


#define FLI_MAGIC		82649821
#define FLI_MAGIC_CLOSED	42424242

struct fliFrame
{ int		magic;			/* Magic code */
  int		size;			/* # slots on it */
  FliFrame	parent;			/* parent FLI frame */
  mark		mark;			/* data-stack mark */
};

#ifdef O_MAINTENANCE
#define REC_MAGIC 27473244
#endif

struct record
{ int		size;			/* # bytes of the record */
  unsigned      gsize;			/* Size on global stack */
  unsigned	nvars;			/* # variables in the term */
  unsigned	flags;			/* Flags, holding */
					/* R_ERASED */
					/* R_EXTERNAL */
					/* R_DUPLICATE */
					/* R_NOLOCK */
					/* R_DBREF */
#ifdef REC_MAGIC
  int		magic;			/* REC_MAGIC */
#endif
  int		references;		/* PL_duplicate_record() support */
  char		buffer[1];		/* array holding codes */
};

struct recordList
{ RecordRef	firstRecord;		/* first record associated with key */
  RecordRef	lastRecord;		/* last record associated with key */
  struct recordList *next;		/* Next recordList */
  word		key;			/* key of record */
  unsigned int	flags;			/* RL_DIRTY */
  int		references;		/* choicepoints reference count */
};

struct recordRef
{ RecordList	list;			/* list I belong to */
  RecordRef	next;			/* next in list */
  RecordRef	prev;			/* previous in list */
  Record	record;			/* the record itself */
};


		 /*******************************
		 *	EXCEPTION CLASSES	*
		 *******************************/

typedef enum except_class
{ EXCEPT_NONE = 0,			/* no exception */
  EXCEPT_OTHER,				/* any other exception */
  EXCEPT_ERROR,				/* ISO error(Formal,Context) */
  EXCEPT_RESOURCE,			/* ISO error(resource_error(_), _) */
  EXCEPT_TIMEOUT,			/* time_limit_exceeded */
  EXCEPT_ABORT				/* '$aborted' */
} except_class;


		 /*******************************
		 *	SOURCE FILE ADMIN	*
		 *******************************/

#define SF_MAGIC 0x14a3c90f
#define SF_MAGIC_DESTROYING 0x14a3c910

typedef struct p_reload
{ Definition	predicate;		/* definition we are working on */
  gen_t		generation;		/* generation we update */
  ClauseRef	current_clause;		/* currently reloading clause */
  arg_info     *args;			/* Meta info on arguments */
  unsigned	flags;			/* new flags (P_DYNAMIC, etc.) */
  unsigned	number_of_clauses;	/* Number of clauses we've seen */
} p_reload;

typedef struct m_reload
{ Module	module;
  Table		public;			/* new export list */
} m_reload;

typedef struct sf_reload
{ Table		procedures;		/* Procedures being reloaded */
  gen_t		reload_gen;		/* Magic gen for reloading */
  size_t	pred_access_count;	/* Top of predicate access stack */
  Table		modules;		/* Modules seen during reload */
  unsigned	number_of_clauses;	/* reload clause count */
} sf_reload;


struct sourceFile
{ atom_t	name;			/* name of source file */
  double	mtime;			/* modification time when loaded */
  ListCell	procedures;		/* List of associated procedures */
  Procedure	current_procedure;	/* currently loading one */
  ListCell	modules;		/* Modules associated to this file */
  sf_reload     *reload;		/* Reloading context */
#ifdef O_PLMT
  counting_mutex *mutex;		/* Mutex to guard procedures */
#endif
  int		magic;			/* Magic number */
  int		count;			/* number of times loaded */
  unsigned int	number_of_clauses;	/* number of clauses */
  unsigned int	index;			/* index number (1,2,...) */
  unsigned int	references;		/* Reference count */
  unsigned	system     : 1;		/* system sourcefile: do not reload */
  unsigned	from_state : 1;		/* Loaded from resource DB state */
  unsigned	resource   : 1;		/* Loaded from resource DB file */
};

typedef struct srcfile_array
{ SourceFile *blocks[8*sizeof(void*)];
} srcfile_array;

struct list_cell
{ void *	value;		/* object in the cell */
  ListCell	next;		/* next in chain */
};


		 /*******************************
		 *	      MODULES		*
		 *******************************/

struct module
{ atom_t	name;		/* name of module */
  atom_t	class;		/* class of the module */
  SourceFile	file;		/* file from which module is loaded */
  Table		procedures;	/* predicates associated with module */
  Table		public;		/* public predicates associated */
  Table		operators;	/* local operator declarations */
  ListCell	supers;		/* Import predicates from here */
  ListCell	lingering;	/* Lingering definitions */
  size_t	code_size;	/* #Bytes used for its procedures */
  size_t	code_limit;	/* Limit for code_size */
#ifdef O_PLMT
  counting_mutex *mutex;	/* Mutex to guard module modifications */
  struct thread_wait_area *wait;/* Manage waiting threads */
#endif
#ifdef O_PROLOG_HOOK
  Procedure	hook;		/* Hooked module */
#endif
  int		level;		/* Distance to root (root=0) */
  unsigned int	line_no;	/* Source line-number */
  unsigned int  flags;		/* booleans: */
  int		references;	/* see acquireModule() */
  gen_t		last_modified;	/* Generation I was last modified */
};

#define MENUM_TEMP	0x1	/* Also enumerate temporary modules */

typedef struct module_enum
{ TableEnum	tenum;
  Module        current;
  int		flags;
} module_enum, *ModuleEnum;


		 /*******************************
		 *	      TRAIL		*
		 *******************************/

struct trail_entry
{ Word		address;	/* address of the variable */
};

struct gc_trail_entry
{ word		address;	/* address of the variable */
};

		 /*******************************
		 *	   META PREDICATE	*
		 *******************************/

/*0..9*/				/* 0..9: `Extra meta arguments' */
#define MA_META		10		/* : */
#define MA_VAR		11		/* - */
#define MA_ANY		12		/* ? */
#define MA_NONVAR	13		/* + */
#define MA_HAT		14		/* ^ */
#define MA_DCG		15		/* // */

#define MA_NEEDS_TRANSPARENT(m) \
	((m) < 10 || (m) == MA_META || (m) == MA_HAT || (m) == MA_DCG)

		 /*******************************
		 *	     MARK/UNDO		*
		 *******************************/

#define setVar(w)	((w) = (word) 0)

#ifdef O_DESTRUCTIVE_ASSIGNMENT

#define Undo(b)		do_undo(&b)

#else /*O_DESTRUCTIVE_ASSIGNMENT*/

#define Undo(b)		do { TrailEntry tt = tTop; \
			     TrailEntry mt = (b).trailtop; \
			     while(tt > mt) \
			     { tt--; \
			       setVar(*tt->address); \
			     } \
			     tTop = tt; \
			     gTop = (LD->frozen_bar > (b).globaltop ? \
			             LD->frozen_bar : (b).globaltop); \
			    } while(0)
#endif /*O_DESTRUCTIVE_ASSIGNMENT*/

#define NO_MARK_BAR	(Word)(~(uintptr_t)0)

#define Mark(b)		do { (b).trailtop  = tTop; \
			     (b).saved_bar = LD->mark_bar; \
			     DEBUG(CHK_SECURE, \
				   assert((b).saved_bar == NO_MARK_BAR || \
					  ((b).saved_bar >= gBase && \
					   (b).saved_bar <= gTop))); \
			     (b).globaltop = gTop; \
			     if ( LD->mark_bar != NO_MARK_BAR ) \
			       LD->mark_bar = (b).globaltop; \
			   } while(0)
#define DiscardMark(b)	do { LD->mark_bar = (LD->frozen_bar > (b).saved_bar ? \
					     LD->frozen_bar : (b).saved_bar); \
			     DEBUG(CHK_SECURE, \
				   assert(LD->mark_bar == NO_MARK_BAR || \
					  (LD->mark_bar >= gBase && \
					   LD->mark_bar <= gTop))); \
			   } while(0)
#define NOT_A_MARK	(TrailEntry)(~(word)0)
#define NoMark(b)	do { (b).trailtop = NOT_A_MARK; \
			   } while(0)
#define isRealMark(b)	((b).trailtop != NOT_A_MARK)


		 /*******************************
		 *	     TRAILING		*
		 *******************************/

/* - - - - - - - - - - - - - - - - - - - - - - - - - - - - - - - - - - - - -
Note that all trail operations demand that   the caller ensures there is
at least one free cell on the trail-stack.
- - - - - - - - - - - - - - - - - - - - - - - - - - - - - - - - - - - - - */

					/* trail local stack pointer */
#define LTrail(p) \
  (void)((tTop++)->address = p)
					/* trail global stack pointer */
#define GTrail(p) \
  do { if ( p < LD->mark_bar ) \
         (tTop++)->address = p; \
     } while(0)


		 /*******************************
		 *	    SUPERVISORS		*
		 *******************************/

#define SUPERVISOR(name)	(&PL_code_data.supervisors.name[1])



		 /*******************************
		 *	   FLI INTERNALS	*
		 *******************************/

#define consTermRef(p)	 ((Word)(p) - (Word)(lBase))
#define valTermRef(r)	 (&((Word)(lBase))[r])

/* - - - - - - - - - - - - - - - - - - - - - - - - - - - - - - - - - - - - -
Temporary store/restore pointers to make them safe over GC/shift
- - - - - - - - - - - - - - - - - - - - - - - - - - - - - - - - - - - - - */

#define TMP_PTR_SIZE	(4)
#define PushPtr(p)	do { int i = LD->tmp.top++; \
			     assert(i<TMP_PTR_SIZE); \
			     *valTermRef(LD->tmp.h[i]) = makeRefLG(p); \
			   } while(0)
#define PopPtr(p)	do { int i = --LD->tmp.top; \
			     p = unRefLG(*valTermRef(LD->tmp.h[i])); \
			     setVar(*valTermRef(LD->tmp.h[i])); \
			   } while(0)
#define PushVal(w)	do { int i = LD->tmp.top++; \
			     assert(i<TMP_PTR_SIZE); \
			     *valTermRef(LD->tmp.h[i]) = w; \
			   } while(0)
#define PopVal(w)	do { int i = --LD->tmp.top; \
			     w = *valTermRef(LD->tmp.h[i]); \
			     setVar(*valTermRef(LD->tmp.h[i])); \
			   } while(0)


#define QidFromQuery(f)		((f)->qid)
#define QID_EXPORT_WAM_TABLE	(qid_t)(-1)


		 /*******************************
		 *	       SIGNALS		*
		 *******************************/

/* - - - - - - - - - - - - - - - - - - - - - - - - - - - - - - - - - - - - -
SWI-Prolog may be compiled without signal handling. Even in that case we
still have signals that trigger Prolog   housekeeping  events. These are
not bound to operating system signal handling though.
- - - - - - - - - - - - - - - - - - - - - - - - - - - - - - - - - - - - - */

#define SIG_PROLOG_OFFSET	32	/* Start of Prolog signals - specified in docs */

<<<<<<< HEAD
#if HAVE_SIGNAL
=======
#if HAVE_OS_SIGNALS
>>>>>>> fc610f2e

#define MINSIGNAL		1	/* number of first signal */
#define MAXSIGNAL		64	/* highest supported signal number */

#else /* HAVE_OS_SIGNALS */

#define MINSIGNAL		SIG_PROLOG_OFFSET /* No system signals, only Prolog sigs */
#define MAXSIGNAL		(SIG_PROLOG_OFFSET+31)	/* we'd like this to fit in 32 bits */

#endif /* HAVE_OS_SIGNALS */

#define NUM_SIGNALS (MAXSIGNAL - MINSIGNAL + 1)

#define NUM_SIGNALS (MAXSIGNAL - MINSIGNAL + 1)

#ifndef RETSIGTYPE
#define RETSIGTYPE void
#endif
typedef RETSIGTYPE (*handler_t)(int);

typedef struct
{ handler_t   saved_handler;		/* Original handler */
  handler_t   handler;			/* User signal handler */
  predicate_t predicate;		/* Prolog handler */
  int	      flags;			/* PLSIG_*, defined in pl-setup.c */
} sig_handler, *SigHandler;

/* Declare numbers for the virtual signals, in their own domain. For now, these
 * just map to the numbers starting at SIG_PROLOG_OFFSET. Note, we could omit
 * some of these definitions based on preprocessor statements, but there are
 * few enough of them that it doesn't seem necessary.
 */
typedef enum virtual_signum
{ VSIG_ATOM_GC,
  VSIG_GC,
  VSIG_THREAD_SIGNAL,
  VSIG_CLAUSE_GC,
  VSIG_PLABORT,
  VSIG_TUNE_GC,
  VSIG_MAX
} virtual_signum;

#define NUM_VSIGS 6 /* Preprocessor can see this constant */
static_assertion(NUM_VSIGS == VSIG_MAX); /* Make sure it matches the enum */
static_assertion(NUM_SIGNALS >= VSIG_MAX && NUM_SIGNALS < 128); /* Sanity check, 128 is arbitrary */
static_assertion(SIG_PROLOG_OFFSET >= MINSIGNAL && SIG_PROLOG_OFFSET + NUM_VSIGS <= MAXSIGNAL);

/* Define the macros that map vsignals into the signal domain. */
#ifdef O_ATOMGC
#define SIG_ATOM_GC	  (SIG_PROLOG_OFFSET+VSIG_ATOM_GC)
#endif
#define SIG_GC		  (SIG_PROLOG_OFFSET+VSIG_GC)
#ifdef O_PLMT
#define SIG_THREAD_SIGNAL (SIG_PROLOG_OFFSET+VSIG_THREAD_SIGNAL)
#endif
#define SIG_CLAUSE_GC	  (SIG_PROLOG_OFFSET+VSIG_CLAUSE_GC)
#define SIG_PLABORT	  (SIG_PROLOG_OFFSET+VSIG_PLABORT)
#define SIG_TUNE_GC	  (SIG_PROLOG_OFFSET+VSIG_TUNE_GC)

/* The "search for a free signal" functionality of PL_sigaction starts after
 * the predefined VSIG numbers */
#define SIG_USER_OFFSET	  (SIG_PROLOG_OFFSET+VSIG_MAX)

/* Get a zero-based array index for this signal */
#define SIGNAL_INDEX(sig)	((sig) - MINSIGNAL)
/* Return the signal given an array index */
#define SIGNAL_FROM_INDEX(idx)	((idx) + MINSIGNAL)
/* Is this a valid signal number? */
#define IS_VALID_SIGNAL(sig)	((sig) >= MINSIGNAL && (sig) <= MAXSIGNAL)
/* Is this a virtual signal? */
#define IS_VSIG(sig)		((sig) >= SIG_PROLOG_OFFSET)

<<<<<<< HEAD
=======
#if O_DEBUG
#undef SIGNAL_INDEX
static inline int
SIGNAL_INDEX(int sig)
{ assert(IS_VALID_SIGNAL(sig));
  return sig - MINSIGNAL;
}
#endif

>>>>>>> fc610f2e
/* We want fast types for signal bitmasks; on a 64-bit arch this is probably the same as uint64_t */
typedef uint_fast32_t		sigmask_t;

/* How many bits can fit in a single sigmask_t? */
#define SIGMASK_WIDTH		(sizeof(sigmask_t) * 8)
/* How many sigmask_t's does it take to store all supported signals? */
#define SIGMASK_WORDS		((NUM_SIGNALS + SIGMASK_WIDTH - 1) / SIGMASK_WIDTH)
/* Which sigmask word is this signal in? */
#define SIGMASK_WORD(sig)	(SIGNAL_INDEX(sig) / SIGMASK_WIDTH)
/* Which bit of the given word? */
#define SIGMASK_BIT(sig)	(SIGNAL_INDEX(sig) % SIGMASK_WIDTH)
/* Single-bit mask corresponding to SIGMASK_BIT */
#define SIGMASK_MASK(sig)	(((sigmask_t)1) << SIGMASK_BIT(sig))

/* Obtain signal given sigmask word and bit */
#define SIGNAL_FROM_SIGMASK(word, bit) SIGNAL_FROM_INDEX((word) * SIGMASK_WIDTH + (bit))

typedef sigmask_t		wsigmask_t[SIGMASK_WORDS];

/* Helper macros for interacting with sigmask_t arrays */
#define WSIGMASK_ISSET(wm, sig)	(((wm)[SIGMASK_WORD(sig)] & SIGMASK_MASK(sig)) != 0)
#define WSIGMASK_SET(wm, sig)	ATOMIC_OR(&(wm)[SIGMASK_WORD(sig)], SIGMASK_MASK(sig))
#define WSIGMASK_CLEAR(wm, sig)	ATOMIC_AND(&(wm)[SIGMASK_WORD(sig)], ~SIGMASK_MASK(sig))

/* - - - - - - - - - - - - - - - - - - - - - - - - - - - - - - - - - - - - -
Guard against C-stack overflows. This is   done  for POSIX systems using
the  alternative  signal  stack.  The  signal    handling   is  done  by
alt_segv_handler().

Note that we  use  setjmp()  rather   than  sigsetjmp().  The  latter is
simpler, but a lot slower as it  implies   a  system  call. We assume no
other signals are involved and unblock SIGSEGV by hand.
<<<<<<< HEAD
- - - - - - - - - - - - - - - - - - - - - - - - - - - - - - - - - - - - - */

#if defined(HAVE_SIGALTSTACK) && !defined(__SANITIZE_ADDRESS__)
=======

Note that AddressSanitizer doesn't like these tricks, so we must disable
stack guarding when compiling with the address sanitizer.
- - - - - - - - - - - - - - - - - - - - - - - - - - - - - - - - - - - - - */

#if O_SIGNALS && defined(HAVE_SIGALTSTACK) && \
    !defined(__SANITIZE_ADDRESS__)
>>>>>>> fc610f2e
#define O_C_STACK_GUARDED 1
#define C_STACK_OVERFLOW_GUARDED(rc, code, cleanup) \
	do						\
	{ LD->signal.sig_critical = TRUE;		\
	  if ( setjmp(LD->signal.context) )		\
	  { cleanup;					\
	    unblockSignal(SIGSEGV);			\
	    rc = PL_resource_error("c_stack");		\
	  } else					\
	  { rc = code;					\
	  }						\
	  LD->signal.sig_critical = FALSE;		\
	} while(0)
#else
#define C_STACK_OVERFLOW_GUARDED(rc, code, cleanup) \
	do						\
	{ rc = code;						\
	} while(0)
#endif


		 /*******************************
		 *	       COMPARE		*
		 *******************************/

/* Results from comparison operations.  Mostly used by compareStandard() */

#define CMP_COMPOUND -3			/* compare_primitive */
#define CMP_ERROR    -2			/* Error (out of memory) */
#define CMP_LESS     -1			/* < */
#define CMP_EQUAL     0			/* == */
#define CMP_GREATER   1			/* > */
#define CMP_NOTEQ     2			/* \== */

		/********************************
		*             STACKS            *
		*********************************/

#ifdef small				/* defined by MSVC++ 2.0 windows.h */
#undef small
#endif

/* - - - - - - - - - - - - - - - - - - - - - - - - - - - - - - - - - - - - -
If we have access to the virtual   memory management of the machine, use
this to enlarge the runtime stacks.  Otherwise use the stack-shifter.
- - - - - - - - - - - - - - - - - - - - - - - - - - - - - - - - - - - - - */

#define GC_FAST_POLICY 0x1		/* not really used yet */

#define STACK(type) \
	{ type		base;		/* base address of the stack */     \
	  type		top;		/* current top of the stack */      \
	  type		max;		/* allocated maximum */		    \
	  size_t	gced_size;	/* size after last GC */	    \
	  size_t	small;		/* Do not GC below this size */	    \
	  size_t	spare;		/* Current reserved area */	    \
	  size_t	def_spare;	/* Desired reserved area */	    \
	  size_t	min_free;	/* Free left when trimming */	    \
	  bool		gc;		/* Can be GC'ed? */		    \
	  int		factor;		/* How eager we are */		    \
	  int		policy;		/* Time, memory optimization */	    \
	  int	        overflow_id;	/* OVERFLOW_* */		    \
	  const char   *name;		/* Symbolic name of the stack */    \
	}

struct stack STACK(caddress);		/* Anonymous stack */

typedef struct
{ size_t limit;				/* Total stack limit */
  struct STACK(LocalFrame) local;	/* local (environment) stack */
  struct STACK(Word)	   global;	/* local (environment) stack */
  struct STACK(TrailEntry) trail;	/* trail stack */
  struct STACK(Word *)	   argument;	/* argument stack */
} pl_stacks_t;

#define tBase	(LD->stacks.trail.base)
#define tTop	(LD->stacks.trail.top)
#define tMax	(LD->stacks.trail.max)

#define lBase	(LD->stacks.local.base)
#define lTop	(LD->stacks.local.top)
#define lMax	(LD->stacks.local.max)

#define gBase	(LD->stacks.global.base)
#define gTop	(LD->stacks.global.top)
#define gMax	(LD->stacks.global.max)

#define aBase	(LD->stacks.argument.base)
#define aTop	(LD->stacks.argument.top)
#define aMax	(LD->stacks.argument.max)

#define tSpare	(LD->stacks.trail.spare)

#define onStack(name, addr) \
	((char *)(addr) >= (char *)LD->stacks.name.base && \
	 (char *)(addr) <  (char *)LD->stacks.name.top)
#define onStackArea(name, addr) \
	((char *)(addr) >= (char *)LD->stacks.name.base && \
	 (char *)(addr) <  (char *)LD->stacks.name.max)
#define onTrailArea(addr) \
	((char *)(addr) >= (char *)tBase && \
	 (char *)(addr) <  (char *)tMax + tSpare)
#define onGlobalArea(addr) \
	((char *)(addr) >= (char *)gBase && \
	 (char *)(addr) <  (char *)lBase)
#define usedStackP(s) ((intptr_t)((char *)(s)->top - (char *)(s)->base))
#define sizeStackP(s) ((intptr_t)((char *)(s)->max - (char *)(s)->base))
#define roomStackP(s) ((intptr_t)((char *)(s)->max - (char *)(s)->top))
#define spaceStackP(s) (limitStackP(s)-usedStackP(s))
#define narrowStackP(s) (roomStackP(s) < (intptr_t)(s)->minfree)

#define usedStack(name) usedStackP(&LD->stacks.name)
#define sizeStack(name) sizeStackP(&LD->stacks.name)
#define roomStack(name) roomStackP(&LD->stacks.name)
#define spaceStack(name) spaceStackP(&LD->stacks.name)
#define narrowStack(name) narrowStackP(&LD->stacks.name)

#define globalStackLimit() (LD->stacks.limit > (MAXTAGGEDPTR+1) ? \
					       (MAXTAGGEDPTR+1) : \
					       LD->stacks.limit)

#define GROW_TRIM  ((size_t)-1)
#define GROW_TIGHT ((size_t)1)

#define	LOCAL_OVERFLOW	  (-1)
#define	GLOBAL_OVERFLOW	  (-2)
#define	TRAIL_OVERFLOW	  (-3)
#define	ARGUMENT_OVERFLOW (-4)
#define STACK_OVERFLOW    (-5)		/* total stack limit overflow */
#define	MEMORY_OVERFLOW   (-6)		/* out of malloc()-heap */

#define ALLOW_NOTHING	0x0
#define ALLOW_GC	0x1		/* allow GC on stack overflow */
#define ALLOW_SHIFT	0x2		/* allow shift on stack overflow */
#define ALLOW_CHECKED	0x4		/* we already verified space */
#define ALLOW_RETCODE	0x8		/* do not allow anything; return status */

typedef enum
{ STACK_OVERFLOW_RAISE,
  STACK_OVERFLOW_THROW
} stack_overflow_action;

#define pushArgumentStack(p) \
	do { if ( likely(aTop+1 < aMax) ) \
	       *aTop++ = (p); \
	     else \
	       f_pushArgumentStack(p); \
	   } while(0)

/* - - - - - - - - - - - - - - - - - - - - - - - - - - - - - - - - - - - - -
hasGlobalSpace(n) is true if we have enough space to create an object of
size N on the global stack AND  can   use  bindConst()  to bind it to an
(attributed) variable.
- - - - - - - - - - - - - - - - - - - - - - - - - - - - - - - - - - - - - */

#define BIND_GLOBAL_SPACE (7)
#define BIND_TRAIL_SPACE (6)
#define hasGlobalSpace(n) \
	hasStackSpace(n,0)
#define hasStackSpace(g, t) \
	(likely(gTop+(g)+BIND_GLOBAL_SPACE <= gMax) && \
	 likely(tTop+(t)+BIND_TRAIL_SPACE <= tMax))
#define overflowCode(n) \
	( (gTop+(n)+BIND_GLOBAL_SPACE > gMax) ? GLOBAL_OVERFLOW \
					      : TRAIL_OVERFLOW )
#define GLOBAL_TRAIL_RATIO (6)


		 /*******************************
		 *	     NUMBERVARS		*
		 *******************************/

typedef enum
{ AV_BIND,
  AV_SKIP,
  AV_ERROR
} av_action;

#define NV_ERROR (PLMINTAGGEDINT-1)

typedef struct
{ functor_t functor;			/* Functor to use ($VAR/1) */
  intptr_t  offset;			/* offset */
  av_action on_attvar;			/* How to handle attvars */
  int	    singletons;			/* Write singletons as $VAR('_') */
  int	    numbered_check;		/* Check for already numbered */
} nv_options;

#define BEGIN_NUMBERVARS(save) \
	{ fid_t _savedf; \
	  if ( save ) \
	  { _savedf = LD->var_names.numbervars_frame; \
	    LD->var_names.numbervars_frame = PL_open_foreign_frame(); \
	  } else \
	  { _savedf = 0; /* avoid (false) uninitialized */  \
	  }
#define END_NUMBERVARS(save) \
          if ( save ) \
	  { PL_discard_foreign_frame(LD->var_names.numbervars_frame); \
	    LD->var_names.numbervars_frame = _savedf; \
	  } \
	}


		 /*******************************
		 *	      WAKEUP		*
		 *******************************/

#define WAKEUP_STATE_WAKEUP          0x1 /* State contains a wakeup */
#define WAKEUP_STATE_EXCEPTION	     0x2 /* State contains an exception */
#define WAKEUP_STATE_SKIP_EXCEPTION  0x4 /* Do not restore exception from state */
#define WAKEUP_KEEP_URGENT_EXCEPTION 0x8 /* Keep the most urgent exception */

typedef struct wakeup_state
{ fid_t		fid;			/* foreign frame reference */
  Stack		outofstack;		/* Stack we are out of */
  int		flags;			/* WAKEUP_STATE_* */
} wakeup_state;




		 /*******************************
		 *	    STREAM I/O		*
		 *******************************/

#define REDIR_MAGIC 0x23a9bef3

typedef struct redir_context
{ int		magic;			/* REDIR_MAGIC */
  IOSTREAM     *stream;			/* temporary output */
  int		is_stream;		/* redirect to stream */
  int		redirected;		/* output is redirected */
  term_t	term;			/* redirect target */
  int		out_format;		/* output type */
  int		out_arity;		/* 2 for difference-list versions */
  size_t	size;			/* size of I/O buffer */
  char	       *data;			/* data written */
  char		buffer[1024];		/* fast temporary buffer */
} redir_context;


		/********************************
		*       READ WARNINGS           *
		*********************************/

#define ReadingSource (source_line_no >= 0 && \
		       source_file_name != NULL_ATOM)


		/********************************
		*        FAST DISPATCHING	*
		********************************/

#if VMCODE_IS_ADDRESS
#define encode(wam) (wam_table[wam])		/* WAM --> internal */
						/* internal --> WAM */
#define decode(c)   ((code) (dewam_table[(uintptr_t)(c) - \
					 dewam_table_offset]))
#else /* VMCODE_IS_ADDRESS */
#define encode(wam) (wam)
#define decode(wam) (wam)
#endif /* VMCODE_IS_ADDRESS */

		/********************************
		*            STATUS             *
		*********************************/

typedef struct
{ int		blocked;		/* GC is blocked now */
  bool		active;			/* Currently running? */
} pl_gc_status_t;


typedef struct
{ int		blocked;		/* No shifts allowed */
  double	time;			/* time spent in stack shifts */
  int		local_shifts;		/* Shifts of the local stack */
  int		global_shifts;		/* Shifts of the global stack */
  int		trail_shifts;		/* Shifts of the trail stack */
} pl_shift_status_t;


		/********************************
		*            MODULES            *
		*********************************/

#define MODULE_user	(GD->modules.user)
#define MODULE_system	(GD->modules.system)
#define MODULE_parse	(ReadingSource ? LD->modules.source \
				       : LD->modules.typein)


		/********************************
		*         PREDICATES            *
		*********************************/

#define PROCEDURE_catch3		(GD->procedures.catch3)
#define PROCEDURE_reset3		(GD->procedures.reset3)
#define PROCEDURE_true0			(GD->procedures.true0)
#define PROCEDURE_fail0			(GD->procedures.fail0)
#define PROCEDURE_print_message2	(GD->procedures.print_message2)
#define PROCEDURE_dcall1		(GD->procedures.dcall1)
#define PROCEDURE_setup_call_catcher_cleanup4 \
				(GD->procedures.setup_call_catcher_cleanup4)
#define PROCEDURE_dwakeup1		(GD->procedures.dwakeup1)
#define PROCEDURE_dthread_init0		(GD->procedures.dthread_init0)
#define PROCEDURE_exception_hook4	(GD->procedures.exception_hook4)
#define PROCEDURE_dc_call_prolog	(GD->procedures.dc_call_prolog0)
#define PROCEDURE_dinit_goal		(GD->procedures.dinit_goal3)
#define PROCEDURE_tune_gc3		(GD->procedures.tune_gc3)

extern const code_info codeTable[]; /* Instruction info (read-only) */

		 /*******************************
		 *	  TEXT PROCESSING	*
		 *******************************/

typedef enum
{ CVT_ok = 0,				/* Conversion ok */
  CVT_wide,				/* Conversion needs wide characters */
  CVT_partial,				/* Input list is partial */
  CVT_nolist,				/* Input list is not a list */
  CVT_nocode,				/* List contains a non-code */
  CVT_nochar,				/* List contains a non-char */
  CVT_representation			/* List contains non-reprentable code */
} CVT_status;

typedef struct
{ CVT_status status;
  word culprit;				/* for CVT_nocode/CVT_nochar */
} CVT_result;


		/********************************
		*            DEBUGGER           *
		*********************************/

/* - - - - - - - - - - - - - - - - - - - - - - - - - - - - - - - - - - - - -
Tracer communication declarations.
- - - - - - - - - - - - - - - - - - - - - - - - - - - - - - - - - - - - - */

#define ACTION_CONTINUE	0
#define ACTION_RETRY	1
#define ACTION_FAIL	2
#define ACTION_IGNORE	3
#define ACTION_AGAIN	4
#define ACTION_ABORT	5		/* only for Prolog interception */

#define CALL_PORT	0x001		/* port masks */
#define EXIT_PORT	0x002
#define FAIL_PORT	0x004
#define REDO_PORT	0x008
#define UNIFY_PORT	0x010
#define CUT_CALL_PORT   0x040
#define CUT_EXIT_PORT   0x080
#define EXCEPTION_PORT	0x100
#define CUT_PORT	(CUT_CALL_PORT|CUT_EXIT_PORT)
#define PORT_MASK	0x1ff

/* keep in sync with style_name/1 in boot/prims.pl */

#define SINGLETON_CHECK	    0x0002	/* read/1: check singleton vars */
#define MULTITON_CHECK	    0x0004	/* read/1: check multiton vars */
#define DISCONTIGUOUS_STYLE 0x0008	/* warn on discontiguous predicates */
/* reserved		    0x0010 */
#define CHARSET_CHECK	    0x0020	/* warn on unquoted characters */
#define SEMSINGLETON_CHECK  0x0040	/* Semantic singleton checking */
#define NOEFFECT_CHECK	    0x0080	/* Check for meaningless statements */
#define VARBRANCH_CHECK	    0x0100	/* warn on unbalanced variables */

/* checkDataEx() flags */

#define CHK_DATA_NOATTVAR_CHAIN 0x001	/* attvars might not be on chain */

typedef struct debuginfo
{ size_t	skiplevel;		/* current skip level */
  bool		tracing;		/* are we tracing? */
  debug_type	debugging;		/* are we debugging? */
  int		leashing;		/* ports we are leashing */
  int	        visible;		/* ports that are visible */
  bool		showContext;		/* tracer shows context module */
  int		styleCheck;		/* source style checking */
  int		suspendTrace;		/* tracing is suspended now */
  intptr_t	retryFrame;		/* Frame to retry (local stack offset) */
} pl_debugstatus_t;

#if O_DEBUG
typedef struct internaldebuginfo
{ int depth;           /* how many nested DEBUG() calls we are in */
  const char *channel; /* string representation of the debug channel */
} pl_internaldebugstatus_t;
#endif

#define FT_ATOM		0		/* atom feature */
#define FT_BOOL		1		/* boolean feature (true, false) */
#define FT_INTEGER	2		/* integer feature */
#define FT_FLOAT	3		/* float feature */
#define FT_TERM		4		/* term feature */
#define FT_INT64	5		/* passed as int64_t */
#define FT_FROM_VALUE	0x0f		/* Determine type from value */
#define FT_MASK		0x0f		/* mask to get type */

typedef enum plflag
{ PLFLAG_CHARESCAPE = 1,		/* handle \ in atoms */
  PLFLAG_CHARESCAPE_UNICODE,		/* Write escape as \uXXXX */
  PLFLAG_GC,				/* do GC */
  PLFLAG_TRACE_GC,			/* verbose gc */
  PLFLAG_GCTHREAD,			/* Do atom/clause GC in a thread */
  PLFLAG_TTY_CONTROL,			/* allow for tty control */
  PLFLAG_DEBUG_ON_ERROR,		/* start tracer on error */
  PLFLAG_REPORT_ERROR,			/* print error message */
  PLFLAG_FILE_CASE,			/* file names are case sensitive */
  PLFLAG_FILE_CASE_PRESERVING,		/* case preserving file names */
  PLFLAG_ERROR_AMBIGUOUS_STREAM_PAIR,	/* Ambigous actions on stream pair */
  ALLOW_VARNAME_FUNCTOR,		/* Read Foo(x) as 'Foo'(x) */
  PLFLAG_ISO,				/* Strict ISO compliance */
  PLFLAG_OPTIMISE,			/* -O: optimised compilation */
  PLFLAG_FILEVARS,			/* Expand $var and ~ in filename */
  PLFLAG_AUTOLOAD,			/* do autoloading */
  PLFLAG_CHARCONVERSION,		/* do character-conversion */
  PLFLAG_LASTCALL,			/* Last call optimization enabled? */
  PLFLAG_VMI_BUILTIN,			/* Use VMI for simple built-ins */
  PLFLAG_PORTABLE_VMI,			/* Generate portable VMI code */
  PLFLAG_SIGNALS,			/* Handle signals */
  PLFLAG_DEBUGINFO,			/* generate debug info */
  PLFLAG_FILEERRORS,			/* Edinburgh file errors */
  PLFLAG_WARN_OVERRIDE_IMPLICIT_IMPORT, /* Warn overriding weak symbols */
  PLFLAG_QUASI_QUOTES,			/* Support quasi quotes */
  PLFLAG_DOT_IN_ATOM,			/* Allow atoms a.b.c */
  PLFLAG_VARPREFIX,			/* Variable must start with _ */
  PLFLAG_PROTECT_STATIC_CODE,		/* Deny clause/2 on static code */
  PLFLAG_MITIGATE_SPECTRE,		/* Mitigate spectre attacks */
  PLFLAG_TABLE_INCREMENTAL,		/* By default incremental tabling */
  PLFLAG_TABLE_SHARED,			/* By default shared tabling */
  PLFLAG_RATIONAL,			/* Natural rational numbers */
  PLFLAG_DEBUG_ON_INTERRUPT,		/* Debug on Control-C */
  PLFLAG_OPTIMISE_UNIFY,		/* Move unifications in clauses */
  PLFLAG_SHIFT_CHECK,			/* Check suspicious shifts */
  PLFLAG_AGC_CLOSE_STREAMS		/* AGC may close open streams */
} plflag;

typedef struct
{ unsigned int flags[2];	/* Fast access to some boolean Prolog flags */
} pl_features_t;

#define prologFlagMask(flag) (1u<<(((flag)-1)%(sizeof(int)*8)))
#define prologFlagMaskInt(ld, flag) \
	(ld->prolog_flag.mask.flags[(flag-1)/(sizeof(int)*8)])
#define truePrologFlag(flag) \
	(prologFlagMaskInt(LD, flag) & prologFlagMask(flag))
#define setPrologFlagMask_LD(ld, flag) \
	ATOMIC_OR(&prologFlagMaskInt(ld, flag), prologFlagMask(flag))
#define clearPrologFlagMask(flag) \
	ATOMIC_AND(&prologFlagMaskInt(LD, flag), ~prologFlagMask(flag))
#define setPrologFlagMask(flag) setPrologFlagMask_LD(LD, flag)

#define RUN_MODE_NORMAL \
	(prologFlagMask(PLFLAG_LASTCALL)| \
	 prologFlagMask(PLFLAG_VMI_BUILTIN))
#define setPrologRunMode_LD(ld, mask) \
	ATOMIC_OR(&prologFlagMaskInt(ld, PLFLAG_LASTCALL), mask)
#define clearPrologRunMode_LD(ld, mask) \
	ATOMIC_AND(&prologFlagMaskInt(ld, PLFLAG_LASTCALL), ~(mask))
#define setPrologRunMode(mask) \
	setPrologRunMode_LD(LD, mask)
#define clearPrologRunMode(mask) \
	clearPrologRunMode_LD(LD, mask)

typedef enum
{ OCCURS_CHECK_FALSE = 0,	/* allow rational trees */
  OCCURS_CHECK_TRUE,		/* fail if rational tree would result */
  OCCURS_CHECK_ERROR		/* exception if rational tree would result */
} occurs_check_t;

typedef enum
{ ACCESS_LEVEL_USER = 0,	/* Default user view */
  ACCESS_LEVEL_SYSTEM		/* Allow low-level access */
} access_level_t;

#define SYSTEM_MODE	    (LD->prolog_flag.access_level == ACCESS_LEVEL_SYSTEM)

#ifdef O_LIMIT_DEPTH
#define DEPTH_NO_LIMIT ((size_t)-1) /* Highest value */
#endif

#ifdef O_INFERENCE_LIMIT
#define INFERENCE_NO_LIMIT 0x7fffffffffffffffLL /* Highest value */
#endif

#define CACHED_DICT_FUNCTORS 128	/* Max size of dict to cache */

/* - - - - - - - - - - - - - - - - - - - - - - - - - - - - - - - - - - - - -
Administration of loaded intermediate code files  (see  pl-wic.c).  Used
with the -c option to include all these if necessary.
- - - - - - - - - - - - - - - - - - - - - - - - - - - - - - - - - - - - - */

typedef struct state * State;

struct state
{ char *	name;			/* name of state */
  State		next;			/* next state loaded */
};

#define QLF_TOPLEVEL 0x1		/* toplevel wic file */
#define QLF_OPTIONS  0x2		/* only load options */
#define QLF_EXESTATE 0x4		/* probe qlf exe state */

/* - - - - - - - - - - - - - - - - - - - - - - - - - - - - - - - - - - - - -
Sourcelocation information (should be used at more places).
- - - - - - - - - - - - - - - - - - - - - - - - - - - - - - - - - - - - - */

typedef struct
{ atom_t	file;			/* name of the file */
  int		line;			/* line number */
} sourceloc, *SourceLoc;

/* - - - - - - - - - - - - - - - - - - - - - - - - - - - - - - - - - - - - -
Include debugging info to make it (very) verbose.  SECURE adds  code  to
check  consistency mainly in the WAM interpreter.  Prolog gets VERY slow
if SECURE is  used.   DEBUG  is  not  too  bad  (about  20%  performance
decrease).
- - - - - - - - - - - - - - - - - - - - - - - - - - - - - - - - - - - - - */

#define REL(a)		((Word)(a) - (Word)(lBase))

#if defined(_DEBUG) && !defined(O_MAINTENANCE)
#define O_MAINTENANCE
#endif

#if defined(O_DEBUG) || defined(SECURE_GC) || defined(O_MAINTENANCE)
word		checkData(Word p);
word		checkStacks(void *vm_state);
bool		scan_global(int marked);
char *		print_addr(Word p, char *buf);
char *		print_val(word w, char *buf);
#endif
int		trap_gdb(void);

#include "os/pl-os.h"			/* OS dependencies */

#ifdef SYSLIB_H
#include SYSLIB_H
#endif

#define NULL_ATOM ((atom_t)0)
#define MK_ATOM(n)		((atom_t)((n)<<7|TAG_ATOM|STG_STATIC))
#include "pl-atom.ih"
#include "pl-funct.ih"

/* - - - - - - - - - - - - - - - - - - - - - - - - - - - - - - - - - - - - -
Some functions can be inlined for some files only. These functions get
declared with usual attributes for most files, including their original
sources; files that want the inlines can define USE_XYZ_INLINES prior to
including pl-incl.h, and for that file the function will be declared as
static. This may cause a small amount of code bloat in object files, but
with any luck LTO could address that.
- - - - - - - - - - - - - - - - - - - - - - - - - - - - - - - - - - - - - */

#if USE_ALLOC_INLINES
# define ALLOC_INLINE static MAYBE_UNUSED
#else
# define ALLOC_INLINE
#endif

/* - - - - - - - - - - - - - - - - - - - - - - - - - - - - - - - - - - - - -
Helpers for weak function references, where we want our behavior to change
based on if we've been linked against a specific library or not. To use a
weak function, you should (e.g. for weak-importing malloc):

1. WEAK_DECLARE(void *, malloc, (size_t size)); at .c file scope
2. WEAK_IMPORT(malloc) in startup code (returns success)
3. if (WEAK_FUNC(malloc)) to check if the import succeeded
4a. WEAK_FUNC(malloc)(sizeof(x)) to call the function, if import worked, or
4b. WEAK_TRY_CALL(malloc, sizeof(x)) to combine check and call.
- - - - - - - - - - - - - - - - - - - - - - - - - - - - - - - - - - - - - */

static inline int __ptr_to_bool(const void *ptr) { return ptr != NULL; }
#if HAVE_WEAK_ATTRIBUTE
# define WEAK_DECLARE(RType, Name, Params) \
	extern RType __attribute__((weak)) Name Params
# define WEAK_IMPORT(Name) __ptr_to_bool(&Name)
# define WEAK_FUNC(Name) (&Name)
#elif defined(HAVE_DLOPEN) || defined(HAVE_SHL_LOAD) || defined(EMULATE_DLOPEN)
# define WEAK_DECLARE(RType, Name, Params) \
	static RType (*wf##Name) Params = NULL
# define WEAK_IMPORT(Name) __ptr_to_bool((wf##Name = PL_dlsym(NULL, #Name)))
# define WEAK_FUNC(Name) (wf##Name)
#else
# define WEAK_DECLARE(RType, Name, Params) \
	extern RType Name Params
# define WEAK_IMPORT(Name) 0
# define WEAK_FUNC(Name) 0
#endif
#define WEAK_TRY_CALL(Name, ...) (WEAK_FUNC(Name) != NULL ? WEAK_FUNC(Name)(__VA_ARGS__) : 0)

#include "pl-util.h"			/* (Debug) utilities */
#include "pl-alloc.h"			/* Allocation primitives */
#include "pl-init.h"			/* Declarations needed by pl-init.c */
#include "pl-error.h"			/* Exception generation */
#include "pl-thread.h"			/* thread manipulation */
#include "pl-data.h"			/* Access Prolog data */
#include "pl-segstack.h"		/* Segmented stacks */
#include "pl-gmp.h"			/* GNU-GMP support */
#include "os/pl-locale.h"		/* Locale objects */
#include "os/pl-file.h"			/* Stream management */
#include "pl-global.h"			/* global data */
#include "pl-hash.h"			/* Murmurhash function */
#include "pl-inline.h"			/* Inline facilities */
#include "pl-privitf.h"			/* private foreign interface */
#include "os/pl-text.h"			/* text manipulation */
#include "os/pl-option.h"		/* Option processing */
#include "os/pl-files.h"		/* File management */
#include "os/pl-string.h"		/* Basic string functions */
#include "pl-ressymbol.h"		/* Meta atom handling */

#ifdef __DECC				/* Dec C-compiler: avoid conflicts */
#undef leave
#undef except
#undef try
#endif

/* include the appropriate inlines, when requested */
#if USE_ALLOC_INLINES
#include "pl-alloc-inline.h"
#endif
#endif /*_PL_INCLUDE_H*/<|MERGE_RESOLUTION|>--- conflicted
+++ resolved
@@ -3,11 +3,7 @@
     Author:        Jan Wielemaker
     E-mail:        J.Wielemaker@vu.nl
     WWW:           http://www.swi-prolog.org
-<<<<<<< HEAD
-    Copyright (c)  1985-2021, University of Amsterdam,
-=======
     Copyright (c)  1985-2022, University of Amsterdam,
->>>>>>> fc610f2e
                               VU University Amsterdam
 			      CWI, Amsterdam
 			      SWI-Prolog Solutions b.v.
@@ -193,12 +189,6 @@
   O_SIGNALS
       Include OS-level signal-handling code. This does not affect any
       virtual Prolog "signals" defined above SIG_PROLOG_OFFSET, but
-<<<<<<< HEAD
-      SIG_ALERT loses its "interrupt a blocking system call" semantics
-      when this is disabled. Presently this also disables support for
-      Prolog-facing signal handling (on_signal/3, etc) but that may
-      change in the future.
-=======
       PL_thread_raise loses its "interrupt a blocking system call"
       semantics when this is disabled.
   O_ROUND_UP_DOWN
@@ -209,7 +199,6 @@
       functions.
   O_COVERAGE
       Include low-level coverage analysis code.
->>>>>>> fc610f2e
 - - - - - - - - - - - - - - - - - - - - - - - - - - - - - - - - - - - - - */
 
 #define O_COMPILE_OR		1
@@ -379,22 +368,6 @@
 #include <stdarg.h>
 #include <limits.h>
 
-<<<<<<< HEAD
-#ifdef HAVE_SIGNAL_H 
-#include <signal.h>
-#endif
-#if !O_SIGNALS
-/* Pretend like we don't have access to any of these system calls */
-# undef HAVE_SIGNAL
-# undef HAVE_SIGPROCMASK
-# undef HAVE_SIGSETMASK
-# undef HAVE_SIGGETMASK
-# undef HAVE_SIGACTION
-# undef HAVE_SIGSET
-# undef HAVE_SIGBLOCK
-# undef HAVE_SIGALTSTACK
-#endif /* O_SIGNALS */
-=======
 #ifdef HAVE_SIGNAL_H
 #include <signal.h>
 #endif
@@ -422,7 +395,6 @@
 /* If we can't access OS signals, don't include code that uses them. */
 # undef O_SIGNALS
 #endif
->>>>>>> fc610f2e
 #ifdef HAVE_MALLOC_H
 #include <malloc.h>
 #else
@@ -2144,11 +2116,7 @@
 
 #define SIG_PROLOG_OFFSET	32	/* Start of Prolog signals - specified in docs */
 
-<<<<<<< HEAD
-#if HAVE_SIGNAL
-=======
 #if HAVE_OS_SIGNALS
->>>>>>> fc610f2e
 
 #define MINSIGNAL		1	/* number of first signal */
 #define MAXSIGNAL		64	/* highest supported signal number */
@@ -2159,8 +2127,6 @@
 #define MAXSIGNAL		(SIG_PROLOG_OFFSET+31)	/* we'd like this to fit in 32 bits */
 
 #endif /* HAVE_OS_SIGNALS */
-
-#define NUM_SIGNALS (MAXSIGNAL - MINSIGNAL + 1)
 
 #define NUM_SIGNALS (MAXSIGNAL - MINSIGNAL + 1)
 
@@ -2221,8 +2187,6 @@
 /* Is this a virtual signal? */
 #define IS_VSIG(sig)		((sig) >= SIG_PROLOG_OFFSET)
 
-<<<<<<< HEAD
-=======
 #if O_DEBUG
 #undef SIGNAL_INDEX
 static inline int
@@ -2232,7 +2196,6 @@
 }
 #endif
 
->>>>>>> fc610f2e
 /* We want fast types for signal bitmasks; on a 64-bit arch this is probably the same as uint64_t */
 typedef uint_fast32_t		sigmask_t;
 
@@ -2265,11 +2228,6 @@
 Note that we  use  setjmp()  rather   than  sigsetjmp().  The  latter is
 simpler, but a lot slower as it  implies   a  system  call. We assume no
 other signals are involved and unblock SIGSEGV by hand.
-<<<<<<< HEAD
-- - - - - - - - - - - - - - - - - - - - - - - - - - - - - - - - - - - - - */
-
-#if defined(HAVE_SIGALTSTACK) && !defined(__SANITIZE_ADDRESS__)
-=======
 
 Note that AddressSanitizer doesn't like these tricks, so we must disable
 stack guarding when compiling with the address sanitizer.
@@ -2277,7 +2235,6 @@
 
 #if O_SIGNALS && defined(HAVE_SIGALTSTACK) && \
     !defined(__SANITIZE_ADDRESS__)
->>>>>>> fc610f2e
 #define O_C_STACK_GUARDED 1
 #define C_STACK_OVERFLOW_GUARDED(rc, code, cleanup) \
 	do						\
