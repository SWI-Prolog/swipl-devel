/*  Part of SWI-Prolog

    Author:        Jan Wielemaker
    E-mail:        J.Wielemaker@vu.nl
    WWW:           http://www.swi-prolog.org
    Copyright (c)  1985-2021, University of Amsterdam
                              VU University Amsterdam
			      CWI, Amsterdam
			      SWI-Prolog Solutions b.v.
    All rights reserved.

    Redistribution and use in source and binary forms, with or without
    modification, are permitted provided that the following conditions
    are met:

    1. Redistributions of source code must retain the above copyright
       notice, this list of conditions and the following disclaimer.

    2. Redistributions in binary form must reproduce the above copyright
       notice, this list of conditions and the following disclaimer in
       the documentation and/or other materials provided with the
       distribution.

    THIS SOFTWARE IS PROVIDED BY THE COPYRIGHT HOLDERS AND CONTRIBUTORS
    "AS IS" AND ANY EXPRESS OR IMPLIED WARRANTIES, INCLUDING, BUT NOT
    LIMITED TO, THE IMPLIED WARRANTIES OF MERCHANTABILITY AND FITNESS
    FOR A PARTICULAR PURPOSE ARE DISCLAIMED. IN NO EVENT SHALL THE
    COPYRIGHT OWNER OR CONTRIBUTORS BE LIABLE FOR ANY DIRECT, INDIRECT,
    INCIDENTAL, SPECIAL, EXEMPLARY, OR CONSEQUENTIAL DAMAGES (INCLUDING,
    BUT NOT LIMITED TO, PROCUREMENT OF SUBSTITUTE GOODS OR SERVICES;
    LOSS OF USE, DATA, OR PROFITS; OR BUSINESS INTERRUPTION) HOWEVER
    CAUSED AND ON ANY THEORY OF LIABILITY, WHETHER IN CONTRACT, STRICT
    LIABILITY, OR TORT (INCLUDING NEGLIGENCE OR OTHERWISE) ARISING IN
    ANY WAY OUT OF THE USE OF THIS SOFTWARE, EVEN IF ADVISED OF THE
    POSSIBILITY OF SUCH DAMAGE.
*/

/*#define O_DEBUG 1*/
#define USE_FLI_INLINES 1
#define USE_ALLOC_INLINES 1

#include "pl-wam.h"
#include "pl-comp.h"
#include "pl-arith.h"
#include "pl-inline.h"
#include "pl-dbref.h"
#include "pl-wrap.h"
#include "pl-prof.h"
#include "pl-event.h"
#include "pl-tabling.h"
#include "pl-undo.h"
#include "pl-util.h"
#include "pl-gc.h"
#include "pl-trace.h"
#include "pl-pro.h"
#include "pl-modul.h"
#include "pl-funct.h"
#include "pl-fli.h"
#include "pl-proc.h"
#include "pl-attvar.h"
#include "pl-setup.h"
#include "pl-prims.h"
#include "pl-write.h"
#include "pl-supervisor.h"
#include "pl-index.h"
#include "pl-cont.h"
#include <fenv.h>
#ifdef _MSC_VER
#pragma warning(disable: 4102)		/* unreferenced labels */
#endif

#define	     BFR (LD->choicepoints)	/* choicepoint registration */

#if sun
#include <prof.h>			/* in-function profiling */
#else
#define MARK(label)
#endif

#define newChoice(type, fr) LDFUNC(newChoice, type, fr)
static Choice	newChoice(DECL_LD choice_type type, LocalFrame fr);

#if COUNTING

/* - - - - - - - - - - - - - - - - - - - - - - - - - - - - - - - - - - - - -
The counting code has been added   while investigating the time critical
WAM  instructions.  The  current  implementation  runs  on  top  of  the
information  provided  by  code_info   (from    pl-comp.c)   and  should
automatically addapt to modifications in the VM instruction set.
- - - - - - - - - - - - - - - - - - - - - - - - - - - - - - - - - - - - - */

typedef struct
{ code  code;
  int	times;
  int  *vartimesptr;
} count_info;

#define MAXVAR 8

static count_info counting[I_HIGHEST];

static void
count(code c, Code PC)
{ const code_info *info = &codeTable[c];

  counting[c].times++;
  switch(info->argtype)
  { case CA1_VAR:
    case CA1_FVAR:
    case CA1_CHP:
    { int v = (int)*PC;

      v -= ARGOFFSET/sizeof(word);
      assert(v>=0);
      if ( v >= MAXVAR )
	v = MAXVAR-1;

      if ( !counting[c].vartimesptr )
      { int bytes = sizeof(int)*MAXVAR;

	counting[c].vartimesptr = allocHeapOrHalt(bytes);
	memset(counting[c].vartimesptr, 0, bytes);
      }
      counting[c].vartimesptr[v]++;
    }
  }
}


static void
countHeader()
{ int m;
  int amax = MAXVAR;
  char last[20];

  Sfprintf(Scurout, "%-13s %8s ", "Instruction", "times");
  for(m=0; m < amax-1; m++)
    Sfprintf(Scurout, " %8d", m);
  Ssprintf(last, ">%d", m);
  Sfprintf(Scurout, " %8s\n", last);
  for(m=0; m<(31+amax*8); m++)
    Sputc('=', Scurout);
  Sfprintf(Scurout, "\n");
}


static int
cmpcounts(const void *p1, const void *p2)
{ const count_info *c1 = p1;
  const count_info *c2 = p2;

  return c2->times - c1->times;
}


word
pl_count()
{ int i;
  count_info counts[I_HIGHEST];
  count_info *c;

  countHeader();

  memcpy(counts, counting, sizeof(counts));
  for(i=0, c=counts; i<I_HIGHEST; i++, c++)
    c->code = i;
  qsort(counts, I_HIGHEST, sizeof(count_info), cmpcounts);

  for(c = counts, i=0; i<I_HIGHEST; i++, c++)
  { const code_info *info = &codeTable[c->code];

    Sfprintf(Scurout, "%-13s %8d ", info->name, c->times);
    if ( c->vartimesptr )
    { int n, m=MAXVAR;

      while(m>0 && c->vartimesptr[m-1] == 0 )
	m--;
      for(n=0; n<m; n++)
	Sfprintf(Scurout, " %8d", c->vartimesptr[n]);
    }
    Sfprintf(Scurout, "\n");
  }

  succeed;
}

#else /* ~COUNTING */

#define count(id, pc)			/* no debugging not counting */

#endif /* COUNTING */

		 /*******************************
		 *	     DEBUGGING		*
		 *******************************/

#if defined(O_DEBUG) || defined(SECURE_GC) || defined(O_MAINTENANCE)
#define loffset(p) LDFUNC(loffset, p)
static intptr_t
loffset(DECL_LD void *p)
{ if ( p == NULL )
    return 0;

  assert((intptr_t)p % sizeof(word) == 0);
  return (Word)p-(Word)lBase;
}
#endif

#ifdef O_DEBUG

static void
DbgPrintInstruction(LocalFrame FR, Code PC)
{ static LocalFrame ofr = NULL;		/* not thread-safe */

  IF_DEBUGGING(MSG_VMI)
  { GET_LD

    if ( ofr != FR )
    { Sfprintf(Serror, "#%ld at [%ld] predicate %s\n",
	       loffset(FR),
	       levelFrame(FR),
	       predicateName(FR->predicate));
      ofr = FR;
    }

    { Code relto = NULL;
      intptr_t offset;

      if ( FR->predicate->codes &&
	   (offset = (PC - FR->predicate->codes)) >= 0 &&
	   (offset < (intptr_t)FR->predicate->codes[-1] ||
	    (offset == 0 && FR->predicate->codes[-1] == 0)) ) /* see initSupervisors() */
      { relto = FR->predicate->codes;
      } else if ( FR->clause )
      { relto = FR->clause->value.clause->codes;
      } else
	relto = NULL;

      Sdprintf("\t%4ld %s\n", (long)(PC-relto), codeTable[decode(*PC)].name);
    }
  }
}

#else

#define DbgPrintInstruction(fr, pc)

#endif




		 /*******************************
		 *	     SIGNALS		*
		 *******************************/

/* - - - - - - - - - - - - - - - - - - - - - - - - - - - - - - - - - - - - -
LD->alerted indicates the system is running in  some sort of `safe' mode
and therefore should perform various checks. It   is  a disjunction of a
number of conditions that would ortherwise  have to be tested one-by-one
in several virtual machine instructions.  Currently covers:

	* Pending signals
	* pthread_cancel() requested
        * Activation of the profiler
	* out-of-stack signalled
	* active depth-limit
	* attributed variable wakeup
	* debugmode active
- - - - - - - - - - - - - - - - - - - - - - - - - - - - - - - - - - - - - */

void
updateAlerted(PL_local_data_t *ld)
{ int mask = 0;

  WITH_LD(ld) if ( is_signalled() )		mask |= ALERT_SIGNAL;
#ifdef O_PROFILE
  if ( ld->profile.active )			mask |= ALERT_PROFILE;
#endif
#ifdef O_PLMT
  if ( ld->exit_requested )			mask |= ALERT_EXITREQ;
#endif
#ifdef O_LIMIT_DEPTH
  if ( ld->depth_info.limit != DEPTH_NO_LIMIT ) mask |= ALERT_DEPTHLIMIT;
#endif
#ifdef O_INFERENCE_LIMIT
  if ( ld->inference_limit.limit != INFERENCE_NO_LIMIT )
						mask |= ALERT_INFERENCELIMIT;
#endif
#ifdef O_ATTVAR
					/* is valTermRef(ld->attvar.head) */
  if ( ld->stacks.local.base &&
       !isVar(((Word)ld->stacks.local.base)[ld->attvar.head]) )
						mask |= ALERT_WAKEUP;
#endif
#ifdef O_DEBUGGER
  if ( ld->_debugstatus.debugging )		mask |= ALERT_DEBUG;
#endif
  if ( ld->fli.string_buffers.top )		mask |= ALERT_BUFFER;
  if ( UNDO_SCHEDULED(ld) )			mask |= ALERT_UNDO;

  ld->alerted = mask;

  if ( (mask&ALERT_DEBUG) || ld->prolog_flag.occurs_check != OCCURS_CHECK_FALSE )
    ld->slow_unify = TRUE;		/* see VMI B_UNIFY_VAR */
  else
    ld->slow_unify = FALSE;
}


/* raiseSignal() sets a signal in a target thread.  This implies manipulating
   the mask and setting ld->alerted. Note that we cannot call
   updateAlerted() because the O_ATTVAR might go wrong if the target
   thread performs a stack-shift.
*/

int
raiseSignal(PL_local_data_t *ld, int sig)
{ if ( sig > 0 && sig <= MAXSIGNAL && ld )
  { int off = (sig-1) / 32;
    int mask = (1 << ((sig-1)%32));
    int alerted;

    ATOMIC_OR(&ld->signal.pending[off], mask);

    do
    { alerted = ld->alerted;
    } while ( !COMPARE_AND_SWAP_INT(&ld->alerted, alerted, alerted|ALERT_SIGNAL) );

    return TRUE;
  }

  return FALSE;
}


int
pendingSignal(PL_local_data_t *ld, int sig)
{ if ( sig > 0 && sig <= MAXSIGNAL && ld )
  { int off  = (sig-1)/32;
    int mask = 1 << ((sig-1)%32);

    return (ld->signal.pending[off] & mask) ? TRUE : FALSE;
  }

  return -1;
}


		 /*******************************
		 *	   STACK-LAYOUT		*
		 *******************************/

/* - - - - - - - - - - - - - - - - - - - - - - - - - - - - - - - - - - - - -
Brief description of the local stack-layout.  This stack contains:

	* struct localFrame structures for the Prolog stackframes.
	* argument vectors and local variables for Prolog goals.
	* choice-points (struct choice)
	* term-references for foreign code.  The layout:


	lTop  -->| first free location |
		 -----------------------
		 | local variables     |
		 |        ...	       |
		 | arguments for goal  |
		 | localFrame struct   |
		 | queryFrame struct   |
		 -----------------------
		 |        ...	       |
		 | term-references     |
		 -----------------------
	lBase -->| # fliFrame struct   |
		 -----------------------

- - - - - - - - - - - - - - - - - - - - - - - - - - - - - - - - - - - - - */



		 /*******************************
		 *	    FOREIGN FRAME	*
		 *******************************/

#define open_foreign_frame(_) LDFUNC(open_foreign_frame, _)
static fid_t
open_foreign_frame(DECL_LD)
{ FliFrame fr = (FliFrame) lTop;

  assert((LocalFrame)(fr+1) <= lMax);
  lTop = (LocalFrame)(fr+1);
  fr->size = 0;
  Mark(fr->mark);
  DEBUG(CHK_SECURE, assert(fr>fli_context));
  fr->parent = fli_context;
  fr->magic = FLI_MAGIC;
  fli_context = fr;

  return consTermRef(fr);
}


void
PL_close_foreign_frame(DECL_LD fid_t id)
{ FliFrame fr = (FliFrame) valTermRef(id);

  if ( !id || fr->magic != FLI_MAGIC )
    sysError("PL_close_foreign_frame(): illegal frame: %d", id);
  DiscardMark(fr->mark);
  fr->magic = FLI_MAGIC_CLOSED;
  fli_context = fr->parent;
  lTop = (LocalFrame) fr;
}


fid_t
PL_open_foreign_frame(DECL_LD)
{ size_t lneeded = sizeof(struct fliFrame) + MINFOREIGNSIZE*sizeof(word);

  if ( !ensureLocalSpace(lneeded) )
    return 0;

  return open_foreign_frame();
}


API_STUB(fid_t)
(PL_open_foreign_frame)(void)
( return PL_open_foreign_frame(); )


/* - - - - - - - - - - - - - - - - - - - - - - - - - - - - - - - - - - - - -
Open a foreign frame to handle a signal.  We must skip MAXARITY words to
deal with the fact that the WAM write-mode   writes above the top of the
stack.
- - - - - - - - - - - - - - - - - - - - - - - - - - - - - - - - - - - - - */

fid_t
PL_open_signal_foreign_frame(int sync)
{ GET_LD
  FliFrame fr;
  size_t minspace = sizeof(struct localFrame) + MINFOREIGNSIZE*sizeof(word);
  size_t margin   = sync ? 0 : MAXARITY*sizeof(word);

  if ( (char*)lTop + minspace + margin  > (char*)lMax )
  { if ( sync )
    { int rc;

      if ( (rc=growLocalSpace(minspace, ALLOW_SHIFT)) != TRUE )
	return 0;
    } else
    { return 0;
    }
  }

  fr = addPointer(lTop, margin);
  fr->magic = FLI_MAGIC;
  fr->size = 0;
  Mark(fr->mark);
  fr->parent = fli_context;
  lTop = (LocalFrame)(fr+1);
  fli_context = fr;

  return consTermRef(fr);
}


API_STUB(void)
(PL_close_foreign_frame)(fid_t id)
( PL_close_foreign_frame(id); )


void
PL_rewind_foreign_frame(fid_t id)
{ GET_LD
  FliFrame fr = (FliFrame) valTermRef(id);

  fli_context = fr;
  Undo(fr->mark);
  lTop = addPointer(fr, sizeof(struct fliFrame));
  fr->size = 0;
}


void
PL_discard_foreign_frame(fid_t id)
{ GET_LD
  FliFrame fr = (FliFrame) valTermRef(id);

  DEBUG(8, Sdprintf("Discarding foreign frame %p\n", fr));
  fli_context = fr->parent;
  Undo(fr->mark);
  DiscardMark(fr->mark);
  lTop = (LocalFrame) fr;
}


#define determinism_error(fr, found) LDFUNC(determinism_error, fr, found)
static int
determinism_error(DECL_LD LocalFrame fr, atom_t found)
{ fid_t fid;
  int rc = FALSE;
  atom_t a = ATOM_error;

  PL_current_prolog_flag(ATOM_determinism_error, PL_ATOM, &a);
  if ( a == ATOM_silent )
    return TRUE;

  if ( (fid=PL_open_foreign_frame()) )
  { Definition def = fr->predicate;
    atom_t decl;

    if ( true(fr, FR_DETGUARD) )
    { if ( true(fr, FR_DETGUARD_SET) )
      { decl = ATOM_guard;
      } else
      { LocalFrame fr2;

	decl = ATOM_guard_in_caller;
	for(fr2=fr->parent; fr2; fr2=fr2->parent)
	{ if ( true(fr2, FR_DETGUARD_SET) )
	  { def = fr2->predicate;
	    break;
	  }
	}
      }
    } else
    { decl = ATOM_property;

      if ( false(def, P_DET) )
      { LocalFrame fr2;

	for(fr2=fr->parent; fr2; fr2=fr2->parent)
	{ Definition def2 = fr2->predicate;
	  if ( true(def2, P_DET) )
	  { def = def2;
	    break;
	  }
	}
      }
    }

    if ( a == ATOM_warning )
    { term_t pi = PL_new_term_ref();

      rc = ( (pi=PL_new_term_ref()) &&
	     unify_definition(MODULE_user, pi, def, 0,
			      GP_NAMEARITY|GP_HIDESYSTEM) &&
	     printMessage(ATOM_warning,
			  PL_FUNCTOR, FUNCTOR_error2,
			    PL_FUNCTOR, FUNCTOR_determinism_error4,
			      PL_TERM, pi,
			      PL_ATOM, ATOM_det,
			      PL_ATOM, found,
			      PL_ATOM, decl,
			    PL_VARIABLE) );
    } else
    { rc = PL_error(NULL, 0, NULL, ERR_DETERMINISM,
		    def, ATOM_det, found, decl);
    }

    PL_close_foreign_frame(fid);
  }

  return rc;
}


#define ssu_or_det_failed(fr) LDFUNC(ssu_or_det_failed, fr)
static int
ssu_or_det_failed(DECL_LD LocalFrame fr)
{ fid_t fid;
  int rc = FALSE;

  if ( false(fr, FR_SSU_DET) )
    return determinism_error(fr, ATOM_fail);

  if ( (fid = PL_open_foreign_frame()) )
  { term_t goal;

    rc = ( (goal=PL_new_term_ref()) &&
	   put_frame_goal(goal, fr) &&
	   PL_error(NULL, 0, NULL, ERR_EXISTENCE, ATOM_matching_rule, goal)
	 );

    PL_close_foreign_frame(fid);
  }

  return rc;
}


		/********************************
		*         FOREIGN CALLS         *
		*********************************/

#define CALL_FCUTTED(argc, f, c) \
  { switch(argc) \
    { case 0: \
	f(c); \
        break; \
      case 1: \
	f(0,(c)); \
	break; \
      case 2: \
	f(0,0,(c)); \
        break; \
      case 3: \
	f(0,0,0,(c)); \
        break; \
      case 4: \
	f(0,0,0,0,(c)); \
        break; \
      case 5: \
	f(0,0,0,0,0,(c)); \
        break; \
      case 6: \
	f(0,0,0,0,0,0,(c)); \
        break; \
      case 7: \
	f(0,0,0,0,0,0,0,(c)); \
        break; \
      case 8: \
	f(0,0,0,0,0,0,0,0,(c)); \
        break; \
      case 9: \
	f(0,0,0,0,0,0,0,0,0,(c)); \
        break; \
      case 10: \
	f(0,0,0,0,0,0,0,0,0,0,(c)); \
        break; \
      default: \
	assert(0); \
    } \
  }

#define discardForeignFrame(fr) LDFUNC(discardForeignFrame, fr)
static void
discardForeignFrame(DECL_LD LocalFrame fr)
{ Definition def = fr->predicate;
  int argc       = (int)def->functor->arity;
  Func function  = def->impl.foreign.function;
  struct foreign_context context;
  fid_t fid;

  DEBUG(5, Sdprintf("\tCut %s, context = %p\n",
		    predicateName(def), fr->clause));

  context.context = (word)fr->clause;
  context.control = FRG_CUTTED;
  context.engine  = LD;

  fid = PL_open_foreign_frame();
  if ( true(def, P_VARARG) )
  { (*function)(0, argc, &context);
  } else
  { CALL_FCUTTED(argc, (*function), &context);
  }
  PL_close_foreign_frame(fid);
}


typedef struct finish_reason
{ atom_t	name;			/* name of the reason */
  int		is_exception;		/* is an exception reason */
} finish_reason;

enum finished
{ FINISH_EXIT = 0,			/* keep consistent with reason_decls[] */
  FINISH_FAIL,
  FINISH_CUT,
  FINISH_EXITCLEANUP,
  FINISH_EXTERNAL_EXCEPT_UNDO,
  FINISH_EXTERNAL_EXCEPT,
  FINISH_EXCEPT
};

static const finish_reason reason_decls[] =
{ { ATOM_exit,               FALSE },	/* keep consistent with enum finished */
  { ATOM_fail,               FALSE },
  { ATOM_cut,                FALSE },
  { ATOM_exit,               FALSE },
  { ATOM_external_exception, TRUE },
  { ATOM_external_exception, TRUE },
  { ATOM_exception,          TRUE }
};


static inline int
is_exception_finish(enum finished reason)
{ return reason_decls[reason].is_exception;
}


static int
unify_finished(term_t catcher, enum finished reason)
{ GET_LD

  /* make sure declaration is consistent */
  DEBUG(0, assert(reason_decls[FINISH_EXCEPT].name == ATOM_exception));

  if ( is_exception_finish(reason) )
  { functor_t f = (reason == FINISH_EXCEPT ? FUNCTOR_exception1
					   : FUNCTOR_external_exception1);

    DEBUG(CHK_SECURE, checkData(valTermRef(exception_bin)));

    return PL_unify_term(catcher,
			 PL_FUNCTOR, f,
			   PL_TERM, exception_bin);
  } else if ( reason == FINISH_EXIT )
  { fail;
  } else
  { return PL_unify_atom(catcher, reason_decls[reason].name);
  }
}


/* - - - - - - - - - - - - - - - - - - - - - - - - - - - - - - - - - - - - -
call_term() calls a term from C. The  sound   and  simple way is to call
call/1 with the term as argument, but in   most cases we can avoid that.
As frameFinished() is rather time critical this seems worthwhile.
- - - - - - - - - - - - - - - - - - - - - - - - - - - - - - - - - - - - - */


#define call1(mdef, goal) LDFUNC(call1, mdef, goal)
static int
call1(DECL_LD Module mdef, term_t goal)
{ static predicate_t PRED_call1 = NULL;
  qid_t qid;
  int rc;

  if ( !PRED_call1 )
    PRED_call1 = PL_predicate("call", 1, "system");

  qid = PL_open_query(mdef, PL_Q_PASS_EXCEPTION, PRED_call1, goal);
  rc = PL_next_solution(qid);
  PL_cut_query(qid);

  return rc;
}


#define call_term(mdef, goal) LDFUNC(call_term, mdef, goal)
static int
call_term(DECL_LD Module mdef, term_t goal)
{ Word p = valTermRef(goal);
  Module module = mdef;

  deRef(p);
  if ( (p=stripModule(p, &module, 0)) )
  { functor_t functor;
    term_t av;
    Procedure proc;
    qid_t qid;
    int rval;

    if ( isAtom(*p) )
    { if ( isTextAtom(*p) )
      { functor = lookupFunctorDef(*p, 0);
	av = 0;
      } else
	return call1(mdef, goal);
    } else if ( isTerm(*p) )
    { Functor f = valueTerm(*p);
      FunctorDef fd = valueFunctor(f->definition);

      if ( isTextAtom(fd->name) &&
	   false(fd, CONTROL_F) &&
	   !(fd->name == ATOM_call && fd->arity > 8) )
      { size_t arity = fd->arity;
	Word args = f->arguments;
	Word ap;
	size_t i;

	av = PL_new_term_refs(arity);
	ap = valTermRef(av);

	for(i=0; i<arity; i++, ap++)
	  *ap = linkValG(&args[i]);
	functor = f->definition;
      } else
	return call1(mdef, goal);
    } else
    { return PL_type_error("callable", goal);
    }

    proc = resolveProcedure(functor, module);
    qid = PL_open_query(module, PL_Q_PASS_EXCEPTION, proc, av);
    rval = PL_next_solution(qid);
    PL_cut_query(qid);

    return rval;
  } else
    return FALSE;				/* exception in env */
}

/* - - - - - - - - - - - - - - - - - - - - - - - - - - - - - - - - - - - - -
frameFinished() is used for two reasons:   providing hooks for the (GUI)
debugger  for  updating   the   stack-view    and   for   dealing   with
call_cleanup/3.  Both may call-back the Prolog engine.

Note that the cleanup handler is called while protected against signals.
- - - - - - - - - - - - - - - - - - - - - - - - - - - - - - - - - - - - - */

#define callCleanupHandler(fr, reason) LDFUNC(callCleanupHandler, fr, reason)
static void
callCleanupHandler(DECL_LD LocalFrame fr, enum finished reason)
{ if ( false(fr, FR_CATCHED) )		/* from handler */
  { size_t fref = consTermRef(fr);
    fid_t cid;
    term_t catcher;

    assert(fr->predicate == PROCEDURE_setup_call_catcher_cleanup4->definition);

    if ( !(cid=PL_open_foreign_frame()) )
      return;				/* exception is in the environment */

    fr = (LocalFrame)valTermRef(fref);
    catcher = consTermRef(argFrameP(fr, 2));

    set(fr, FR_CATCHED);
    if ( unify_finished(catcher, reason) )
    { term_t clean;
      wakeup_state wstate;

      fr = (LocalFrame)valTermRef(fref);
      clean = consTermRef(argFrameP(fr, 3));
      if ( saveWakeup(&wstate, FALSE) )
      { static predicate_t PRED_call1 = NULL;
	int rval;

	if ( !PRED_call1 )
	  PRED_call1 = PL_predicate("call", 1, "system");

	startCritical;
        rval = call_term(contextModule(fr), clean);
	if ( !endCritical )
	  rval = FALSE;
	if ( !rval && exception_term )
	  wstate.flags |= WAKEUP_KEEP_URGENT_EXCEPTION;
	restoreWakeup(&wstate);
      }
    }

    PL_close_foreign_frame(cid);
  }
}


#define frameFinished(fr, reason) LDFUNC(frameFinished, fr, reason)
static int
frameFinished(DECL_LD LocalFrame fr, enum finished reason)
{ if ( true(fr, FR_CLEANUP) )
  { size_t fref = consTermRef(fr);
    callCleanupHandler(fr, reason);
    fr = (LocalFrame)valTermRef(fref);
  }

  if ( true(fr, FR_DEBUG) )
    return callEventHook(PLEV_FRAMEFINISHED, fr);

  return TRUE;
}


#define mustBeCallable(call) LDFUNC(mustBeCallable, call)
static int
mustBeCallable(DECL_LD term_t call)
{ Word p = valTermRef(call);
  Word ap;

  deRef(p);
  if ( isVar(*p) )
  { instantiation_error:
    return PL_error(NULL, 0, NULL, ERR_INSTANTIATION);
  }
  if ( !hasFunctor(*p, FUNCTOR_colon2) )
  { type_error:
    return PL_error(NULL, 0, NULL, ERR_TYPE, ATOM_callable, call);
  }
  ap = argTermP(*p, 0);
  deRef(ap);
  if ( isVar(*ap) )
    goto instantiation_error;
  if ( !isAtom(*ap) )
    goto type_error;
  ap = argTermP(*p, 1);
  deRef(ap);
  if ( isVar(*ap) )
    goto instantiation_error;
  if ( !(isTerm(*ap) || isTextAtom(*ap)) )
    goto type_error;

  succeed;
}


		 /*******************************
		 *	   BREAKPOINTS		*
		 *******************************/

typedef enum
{ BRK_ERROR = 0,			/* Exception */
  BRK_CONTINUE,				/* continue execution */
  BRK_TRACE,				/* trace from here */
  BRK_DEBUG,				/* debug from here */
  BRK_CALL				/* Call returned term */
} break_action;

#define SAVE_PTRS() \
	frameref = consTermRef(frame); \
	chref    = consTermRef(bfr); \
	pcref    = (onStack(local, PC) ? consTermRef(PC) : 0);
#define RESTORE_PTRS() \
	frame = (LocalFrame)valTermRef(frameref); \
	bfr   = (Choice)valTermRef(chref); \
	PC    = (pcref ? (Code)valTermRef(pcref) : PC);

/* - - - - - - - - - - - - - - - - - - - - - - - - - - - - - - - - - - - - -
Unify a pointer into a new  global  term   (g)  with  a  pointer into an
environment as obtained from some instruction VAR argument. This assumes
we have allocated enough trail stack.

See (*) with callBreakHook() for why we  need protect_var(). As the term
reference is only used for  GC,  we   can  use  a  local stack reference
(makeRefLok()).
- - - - - - - - - - - - - - - - - - - - - - - - - - - - - - - - - - - - - */

#define protect_var(v) LDFUNC(protect_var, v)
static void
protect_var(DECL_LD Word v)
{ term_t t = PL_new_term_ref_noshift();

  if ( t )
    *valTermRef(t) = makeRefLok(v);
  else
    assert(0);		/* cannot happen due to MINFOREIGNSIZE */
}


#define unify_gl(g, l, has_firstvar) LDFUNC(unify_gl, g, l, has_firstvar)
static void
unify_gl(DECL_LD Word g, Word l, int has_firstvar)
{ if ( has_firstvar )
    protect_var(l);

  deRef(l);
  if ( isVar(*l) )
  { setVar(*g);
    *l = makeRefG(g);
    assert(tTop+1 < tMax);
    LTrail(l);
  } else if ( needsRef(*l) )
  { *g = makeRefG(l);
  } else
  { *g = *l;
  }
}


#define put_call_goal(t, proc) LDFUNC(put_call_goal, t, proc)
static int
put_call_goal(DECL_LD term_t t, Procedure proc)
{ FunctorDef fd  = proc->definition->functor;

  if ( fd->arity > 0 )
  { Word        gt = allocGlobal(fd->arity+1);
    LocalFrame NFR = LD->query->next_environment;
    Word ap        = argFrameP(NFR, 0);
    Word gp	   = gt;
    int i;

    if ( !gt )
      return FALSE;			/* could not allocate */

    DEBUG(MSG_TRACE,
	  Sdprintf("Copy %d call args from %p\n", fd->arity, ap));

    *gp++ = fd->functor;
    for(i=0; i<fd->arity; i++)
      unify_gl(gp++, ap++, FALSE);
    *valTermRef(t) = consPtr(gt, STG_GLOBAL|TAG_COMPOUND);
  } else
  { *valTermRef(t) = fd->name;
  }

  return TRUE;
}


/* - - - - - - - - - - - - - - - - - - - - - - - - - - - - - - - - - - - - -
put_vm_call() creates a description of  the   instruction  to  which the
break applied.
- - - - - - - - - - - - - - - - - - - - - - - - - - - - - - - - - - - - - */

#define put_vm_call(t, frref, PC, op, has_firstvar, pop) LDFUNC(put_vm_call, t, frref, PC, op, has_firstvar, pop)
static int
put_vm_call(DECL_LD term_t t, term_t frref, Code PC, code op, int has_firstvar,
	    int *pop)
{ atom_t simple_goal;
  functor_t ftor;
  int clean;

  switch(op)
  { case I_CALL:			/* procedure */
    case I_DEPART:
    { return ( put_call_goal(t, (Procedure) PC[1]) &&
	       PL_cons_functor_v(t, FUNCTOR_call1, t) );
    }
    case I_CALLM:			/* module, procedure */
    case I_DEPARTM:
    { Module m = (Module)PC[1];
      term_t av;

      return ( (av = PL_new_term_refs(2)) &&
	       PL_put_atom(av+0, m->name) &&
	       put_call_goal(av+1, (Procedure) PC[2]) &&
	       PL_cons_functor_v(t, FUNCTOR_colon2, av) &&
	       PL_cons_functor_v(t, FUNCTOR_call1, t) );
    }
    case I_CALLATM:			/* procm, contextm, proc */
    case I_DEPARTATM:			/* call(@(procm:g, contextm)) */
    { Module procm    = (Module)PC[1];
      Module contextm = (Module)PC[2];
      term_t av;

      return ( (av = PL_new_term_refs(2)) &&
	       PL_put_atom(av+0, procm->name) &&
	       put_call_goal(av+1, (Procedure) PC[3]) &&
	       PL_cons_functor_v(av+0, FUNCTOR_colon2, av) &&
	       PL_put_atom(av+1, contextm->name) &&
	       PL_cons_functor_v(t, FUNCTOR_xpceref2, av) &&
	       PL_cons_functor_v(t, FUNCTOR_call1, t) );
    }
    case I_CALLATMV:			/* procm, contextm, proc */
    case I_DEPARTATMV:			/* call(@(procm:g, contextm)) */
    { Module procm    = (Module)PC[1];
      LocalFrame   fr = (LocalFrame)valTermRef(frref);
      term_t      cmv = consTermRef(varFrameP(fr, (int)PC[2]));
      term_t av;

      return ( (av = PL_new_term_refs(2)) &&
	       PL_put_atom(av+0, procm->name) &&
	       put_call_goal(av+1, (Procedure) PC[3]) &&
	       PL_cons_functor_v(av+0, FUNCTOR_colon2, av) &&
	       PL_put_term(av+1, cmv) &&
	       PL_cons_functor_v(t, FUNCTOR_xpceref2, av) &&
	       PL_cons_functor_v(t, FUNCTOR_call1, t) );
    }
    case I_USERCALL0:
    { LocalFrame NFR = LD->query->next_environment;
      term_t       g = consTermRef(argFrameP(NFR, 0));

      return PL_cons_functor_v(t, FUNCTOR_call1, g);
    }
    case I_USERCALLN:			/* call(call(G, ...)) */
    { int      extra = (int)PC[1];
      functor_t   cf = PL_new_functor(ATOM_call, 1+extra);
      LocalFrame NFR = LD->query->next_environment;
      term_t       g = consTermRef(argFrameP(NFR, 0));

      return ( PL_cons_functor_v(t, cf, g) &&
	       PL_cons_functor_v(t, FUNCTOR_call1, t) );
    }
    case I_FAIL:	simple_goal = ATOM_fail; goto simple;
    case I_TRUE:	simple_goal = ATOM_true; goto simple;
    simple:
    { Word gt = allocGlobal(2);

      gt[0] = FUNCTOR_call1;
      gt[1] = simple_goal;
      *valTermRef(t) = consPtr(gt, STG_GLOBAL|TAG_COMPOUND);

      return TRUE;
    }
    case B_EQ_VC:    clean = 0x0; ftor = FUNCTOR_strict_equal2;     goto vc_2;
    case B_NEQ_VC:   clean = 0x0; ftor = FUNCTOR_not_strict_equal2; goto vc_2;
    case B_UNIFY_VC: clean = 0x0; ftor = FUNCTOR_equals2;           goto vc_2;
    case B_UNIFY_FC: clean = 0x1; ftor = FUNCTOR_equals2;           goto vc_2;
    vc_2:
    { Word gt       = allocGlobal(2+1+2);	/* call(f(V,C)) */
      LocalFrame fr = (LocalFrame)valTermRef(frref);
      Word       v1 = varFrameP(fr, (int)PC[1]);

      if ( !gt )
	return FALSE;

      if ( clean&0x1 ) setVar(*v1);

      gt[0] = ftor;
      unify_gl(&gt[1], v1, has_firstvar);
      gt[2] = (word)PC[2];
      gt[3] = FUNCTOR_call1;
      gt[4] = consPtr(gt, STG_GLOBAL|TAG_COMPOUND);
      *valTermRef(t) = consPtr(&gt[3], STG_GLOBAL|TAG_COMPOUND);

      return TRUE;
    }
    case B_EQ_VV:    clean = 0x0; ftor = FUNCTOR_strict_equal2;     goto fa_2;
    case B_NEQ_VV:   clean = 0x0; ftor = FUNCTOR_not_strict_equal2; goto fa_2;
    case B_UNIFY_FF: clean = 0x3; ftor = FUNCTOR_equals2;	    goto fa_2;
    case B_UNIFY_VF:
    case B_UNIFY_FV: clean = 0x1; ftor = FUNCTOR_equals2;           goto fa_2;
    case B_UNIFY_VV: clean = 0x0; ftor = FUNCTOR_equals2;           goto fa_2;
    fa_2:
    { Word gt       = allocGlobal(2+1+2);	/* call(A=B) */
      LocalFrame fr = (LocalFrame)valTermRef(frref);
      Word v1       = varFrameP(fr, (int)PC[1]);
      Word v2       = varFrameP(fr, (int)PC[2]);

      if ( !gt )
	return FALSE;

      if ( clean&0x1 ) setVar(*v1);
      if ( clean&0x2 ) setVar(*v2);

      gt[0] = ftor;
      unify_gl(&gt[1], v1, has_firstvar);
      unify_gl(&gt[2], v2, has_firstvar);
      gt[3] = FUNCTOR_call1;
      gt[4] = consPtr(gt, STG_GLOBAL|TAG_COMPOUND);
      *valTermRef(t) = consPtr(&gt[3], STG_GLOBAL|TAG_COMPOUND);

      return TRUE;
    }
    case B_UNIFY_EXIT:
    { if ( debugstatus.debugging )
      { return ( put_call_goal(t, GD->procedures.equals2) &&
		 PL_cons_functor_v(t, FUNCTOR_call1, t) );
      } else
      { return PL_put_atom_chars(t, "unify_exit");
      }
    }
    case I_VAR:		ftor = FUNCTOR_var1;      goto fa_1;
    case I_NONVAR:	ftor = FUNCTOR_nonvar1;   goto fa_1;
    case I_INTEGER:	ftor = FUNCTOR_integer1;  goto fa_1;
    case I_FLOAT:	ftor = FUNCTOR_float1;    goto fa_1;
    case I_NUMBER:	ftor = FUNCTOR_number1;   goto fa_1;
    case I_ATOMIC:	ftor = FUNCTOR_atomic1;   goto fa_1;
    case I_ATOM:	ftor = FUNCTOR_atom1;     goto fa_1;
    case I_STRING:	ftor = FUNCTOR_string1;   goto fa_1;
    case I_COMPOUND:	ftor = FUNCTOR_compound1; goto fa_1;
    case I_CALLABLE:	ftor = FUNCTOR_callable1; goto fa_1;
    fa_1:
    { Word gt       = allocGlobal(1+1+2);	/* call(f(A)) */
      LocalFrame fr = (LocalFrame)valTermRef(frref);
      Word       v1 = varFrameP(fr, (int)PC[1]);

      if ( !gt )
	return FALSE;

      gt[0] = ftor;
      unify_gl(&gt[1], v1, has_firstvar);
      gt[2] = FUNCTOR_call1;
      gt[3] = consPtr(gt, STG_GLOBAL|TAG_COMPOUND);
      *valTermRef(t) = consPtr(&gt[2], STG_GLOBAL|TAG_COMPOUND);

      return TRUE;
    }
    case A_LT:	ftor = FUNCTOR_smaller2;       goto ar_2;
    case A_LE:	ftor = FUNCTOR_smaller_equal2; goto ar_2;
    case A_GT:	ftor = FUNCTOR_larger2;        goto ar_2;
    case A_GE:	ftor = FUNCTOR_larger_equal2;  goto ar_2;
    case A_EQ:	ftor = FUNCTOR_ar_equals2;     goto ar_2;
    case A_NE:	ftor = FUNCTOR_ar_not_equal2;  goto ar_2;
    ar_2:
    { Number n1, n2;
      term_t av;
      int rc;

      n1 = argvArithStack(2);
      n2 = n1+1;

      rc = ((av = PL_new_term_refs(2)) &&
	    PL_put_number(av+0, n1) &&
	    PL_put_number(av+1, n2) &&
	    PL_cons_functor_v(t, ftor, av) &&
	    PL_cons_functor_v(t, FUNCTOR_call1, t));

      *pop = 2;
      return rc;
    }
    case A_IS:
    { Number     val = argvArithStack(1);
      LocalFrame NFR = LD->query->next_environment;
      term_t       r = consTermRef(argFrameP(NFR, 0));
      term_t av;
      int rc;

      rc = ((av = PL_new_term_refs(2)) &&
	    PL_put_term(av+0, r) &&
	    PL_put_number(av+1, val) &&
	    PL_cons_functor_v(t, FUNCTOR_is2, av) &&
	    PL_cons_functor_v(t, FUNCTOR_call1, t));

      *pop = 1;
      return rc;
    }
    case A_FIRSTVAR_IS:			/* call(A is B) */
    { Number     val = argvArithStack(1);
      LocalFrame  fr = (LocalFrame)valTermRef(frref);
      Word A         = varFrameP(fr, (int)PC[1]);
      term_t       r = consTermRef(A);
      term_t av;
      int rc;

      setVar(*A);
      rc = ((av = PL_new_term_refs(2)) &&
	    PL_put_term(av+0, r) &&
	    PL_put_number(av+1, val) &&
	    PL_cons_functor_v(t, FUNCTOR_is2, av) &&
	    PL_cons_functor_v(t, FUNCTOR_call1, t));

      *pop = 1;
      return rc;
    }
    case A_ADD_FC:
    { Word gt       = allocGlobal(2+1+2+1+2);	/* call(A is B+Int) */
      LocalFrame fr = (LocalFrame)valTermRef(frref);
      Word A        = varFrameP(fr, (int)PC[1]);
      Word B        = varFrameP(fr, (int)PC[2]);
      intptr_t add  = (intptr_t)PC[3];

      if ( !gt )
	return FALSE;

      setVar(*A);
      gt[0] = FUNCTOR_plus2;
      unify_gl(&gt[1], B, has_firstvar);
      gt[2] = consInt(add);
      gt[3] = FUNCTOR_is2;
      unify_gl(&gt[4], A, has_firstvar);
      gt[5] = consPtr(&gt[0], STG_GLOBAL|TAG_COMPOUND);
      gt[6] = FUNCTOR_call1;
      gt[7] = consPtr(&gt[3], STG_GLOBAL|TAG_COMPOUND);
      *valTermRef(t) = consPtr(&gt[6], STG_GLOBAL|TAG_COMPOUND);

      return TRUE;
    }
    case I_CUT:
      return PL_put_atom(t, ATOM_cut);
    case I_ENTER:
      return PL_put_atom(t, ATOM_prove);
    case I_EXIT:
      return PL_put_atom(t, ATOM_exit);
    default:
      assert(0);
      return PL_put_atom_chars(t, codeTable[op].name);
  }
}


/* - - - - - - - - - - - - - - - - - - - - - - - - - - - - - - - - - - - - -
callBreakHook() calls prolog:break_hook/6 as

    prolog:break_hook(+Clause, +PC, +Frame, +Choice, +Goal, -Action) is semidet.

(*) If put_vm_call() addresses  `F`  (first   var)  variables,  it  will
initialise these to bind to the  goal.   However,  if GC comes along, it
will reset these variables.  Therefore,  we   fake  GC  that  we already
executed this instruction. The price is   that  V (normal var) arguments
are not marked as used, and GC might   thus clean them. We fix that with
protect_var(), which creates a  term-reference   to  the local variable,
such that it is marked from the foreign environment.
- - - - - - - - - - - - - - - - - - - - - - - - - - - - - - - - - - - - - */

#define callBreakHook(frame, bfr, PC, op, pop) LDFUNC(callBreakHook, frame, bfr, PC, op, pop)
static break_action
callBreakHook(DECL_LD LocalFrame frame, Choice bfr,
	      Code PC, code op, int *pop)
{ predicate_t proc;
  fid_t cid;
  term_t frameref, chref, pcref;
  wakeup_state wstate;
  size_t pc_offset;

  *pop = 0;
  if (op == B_UNIFY_VAR || op == B_UNIFY_FIRSTVAR)
  { LD->slow_unify = TRUE;
    goto default_action;
  }
  proc = _PL_predicate("break_hook", 6, "prolog",
		       &GD->procedures.prolog_break_hook6);
  if ( !getProcDefinition(proc)->impl.any.defined )
    goto default_action;

  if ( strchr(codeTable[op].argtype, CA1_FVAR) )
    pc_offset = stepPC(PC)-PC;
  else
    pc_offset = 0;

  SAVE_PTRS();

  /* make enough space to avoid GC/shift in the	critical region*/
  if ( !hasGlobalSpace(10) )
  { int rc;

    if ( (rc=ensureGlobalSpace(10, ALLOW_GC)) != TRUE )
    { raiseStackOverflow(rc);
      return BRK_ERROR;
    }
  }

  if ( saveWakeup(&wstate, FALSE) )
  { if ( (cid=PL_open_foreign_frame()) )
    { term_t argv = PL_new_term_refs(6);
      Clause clause = frame->clause->value.clause;
      qid_t qid;

      RESTORE_PTRS();
      PL_put_clref(argv+0, clause);
      PL_put_intptr(argv+1, PC - clause->codes);
      PL_put_frame(argv+2, frame);
      PL_put_choice(argv+3, bfr);
      if ( ( op == B_UNIFY_EXIT &&
             put_call_goal(argv+4, GD->procedures.equals2) &&
             PL_cons_functor_v(argv+4, FUNCTOR_call1, argv+4) ) ||
           put_vm_call(argv+4, frameref, PC, op, pc_offset != 0, pop) )
      { DEBUG(CHK_SECURE, checkStacks(NULL));
	if ( (qid = PL_open_query(MODULE_user,
				  PL_Q_NODEBUG|PL_Q_PASS_EXCEPTION, proc, argv)) )
	{ int rc;

	  LD->query->parent->registers.pc += pc_offset; /* see (*) */
	  rc = PL_next_solution(qid);
	  LD->query->parent->registers.pc -= pc_offset;
	  PL_cut_query(qid);

	  if ( rc )
	  { atom_t a_action;
	    break_action action;

	    if ( PL_get_atom(argv+5, &a_action) )
	    { if ( a_action == ATOM_continue )
	      { action = BRK_CONTINUE;
	      } else if ( a_action == ATOM_trace )
	      { action = BRK_TRACE;
	      } else if ( a_action == ATOM_debug )
	      { action = BRK_DEBUG;
	      } else
		goto invalid_action;

	      PL_close_foreign_frame(cid);
	      restoreWakeup(&wstate);

	      return action;
	    } else if ( PL_is_functor(argv+5, FUNCTOR_call1) )
	    { LocalFrame NFR = LD->query->next_environment;
	      Word p = valTermRef(argv+5);

	      deRef(p);
	      assert(hasFunctor(p[0], FUNCTOR_call1));
	      p = argTermP(*p, 0);
	      deRef(p);
	      argFrame(NFR, 0) = *p;

	      PL_close_foreign_frame(cid);
	      restoreWakeup(&wstate);

	      return BRK_CALL;
	    } else
	    { invalid_action:
	      PL_warning("prolog:break_hook/6: invalid action");
	    }
	  }
	}
      }

      PL_discard_foreign_frame(cid);
    }
    restoreWakeup(&wstate);
  }

default_action:
  if ( exception_term )
    return BRK_ERROR;
  if ( debugstatus.debugging )
    return BRK_TRACE;

  return BRK_CONTINUE;
}

#undef SAVE_PTRS
#undef RESTORE_PTRS


		 /*******************************
		 *    DESTRUCTIVE ASSIGNMENT	*
		 *******************************/

#ifdef O_DESTRUCTIVE_ASSIGNMENT

/* - - - - - - - - - - - - - - - - - - - - - - - - - - - - - - - - - - - - -
Trailing of destructive assignments. This feature   is  used by setarg/3
and put_attr/2.

Such an assignment is trailed by first  pushing the assigned address (as
normal) and then pushing a marked pointer to  a cell on the global stack
holding the old (overwritten) value.

Undo is slightly more complicated as it has to check for these special
cells on the trailstack.

The garbage collector has to take care in  a number of places: it has to
pass through the trail-stack, marking   the  global-stack references for
assigned data and the sweep_trail() must be   careful about this type of
marks.

Typically, this is only called to modify   values in terms in the global
stack. Unfortunately it is also called  for   the  head  and tail of the
wakeup list which is allocated on the local stack.

TBD: allocate the head and tail of the  wakeup list on the global stack.
Possibly this should also hold for the other `special term references'.
- - - - - - - - - - - - - - - - - - - - - - - - - - - - - - - - - - - - - */

void
TrailAssignment(DECL_LD Word p)
{ assert(gTop+1 <= gMax && tTop+2 <= tMax);
  assert(!(*p & (MARK_MASK|FIRST_MASK)));

  if ( p < LD->mark_bar || p >= (Word)lBase )
  { Word old = gTop;

    gTop++;
    *old = *p;				/* save the old value on the global */
    (tTop++)->address = p;
    (tTop++)->address = tagTrailPtr(old);
  }
}


#ifdef O_ATTVAR
#define reclaim_attvars(after) LDFUNC(reclaim_attvars, after)
static void
reclaim_attvars(DECL_LD Word after)
{ while ( LD->attvar.attvars >= after )
  { word w = *LD->attvar.attvars;

    if ( isVar(w) )
      LD->attvar.attvars = NULL;
    else
      LD->attvar.attvars = unRef(w);
  }
}
#endif


#define __do_undo(m) LDFUNC(__do_undo, m)
static inline void
__do_undo(DECL_LD mark *m)
{ TrailEntry tt = tTop;
  TrailEntry mt = m->trailtop;

  while(--tt >= mt)
  { Word p = tt->address;

    if ( isTrailVal(p) )
    { DEBUG(2, Sdprintf("Undoing a trailed assignment\n"));
      tt--;
      if ( tt->address == gBase )
	push_undo(tt->address);
      *tt->address = trailVal(p);
      DEBUG(CHK_SECURE,
	    if ( isAttVar(*tt->address) )
	      assert(on_attvar_chain(tt->address)));
      assert(!(*tt->address & (MARK_MASK|FIRST_MASK)));
    } else
      setVar(*p);
  }

  tTop = mt;
  if ( LD->frozen_bar > m->globaltop )
  { DEBUG(CHK_SECURE, assert(gTop >= LD->frozen_bar));
    reclaim_attvars(LD->frozen_bar);
    gTop = LD->frozen_bar;
  } else
  { reclaim_attvars(m->globaltop);
    gTop = m->globaltop;
  }
}


void
do_undo(mark *m)
{ GET_LD
  __do_undo(m);
}

#undef Undo
#define Undo(m) __do_undo(&m)
#endif /*O_DESTRUCTIVE_ASSIGNMENT*/


		 /*******************************
		 *	    PROCEDURES		*
		 *******************************/

/* Note that we use PL_malloc_uncollectable() here because the pointer in
   our block is not the real memory pointer.
*/

#ifdef O_PLMT
#define localDefinition(def) LDFUNC(localDefinition, def)
static Definition
localDefinition(DECL_LD Definition def)
{ unsigned int tid = LD->thread.info->pl_tid;
  size_t idx = MSB(tid);
  LocalDefinitions v = def->impl.local.local;

  if ( !v->blocks[idx] )
  { size_t bs = (size_t)1<<idx;
    Definition *newblock;

    if ( !(newblock=PL_malloc_uncollectable(bs*sizeof(Definition))) )
      outOfCore();

    memset(newblock, 0, bs*sizeof(Definition));
    if ( !COMPARE_AND_SWAP_PTR(&v->blocks[idx], NULL, newblock-bs) )
      PL_free(newblock);
  }

  if ( !v->blocks[idx][tid] )
    v->blocks[idx][tid] = localiseDefinition(def);

  return v->blocks[idx][tid];
}

void
destroyLocalDefinition(Definition def, unsigned int tid)
{ size_t idx = MSB(tid);
  LocalDefinitions v = def->impl.local.local;
  Definition local;

  local = v->blocks[idx][tid];
  v->blocks[idx][tid] = NULL;
  destroyDefinition(local);
}
#endif

Definition
getLocalProcDefinition(DECL_LD Definition def)
{
#ifdef O_PLMT
  if ( true(def, P_THREAD_LOCAL) )
  { MEMORY_ACQUIRE();
<<<<<<< HEAD
    return localDefinition(def PASS_LD);
=======
    return localDefinition(def);
>>>>>>> f6e856bd
  }
#endif

  return def;
}


Definition
getProcDefinitionForThread(Definition def, unsigned int tid)
{ size_t idx = MSB(tid);
  LocalDefinitions v = def->impl.local.local;

  if ( !v->blocks[idx] )
    return NULL;

  return v->blocks[idx][tid];
}


#define getProcDefinedDefinition(def) LDFUNC(getProcDefinedDefinition, def)
static inline Definition
getProcDefinedDefinition(DECL_LD Definition def)
{ if ( !def->impl.any.defined && false(def, PROC_DEFINED) )
    def = trapUndefined(def);

#ifdef O_PLMT
  if ( true(def, P_THREAD_LOCAL) )
    return getLocalProcDefinition(def);
#endif

  return def;
}


Module
contextModule(LocalFrame fr)
{ for(; fr; fr = fr->parent)
  { if ( true(fr, FR_CONTEXT) )
      return fr->context;
    if ( false(fr->predicate, P_TRANSPARENT) )
      return fr->predicate->module;
  }

  return MODULE_user;
}


static inline void
setContextModule__(LocalFrame fr, Module context)
{ fr->context = context;
  set(fr, FR_CONTEXT);
}


void
setContextModule(LocalFrame fr, Module context)
{ setContextModule__(fr, context);
}
#define setContextModule(fr, ctx) setContextModule__(fr, ctx)


/* Earlier versions tested for <atom>:X, but this makes it very hard
   to write predicates such as current_resource/3. This is also
   compatible to at least SICStus and YAP.
*/

#define is_qualified(p) LDFUNC(is_qualified, p)
static inline int
is_qualified(DECL_LD Word p)
{ return hasFunctor(*p, FUNCTOR_colon2);
}


#define m_qualify_argument(fr, arg) LDFUNC(m_qualify_argument, fr, arg)
static int
m_qualify_argument(DECL_LD LocalFrame fr, int arg)
{ Word k = varFrameP(fr, arg);
  Word p;

  deRef2(k, p);
  if ( !is_qualified(p) )
  { Word p2;

    if ( !hasGlobalSpace(3) )
    { int rc;
      term_t fref = consTermRef(fr);

      lTop = (LocalFrame)argFrameP(fr, fr->predicate->functor->arity);
      if ( (rc=ensureGlobalSpace(3, ALLOW_GC)) != TRUE )
	return rc;

      fr = (LocalFrame)valTermRef(fref);
      k = varFrameP(fr, arg);
      deRef2(k, p);
    }

    p2 = gTop;
    gTop += 3;
    p2[0] = FUNCTOR_colon2;
    p2[1] = contextModule(fr)->name;
    if ( isVar(*p) && p > (Word)lBase )
    { setVar(p2[2]);
      LTrail(p);
      *p = makeRefG(&p2[2]);
    } else
    { p2[2] = (needsRef(*p) ? makeRefG(p) : *p);
    }
    *k = consPtr(p2, STG_GLOBAL|TAG_COMPOUND);
  } else
  { int depth = 100;

    for(;;)
    { Word p2 = argTermP(*p, 1);
      Word ap;

      deRef2(p2, ap);
      if ( is_qualified(ap) )
      { Word a1 = argTermP(*p, 0);
	deRef(a1);
	if (! isAtom(*a1))
	  break;
	p = ap;
	if ( --depth == 0 && !is_acyclic(p) )
	{ term_t t = pushWordAsTermRef(p);
	  PL_error(NULL, 0, NULL, ERR_TYPE, ATOM_acyclic_term, t);
	  popTermRef();
	  return FALSE;
	}
      } else
      { break;
      }
    }

    *k = *p;
  }

  return TRUE;
}


/* - - - - - - - - - - - - - - - - - - - - - - - - - - - - - - - - - - - - -
Verify that p is  of  the   shape  @(Goal,Module)  that  is sufficiently
instantiated to avoid teh compiler to generate a meta-call for it. Other
errors will find their way to the user in other ways.
- - - - - - - - - - - - - - - - - - - - - - - - - - - - - - - - - - - - - */

#define checkCallAtContextInstantiation(p) LDFUNC(checkCallAtContextInstantiation, p)
static int
checkCallAtContextInstantiation(DECL_LD Word p)
{ Word g, m;
  atom_t pm;

  deRef(p);

  m = argTermP(*p, 1);
  deRef(m);
  if ( canBind(*m) )
    return PL_error(NULL, 0, NULL, ERR_INSTANTIATION);
  g = argTermP(*p, 0);
  deRef(g);
  if ( !(g=stripModuleName(g, &pm)) )
    return FALSE;
  if ( hasFunctor(*g, FUNCTOR_colon2) )
  { m = argTermP(*g, 0);
    deRef(m);
    if ( canBind(*m) )
      return PL_error(NULL, 0, NULL, ERR_INSTANTIATION);
    g = argTermP(*g, 1);
    deRef(g);
  }
  if ( canBind(*g) )
    return PL_error(NULL, 0, NULL, ERR_INSTANTIATION);

  return TRUE;
}


/* - - - - - - - - - - - - - - - - - - - - - - - - - - - - - - - - - - - - -
foreignWakeup() calls delayed goals while executing a foreign procedure.
Note that the  choicepoints  of  the   awoken  code  are  destroyed  and
therefore this code can only be used in places introducing an (implicit)
cut such as \=/2 (implemented as A \= B :- ( A = B -> fail ; true )).

Can perform GC/shift and may leave overflow exceptions.
- - - - - - - - - - - - - - - - - - - - - - - - - - - - - - - - - - - - - */

bool
foreignWakeup(DECL_LD term_t ex)
{ if ( unlikely(LD->alerted & ALERT_WAKEUP) )
  { LD->alerted &= ~ALERT_WAKEUP;

    if ( *valTermRef(LD->attvar.head) )
    { fid_t fid;

      if ( (fid=PL_open_foreign_frame()) )
      { term_t a0 = PL_new_term_ref();
	int rval = FALSE;
	qid_t qid;

	PL_put_term(a0, LD->attvar.head);
	if ( (qid = PL_open_query(NULL, PL_Q_CATCH_EXCEPTION, PROCEDURE_dwakeup1, a0)) )
	{ setVar(*valTermRef(LD->attvar.head));
	  setVar(*valTermRef(LD->attvar.tail));
	  rval = PL_next_solution(qid);
	  if ( rval == FALSE )
	  { term_t t = PL_exception(qid);

	    if ( t )
	      PL_put_term(ex, t);
	  }
	  PL_cut_query(qid);
	}

	PL_close_foreign_frame(fid);

	return rval;
      }

      PL_put_term(ex, exception_term);
      return FALSE;
    }
  }

  return TRUE;
}


		 /*******************************
		 *	     EXCEPTIONS		*
		 *******************************/

/* - - - - - - - - - - - - - - - - - - - - - - - - - - - - - - - - - - - - -
Called at the end of handling an exception. We cannot do GC, however, we
can request it, after it will be executed   at the start of the recovery
handler. If no GC is needed the is enoush space so, we call trimStacks()
to re-enable the spare stack-space if applicable.

TBD: In these modern days we can  probably   do  GC. Still, if it is not
needed why would we?
- - - - - - - - - - - - - - - - - - - - - - - - - - - - - - - - - - - - - */

void
resumeAfterException(int clear, Stack outofstack)
{ GET_LD

  if ( clear )
  { exception_term = 0;
    LD->exception.fr_rewritten = 0;
    setVar(*valTermRef(LD->exception.bin));
    setVar(*valTermRef(LD->exception.printed));
    setVar(*valTermRef(LD->exception.pending));
  }

  if ( outofstack && outofstack->gc )
  { LD->stacks.global.gced_size = 0;
    LD->stacks.trail.gced_size  = 0;
  }

  if ( !considerGarbageCollect((Stack)NULL) )
  { trimStacks((outofstack != NULL));
  } else
  { trimStacks(FALSE);		/* just re-enable the spare stacks */
    if ( outofstack != NULL )
      LD->trim_stack_requested = TRUE;	/* next time with resize */
  }

  LD->exception.processing = FALSE;
  LD->outofstack = NULL;
}


static void
exceptionUnwindGC(void)
{ GET_LD

  LD->stacks.global.gced_size = 0;
  LD->stacks.trail.gced_size = 0;
  LD->trim_stack_requested = TRUE;
  if ( considerGarbageCollect(NULL) )
  { garbageCollect(GC_EXCEPTION);
    enableSpareStacks();
  }
}


		 /*******************************
		 *   FOREIGN-LANGUAGE INTERFACE *
		 *******************************/

#ifdef O_DEBUGGER
/* - - - - - - - - - - - - - - - - - - - - - - - - - - - - - - - - - - - - -
findStartChoice(LocalFrame fr, Choice ch)
    Within the same query, find the choice-point that was created at the
    start of this frame.  This is used for the debugger at the fail-port
    as well as for realising retry.

    Note that older versions also considered the initial choicepoint a
    choicepoint for the initial frame, but this is not correct as the
    frame may be replaced due to last-call optimisation.
- - - - - - - - - - - - - - - - - - - - - - - - - - - - - - - - - - - - - */

static Choice
findStartChoice(LocalFrame fr, Choice ch)
{ for( ; (void *)ch > (void *)fr; ch = ch->parent )
  { if ( ch->frame == fr )
    { switch ( ch->type )
      { case CHP_JUMP:
	  continue;			/* might not be at start */
	default:
	  return ch;
      }
    }
  }

  return NULL;
}


static Choice
findChoiceBeforeFrame(LocalFrame fr, Choice ch)
{ while ( (void*)ch > (void*)fr )
    ch = ch->parent;

  return ch;
}

#endif /*O_DEBUGGER*/


#if O_CATCHTHROW
		/********************************
		*        EXCEPTION SUPPORT      *
		*********************************/

/* - - - - - - - - - - - - - - - - - - - - - - - - - - - - - - - - - - - - -
Find the I_EXIT of catch/3. We use this as the return address of catch/3
when running the handler. Maybe we can remove the catch/3 in the future?
This would also fix the problem that  we   need  to be sure not to catch
exceptions from the handler.
- - - - - - - - - - - - - - - - - - - - - - - - - - - - - - - - - - - - - */

static Code
findCatchExit()
{ if ( !GD->exceptions.catch_exit_address )
  { Definition catch3 = PROCEDURE_catch3->definition;
    Clause cl = catch3->impl.clauses.first_clause->value.clause;
    Code Exit = &cl->codes[cl->code_size-1];
    assert(*Exit == encode(I_EXIT));

    GD->exceptions.catch_exit_address = Exit;
  }

  return GD->exceptions.catch_exit_address;
}


/* - - - - - - - - - - - - - - - - - - - - - - - - - - - - - - - - - - - - -
Find the frame running catch/3. If we found  it, we will mark this frame
and not find it again, as a catcher   can  only catch once from the 1-st
argument goal. Exceptions from the  recover   goal  should be passed (to
avoid a loop and allow for re-throwing).   With  thanks from Gertjan van
Noord.

findCatcher() can do  GC/shift!  The  return   value  is  a  local-frame
reference, so we can deal with relocation of the local stack.
- - - - - - - - - - - - - - - - - - - - - - - - - - - - - - - - - - - - - */

#define findCatcher(fr, ch, ex) LDFUNC(findCatcher, fr, ch, ex)
static term_t
findCatcher(DECL_LD LocalFrame fr, Choice ch, term_t ex)
{ Definition catch3  = PROCEDURE_catch3->definition;

  for(; fr; fr = fr->parent)
  { int rc;
    term_t tref, catcher;

    if ( fr->predicate != catch3 )
      continue;
    if ( true(fr, FR_CATCHED) )
      continue;				/* thrown from recover */
    if ( (void*)fr > (void*)ch )
      continue;				/* call-port of catch/3 */

    tref = consTermRef(fr);
    catcher = consTermRef(argFrameP(fr, 1));
    DEBUG(MSG_THROW, Sdprintf("Unify ball for frame %ld\n", (long)tref));
    rc = PL_unify(catcher, ex);
    fr = (LocalFrame)valTermRef(tref);

    if ( rc )
    { DEBUG(MSG_THROW, Sdprintf("Unified for frame %ld\n", (long)tref));
      set(fr, FR_CATCHED);
      return consTermRef(fr);
    }
  }

  return 0;
}


/* - - - - - - - - - - - - - - - - - - - - - - - - - - - - - - - - - - - - -
See whether some outer  environment  will   catch  this  exception. I.e.
catch(Goal, ...), where Goal calls C, calls   Prolog  and then raises an
exception somewhere.

Note that when throwing from a catch/3,   the  catcher is subject to GC.
Hence, we should not call can_unify() if  it has been garbage collected.
Doing so generally does no harm as the unification will fail, but is not
elegant and traps an assert() in do_unify().

Returns:

  - term-reference to catch/3 frame
  - (term_t)0 if not caught
  - (term_t)-1 if caught in C
- - - - - - - - - - - - - - - - - - - - - - - - - - - - - - - - - - - - - */

#ifndef offset
#define offset(s, f) ((size_t)(&((struct s *)NULL)->f))
#endif

#ifdef O_DEBUGGER
#define isCaughtInOuterQuery(qid, ball) LDFUNC(isCaughtInOuterQuery, qid, ball)
static term_t
isCaughtInOuterQuery(DECL_LD qid_t qid, term_t ball)
{ Definition catch3 = PROCEDURE_catch3->definition;
  QueryFrame qf = QueryFromQid(qid);

  while( qf && true(qf, PL_Q_PASS_EXCEPTION) )
  { LocalFrame fr = qf->saved_environment;

    if ( !fr )
      break;

    while( fr )
    { if ( fr->predicate == catch3 )
      { term_t fref  = consTermRef(fr);
	Word catcher = argFrameP(fr, 1);

	deRef(catcher);

	if ( *catcher != ATOM_garbage_collected &&
	     can_unify(catcher,		/* may shift */
		       valTermRef(ball),
		       0) )
	  return fref;
	fr = (LocalFrame)valTermRef(fref);
      }

      if ( fr->parent )
      { fr = fr->parent;
      } else
      { qf = queryOfFrame(fr);
	break;
      }
    }
  }

  if ( qf && true(qf, PL_Q_CATCH_EXCEPTION|PL_Q_PASS_EXCEPTION) )
    return (term_t)-1;

  return 0;
}


#define uncachableException(t) LDFUNC(uncachableException, t)
static word
uncachableException(DECL_LD term_t t)
{ Word p = valTermRef(t);

  deRef(p);
  if ( *p == ATOM_aborted )
    return *p;

  return 0;
}

#define resourceException(t) LDFUNC(resourceException, t)
static word
resourceException(DECL_LD term_t t)
{ Word p = valTermRef(t);

  deRef(p);
  if ( hasFunctor(*p, FUNCTOR_error2) )
  { p = argTermP(*p, 0);
    deRef(p);
    if ( hasFunctor(*p, FUNCTOR_resource_error1) )
    { p = argTermP(*p, 0);
      deRef(p);
      return *p;
    }
  }

  return 0;
}



/* - - - - - - - - - - - - - - - - - - - - - - - - - - - - - - - - - - - - -
dbgRedoFrame(LocalFrame fr)

Find the frame we report  for  a  retry.   If  the  current  frame  is a
debugable frame, we only debug if it is a user predicate.

If the current frame  is  not  debuggable   we  have  a  choicepoint  in
non-debug code. We walk up the stack to   find  a debug frame. If we are
already in the box of this frame, we   have  an internal retry of called
system predicate, which we should not trace. If we are outside the `box'
however, we must trace the toplevel visible predicate.

FR_INBOX is maintained when the debugger is   active.  It is set on CALL
and REDO and reset on EXIT. So, if we find this set, we are dealing with
an internal retry and otherwise we have an external retry.

The cht argument is one of CHP_CLAUSE   or CHP_JUMP, indicating the type
of redo.  We always show redo for an external redo.
- - - - - - - - - - - - - - - - - - - - - - - - - - - - - - - - - - - - - */

#define dbgRedoFrame(fr, cht) LDFUNC(dbgRedoFrame, fr, cht)
static LocalFrame
dbgRedoFrame(DECL_LD LocalFrame fr, choice_type cht)
{ DEBUG(MSG_TRACE, Sdprintf("REDO on [%d] %s\n",
			    (int)levelFrame(fr), predicateName(fr->predicate)));

  if ( SYSTEM_MODE )
    return fr;				/* system mode; debug everything */
  if ( isDebugFrame(fr) && false(fr->predicate, HIDE_CHILDS) )
    return fr;				/* normal user code */
  for( ; fr && fr->parent && true(fr->parent->predicate, HIDE_CHILDS);
       fr = fr->parent)
    ;					/* find top of hidden children */
  DEBUG(MSG_TRACE, if ( fr )
	Sdprintf("REDO user frame of [%d] %s%s\n",
		 (int)levelFrame(fr),
		 predicateName(fr->predicate),
		 true(fr, FR_INBOX) ? " (inbox)" : ""));
  if ( fr && false(fr, FR_INBOX) )
  { set(fr, FR_INBOX);			/* External retry */
    return fr;
  }

  return NULL;
}

#endif /*O_DEBUGGER*/

#define exception_hook(pqid, fr, catchfr_ref) LDFUNC(exception_hook, pqid, fr, catchfr_ref)
static int
exception_hook(DECL_LD qid_t pqid, term_t fr, term_t catchfr_ref)
{ if ( PROCEDURE_exception_hook4->definition->impl.clauses.first_clause )
  { if ( !LD->exception.in_hook )
    { wakeup_state wstate;
      qid_t qid;
      term_t av, ex = 0;
      int debug, trace, rc;

      LD->exception.in_hook++;
      if ( !saveWakeup(&wstate, TRUE) )
	return FALSE;

      av = PL_new_term_refs(4);
      PL_put_term(av+0, exception_bin);
      PL_put_frame(av+2, (LocalFrame)valTermRef(fr));

      if ( !catchfr_ref )
	catchfr_ref = isCaughtInOuterQuery(pqid, exception_term);
      if ( catchfr_ref == (term_t)-1 )
      { PL_put_atom_chars(av+3, "C");
      } else if ( catchfr_ref && catchfr_ref == LD->exception.fr_rewritten )
      { DEBUG(MSG_THROW,
	    Sdprintf("Already rewritting exception for frame %d\n",
		     catchfr_ref));
	rc = FALSE;
	goto done;
      } else if ( catchfr_ref )
      { LocalFrame cfr = (LocalFrame)valTermRef(catchfr_ref);
	cfr = parentFrame(cfr);
	PL_put_frame(av+3, cfr);
	LD->exception.fr_rewritten = catchfr_ref;
      } else
      { PL_put_frame(av+3, NULL);	/* puts 'none' */
      }

      qid = PL_open_query(MODULE_user, PL_Q_NODEBUG|PL_Q_CATCH_EXCEPTION,
			  PROCEDURE_exception_hook4, av);
      rc = PL_next_solution(qid);
      debug = debugstatus.debugging;
      trace = debugstatus.tracing;
      if ( rc )				/* pass user setting trace/debug */
      { PL_cut_query(qid);
	if ( debug ) debugstatus.debugging = TRUE;
	if ( trace ) debugstatus.tracing = TRUE;
	if ( !PL_is_variable(av+1) )
	  ex = av+1;
      } else
      { ex = PL_exception(qid);
	if ( ex )
	{ PL_put_term(av+1, ex);
	  ex = av+1;
	}
	PL_cut_query(qid);
      }

      if ( ex && !PL_same_term(ex, exception_term) )
      {	PL_raise_exception(ex);	/* copy term again */
	wstate.flags |= WAKEUP_STATE_SKIP_EXCEPTION;
	rc = TRUE;			/* handled */
      } else
      { rc = FALSE;
      }

    done:
      restoreWakeup(&wstate);
      LD->exception.in_hook--;

      return rc;
    } else
    { PL_warning("Recursive exception in prolog_exception_hook/4");
    }
  }

  return FALSE;
}


#endif /*O_CATCHTHROW*/


		 /*******************************
		 *	  TAIL-RECURSION	*
		 *******************************/

/* - - - - - - - - - - - - - - - - - - - - - - - - - - - - - - - - - - - - -
Tail recursion copy of the arguments of the new frame back into the  old
one.   This  should  be  optimised  by the compiler someday, but for the
moment this will do.

The new arguments block can contain the following types:
  - Instantiated data (atoms, ints, reals, strings, terms
    These can just be copied.
  - Plain variables
    These can just be copied.
  - References to frames older than the `to' frame
    These can just be copied.
  - 1-deep references into the `to' frame.
    This is hard as there might be two of  them  pointing  to  the  same
    location  in  the  `to' frame, indicating sharing variables.  In the
    first pass we will fill the  variable  in  the  `to'  frame  with  a
    reference  to the new variable.  If we get another reference to this
    field we will copy the reference saved in the `to'  field.   Because
    on  entry  references into this frame are always 1 deep we KNOW this
    is a saved reference.  The critical program for this is:

	a :- b(X, X).
	b(X, Y) :- X == Y.
	b(X, Y) :- write(bug), nl.

					This one costed me 1/10 bottle of
					brandy to Huub Knops, SWI
- - - - - - - - - - - - - - - - - - - - - - - - - - - - - - - - - - - - - */

#define copyFrameArguments(from, to, argc) LDFUNC(copyFrameArguments, from, to, argc)
static void
copyFrameArguments(DECL_LD LocalFrame from, LocalFrame to, size_t argc)
{ Word ARGD, ARGS, ARGE;

  if ( argc == 0 )
    return;

  ARGS = argFrameP(from, 0);
  ARGE = ARGS+argc;
  ARGD = argFrameP(to, 0);
  while( ARGS < ARGE )			/* now copy them */
    *ARGD++ = *ARGS++;
}

		/********************************
		*          INTERPRETER          *
		*********************************/

/* - - - - - - - - - - - - - - - - - - - - - - - - - - - - - - - - - - - - -
			 MACHINE REGISTERS

  - DEF
    Definition structure of current procedure.
  - PC
    Virtual machine `program counter': pointer to the next byte code  to
    interpret.
  - ARGP
    Argument pointer.  Pointer to the next argument to be matched  (when
    in the clause head) or next argument to be instantiated (when in the
    clause  body).   Saved  and  restored  via  the  argument  stack for
    functors.
  - FR
    Current environment frame
  - BFR
    Frame where execution should continue if  the  current  goal  fails.
    Used by I_CALL and deviates to fill the backtrackFrame slot of a new
    frame and set by various instructions.
  - deterministic
    Last clause has been found deterministically
- - - - - - - - - - - - - - - - - - - - - - - - - - - - - - - - - - - - - */

#ifdef O_DEBUG_BACKTRACK
int backtrack_from_line;
choice_type last_choice;
#define GO(helper) do { backtrack_from_line = __LINE__; VMH_GOTO(helper); } while(0)
#else
#define GO(helper) VMH_GOTO(helper)
#endif

#define FRAME_FAILED		GO(deep_backtrack)
#define CLAUSE_FAILED		GO(shallow_backtrack)
#define BODY_FAILED		GO(shallow_backtrack)
#ifdef O_DEBUGGER
#define TRACE_RETRY		VMH_GOTO(retry)
#endif
#ifdef O_ATTVAR
#define ATTVAR_WAKEUP		VMH_GOTO(wakeup)
#endif
#ifdef O_DEBUG
#define THROW_EXCEPTION		do { THROWED_FROM_LINE = __LINE__; \
				     _THROW_EXCEPTION; } while(0)
#else
#define THROW_EXCEPTION		do { _THROW_EXCEPTION; } while(0)
#endif
#define _THROW_EXCEPTION	VMH_GOTO(b_throw)

#ifdef O_PROFILE
#define Profile(g) if ( unlikely(LD->profile.active) ) g
#else
#define Profile(g) (void)0
#endif

/* - - - - - - - - - - - - - - - - - - - - - - - - - - - - - - - - - - - - -
{leave,discard}Frame()
     Exit from a frame.  leaveFrame() is used for normal leaving due to
     failure.  discardFrame() is used for frames that have
     been cut.  If such frames are running a foreign predicate, the
     functions should be called again using FRG_CUTTED context.
- - - - - - - - - - - - - - - - - - - - - - - - - - - - - - - - - - - - - */

static void
leaveFrame(LocalFrame fr)
{ //Definition def = fr->predicate;

  fr->clause = NULL;
  leaveDefinition(def);
}


#define discardFrame(fr) LDFUNC(discardFrame, fr)
static void
discardFrame(DECL_LD LocalFrame fr)
{ Definition def = fr->predicate;

  DEBUG(2, Sdprintf("discard #%d running %s\n",
		    loffset(fr),
		    predicateName(fr->predicate)));

  if ( true(def, P_FOREIGN) )
  { if ( fr->clause )
    { discardForeignFrame(fr);
      fr->clause = NULL;
    }
  } else
  { fr->clause = NULL;	/* leaveDefinition() may destroy clauses (no more) */
    leaveDefinition(def);
  }
}


/* TRUE if fr is in the continuation of frame or the frame of ch or one
 * of its parents.
 */
static int
in_continuation(LocalFrame fr, LocalFrame frame, Choice ch)
{ for(;;)
  { while(frame > fr)
      frame = frame->parent;
    if ( frame == fr )
      return TRUE;

    if ( (void*)ch > (void*)fr )
    { frame = ch->frame;
      ch = ch->parent;
    } else
    { return FALSE;
    }
  }
}

/* - - - - - - - - - - - - - - - - - - - - - - - - - - - - - - - - - - - - -
Discard all choice-points created after  the   creation  of the argument
environment. See also discardFrame().
- - - - - - - - - - - - - - - - - - - - - - - - - - - - - - - - - - - - - */

#if defined(O_DEBUG) || defined(SECURE_GC) || defined(O_MAINTENANCE)
char *
chp_chars(Choice ch)
{ GET_LD
  static char buf[256];

  Ssnprintf(buf, sizeof(buf), "Choice at #%ld for frame #%ld (%s), type %s",
	    loffset(ch), loffset(ch->frame),
	    predicateName(ch->frame->predicate),
	    ch->type == CHP_JUMP ? "JUMP" :
	    ch->type == CHP_CLAUSE ? "CLAUSE" :
	    ch->type == CHP_TOP ? "TOP" :
	    ch->type == CHP_DEBUG ? "DEBUG" :
	    ch->type == CHP_CATCH ? "CATCH" : "NONE");

  return buf;
}
#endif


int
existingChoice(DECL_LD Choice ch)
{ if ( onStack(local, ch) && onStack(local, ch->frame) &&
       (int)ch->type >= 0 && (int)ch->type <= CHP_DEBUG )
  { Choice ch2;

    for(ch2 = BFR; ch2 > ch; ch2 = ch2->parent)
      ;
    if ( ch2 == ch )
      return TRUE;
  }

  return FALSE;
}


/* - - - - - - - - - - - - - - - - - - - - - - - - - - - - - - - - - - - - -
discardChoicesAfter() discards all choicepoints created  after fr, while
calling  possible  hooks  on   the   frames.    If   the   `reason`   is
FINISH_EXTERNAL_EXCEPT_UNDO, Undo() is called  on   the  oldest  removed
choicepoint (before it is  actually   removed).  Older versions returned
this choicepoint, but as it is already removed, this is not safe.

GC interaction is tricky here. See also   C_CUT.  The loop needs to call
the  cleanup  handlers  and  call   discardFrame().  The  latter  resets
LocalFrame->clause to NULL. This means  that   these  frames  may not be
visible to GC. In older versions, this was achieved using two loops: one
for the cleanup and one to discard the  frames, but if Undo() is called,
the resets may corrupt the datastructures,   which makes the second loop
fail. We now moved discardFrame() back into the primary loop and set BFR
before calling frameFinished() such that the discarded frames are really
invisible to GC.
- - - - - - - - - - - - - - - - - - - - - - - - - - - - - - - - - - - - - */

#define discardChoicesAfter(fr, reason) LDFUNC(discardChoicesAfter, fr, reason)
static void
discardChoicesAfter(DECL_LD LocalFrame fr, enum finished reason)
{ if ( (LocalFrame)BFR > fr )
  { Choice me;

    for(me = BFR; ; me=me->parent)
    { LocalFrame fr2;
      LocalFrame delto;
      int me_undone = FALSE;

      if ( me->parent && me->parent->frame > fr )
	delto = me->parent->frame;
      else
	delto = fr;

      DEBUG(3, Sdprintf("Discarding %s\n", chp_chars(me)));

      for(fr2 = me->frame;
	  fr2 > delto;
	  fr2 = fr2->parent)
      { assert(onStack(local, me));
	assert(onStack(local, fr2));
	assert(fr2->clause || true(fr2->predicate, P_FOREIGN));

	if ( true(fr2, FR_WATCHED) )
	{ char *lSave = (char*)lBase;

	  if ( !me_undone && is_exception_finish(reason) )
	  { me_undone = TRUE;
	    Undo(me->mark);
	    DiscardMark(me->mark);
	  }
	  BFR = me;
<<<<<<< HEAD
	  frameFinished(fr2, reason PASS_LD);
=======
	  frameFinished(fr2, reason);
>>>>>>> f6e856bd
	  BFR = BFR->parent;
	  if ( lSave != (char*)lBase )	/* shifted */
	  { intptr_t offset = (char*)lBase - lSave;

	    me  = addPointer(me, offset);
	    fr  = addPointer(fr, offset);
	    fr2 = addPointer(fr2, offset);
	    delto = addPointer(delto, offset);
	  }
#if 0					/* What to do if we have multiple */
	  if ( exception_term )		/* handlers and multiple exceptions? */
	    break;
#endif
	}

	discardFrame(fr2);
      }

      if ( (LocalFrame)me->parent <= fr )
      { if ( !me_undone )
	{ if ( reason == FINISH_EXTERNAL_EXCEPT_UNDO )
	    Undo(me->mark);
	  DiscardMark(me->mark);
	}
	BFR = me->parent;
	return;
      }
    }
  }
}


/* - - - - - - - - - - - - - - - - - - - - - - - - - - - - - - - - - - - - -
Discard choicepoints in debugging mode.  As we might be doing callbacks
on behalf of the debugger we need to preserve the pending exception.
- - - - - - - - - - - - - - - - - - - - - - - - - - - - - - - - - - - - - */

#define dbg_discardChoicesAfter(fr, reason) LDFUNC(dbg_discardChoicesAfter, fr, reason)
static void
dbg_discardChoicesAfter(DECL_LD LocalFrame fr, enum finished reason)
{ if ( exception_term )
  { Word p = valTermRef(exception_term);
    word w;

    DEBUG(3, Sdprintf("dbg_discardChoicesAfter(): saving exception: ");
	     pl_writeln(exception_term));
    deRef(p);
    w = *p;
    assert(!isVar(w));
    PushVal(w);
    exception_term = 0;
    discardChoicesAfter(fr, reason);
    PopVal(w);
    *valTermRef(exception_bin) = w;
    exception_term = exception_bin;
  } else
  { discardChoicesAfter(fr, reason);
  }
}


/* - - - - - - - - - - - - - - - - - - - - - - - - - - - - - - - - - - - - -
newChoice(CH_*, FR) Creates a new  choicepoint.   After  creation of the
choice-point, the user has to fill the choice-points mark as well as the
required context value.

Note that a frame has only one choicepoint associated, except for choice
points created from C_OR. Therefore, C_OR  ensures there is space; space
for the one other choicepoint is ensured of a local frame is created.
- - - - - - - - - - - - - - - - - - - - - - - - - - - - - - - - - - - - - */

static Choice
newChoice(DECL_LD choice_type type, LocalFrame fr)
{ Choice ch = (Choice)lTop;

  DEBUG(0, assert(ch+1 <= (Choice)lMax));
  DEBUG(0, assert(BFR < ch));
  lTop = (LocalFrame)(ch+1);

  ch->type = type;
  ch->frame = fr;
  ch->parent = BFR;
  Mark(ch->mark);
#ifdef O_PROFILE
  ch->prof_node = LD->profile.current;
#endif
  BFR = ch;
  DEBUG(3, Sdprintf("NEW %s\n", chp_chars(ch)));

  return ch;
}


/* - - - - - - - - - - - - - - - - - - - - - - - - - - - - - - - - - - - - -
Op top of the query frame there are two   local frames. The top one is a
dummy one, just enough to satisfy stack-walking   and GC. The first real
one has a programPointer pointing to  I_EXITQUERY, doing the return from
a query.
- - - - - - - - - - - - - - - - - - - - - - - - - - - - - - - - - - - - - */

#define NDEBUG_SAVE_FLAGS prologFlagMask(PLFLAG_LASTCALL)

qid_t
PL_open_query(Module ctx, int flags, Procedure proc, term_t args)
{ GET_LD
  QueryFrame qf;
  LocalFrame fr, top;
  Definition def;
  size_t i, arity;
  Word ap;
  size_t lneeded;
  static int top_initialized = FALSE;
  static struct clause clause;
  static struct clause_ref cref;

  if ( !top_initialized )
  { clause.predicate = PROCEDURE_dc_call_prolog->definition;
    clause.generation.erased = ~(gen_t)0;
    clause.code_size = 1;
    clause.codes[0] = encode(I_EXITQUERY);
    cref.value.clause = &clause;

    top_initialized = TRUE;
  }

  DEBUG(2, { FunctorDef f = proc->definition->functor;
	     size_t n;

	     Sdprintf("PL_open_query: %s(", stringAtom(f->name));
	     for(n=0; n < f->arity; n++)
	     { if ( n > 0 )
		 Sdprintf(", ");
	       PL_write_term(Serror, args+n, 999, 0);
	     }
	     Sdprintf(")\n");
	   });
  DEBUG(CHK_SECURE, checkStacks(NULL));
  assert((void*)fli_context > (void*)environment_frame);
  assert((Word)lTop >= refFliP(fli_context, fli_context->size));

					/* resolve can call-back */
  def = getProcDefinedDefinition(proc->definition);
  arity = def->functor->arity;

#ifdef JMPBUF_ALIGNMENT
  lneeded = JMPBUF_ALIGNMENT + sizeof(struct queryFrame)+MAXARITY*sizeof(word);
#else
  lneeded = sizeof(struct queryFrame)+MAXARITY*sizeof(word);
#endif

  if ( !ensureLocalSpace(lneeded) )
    return (qid_t)0;
  for(i=0; i<arity; i++)
  { if ( !globalizeTermRef(args+i) )
      return (qid_t)0;
  }
					/* should be struct alignment, */
					/* but for now, I think this */
					/* is always the same */
  qf = (QueryFrame)lTop;
#ifdef JMPBUF_ALIGNMENT
  while ( (uintptr_t)qf % JMPBUF_ALIGNMENT )
    qf = addPointer(qf, sizeof(word));
#endif
  qf->saved_ltop = lTop;

					/* fill top-frame */
  top	             = &qf->top_frame;
  top->parent        = NULL;
  top->predicate     = PROCEDURE_dc_call_prolog->definition;
  top->programPointer= NULL;
  top->clause        = &cref;
#ifdef O_PROFILE
  if ( LD->profile.active )
    top->prof_node = profCall(top->predicate);
  else
    top->prof_node = NULL;
#endif
  if ( environment_frame )
  { setNextFrameFlags(top, environment_frame);
    clear(top, FR_INRESET);		/* shift/1 can't pass callbacks */
  } else
  { top->flags	     = FR_MAGIC;
    top->level	     = 0;
  }
  fr                 = &qf->frame;
  fr->parent         = top;
  setNextFrameFlags(fr, top);
  set(top, FR_HIDE_CHILDS);
  fr->programPointer = clause.codes;

  DEBUG(CHK_SECURE, checkStacks(NULL));
  assert((uintptr_t)fli_context > (uintptr_t)environment_frame);
  assert((uintptr_t)lTop >= (uintptr_t)(fli_context+1));

  if ( flags == TRUE )			/* compatibility */
    flags = PL_Q_NORMAL;
  else if ( flags == FALSE )
    flags = PL_Q_NODEBUG;
  flags &= 0xff;			/* mask reserved flags */

  qf->magic		= QID_MAGIC;
  qf->foreign_frame	= 0;
  qf->flags		= flags;
  qf->saved_environment = environment_frame;
  qf->saved_bfr		= LD->choicepoints;
  qf->aSave             = aTop;
  qf->solutions         = 0;
  qf->exception		= 0;
  qf->yield.term        = 0;
  qf->registers.fr      = NULL;		/* invalid */
  qf->next_environment  = NULL;		/* see D_BREAK */
					/* fill frame arguments */
  ap = argFrameP(fr, 0);
  { size_t n;
    Word p = valTermRef(args);

    for( n = arity; n-- > 0; p++ )
      *ap++ = linkValI(p);
  }
					/* lTop above the arguments */
  lTop = (LocalFrame)ap;

  DEBUG(3, Sdprintf("Level = %d\n", levelFrame(fr)));
  if ( true(qf, PL_Q_NODEBUG) )
  { set(fr, FR_HIDE_CHILDS);
    suspendTrace(TRUE);
    qf->debugSave = debugstatus.debugging;
    debugstatus.debugging = DBG_OFF;
    qf->flags_saved = (LD->prolog_flag.mask.flags[0] & NDEBUG_SAVE_FLAGS);
    setPrologFlagMask(PLFLAG_LASTCALL);
#ifdef O_LIMIT_DEPTH
    qf->saved_depth_limit   = LD->depth_info.limit;
    qf->saved_depth_reached = LD->depth_info.reached;
    LD->depth_info.limit    = DEPTH_NO_LIMIT;
#endif
  }
  fr->predicate      = def;
  fr->clause         = NULL;
					/* create initial choicepoint */
  qf->choice.type   = CHP_TOP;
  qf->choice.parent = NULL;
  qf->choice.frame  = top;
#ifdef O_PROFILE
  qf->choice.prof_node = NULL;
  fr->prof_node = NULL;			/* true? */
#endif
  Mark(qf->choice.mark);
  setGenerationFrame(fr);
					/* context module */
  if ( true(def, P_TRANSPARENT) )
  { if ( ctx )
      setContextModule(fr, ctx);
    else if ( qf->saved_environment )
      setContextModule(fr, contextModule(qf->saved_environment));
    else
      setContextModule(fr, MODULE_user);
  }

					/* publish environment */
  LD->choicepoints  = &qf->choice;
  environment_frame = fr;
  qf->parent = LD->query;
  LD->query = qf;

  DEBUG(2, Sdprintf("QID=%d\n", QidFromQuery(qf)));
  updateAlerted(LD);

  return QidFromQuery(qf);
}


#define discard_query(qid) LDFUNC(discard_query, qid)
static void
discard_query(DECL_LD qid_t qid)
{ QueryFrame qf = QueryFromQid(qid);

  discardChoicesAfter(&qf->frame, FINISH_CUT);
  qf = QueryFromQid(qid);		/* may be shifted */
  discardFrame(&qf->frame);
  if ( true(&qf->frame, FR_WATCHED) )
  { lTop = (LocalFrame)argFrameP(&qf->frame,
				 qf->frame.predicate->functor->arity);
    frameFinished(&qf->frame, FINISH_CUT);
  }
}


/* - - - - - - - - - - - - - - - - - - - - - - - - - - - - - - - - - - - - -
Restore the environment. If an exception was raised by the query, and no
new  exception  has  been  thrown,  consider    it  handled.
- - - - - - - - - - - - - - - - - - - - - - - - - - - - - - - - - - - - - */

static void
restore_after_query(QueryFrame qf)
{ GET_LD
  if ( qf->exception && !exception_term )
    *valTermRef(exception_printed) = 0;

  DiscardMark(qf->choice.mark);

  LD->query         = qf->parent;
  LD->choicepoints  = qf->saved_bfr;
  environment_frame = qf->saved_environment;
  aTop		    = qf->aSave;
  lTop		    = qf->saved_ltop;
  if ( true(qf, PL_Q_NODEBUG) )
  { suspendTrace(FALSE);
    debugstatus.debugging = qf->debugSave;
    LD->prolog_flag.mask.flags[0] &= (~NDEBUG_SAVE_FLAGS);
    LD->prolog_flag.mask.flags[0] |= qf->flags_saved;
#ifdef O_LIMIT_DEPTH
    LD->depth_info.limit   = qf->saved_depth_limit;
    LD->depth_info.reached = qf->saved_depth_reached;
#endif /*O_LIMIT_DEPTH*/
  }
  updateAlerted(LD);
  DEBUG(CHK_SECURE, checkStacks(NULL));
}


int
PL_cut_query(qid_t qid)
{ GET_LD
  QueryFrame qf = QueryFromQid(qid);
  int rc = TRUE;

  DEBUG(CHK_SECURE, assert(qf->magic == QID_MAGIC));
  if ( qf->foreign_frame )
    PL_close_foreign_frame(qf->foreign_frame);

  if ( false(qf, PL_Q_DETERMINISTIC) )
  { int exbefore = (exception_term != 0);

    discard_query(qid);
    qf = QueryFromQid(qid);
    if ( !exbefore && exception_term != 0 )
      rc = FALSE;
  }

  restore_after_query(qf);
  qf->magic = 0;			/* disqualify the frame */

  return rc;
}


int
PL_close_query(qid_t qid)
{ int rc = TRUE;

  if ( qid != 0 )
  { GET_LD
    QueryFrame qf = QueryFromQid(qid);

    DEBUG(CHK_SECURE, assert(qf->magic == QID_MAGIC));
    if ( qf->foreign_frame )
      PL_close_foreign_frame(qf->foreign_frame);

    if ( false(qf, PL_Q_DETERMINISTIC) )
    { int exbefore = (exception_term != 0);

      discard_query(qid);
      qf = QueryFromQid(qid);
      if ( !exbefore && exception_term != 0 )
	rc = FALSE;
    }

    if ( !(qf->exception && true(qf, PL_Q_PASS_EXCEPTION)) )
      Undo(qf->choice.mark);

    restore_after_query(qf);
    qf->magic = 0;			/* disqualify the frame */
  }

  return rc;
}


qid_t
PL_current_query(void)
{ GET_LD

  if ( HAS_LD )
  { if ( LD->query )
      return QidFromQuery(LD->query);
  }

  return 0;
}


/* - - - - - - - - - - - - - - - - - - - - - - - - - - - - - - - - - - - - -
PL_exception(qid) is used to extract exceptions   from an query executed
using  PL_next_solution().  The  term-reference  itself   is  no  longer
referenced and therefore we must create a new one and copy the term.

If qid == 0, we return the currently pending exception.
- - - - - - - - - - - - - - - - - - - - - - - - - - - - - - - - - - - - - */

term_t
PL_exception(qid_t qid)
{ GET_LD

  if ( qid )
  { QueryFrame qf = QueryFromQid(qid);

    if ( qf->exception )
    { term_t ex;

      if ( (void*)fli_context <= (void*)environment_frame )
	fatalError("PL_exception(): No foreign environment");

      ex = PL_new_term_ref();
      PL_put_term(ex, qf->exception);
      return ex;
    }

    return 0;
  } else
    return exception_term;
}


term_t
PL_yielded(qid_t qid)
{ GET_LD
  QueryFrame qf = QueryFromQid(qid);

  return qf->yield.term;
}


#define SAVE_REGISTERS(qid) \
	{ QueryFrame qf = QueryFromQid(qid); \
	  qf->registers.fr   = FR; \
	  qf->registers.argp = ARGP; \
	  qf->registers.pc   = PC; \
	}
#define LOAD_REGISTERS(qid) \
	{ QueryFrame qf = QueryFromQid(qid); \
	  FR   = qf->registers.fr; \
	  ARGP = qf->registers.argp; \
	  PC   = qf->registers.pc; \
	  qf->registers.fr = NULL; \
	}

typedef enum
{ uread = 0,				/* Unification in read-mode */
  uwrite				/* Unification in write mode */
} unify_mode;

/* HACK: uncomment the following line to enable function mode */
/* #define O_VMI_FUNCTIONS 1 */
/* #define VMI_REGISTER_VARIABLES 1 */
/* #define VMI_USE_REGISTER_VARIABLES 1 */
/* registers here MUST be in the list of callee-saved registers! */
#define LD_REGISTER "rbx"
#define REGFILE_REGISTER "r12"

#include "pentium.h"

#if O_VMI_FUNCTIONS
struct register_file;
#define VMI_RETTYPE Code
# if VMI_USE_REGISTER_VARIABLES
#  define VMI_ARG_DECL Code PC
#  define VMI_ARG_PASS PC
# else
#  define VMI_ARG_DECL Code PC, struct register_file *registers ARG_LD
#  define VMI_ARG_PASS PC, registers PASS_LD
# endif
typedef VMI_RETTYPE (*vmi_instr)(VMI_ARG_DECL);
# if VMI_REGISTER_VARIABLES
register struct register_file *__reg_registers asm(REGFILE_REGISTER);
register PL_local_data_t *__reg_ld asm(LD_REGISTER);
# endif
#endif

/* All the registers used in PL_next_solution et al; there will always be a
 * variable or macro called REGISTERS with the current active registers */
typedef struct register_file
{ unify_mode umode;			/* Unification mode */
# define     UMODE	(REGISTERS.umode)
  int        slow_unify;		/* B_UNIFY_FIRSTVAR */
# define     SLOW_UNIFY	(REGISTERS.slow_unify)
  qid_t      qid;			/* External query ID (argument to PL_next_solution()) */
# define     QID	(REGISTERS.qid)
  QueryFrame qf;			/* Query frame */
# define     QF		(REGISTERS.qf)
  LocalFrame fr;			/* current frame */
# define     FR		(REGISTERS.fr)
# define     CL		(FR->clause)	/* clause of current frame */
  LocalFrame nfr;			/* Next frame */
# define     NFR	(REGISTERS.nfr)
  Word       argp;			/* current argument pointer */
# define     ARGP	(REGISTERS.argp)
  Definition def;			/* definition of current procedure */
# define     DEF	(REGISTERS.def)
  fid_t      ffr_id;			/* foreign function id */
# define     FFR_ID	(REGISTERS.ffr_id)
  ar_context pl_ar_ctx;
# define     __PL_ar_ctx (REGISTERS.pl_ar_ctx)
  struct foreign_context fndet_context;	/* foreign function non-deterministic context */
# define     FNDET_CONTEXT (REGISTERS.fndet_context)
#ifdef O_DEBUG
  int	     throwed_from_line;		/* Debugging: line we came from */
# define     THROWED_FROM_LINE	(REGISTERS.throwed_from_line)
#endif
#if O_VMI_FUNCTIONS
  int        solution_ret;		/* return value for PL_next_solution, when exit_vm_buf is used */
# define     SOLUTION_RET		(REGISTERS.solution_ret)
  jmp_buf    exit_vm_buf;		/* jump target for exiting PL_next_solution */
# define     EXIT_VM_BUF		(REGISTERS.exit_vm_buf)
#endif
} register_file;


/* Imperative code that gets executed just after entry to an instruction,
 * and just before exit from an instruction (i.e. before goto/return/etc).
 * For profiling/tracing purposes only, and not applied to VMH's.
 */
#define VMI_ENTER(n)		count(n, PC); START_PROF(n, #n);
#define VMI_EXIT		END_PROF();

/* Components of VMI/VMH macro expansion. The underscore-prefix macros
 * get defined per-implementation.
 */

/* If the compiler complains about undeclared __is_vmi or __is_vmh, it means
 * a mismatch of VMI..END_VMH or VMH..END_VMI.
 */
#define assert_exists(var, message) (void)(var)
#define VMI(Name,f,na,a)	_VMI_DECLARATION(Name,f,na,a) \
				{ int __is_vmi = 1; \
				  { _VMI_PROLOGUE(Name,f,na,a); VMI_ENTER(Name)
#define END_VMI			    _VMI_EPILOGUE \
				  } \
				  assert_exists(__is_vmi, "END_VMI used without VMI!"); \
				}
#define VMH(Name,na,at,an)	_VMH_DECLARATION(Name,na,at,an) \
				{ int __is_vmh = 1; \
				  { _VMH_PROLOGUE(Name,na,at,an)
#define END_VMH			    _VMH_EPILOGUE \
				  } \
				  assert_exists(__is_vmh, "END_VMH used without VMH!"); \
				}
#define NEXT_INSTRUCTION	do { VMI_EXIT; _NEXT_INSTRUCTION; } while(0)
#define VMI_GOTO(n)		do { VMI_EXIT; _VMI_GOTO(n); } while(0)
#define VMH_GOTO(...)		do { _VMH_GOTO(__VA_ARGS__); } while(0)
#define SOLUTION_RETURN(val)	do { VMI_EXIT; _SOLUTION_RETURN(val); } while(0)
#define VMI_GOTO_CODE(c)	do { VMI_EXIT; _VMI_GOTO_CODE(c); } while(0)
#define SEPARATE_VMI		(void)0 /* only needed for !O_VMI_FUNCTIONS && VMCODE_IS_ADDRESS */

/* By default, instruction and helper prologue/epilogue are empty */
#define _VMI_PROLOGUE(Name,f,na,a)	;
#define _VMI_EPILOGUE			;
#define _VMH_PROLOGUE(Name,na,at,an)	;
#define _VMH_EPILOGUE			;

/* Same syntax as VMH_GOTO, but handles profiling as if it were an instruction */
#define VMH_GOTO_AS_VMI(n,args...) do { VMI_EXIT; \
					VMI_ENTER(n); \
					VMH_GOTO(n, args); \
				      } while(0)


/* Helper macros for rendering VMH arguments */
#define HEAD(h, ...) h
#define TAIL(_, t...) (t)
#define VMH_ARGS0(n,at,an,f,asep...)
#define VMH_ARGS1(n,at,an,f,asep...) f(n, HEAD at, HEAD an)
#define VMH_ARGS2(n,at,an,f,asep...) f(n, HEAD at, HEAD an) asep VMH_ARGS1(n, TAIL at, TAIL an, f, asep)
#define VMH_ARGS3(n,at,an,f,asep...) f(n, HEAD at, HEAD an) asep VMH_ARGS2(n, TAIL at, TAIL an, f, asep)
#define VMH_ARGS4(n,at,an,f,asep...) f(n, HEAD at, HEAD an) asep VMH_ARGS3(n, TAIL at, TAIL an, f, asep)
#define COMMA_TYPE_ARG(n,at,an) , at an
#define TYPE_ARG_SEMI(n,at,an)	at an ;
#define VMH_ARGS(n) A_PASTE(VMH_ARGS, VMH_ARGCOUNT(n))(n, (VMH_ARGTYPES(n)), (VMH_ARGNAMES(n)), TYPE_ARG_SEMI)

/* Define struct types for all the helper argument lists */
#define VMH_ARGSTRUCT(Name)		struct helper_args_ ## Name

FOREACH_VMH(T_EMPTY,
  ,VMH_ARGSTRUCT, { ,VMH_ARGS, };
)

#define ASSIGN_ARG(n,at,an)		at an = HELPER_ARGS(n).an;
#undef _VMH_PROLOGUE
#define _VMH_PROLOGUE(Name,na,at,an)	VMH_ARGS ## na(Name, at, an, ASSIGN_ARG)
#if O_VMI_FUNCTIONS

#define HELPER_ARGS(n)			__args
#define _VMI_DECLARATION(Name,na,at,an)	static VMI_RETTYPE instr_ ## Name(VMI_ARG_DECL)
#define _VMH_DECLARATION(Name,na,at,an)	static VMI_RETTYPE helper_ ## Name(VMI_ARG_DECL, VMH_ARGSTRUCT(Name) __args)
#define _NEXT_INSTRUCTION		return PC
#define _SOLUTION_RETURN(val)		SOLUTION_RET = (val); longjmp(EXIT_VM_BUF, 1)
#define _VMI_GOTO(n)			PC--; return instr_ ## n(VMI_ARG_PASS)
#define _VMH_GOTO(n,...)		VMH_ARGSTRUCT(n) __args = {__VA_ARGS__}; (void)__args; \
					return helper_ ## n(VMI_ARG_PASS, __args)
#undef _VMI_PROLOGUE
#define _VMI_PROLOGUE(Ident,f,na,a)	PC++;
#if VMCODE_IS_ADDRESS
#define VMI_ADDR(c)		((vmi_instr)(c))
#else
#define VMI_ADDR(c)		jmp_table[c]
#endif
#define _VMI_GOTO_CODE(c)	PC--; return VMI_ADDR(c)(VMI_ARG_PASS)

/* Declare prototypes for all VMI/VMH functions */
FOREACH_VMIDECL_CALL(T_SEMICOLON, _VMI_DECLARATION);
FOREACH_VMHDECL_CALL(T_SEMICOLON, _VMH_DECLARATION);

/* Define the jump table with all the function addresses */
static vmi_instr jmp_table[] =
{ FOREACH_VMI(T_COMMA,
    &,VMI_IDENT,
  ),
  NULL
};

/* Define implementations */
#if VMI_USE_REGISTER_VARIABLES
# define REGISTERS (*__reg_registers)
# undef LD
# define LD (__reg_ld)
# define _GET_LD /* empty */
#else
# define REGISTERS (*registers)
#endif
#include "pl-vmi.c"
#undef REGISTERS

/* Redefine NEXT_INSTRUCTION and VMH_GOTO for PL_next_solution() */
#undef NEXT_INSTRUCTION
#undef VMH_GOTO
#define NEXT_INSTRUCTION (void)0
#define VMH_GOTO(n) PC = helper_##n(VMI_ARG_PASS, (VMH_ARGSTRUCT(n)){})

#if VMI_USE_REGISTER_VARIABLES
# undef LD
# define LD LOCAL_LD
#endif

#else /* O_VMI_FUNCTIONS */

#define HELPER_ARGS(n)			helper_args.n
#define _VMH_DECLARATION(Name,na,at,an)	helper_ ## Name:
#define _VMH_GOTO(n,args...)		VMH_ARGSTRUCT(n) __args = {args}; \
					HELPER_ARGS(n) = __args; \
					goto helper_ ## n;
#define _SOLUTION_RETURN		return

#if VMCODE_IS_ADDRESS

#define _VMI_DECLARATION(Name,f,na,a)	Name ## _LBL:
#define _NEXT_INSTRUCTION		DbgPrintInstruction(FR, PC); _VMI_GOTO_CODE(*PC++)
#define _VMI_GOTO(n)			goto n ## _LBL
#define _VMI_GOTO_CODE(c)		goto *(void *)(c)
#undef SEPARATE_VMI
/* This macro must ensure that two identical VMI instructions do not get
 * merged onto the same address by the compiler, causing decompilation
 * which translates the addresses back into the VMI number to fail.
 * initWamTable() verfies this does not happen.
 */
#define SEPARATE_VMI { static volatile int nop = 0; (void)nop; }

#else /* VMCODE_IS_ADDRESS */

#if __GNUC__
#define UNUSED_LABEL __attribute__ ((unused))
#else
#define UNUSED_LABEL
#endif

#define _VMI_DECLARATION(Name,f,na,a)	case Name: case_ ## Name: UNUSED_LABEL
#define _NEXT_INSTRUCTION		goto next_instruction
#define _VMI_GOTO(n)			goto case_ ## n
#define _VMI_GOTO_CODE(c)		thiscode = (c); goto resumebreak;

#endif /* VMCODE_IS_ADDRESS */
#endif /* O_VMI_FUNCTIONS */

API_STUB(int)
(PL_next_solution)(qid_t qid)
( return PL_next_solution(qid); )

int
PL_next_solution(DECL_LD qid_t qid)
{ register_file REGISTERS = {.qid = qid};	/* Active registers */
  Code PC;					/* program counter */
  exception_frame THROW_ENV;			/* PL_thow() environment */

#if O_VMI_FUNCTIONS
  register_file *registers = &REGISTERS;

#else /* O_VMI_FUNCTIONS */
  /* define local union with all "helper arguments" (formerly SHAREDVARS) */
  union
  { FOREACH_VMH(T_EMPTY,
      ,VMH_ARGSTRUCT, ,VMH_NAME,;
    )
  } helper_args;

/* - - - - - - - - - - - - - - - - - - - - - - - - - - - - - - - - - - - - -
Get the labels of the various  virtual-machine instructions in an array.
This is for exploiting GCC's `goto   var' language extension. This array
can only be allocated insite this   function. The initialisation process
calls PL_next_solution() with qid =  QID_EXPORT_WAM_TABLE. This function
will export jmp_table as the compiler  needs   to  know  this table. See
pl-comp.c
- - - - - - - - - - - - - - - - - - - - - - - - - - - - - - - - - - - - - */


#if VMCODE_IS_ADDRESS
#undef VMI_IDENT
#define VMI_IDENT(n) n ## _LBL
  static void *jmp_table[] =
  { FOREACH_VMI(T_COMMA,
      &&,VMI_IDENT,
    ),
    NULL
  };
#else /* VMCODE_IS_ADDRESS */
code thiscode;
#endif /* VMCODE_IS_ADDRESS */

#endif /* O_VMI_FUNCTIONS */

#if VMCODE_IS_ADDRESS
  if ( qid == QID_EXPORT_WAM_TABLE )
  { interpreter_jmp_table = (void**) jmp_table;	/* make it globally known */
    succeed;
  }
#endif /* VMCODE_IS_ADDRESS */

  if ( qid == 0 )			/* PL_open_query() failed */
    return FALSE;

/* - - - - - - - - - - - - - - - - - - - - - - - - - - - - - - - - - - - - -
This is the real start point  of   this  function.  Simply loads the VMI
registers from the frame filled by   PL_open_query()  and either jump to
depart_continue() to do the normal thing or to the backtrack point.
- - - - - - - - - - - - - - - - - - - - - - - - - - - - - - - - - - - - - */

  QF  = QueryFromQid(qid);
  DEBUG(CHK_SECURE, assert(QF->magic == QID_MAGIC));
  if ( true(QF, PL_Q_DETERMINISTIC) )	/* last one succeeded */
  { fid_t fid = QF->foreign_frame;
    QF->foreign_frame = 0;
    PL_close_foreign_frame(fid);
    Undo(QF->choice.mark);
    fail;
  }
  FR  = &QF->frame;
  ARGP = argFrameP(FR, 0);
  DEBUG(9, Sdprintf("QF=%p, FR=%p\n", QF, FR));

#if O_VMI_FUNCTIONS
  if (setjmp(EXIT_VM_BUF) != 0)
  { // LD->vmi_registers = old_registers;
    assert(LD->exception.throw_environment == &THROW_ENV);
    LD->exception.throw_environment = THROW_ENV.parent;
    return SOLUTION_RET;
  }

# if VMI_REGISTER_VARIABLES
  /* Now that we've executed our exit setjmp, we can set register vars with impunity */
  __reg_registers = registers;
  __reg_ld = LD;
# endif
#endif /*O_VMI_FUNCTIONS*/

/* - - - - - - - - - - - - - - - - - - - - - - - - - - - - - - - - - - - - -
Check for exceptions raised by foreign code.  PL_throw() uses longjmp()
to get back here.  Our task is to restore the environment and throw the
Prolog exception.

setjmp()/longjmp clobbers register variables. FR   is  restored from the
environment. BFR is volatile, and qid is an argument. These are the only
variables used in the B_THROW instruction.
- - - - - - - - - - - - - - - - - - - - - - - - - - - - - - - - - - - - - */

  DEBUG(9, Sdprintf("Setjmp env at %p\n", &LD->exception.throw_environment));
  THROW_ENV.parent = LD->exception.throw_environment;
  if ( setjmp(THROW_ENV.exception_jmp_env) != 0 )
  { FliFrame ffr;
    GET_LD		/* might be clobbered */

    ffr = fli_context;

    FR = environment_frame;
    DEF = FR->predicate;
    while(ffr && (void *)ffr > (void *)FR) /* discard foreign contexts */
      ffr = ffr->parent;
    fli_context = ffr;

    AR_CLEANUP();

    if ( LD->signal.current )
    { unblockSignal(LD->signal.current);
      LD->signal.current = 0;	/* TBD: saved? */
    }

    THROW_EXCEPTION;
  } else				/* installation */
  { THROW_ENV.magic = THROW_MAGIC;
    LD->exception.throw_environment = &THROW_ENV;
  }

  DEF = FR->predicate;
  if ( QF->solutions || QF->yield.term ) /* retry or resume */
  { fid_t fid = QF->foreign_frame;
    QF->foreign_frame = 0;
    PL_close_foreign_frame(fid);
    if ( QF->yield.term )
    { LOAD_REGISTERS(qid);
      DEBUG(CHK_SECURE, checkStacks(NULL));
      if ( exception_term )
	THROW_EXCEPTION;
      NEXT_INSTRUCTION;
    } else
      BODY_FAILED;
  } else
    VMH_GOTO(depart_or_retry_continue);		/* first call */

/* - - - - - - - - - - - - - - - - - - - - - - - - - - - - - - - - - - - - -
Main entry of the virtual machine cycle.  A branch to `next instruction'
will  cause  the  next  instruction  to  be  interpreted.   All  machine
registers  should  hold  valid  data  and  the  machine stacks should be
initialised properly.
- - - - - - - - - - - - - - - - - - - - - - - - - - - - - - - - - - - - - */
#if O_VMI_FUNCTIONS
  for (;;)
  { DbgPrintInstruction(FR, PC);
#if VMI_REGISTER_VARIABLES && !VMI_USE_REGISTER_VARIABLES
    DEBUG(0,
      assert(__reg_registers == &REGISTERS);
      assert(__reg_ld == LD);
    );
#endif
    PC = VMI_ADDR(*PC)(VMI_ARG_PASS);
  }
#else /* O_VMI_FUNCTIONS */
#if !VMCODE_IS_ADDRESS			/* no goto *ptr; use a switch */
next_instruction:
  DbgPrintInstruction(FR, PC);
  thiscode = *PC++;
#ifdef O_DEBUGGER
resumebreak:
#endif
  switch( thiscode )
#endif
  {
#include "pl-vmi.c"
  }

#endif /* O_VMI_FUNCTIONS */

<<<<<<< HEAD
	BFR = ch->parent;
	lTop = (LocalFrame)ch;
	NEXT_INSTRUCTION;
      } else				/* Choice point needs to move */
      { struct clause_choice chp;

        DiscardMark(ch->mark);
	BFR = ch->parent;
	chp = ch->value.clause;
	lTop = (LocalFrame)argFrameP(FR, CL->value.clause->variables);
	ENSURE_LOCAL_SPACE(LOCAL_MARGIN, THROW_EXCEPTION);

	if ( chp.cref )
	{ ch = newChoice(CHP_CLAUSE, FR PASS_LD);
	  ch->value.clause = chp;
	} else if ( unlikely(debugstatus.debugging) )
	{ ch = newChoice(CHP_DEBUG, FR PASS_LD);
	}
	NEXT_INSTRUCTION;
      }
    }
  }
}


frame_failed:
END_PROF();
START_PROF(P_DEEP_BACKTRACK, "P_DEEP_BACKTRACK");
{
#ifdef O_DEBUGGER
  term_t ch0_ref = BFR ? consTermRef(BFR) : 0;
#endif
  Choice ch;

  DEBUG(MSG_BACKTRACK, Sdprintf("BACKTRACKING\n"));

next_choice:
  ch = BFR;
					/* leave older frames */
  for(; (void *)FR > (void *)ch; FR = FR->parent)
  {
#ifdef O_DEBUGGER
    if ( debugstatus.debugging && isDebugFrame(FR) )
    { Choice sch = ch0_ref ? findStartChoice(FR, (Choice)valTermRef(ch0_ref)) : NULL;

      DEBUG(1, Sdprintf("FAIL on %s\n", predicateName(FR->predicate)));

      if ( sch )
      { int rc;
	Choice ch0 = findChoiceBeforeFrame(FR, sch);

	ch0_ref = ch0 ? consTermRef(ch0) : 0;
	Undo(sch->mark);
	environment_frame = FR;
	FR->clause = NULL;
	lTop = (LocalFrame)argFrameP(FR, FR->predicate->functor->arity);
	SAVE_REGISTERS(qid);
	rc = tracePort(FR, BFR, FAIL_PORT, NULL PASS_LD);
	LOAD_REGISTERS(qid);
	ch = BFR;			/* can be shifted */

	switch( rc )
	{ case ACTION_RETRY:
	    environment_frame = FR;
	    DEF = FR->predicate;
	    clear(FR, FR_CATCHED|FR_SKIPPED);
	    goto retry_continue;
	    case ACTION_ABORT:
	      THROW_EXCEPTION;
	}
      } else
      { ch0_ref = 0;
	DEBUG(2, Sdprintf("Cannot trace FAIL [%d] %s\n",
			  levelFrame(FR), predicateName(FR->predicate)));
      }
    }
#endif

    leaveFrame(FR);
    if ( true(FR, FR_WATCHED) )
    { environment_frame = FR;
      lTop = (LocalFrame)argFrameP(FR, FR->predicate->functor->arity);
      FR->clause = NULL;
      SAVE_REGISTERS(qid);
      frameFinished(FR, FINISH_FAIL PASS_LD);
      LOAD_REGISTERS(qid);
      ch = BFR;			/* can be shifted */
      if ( exception_term )
	THROW_EXCEPTION;
    }
  }

  environment_frame = FR = ch->frame;
  Undo(ch->mark);
  QF = QueryFromQid(qid);
  aTop = QF->aSave;
  DEF  = FR->predicate;
#ifdef O_DEBUG_BACKTRACK
  last_choice = ch->type;
#endif

  if ( (LD->alerted & ALERT_BUFFER) )
  { LD->alerted &= ~ALERT_BUFFER;
    release_string_buffers_from_frame(FR PASS_LD);
  }

  switch(ch->type)
  { case CHP_JUMP:
      DEBUG(MSG_BACKTRACK,
	    Sdprintf("    REDO #%ld: Jump in %s\n",
		     loffset(FR),
		     predicateName(DEF)));
      PC   = ch->value.PC;
      DiscardMark(ch->mark);
      BFR  = ch->parent;
      lTop = (LocalFrame)ch;
      ARGP = argFrameP(lTop, 0);
      LD->statistics.inferences++;
      if ( unlikely(LD->alerted) )
      {
#ifdef O_DEBUGGER
	if ( debugstatus.debugging && !debugstatus.suspendTrace  )
	{ LocalFrame fr = dbgRedoFrame(FR, CHP_JUMP PASS_LD);

	  if ( fr )
	  { int action;

	    SAVE_REGISTERS(qid);
	    action = tracePort(fr, BFR, REDO_PORT, ch->value.PC PASS_LD);
	    LOAD_REGISTERS(qid);
	    ch = BFR;			/* can be shifted */

	    switch( action )
	    { case ACTION_FAIL:
		FRAME_FAILED;
	      case ACTION_IGNORE:
		VMI_GOTO(I_EXIT);
	      case ACTION_RETRY:
	        goto retry;
	      case ACTION_ABORT:
		THROW_EXCEPTION;
	    }
	  }
	}
#endif
#ifdef O_INFERENCE_LIMIT
        if ( LD->statistics.inferences >= LD->inference_limit.limit )
	{ SAVE_REGISTERS(qid);
	  raiseInferenceLimitException();
	  LOAD_REGISTERS(qid);
	  if ( exception_term )
	    THROW_EXCEPTION;
	}
#endif
        Profile(profRedo(ch->prof_node PASS_LD));
      }
      NEXT_INSTRUCTION;
    case CHP_CLAUSE:			/* try next clause */
    { Clause clause;
      struct clause_choice chp;

      DEBUG(MSG_BACKTRACK,
	    Sdprintf("    REDO #%ld: Clause in %s\n",
		     loffset(FR),
		     predicateName(DEF)));
      ARGP = argFrameP(FR, 0);
      DiscardMark(ch->mark);
      BFR = ch->parent;
      if ( !(CL = nextClause(&ch->value.clause, ARGP, FR, DEF)) )
	goto next_choice;	/* Can happen of look-ahead was too short */

      chp    = ch->value.clause;
      clause = CL->value.clause;
      PC     = clause->codes;
      lTop   = (LocalFrame)argFrameP(FR, clause->variables);
      umode  = uread;

      DEBUG(CHK_SECURE, assert(LD->mark_bar >= gBase && LD->mark_bar <= gTop));

      if ( unlikely(LD->alerted) )
      {
#ifdef O_DEBUGGER
	if ( debugstatus.debugging && !debugstatus.suspendTrace  )
	{ LocalFrame fr = dbgRedoFrame(FR, CHP_CLAUSE PASS_LD);

	  if ( fr )
	  { int action;

	    SAVE_REGISTERS(qid);
	    clearLocalVariablesFrame(FR);
	    action = tracePort(fr, BFR, REDO_PORT, NULL PASS_LD);
	    LOAD_REGISTERS(qid);
	    ch = BFR;			/* can be shifted */

	    switch( action )
	    { case ACTION_FAIL:
		FRAME_FAILED;
	      case ACTION_IGNORE:
		VMI_GOTO(I_EXIT);
	      case ACTION_RETRY:
		goto retry_continue;
	      case ACTION_ABORT:
		THROW_EXCEPTION;
	    }
	  }
	}
#endif
#ifdef O_INFERENCE_LIMIT
        if ( LD->statistics.inferences >= LD->inference_limit.limit )
	{ SAVE_REGISTERS(qid);
	  raiseInferenceLimitException();
	  LOAD_REGISTERS(qid);
	  if ( exception_term )
	    THROW_EXCEPTION;
	}
#endif
        Profile(profRedo(ch->prof_node PASS_LD));
      }

      if ( chp.cref )
      { ch = newChoice(CHP_CLAUSE, FR PASS_LD);
	ch->value.clause = chp;
      } else if ( unlikely(debugstatus.debugging) )
      { newChoice(CHP_DEBUG, FR PASS_LD);
      }

      if ( is_signalled(PASS_LD1) )
      { SAVE_REGISTERS(qid);
	handleSignals(PASS_LD1);
	LOAD_REGISTERS(qid);
	if ( exception_term )
	  THROW_EXCEPTION;
      }

			/* require space for the args of the next frame */
      ENSURE_LOCAL_SPACE(LOCAL_MARGIN, THROW_EXCEPTION);
      NEXT_INSTRUCTION;
    }
    case CHP_TOP:			/* Query toplevel */
    { DEBUG(MSG_BACKTRACK,
	    Sdprintf("    REDO #%ld: %s: TOP\n",
		     loffset(FR),
		     predicateName(DEF)));
      DiscardMark(ch->mark);
      Profile(profRedo(ch->prof_node PASS_LD));
      QF = QueryFromQid(qid);
      set(QF, PL_Q_DETERMINISTIC);
      QF->foreign_frame = PL_open_foreign_frame();
      assert(LD->exception.throw_environment == &throw_env);
      LD->exception.throw_environment = throw_env.parent;
      fail;
    }
    case CHP_CATCH:			/* catch/3 & setup_call_cleanup/3 */
      DEBUG(MSG_BACKTRACK,
	    Sdprintf("    REDO #%ld: %s: CATCH\n",
		     loffset(FR),
		     predicateName(DEF)));
            if ( true(ch->frame, FR_WATCHED) )
      { DiscardMark(ch->mark);
	environment_frame = FR = ch->frame;
	lTop = (LocalFrame)(ch+1);
	FR->clause = NULL;
	if ( true(ch->frame, FR_CLEANUP) )
	{ SAVE_REGISTERS(qid);
	  callCleanupHandler(ch->frame, FINISH_FAIL PASS_LD);
	  LOAD_REGISTERS(qid);
	} else
	{ set(ch->frame, FR_CATCHED);
	}
	ch = BFR;			/* can be shifted */
	if ( exception_term )
	  THROW_EXCEPTION;
      } else
      { set(ch->frame, FR_CATCHED);
      }
      /*FALLTHROUGH*/
    case CHP_DEBUG:			/* Just for debugging purposes */
      DEBUG(MSG_BACKTRACK,
	    Sdprintf("    REDO #%ld: %s: DEBUG\n",
		     loffset(FR),
		     predicateName(DEF)));
      #ifdef O_DEBUGGER
      ch0_ref = consTermRef(ch);
#endif
      BFR = ch->parent;
      DiscardMark(ch->mark);
      goto next_choice;
  }
}
=======
>>>>>>> f6e856bd
  assert(0);
  return FALSE;
} /* end of PL_next_solution() */<|MERGE_RESOLUTION|>--- conflicted
+++ resolved
@@ -1545,11 +1545,7 @@
 #ifdef O_PLMT
   if ( true(def, P_THREAD_LOCAL) )
   { MEMORY_ACQUIRE();
-<<<<<<< HEAD
-    return localDefinition(def PASS_LD);
-=======
     return localDefinition(def);
->>>>>>> f6e856bd
   }
 #endif
 
@@ -2435,11 +2431,7 @@
 	    DiscardMark(me->mark);
 	  }
 	  BFR = me;
-<<<<<<< HEAD
-	  frameFinished(fr2, reason PASS_LD);
-=======
 	  frameFinished(fr2, reason);
->>>>>>> f6e856bd
 	  BFR = BFR->parent;
 	  if ( lSave != (char*)lBase )	/* shifted */
 	  { intptr_t offset = (char*)lBase - lSave;
@@ -3298,298 +3290,6 @@
 
 #endif /* O_VMI_FUNCTIONS */
 
-<<<<<<< HEAD
-	BFR = ch->parent;
-	lTop = (LocalFrame)ch;
-	NEXT_INSTRUCTION;
-      } else				/* Choice point needs to move */
-      { struct clause_choice chp;
-
-        DiscardMark(ch->mark);
-	BFR = ch->parent;
-	chp = ch->value.clause;
-	lTop = (LocalFrame)argFrameP(FR, CL->value.clause->variables);
-	ENSURE_LOCAL_SPACE(LOCAL_MARGIN, THROW_EXCEPTION);
-
-	if ( chp.cref )
-	{ ch = newChoice(CHP_CLAUSE, FR PASS_LD);
-	  ch->value.clause = chp;
-	} else if ( unlikely(debugstatus.debugging) )
-	{ ch = newChoice(CHP_DEBUG, FR PASS_LD);
-	}
-	NEXT_INSTRUCTION;
-      }
-    }
-  }
-}
-
-
-frame_failed:
-END_PROF();
-START_PROF(P_DEEP_BACKTRACK, "P_DEEP_BACKTRACK");
-{
-#ifdef O_DEBUGGER
-  term_t ch0_ref = BFR ? consTermRef(BFR) : 0;
-#endif
-  Choice ch;
-
-  DEBUG(MSG_BACKTRACK, Sdprintf("BACKTRACKING\n"));
-
-next_choice:
-  ch = BFR;
-					/* leave older frames */
-  for(; (void *)FR > (void *)ch; FR = FR->parent)
-  {
-#ifdef O_DEBUGGER
-    if ( debugstatus.debugging && isDebugFrame(FR) )
-    { Choice sch = ch0_ref ? findStartChoice(FR, (Choice)valTermRef(ch0_ref)) : NULL;
-
-      DEBUG(1, Sdprintf("FAIL on %s\n", predicateName(FR->predicate)));
-
-      if ( sch )
-      { int rc;
-	Choice ch0 = findChoiceBeforeFrame(FR, sch);
-
-	ch0_ref = ch0 ? consTermRef(ch0) : 0;
-	Undo(sch->mark);
-	environment_frame = FR;
-	FR->clause = NULL;
-	lTop = (LocalFrame)argFrameP(FR, FR->predicate->functor->arity);
-	SAVE_REGISTERS(qid);
-	rc = tracePort(FR, BFR, FAIL_PORT, NULL PASS_LD);
-	LOAD_REGISTERS(qid);
-	ch = BFR;			/* can be shifted */
-
-	switch( rc )
-	{ case ACTION_RETRY:
-	    environment_frame = FR;
-	    DEF = FR->predicate;
-	    clear(FR, FR_CATCHED|FR_SKIPPED);
-	    goto retry_continue;
-	    case ACTION_ABORT:
-	      THROW_EXCEPTION;
-	}
-      } else
-      { ch0_ref = 0;
-	DEBUG(2, Sdprintf("Cannot trace FAIL [%d] %s\n",
-			  levelFrame(FR), predicateName(FR->predicate)));
-      }
-    }
-#endif
-
-    leaveFrame(FR);
-    if ( true(FR, FR_WATCHED) )
-    { environment_frame = FR;
-      lTop = (LocalFrame)argFrameP(FR, FR->predicate->functor->arity);
-      FR->clause = NULL;
-      SAVE_REGISTERS(qid);
-      frameFinished(FR, FINISH_FAIL PASS_LD);
-      LOAD_REGISTERS(qid);
-      ch = BFR;			/* can be shifted */
-      if ( exception_term )
-	THROW_EXCEPTION;
-    }
-  }
-
-  environment_frame = FR = ch->frame;
-  Undo(ch->mark);
-  QF = QueryFromQid(qid);
-  aTop = QF->aSave;
-  DEF  = FR->predicate;
-#ifdef O_DEBUG_BACKTRACK
-  last_choice = ch->type;
-#endif
-
-  if ( (LD->alerted & ALERT_BUFFER) )
-  { LD->alerted &= ~ALERT_BUFFER;
-    release_string_buffers_from_frame(FR PASS_LD);
-  }
-
-  switch(ch->type)
-  { case CHP_JUMP:
-      DEBUG(MSG_BACKTRACK,
-	    Sdprintf("    REDO #%ld: Jump in %s\n",
-		     loffset(FR),
-		     predicateName(DEF)));
-      PC   = ch->value.PC;
-      DiscardMark(ch->mark);
-      BFR  = ch->parent;
-      lTop = (LocalFrame)ch;
-      ARGP = argFrameP(lTop, 0);
-      LD->statistics.inferences++;
-      if ( unlikely(LD->alerted) )
-      {
-#ifdef O_DEBUGGER
-	if ( debugstatus.debugging && !debugstatus.suspendTrace  )
-	{ LocalFrame fr = dbgRedoFrame(FR, CHP_JUMP PASS_LD);
-
-	  if ( fr )
-	  { int action;
-
-	    SAVE_REGISTERS(qid);
-	    action = tracePort(fr, BFR, REDO_PORT, ch->value.PC PASS_LD);
-	    LOAD_REGISTERS(qid);
-	    ch = BFR;			/* can be shifted */
-
-	    switch( action )
-	    { case ACTION_FAIL:
-		FRAME_FAILED;
-	      case ACTION_IGNORE:
-		VMI_GOTO(I_EXIT);
-	      case ACTION_RETRY:
-	        goto retry;
-	      case ACTION_ABORT:
-		THROW_EXCEPTION;
-	    }
-	  }
-	}
-#endif
-#ifdef O_INFERENCE_LIMIT
-        if ( LD->statistics.inferences >= LD->inference_limit.limit )
-	{ SAVE_REGISTERS(qid);
-	  raiseInferenceLimitException();
-	  LOAD_REGISTERS(qid);
-	  if ( exception_term )
-	    THROW_EXCEPTION;
-	}
-#endif
-        Profile(profRedo(ch->prof_node PASS_LD));
-      }
-      NEXT_INSTRUCTION;
-    case CHP_CLAUSE:			/* try next clause */
-    { Clause clause;
-      struct clause_choice chp;
-
-      DEBUG(MSG_BACKTRACK,
-	    Sdprintf("    REDO #%ld: Clause in %s\n",
-		     loffset(FR),
-		     predicateName(DEF)));
-      ARGP = argFrameP(FR, 0);
-      DiscardMark(ch->mark);
-      BFR = ch->parent;
-      if ( !(CL = nextClause(&ch->value.clause, ARGP, FR, DEF)) )
-	goto next_choice;	/* Can happen of look-ahead was too short */
-
-      chp    = ch->value.clause;
-      clause = CL->value.clause;
-      PC     = clause->codes;
-      lTop   = (LocalFrame)argFrameP(FR, clause->variables);
-      umode  = uread;
-
-      DEBUG(CHK_SECURE, assert(LD->mark_bar >= gBase && LD->mark_bar <= gTop));
-
-      if ( unlikely(LD->alerted) )
-      {
-#ifdef O_DEBUGGER
-	if ( debugstatus.debugging && !debugstatus.suspendTrace  )
-	{ LocalFrame fr = dbgRedoFrame(FR, CHP_CLAUSE PASS_LD);
-
-	  if ( fr )
-	  { int action;
-
-	    SAVE_REGISTERS(qid);
-	    clearLocalVariablesFrame(FR);
-	    action = tracePort(fr, BFR, REDO_PORT, NULL PASS_LD);
-	    LOAD_REGISTERS(qid);
-	    ch = BFR;			/* can be shifted */
-
-	    switch( action )
-	    { case ACTION_FAIL:
-		FRAME_FAILED;
-	      case ACTION_IGNORE:
-		VMI_GOTO(I_EXIT);
-	      case ACTION_RETRY:
-		goto retry_continue;
-	      case ACTION_ABORT:
-		THROW_EXCEPTION;
-	    }
-	  }
-	}
-#endif
-#ifdef O_INFERENCE_LIMIT
-        if ( LD->statistics.inferences >= LD->inference_limit.limit )
-	{ SAVE_REGISTERS(qid);
-	  raiseInferenceLimitException();
-	  LOAD_REGISTERS(qid);
-	  if ( exception_term )
-	    THROW_EXCEPTION;
-	}
-#endif
-        Profile(profRedo(ch->prof_node PASS_LD));
-      }
-
-      if ( chp.cref )
-      { ch = newChoice(CHP_CLAUSE, FR PASS_LD);
-	ch->value.clause = chp;
-      } else if ( unlikely(debugstatus.debugging) )
-      { newChoice(CHP_DEBUG, FR PASS_LD);
-      }
-
-      if ( is_signalled(PASS_LD1) )
-      { SAVE_REGISTERS(qid);
-	handleSignals(PASS_LD1);
-	LOAD_REGISTERS(qid);
-	if ( exception_term )
-	  THROW_EXCEPTION;
-      }
-
-			/* require space for the args of the next frame */
-      ENSURE_LOCAL_SPACE(LOCAL_MARGIN, THROW_EXCEPTION);
-      NEXT_INSTRUCTION;
-    }
-    case CHP_TOP:			/* Query toplevel */
-    { DEBUG(MSG_BACKTRACK,
-	    Sdprintf("    REDO #%ld: %s: TOP\n",
-		     loffset(FR),
-		     predicateName(DEF)));
-      DiscardMark(ch->mark);
-      Profile(profRedo(ch->prof_node PASS_LD));
-      QF = QueryFromQid(qid);
-      set(QF, PL_Q_DETERMINISTIC);
-      QF->foreign_frame = PL_open_foreign_frame();
-      assert(LD->exception.throw_environment == &throw_env);
-      LD->exception.throw_environment = throw_env.parent;
-      fail;
-    }
-    case CHP_CATCH:			/* catch/3 & setup_call_cleanup/3 */
-      DEBUG(MSG_BACKTRACK,
-	    Sdprintf("    REDO #%ld: %s: CATCH\n",
-		     loffset(FR),
-		     predicateName(DEF)));
-            if ( true(ch->frame, FR_WATCHED) )
-      { DiscardMark(ch->mark);
-	environment_frame = FR = ch->frame;
-	lTop = (LocalFrame)(ch+1);
-	FR->clause = NULL;
-	if ( true(ch->frame, FR_CLEANUP) )
-	{ SAVE_REGISTERS(qid);
-	  callCleanupHandler(ch->frame, FINISH_FAIL PASS_LD);
-	  LOAD_REGISTERS(qid);
-	} else
-	{ set(ch->frame, FR_CATCHED);
-	}
-	ch = BFR;			/* can be shifted */
-	if ( exception_term )
-	  THROW_EXCEPTION;
-      } else
-      { set(ch->frame, FR_CATCHED);
-      }
-      /*FALLTHROUGH*/
-    case CHP_DEBUG:			/* Just for debugging purposes */
-      DEBUG(MSG_BACKTRACK,
-	    Sdprintf("    REDO #%ld: %s: DEBUG\n",
-		     loffset(FR),
-		     predicateName(DEF)));
-      #ifdef O_DEBUGGER
-      ch0_ref = consTermRef(ch);
-#endif
-      BFR = ch->parent;
-      DiscardMark(ch->mark);
-      goto next_choice;
-  }
-}
-=======
->>>>>>> f6e856bd
   assert(0);
   return FALSE;
 } /* end of PL_next_solution() */