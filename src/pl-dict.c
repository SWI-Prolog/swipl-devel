--- conflicted
+++ resolved
@@ -3,11 +3,7 @@
     Author:        Jan Wielemaker
     E-mail:        J.Wielemaker@vu.nl
     WWW:           http://www.swi-prolog.org
-<<<<<<< HEAD
-    Copyright (c)  2013-2020, VU University Amsterdam
-=======
     Copyright (c)  2013-2021, VU University Amsterdam
->>>>>>> f6e856bd
 			      SWI-Prolog Solutions b.v.
     All rights reserved.
 
@@ -618,11 +614,7 @@
 
 #define get_name_value(p, name, value, m, flags) LDFUNC(get_name_value, p, name, value, m, flags)
 static int
-<<<<<<< HEAD
-get_name_value(Word p, Word name, Word value, mark *m, int flags ARG_LD)
-=======
 get_name_value(DECL_LD Word p, Word name, Word value, mark *m, int flags)
->>>>>>> f6e856bd
 { const char *type;
 
   deRef(p);
@@ -720,11 +712,7 @@
 
     if ( unlikely(tTop+1 >= tMax) )
     { if ( !makeMoreStackSpace(TRAIL_OVERFLOW, ALLOW_GC|ALLOW_SHIFT) )
-<<<<<<< HEAD
-       return FALSE;
-=======
 	return FALSE;
->>>>>>> f6e856bd
     }
     if ( (rc=ensureGlobalSpace(len*2+2, ALLOW_GC)) != TRUE )
       return raiseStackOverflow(rc);
@@ -735,13 +723,6 @@
     if ( tag )
     { Word cp = valTermRef(tag);
 
-<<<<<<< HEAD
-      *ap = linkVal(cp);		/* TBD: maybe move to another function */
-      if ( tagex(*ap) == (TAG_REFERENCE|STG_LOCAL) )
-      { deRef(cp)
-	setVar(*ap);
-	Trail(cp, makeRef(ap));
-=======
       deRef(cp);
       if ( needsRef(*cp) )
       { if ( isVar(*cp) )
@@ -753,7 +734,6 @@
 	}
       } else
       { *ap = *cp;
->>>>>>> f6e856bd
       }
     } else
     { setVar(*ap);
@@ -765,22 +745,14 @@
     while( isList(*tail) )
     { Word head = HeadList(tail);
 
-<<<<<<< HEAD
-      if ( !get_name_value(head, ap+1, ap, &m, flags PASS_LD) )
-=======
       if ( !get_name_value(head, ap+1, ap, &m, flags) )
->>>>>>> f6e856bd
 	return FALSE;
       ap += 2;
       tail = TailList(tail);
       deRef(tail);
     }
 
-<<<<<<< HEAD
-    if ( dict_order(dp, TRUE PASS_LD) )
-=======
     if ( (rc=dict_order(dp, &dupl)) == TRUE )
->>>>>>> f6e856bd
     { gTop = ap;
       *valTermRef(dict) = consPtr(dp, TAG_COMPOUND|STG_GLOBAL);
       DEBUG(CHK_SECURE, checkStacks(NULL));
