--- conflicted
+++ resolved
@@ -51,12 +51,9 @@
 option(SKIP_SSL_TESTS
        "Skip the SSL tests"
        OFF)
-<<<<<<< HEAD
-=======
 option(TEST_PROTOBUFS_PROTOC
        "Run protobuf tests that require protoc, etc."
        OFF)
->>>>>>> f6e856bd
 option(BUILD_SWIPL_LD
        "Create the swipl-ld utility"
        ON)
